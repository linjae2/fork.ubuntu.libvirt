/* config.h.in.  Generated from configure.ac by autoheader.  */

/* Define if building universal (internal helper macro) */
#undef AC_APPLE_UNIVERSAL_BUILD

/* path to apparmor directory */
#undef APPARMOR_DIR

/* path to kernel profiles */
#undef APPARMOR_PROFILES_PATH

/* Define to the number of bits in type 'ptrdiff_t'. */
#undef BITSIZEOF_PTRDIFF_T

/* Define to the number of bits in type 'sig_atomic_t'. */
#undef BITSIZEOF_SIG_ATOMIC_T

/* Define to the number of bits in type 'size_t'. */
#undef BITSIZEOF_SIZE_T

/* Define to the number of bits in type 'wchar_t'. */
#undef BITSIZEOF_WCHAR_T

/* Define to the number of bits in type 'wint_t'. */
#undef BITSIZEOF_WINT_T

/* Location or name of the brctl program (see bridge-utils) */
#undef BRCTL

/* Define to 1 if chown fails to change ctime when at least one argument was
   not -1. */
#undef CHOWN_CHANGE_TIME_BUG

/* Define if chown is not POSIX compliant regarding IDs of -1. */
#undef CHOWN_FAILS_TO_HONOR_ID_OF_NEGATIVE_ONE

/* Define if chown modifies symlinks. */
#undef CHOWN_MODIFIES_SYMLINK

/* Define to 1 if chown mishandles trailing slash. */
#undef CHOWN_TRAILING_SLASH_BUG

/* Define to one of `_getb67', `GETB67', `getb67' for Cray-2 and Cray-YMP
   systems. This function is required for `alloca.c' support on those systems.
   */
#undef CRAY_STACKSEG_END

/* Define to 1 if using `alloca.c'. */
#undef C_ALLOCA

/* Location or name of the dmsetup program */
#undef DMSETUP

/* Location or name of the dnsmasq program */
#undef DNSMASQ

/* Define to 1 if // is a file system root distinct from /. */
#undef DOUBLE_SLASH_IS_DISTINCT_ROOT

/* path to ebtables binary */
#undef EBTABLES_PATH

/* whether debugging is enabled */
#undef ENABLE_DEBUG

/* Define to 1 if translation of program messages to the user's native
   language is requested. */
#undef ENABLE_NLS

/* Define this to 1 if F_DUPFD behavior does not match POSIX */
#undef FCNTL_DUPFD_BUGGY

/* Define to 1 if the system's ftello function has the Solaris bug. */
#undef FTELLO_BROKEN_AFTER_SWITCHING_FROM_READ_TO_WRITE

/* Define to 1 if realpath() can malloc memory, always gives an absolute path,
   and handles trailing slash correctly. */
#undef FUNC_REALPATH_WORKS

/* Define to 1 if ungetc is broken when used on arbitrary bytes. */
#undef FUNC_UNGETC_BROKEN

/* Define to the type of elements in the array set by `getgroups'. Usually
   this is either `int' or `gid_t'. */
#undef GETGROUPS_T

/* Define this to 1 if getgroups(0,NULL) does not return the number of groups.
   */
#undef GETGROUPS_ZERO_BUG

/* Define if gettimeofday clobbers the localtime buffer. */
#undef GETTIMEOFDAY_CLOBBERS_LOCALTIME

/* Define this to 'void' or 'struct timezone' to match the system's
   declaration of the second argument to gettimeofday. */
#undef GETTIMEOFDAY_TIMEZONE

/* Define to make the limit macros in <stdint.h> visible. */
#undef GL_TRIGGER_STDC_LIMIT_MACROS

/* Define to a C preprocessor expression that evaluates to 1 or 0, depending
   whether the gnulib module canonicalize-lgpl shall be considered present. */
#undef GNULIB_CANONICALIZE_LGPL

/* Define to a C preprocessor expression that evaluates to 1 or 0, depending
   whether the gnulib module fflush shall be considered present. */
#undef GNULIB_FFLUSH

/* Define to a C preprocessor expression that evaluates to 1 or 0, depending
   whether the gnulib module mkstemps shall be considered present. */
#undef GNULIB_MKSTEMPS

/* Define to a C preprocessor expression that evaluates to 1 or 0, depending
   whether the gnulib module nonblocking shall be considered present. */
#undef GNULIB_NONBLOCKING

/* Define to a C preprocessor expression that evaluates to 1 or 0, depending
   whether the gnulib module realloc-gnu shall be considered present. */
#undef GNULIB_REALLOC_GNU

/* Define to a C preprocessor expression that evaluates to 1 or 0, depending
   whether the gnulib module sigpipe shall be considered present. */
#undef GNULIB_SIGPIPE

/* Define to a C preprocessor expression that evaluates to 1 or 0, depending
   whether the gnulib module snprintf shall be considered present. */
#undef GNULIB_SNPRINTF

/* Define to a C preprocessor expression that evaluates to 1 or 0, depending
   whether the gnulib module strerror shall be considered present. */
#undef GNULIB_STRERROR

/* Define to 1 when the gnulib module accept should be tested. */
#undef GNULIB_TEST_ACCEPT

/* Define to 1 when the gnulib module bind should be tested. */
#undef GNULIB_TEST_BIND

/* Define to 1 when the gnulib module btowc should be tested. */
#undef GNULIB_TEST_BTOWC

/* Define to 1 when the gnulib module calloc-posix should be tested. */
#undef GNULIB_TEST_CALLOC_POSIX

/* Define to 1 when the gnulib module canonicalize_file_name should be tested.
   */
#undef GNULIB_TEST_CANONICALIZE_FILE_NAME

/* Define to 1 when the gnulib module chown should be tested. */
#undef GNULIB_TEST_CHOWN

/* Define to 1 when the gnulib module cloexec should be tested. */
#undef GNULIB_TEST_CLOEXEC

/* Define to 1 when the gnulib module close should be tested. */
#undef GNULIB_TEST_CLOSE

/* Define to 1 when the gnulib module connect should be tested. */
#undef GNULIB_TEST_CONNECT

/* Define to 1 when the gnulib module dup2 should be tested. */
#undef GNULIB_TEST_DUP2

/* Define to 1 when the gnulib module environ should be tested. */
#undef GNULIB_TEST_ENVIRON

/* Define to 1 when the gnulib module fclose should be tested. */
#undef GNULIB_TEST_FCLOSE

/* Define to 1 when the gnulib module fcntl should be tested. */
#undef GNULIB_TEST_FCNTL

/* Define to 1 when the gnulib module fflush should be tested. */
#undef GNULIB_TEST_FFLUSH

/* Define to 1 when the gnulib module fpurge should be tested. */
#undef GNULIB_TEST_FPURGE

/* Define to 1 when the gnulib module fseek should be tested. */
#undef GNULIB_TEST_FSEEK

/* Define to 1 when the gnulib module fseeko should be tested. */
#undef GNULIB_TEST_FSEEKO

/* Define to 1 when the gnulib module fsync should be tested. */
#undef GNULIB_TEST_FSYNC

/* Define to 1 when the gnulib module ftell should be tested. */
#undef GNULIB_TEST_FTELL

/* Define to 1 when the gnulib module ftello should be tested. */
#undef GNULIB_TEST_FTELLO

/* Define to 1 when the gnulib module getaddrinfo should be tested. */
#undef GNULIB_TEST_GETADDRINFO

/* Define to 1 when the gnulib module getcwd should be tested. */
#undef GNULIB_TEST_GETCWD

/* Define to 1 when the gnulib module getdelim should be tested. */
#undef GNULIB_TEST_GETDELIM

/* Define to 1 when the gnulib module getdtablesize should be tested. */
#undef GNULIB_TEST_GETDTABLESIZE

/* Define to 1 when the gnulib module getgroups should be tested. */
#undef GNULIB_TEST_GETGROUPS

/* Define to 1 when the gnulib module gethostname should be tested. */
#undef GNULIB_TEST_GETHOSTNAME

/* Define to 1 when the gnulib module getline should be tested. */
#undef GNULIB_TEST_GETLINE

/* Define to 1 when the gnulib module getpagesize should be tested. */
#undef GNULIB_TEST_GETPAGESIZE

/* Define to 1 when the gnulib module getpeername should be tested. */
#undef GNULIB_TEST_GETPEERNAME

/* Define to 1 when the gnulib module getsockname should be tested. */
#undef GNULIB_TEST_GETSOCKNAME

/* Define to 1 when the gnulib module getsockopt should be tested. */
#undef GNULIB_TEST_GETSOCKOPT

/* Define to 1 when the gnulib module gettimeofday should be tested. */
#undef GNULIB_TEST_GETTIMEOFDAY

/* Define to 1 when the gnulib module ioctl should be tested. */
#undef GNULIB_TEST_IOCTL

/* Define to 1 when the gnulib module listen should be tested. */
#undef GNULIB_TEST_LISTEN

/* Define to 1 when the gnulib module lseek should be tested. */
#undef GNULIB_TEST_LSEEK

/* Define to 1 when the gnulib module lstat should be tested. */
#undef GNULIB_TEST_LSTAT

/* Define to 1 when the gnulib module malloc-posix should be tested. */
#undef GNULIB_TEST_MALLOC_POSIX

/* Define to 1 when the gnulib module mbrtowc should be tested. */
#undef GNULIB_TEST_MBRTOWC

/* Define to 1 when the gnulib module mbsinit should be tested. */
#undef GNULIB_TEST_MBSINIT

/* Define to 1 when the gnulib module mbsrtowcs should be tested. */
#undef GNULIB_TEST_MBSRTOWCS

/* Define to 1 when the gnulib module mbtowc should be tested. */
#undef GNULIB_TEST_MBTOWC

/* Define to 1 when the gnulib module memchr should be tested. */
#undef GNULIB_TEST_MEMCHR

/* Define to 1 when the gnulib module mkstemp should be tested. */
#undef GNULIB_TEST_MKSTEMP

/* Define to 1 when the gnulib module mkstemps should be tested. */
#undef GNULIB_TEST_MKSTEMPS

/* Define to 1 when the gnulib module mktime should be tested. */
#undef GNULIB_TEST_MKTIME

/* Define to 1 when the gnulib module nonblocking should be tested. */
#undef GNULIB_TEST_NONBLOCKING

/* Define to 1 when the gnulib module open should be tested. */
#undef GNULIB_TEST_OPEN

/* Define to 1 when the gnulib module perror should be tested. */
#undef GNULIB_TEST_PERROR

/* Define to 1 when the gnulib module pipe should be tested. */
#undef GNULIB_TEST_PIPE

/* Define to 1 when the gnulib module pipe2 should be tested. */
#undef GNULIB_TEST_PIPE2

/* Define to 1 when the gnulib module poll should be tested. */
#undef GNULIB_TEST_POLL

/* Define to 1 when the gnulib module posix_spawnattr_destroy should be
   tested. */
#undef GNULIB_TEST_POSIX_SPAWNATTR_DESTROY

/* Define to 1 when the gnulib module posix_spawnattr_init should be tested.
   */
#undef GNULIB_TEST_POSIX_SPAWNATTR_INIT

/* Define to 1 when the gnulib module posix_spawnattr_setflags should be
   tested. */
#undef GNULIB_TEST_POSIX_SPAWNATTR_SETFLAGS

/* Define to 1 when the gnulib module posix_spawnattr_setsigmask should be
   tested. */
#undef GNULIB_TEST_POSIX_SPAWNATTR_SETSIGMASK

/* Define to 1 when the gnulib module posix_spawnp should be tested. */
#undef GNULIB_TEST_POSIX_SPAWNP

/* Define to 1 when the gnulib module posix_spawn_file_actions_addclose should
   be tested. */
#undef GNULIB_TEST_POSIX_SPAWN_FILE_ACTIONS_ADDCLOSE

/* Define to 1 when the gnulib module posix_spawn_file_actions_adddup2 should
   be tested. */
#undef GNULIB_TEST_POSIX_SPAWN_FILE_ACTIONS_ADDDUP2

/* Define to 1 when the gnulib module posix_spawn_file_actions_addopen should
   be tested. */
#undef GNULIB_TEST_POSIX_SPAWN_FILE_ACTIONS_ADDOPEN

/* Define to 1 when the gnulib module posix_spawn_file_actions_destroy should
   be tested. */
#undef GNULIB_TEST_POSIX_SPAWN_FILE_ACTIONS_DESTROY

/* Define to 1 when the gnulib module posix_spawn_file_actions_init should be
   tested. */
#undef GNULIB_TEST_POSIX_SPAWN_FILE_ACTIONS_INIT

/* Define to 1 when the gnulib module pthread_sigmask should be tested. */
#undef GNULIB_TEST_PTHREAD_SIGMASK

/* Define to 1 when the gnulib module putenv should be tested. */
#undef GNULIB_TEST_PUTENV

/* Define to 1 when the gnulib module random_r should be tested. */
#undef GNULIB_TEST_RANDOM_R

/* Define to 1 when the gnulib module rawmemchr should be tested. */
#undef GNULIB_TEST_RAWMEMCHR

/* Define to 1 when the gnulib module read should be tested. */
#undef GNULIB_TEST_READ

/* Define to 1 when the gnulib module readlink should be tested. */
#undef GNULIB_TEST_READLINK

/* Define to 1 when the gnulib module realloc-posix should be tested. */
#undef GNULIB_TEST_REALLOC_POSIX

/* Define to 1 when the gnulib module realpath should be tested. */
#undef GNULIB_TEST_REALPATH

/* Define to 1 when the gnulib module recv should be tested. */
#undef GNULIB_TEST_RECV

/* Define to 1 when the gnulib module select should be tested. */
#undef GNULIB_TEST_SELECT

/* Define to 1 when the gnulib module send should be tested. */
#undef GNULIB_TEST_SEND

/* Define to 1 when the gnulib module setenv should be tested. */
#undef GNULIB_TEST_SETENV

/* Define to 1 when the gnulib module setlocale should be tested. */
#undef GNULIB_TEST_SETLOCALE

/* Define to 1 when the gnulib module setsockopt should be tested. */
#undef GNULIB_TEST_SETSOCKOPT

/* Define to 1 when the gnulib module sigaction should be tested. */
#undef GNULIB_TEST_SIGACTION

/* Define to 1 when the gnulib module sigprocmask should be tested. */
#undef GNULIB_TEST_SIGPROCMASK

/* Define to 1 when the gnulib module sleep should be tested. */
#undef GNULIB_TEST_SLEEP

/* Define to 1 when the gnulib module snprintf should be tested. */
#undef GNULIB_TEST_SNPRINTF

/* Define to 1 when the gnulib module socket should be tested. */
#undef GNULIB_TEST_SOCKET

/* Define to 1 when the gnulib module stat should be tested. */
#undef GNULIB_TEST_STAT

/* Define to 1 when the gnulib module stpcpy should be tested. */
#undef GNULIB_TEST_STPCPY

/* Define to 1 when the gnulib module strchrnul should be tested. */
#undef GNULIB_TEST_STRCHRNUL

/* Define to 1 when the gnulib module strdup should be tested. */
#undef GNULIB_TEST_STRDUP

/* Define to 1 when the gnulib module strerror should be tested. */
#undef GNULIB_TEST_STRERROR

/* Define to 1 when the gnulib module strerror_r should be tested. */
#undef GNULIB_TEST_STRERROR_R

/* Define to 1 when the gnulib module strndup should be tested. */
#undef GNULIB_TEST_STRNDUP

/* Define to 1 when the gnulib module strnlen should be tested. */
#undef GNULIB_TEST_STRNLEN

/* Define to 1 when the gnulib module strptime should be tested. */
#undef GNULIB_TEST_STRPTIME

/* Define to 1 when the gnulib module strsep should be tested. */
#undef GNULIB_TEST_STRSEP

/* Define to 1 when the gnulib module strtok_r should be tested. */
#undef GNULIB_TEST_STRTOK_R

/* Define to 1 when the gnulib module symlink should be tested. */
#undef GNULIB_TEST_SYMLINK

/* Define to 1 when the gnulib module timegm should be tested. */
#undef GNULIB_TEST_TIMEGM

/* Define to 1 when the gnulib module time_r should be tested. */
#undef GNULIB_TEST_TIME_R

/* Define to 1 when the gnulib module unsetenv should be tested. */
#undef GNULIB_TEST_UNSETENV

/* Define to 1 when the gnulib module usleep should be tested. */
#undef GNULIB_TEST_USLEEP

/* Define to 1 when the gnulib module vasprintf should be tested. */
#undef GNULIB_TEST_VASPRINTF

/* Define to 1 when the gnulib module vsnprintf should be tested. */
#undef GNULIB_TEST_VSNPRINTF

/* Define to 1 when the gnulib module waitpid should be tested. */
#undef GNULIB_TEST_WAITPID

/* Define to 1 when the gnulib module wcrtomb should be tested. */
#undef GNULIB_TEST_WCRTOMB

/* Define to 1 when the gnulib module wctob should be tested. */
#undef GNULIB_TEST_WCTOB

/* Define to 1 when the gnulib module wctomb should be tested. */
#undef GNULIB_TEST_WCTOMB

/* Define to 1 when the gnulib module write should be tested. */
#undef GNULIB_TEST_WRITE

/* Define to 1 if you have the `alarm' function. */
#undef HAVE_ALARM

/* Define to 1 if you have 'alloca' after including <alloca.h>, a header that
   may be supplied by this distribution. */
#undef HAVE_ALLOCA

/* Define to 1 if you have <alloca.h> and it should be used (not on Ultrix).
   */
#undef HAVE_ALLOCA_H

/* whether AppArmor is available for security */
#undef HAVE_APPARMOR

/* Define to 1 if you have the <arpa/inet.h> header file. */
#undef HAVE_ARPA_INET_H

/* whether libaudit is available */
#undef HAVE_AUDIT

/* whether Avahi is used to broadcast server presense */
#undef HAVE_AVAHI

/* Define to 1 if you have the <bp-sym.h> header file. */
#undef HAVE_BP_SYM_H

/* Define to 1 if you have the `btowc' function. */
#undef HAVE_BTOWC

/* Define to 1 if you have the <byteswap.h> header file. */
#undef HAVE_BYTESWAP_H

/* Define if the 'calloc' function is POSIX compliant. */
#undef HAVE_CALLOC_POSIX

/* Define to 1 if you have the `canonicalize_file_name' function. */
#undef HAVE_CANONICALIZE_FILE_NAME

/* whether capng is available for privilege reduction */
#undef HAVE_CAPNG

/* Define to 1 if you have the `catgets' function. */
#undef HAVE_CATGETS

/* Define to 1 if you have the MacOS X function CFLocaleCopyCurrent in the
   CoreFoundation framework. */
#undef HAVE_CFLOCALECOPYCURRENT

/* Define to 1 if you have the `cfmakeraw' function. */
#undef HAVE_CFMAKERAW

/* Define to 1 if you have the MacOS X function CFPreferencesCopyAppValue in
   the CoreFoundation framework. */
#undef HAVE_CFPREFERENCESCOPYAPPVALUE

/* Define to 1 if you have the `chown' function. */
#undef HAVE_CHOWN

/* Define to 1 if you have the `confstr' function. */
#undef HAVE_CONFSTR

/* whether CPUID instruction is supported */
#undef HAVE_CPUID

/* use DBus for PolicyKit */
#undef HAVE_DBUS

/* Define to 1 if you have the `dbus_watch_get_unix_fd' function. */
#undef HAVE_DBUS_WATCH_GET_UNIX_FD

/* Define if the GNU dcgettext() function is already present or preinstalled.
   */
#undef HAVE_DCGETTEXT

/* Define to 1 if you have the declaration of `alarm', and to 0 if you don't.
   */
#undef HAVE_DECL_ALARM

/* Define to 1 if you have the declaration of `fflush_unlocked', and to 0 if
   you don't. */
#undef HAVE_DECL_FFLUSH_UNLOCKED

/* Define to 1 if you have the declaration of `flockfile', and to 0 if you
   don't. */
#undef HAVE_DECL_FLOCKFILE

/* Define to 1 if you have the declaration of `fpurge', and to 0 if you don't.
   */
#undef HAVE_DECL_FPURGE

/* Define to 1 if you have the declaration of `fputs_unlocked', and to 0 if
   you don't. */
#undef HAVE_DECL_FPUTS_UNLOCKED

/* Define to 1 if you have the declaration of `freeaddrinfo', and to 0 if you
   don't. */
#undef HAVE_DECL_FREEADDRINFO

/* Define to 1 if you have the declaration of `fseeko', and to 0 if you don't.
   */
#undef HAVE_DECL_FSEEKO

/* Define to 1 if you have the declaration of `ftello', and to 0 if you don't.
   */
#undef HAVE_DECL_FTELLO

/* Define to 1 if you have the declaration of `funlockfile', and to 0 if you
   don't. */
#undef HAVE_DECL_FUNLOCKFILE

/* Define to 1 if you have the declaration of `gai_strerror', and to 0 if you
   don't. */
#undef HAVE_DECL_GAI_STRERROR

/* Define to 1 if you have the declaration of `gai_strerrorA', and to 0 if you
   don't. */
#undef HAVE_DECL_GAI_STRERRORA

/* Define to 1 if you have the declaration of `getaddrinfo', and to 0 if you
   don't. */
#undef HAVE_DECL_GETADDRINFO

/* Define to 1 if you have the declaration of `getc_unlocked', and to 0 if you
   don't. */
#undef HAVE_DECL_GETC_UNLOCKED

/* Define to 1 if you have the declaration of `getdelim', and to 0 if you
   don't. */
#undef HAVE_DECL_GETDELIM

/* Define to 1 if you have the declaration of `getline', and to 0 if you
   don't. */
#undef HAVE_DECL_GETLINE

/* Define to 1 if you have the declaration of `getnameinfo', and to 0 if you
   don't. */
#undef HAVE_DECL_GETNAMEINFO

/* Define to 1 if you have the declaration of `getpass', and to 0 if you
   don't. */
#undef HAVE_DECL_GETPASS

/* Define to 1 if you have the declaration of `inet_ntop', and to 0 if you
   don't. */
#undef HAVE_DECL_INET_NTOP

/* Define to 1 if you have the declaration of `inet_pton', and to 0 if you
   don't. */
#undef HAVE_DECL_INET_PTON

/* Define to 1 if you have the declaration of `isblank', and to 0 if you
   don't. */
#undef HAVE_DECL_ISBLANK

/* Define to 1 if you have the declaration of `localtime_r', and to 0 if you
   don't. */
#undef HAVE_DECL_LOCALTIME_R

/* Define to 1 if you have the declaration of `MACVLAN_MODE_PASSTHRU', and to
   0 if you don't. */
#undef HAVE_DECL_MACVLAN_MODE_PASSTHRU

/* Define to 1 if you have the declaration of `mbrtowc', and to 0 if you
   don't. */
#undef HAVE_DECL_MBRTOWC

/* Define to 1 if you have the declaration of `mbsinit', and to 0 if you
   don't. */
#undef HAVE_DECL_MBSINIT

/* Define to 1 if you have the declaration of `mbsrtowcs', and to 0 if you
   don't. */
#undef HAVE_DECL_MBSRTOWCS

/* Define to 1 if you have the declaration of `program_invocation_name', and
   to 0 if you don't. */
#undef HAVE_DECL_PROGRAM_INVOCATION_NAME

/* Define to 1 if you have the declaration of `program_invocation_short_name',
   and to 0 if you don't. */
#undef HAVE_DECL_PROGRAM_INVOCATION_SHORT_NAME

/* Define to 1 if you have the declaration of `putc_unlocked', and to 0 if you
   don't. */
#undef HAVE_DECL_PUTC_UNLOCKED

/* Define to 1 if you have the declaration of `setenv', and to 0 if you don't.
   */
#undef HAVE_DECL_SETENV

/* Define to 1 if you have the declaration of `sleep', and to 0 if you don't.
   */
#undef HAVE_DECL_SLEEP

/* Define to 1 if you have the declaration of `snprintf', and to 0 if you
   don't. */
#undef HAVE_DECL_SNPRINTF

/* Define to 1 if you have the declaration of `strdup', and to 0 if you don't.
   */
#undef HAVE_DECL_STRDUP

/* Define to 1 if you have the declaration of `strerror_r', and to 0 if you
   don't. */
#undef HAVE_DECL_STRERROR_R

/* Define to 1 if you have the declaration of `strndup', and to 0 if you
   don't. */
#undef HAVE_DECL_STRNDUP

/* Define to 1 if you have the declaration of `strnlen', and to 0 if you
   don't. */
#undef HAVE_DECL_STRNLEN

/* Define to 1 if you have the declaration of `strtok_r', and to 0 if you
   don't. */
#undef HAVE_DECL_STRTOK_R

/* Define to 1 if you have the declaration of `towlower', and to 0 if you
   don't. */
#undef HAVE_DECL_TOWLOWER

/* Define to 1 if you have the declaration of `unsetenv', and to 0 if you
   don't. */
#undef HAVE_DECL_UNSETENV

/* Define to 1 if you have the declaration of `vsnprintf', and to 0 if you
   don't. */
#undef HAVE_DECL_VSNPRINTF

/* Define to 1 if you have the declaration of `wcrtomb', and to 0 if you
   don't. */
#undef HAVE_DECL_WCRTOMB

/* Define to 1 if you have the declaration of `wctob', and to 0 if you don't.
   */
#undef HAVE_DECL_WCTOB

/* Define to 1 if you have the declaration of `_snprintf', and to 0 if you
   don't. */
#undef HAVE_DECL__SNPRINTF

/* Define to 1 if you have the declaration of `__fsetlocking', and to 0 if you
   don't. */
#undef HAVE_DECL___FSETLOCKING

/* Define to 1 if you have the <dlfcn.h> header file. */
#undef HAVE_DLFCN_H

/* Define to 1 if you have the 'dup2' function. */
#undef HAVE_DUP2

/* Define if you have the declaration of environ. */
#undef HAVE_ENVIRON_DECL

/* Define to 1 if you have the `fchown' function. */
#undef HAVE_FCHOWN

/* Define to 1 if you have the `fcntl' function. */
#undef HAVE_FCNTL

/* Define to 1 if you have the `fdatasync' function. */
#undef HAVE_FDATASYNC

/* Define to 1 if you have the <features.h> header file. */
#undef HAVE_FEATURES_H

/* Define to 1 if you have the `ffs' function. */
#undef HAVE_FFS

/* Define to 1 if you have the `flockfile' function. */
#undef HAVE_FLOCKFILE

/* Define to 1 if you have the `fpurge' function. */
#undef HAVE_FPURGE

/* Define to 1 if fseeko (and presumably ftello) exists and is declared. */
#undef HAVE_FSEEKO

/* Define to 1 if you have the `fsync' function. */
#undef HAVE_FSYNC

/* Define to 1 if you have the `funlockfile' function. */
#undef HAVE_FUNLOCKFILE

/* Define to 1 if you have the `getcwd' function. */
#undef HAVE_GETCWD

/* Define to 1 if you have the `getdelim' function. */
#undef HAVE_GETDELIM

/* Define to 1 if you have the `getdtablesize' function. */
#undef HAVE_GETDTABLESIZE

/* Define to 1 if you have the `getegid' function. */
#undef HAVE_GETEGID

/* Define to 1 if you have the `geteuid' function. */
#undef HAVE_GETEUID

/* Define to 1 if you have the `getgid' function. */
#undef HAVE_GETGID

/* Define to 1 if you have the `getgrnam_r' function. */
#undef HAVE_GETGRNAM_R

/* Define to 1 if you have the `getgrouplist' function. */
#undef HAVE_GETGROUPLIST

/* Define to 1 if your system has a working `getgroups' function. */
#undef HAVE_GETGROUPS

/* Define to 1 if you have the `gethostbyname' function. */
#undef HAVE_GETHOSTBYNAME

/* Define to 1 if you have the `gethostname' function. */
#undef HAVE_GETHOSTNAME

/* Define to 1 if you have the `getmntent_r' function. */
#undef HAVE_GETMNTENT_R

/* Define to 1 if you have the `getpagesize' function. */
#undef HAVE_GETPAGESIZE

/* Define to 1 if you have the `getpass' function. */
#undef HAVE_GETPASS

/* Define to 1 if you have the `getpwuid_r' function. */
#undef HAVE_GETPWUID_R

/* Define to 1 if you have the `getservbyname' function. */
#undef HAVE_GETSERVBYNAME

/* Define to 1 if you have the `getsysinfo' function. */
#undef HAVE_GETSYSINFO

/* Define if the GNU gettext() function is already present or preinstalled. */
#undef HAVE_GETTEXT

/* Define to 1 if you have the `gettimeofday' function. */
#undef HAVE_GETTIMEOFDAY

/* Define to 1 if you have the `getuid' function. */
#undef HAVE_GETUID

/* Define to 1 if you have the <grp.h> header file. */
#undef HAVE_GRP_H

/* use HAL for host device enumeration */
#undef HAVE_HAL

/* Define if you have the iconv() function and it works. */
#undef HAVE_ICONV

/* Define to 1 if you have the <ifaddrs.h> header file. */
#undef HAVE_IFADDRS_H

/* Define to 1 if you have the `inet_ntop' function. */
#undef HAVE_INET_NTOP

/* Define to 1 if you have the `inet_pton' function. */
#undef HAVE_INET_PTON

/* Define to 1 if you have the `initgroups' function. */
#undef HAVE_INITGROUPS

/* Define to 1 if the compiler supports one of the keywords 'inline',
   '__inline__', '__inline' and effectively inlines functions marked as such.
   */
#undef HAVE_INLINE

/* Define if you have the 'intmax_t' type in <stdint.h> or <inttypes.h>. */
#undef HAVE_INTMAX_T

/* Define to 1 if you have the <inttypes.h> header file. */
#undef HAVE_INTTYPES_H

/* Define if <inttypes.h> exists, doesn't clash with <sys/types.h>, and
   declares uintmax_t. */
#undef HAVE_INTTYPES_H_WITH_UINTMAX

/* Define to 1 if you have the `ioctl' function. */
#undef HAVE_IOCTL

/* Define to 1 if <sys/socket.h> defines AF_INET. */
#undef HAVE_IPV4

/* Define to 1 if <sys/socket.h> defines AF_INET6. */
#undef HAVE_IPV6

/* Define to 1 if you have the `isblank' function. */
#undef HAVE_ISBLANK

/* Define to 1 if you have the `iswcntrl' function. */
#undef HAVE_ISWCNTRL

/* Define to 1 if you have the `iswctype' function. */
#undef HAVE_ISWCTYPE

/* Define to 1 if you have the `kill' function. */
#undef HAVE_KILL

/* Define if you have <langinfo.h> and nl_langinfo(CODESET). */
#undef HAVE_LANGINFO_CODESET

/* Define if your <locale.h> file defines LC_MESSAGES. */
#undef HAVE_LC_MESSAGES

/* Define to 1 if you have the `apparmor' library (-lapparmor). */
#undef HAVE_LIBAPPARMOR

/* Define to 1 if you have the `audit' library (-laudit). */
#undef HAVE_LIBAUDIT

/* libblkid is present */
#undef HAVE_LIBBLKID

/* Define to 1 if you have the `cap-ng' library (-lcap-ng). */
#undef HAVE_LIBCAP_NG

/* Define to 1 if you have the `devmapper' library (-ldevmapper). */
#undef HAVE_LIBDEVMAPPER

/* Define to 1 if you have the <libdevmapper.h> header file. */
#undef HAVE_LIBDEVMAPPER_H

/* Define to 1 if you have the `gnutls' library (-lgnutls). */
#undef HAVE_LIBGNUTLS

/* Define to 1 if you have the `libhal_get_all_devices' function. */
#undef HAVE_LIBHAL_GET_ALL_DEVICES

/* Define to 1 if you have the `intl' library (-lintl). */
#undef HAVE_LIBINTL

/* whether the netlink library is available */
#undef HAVE_LIBNL

/* Define to 1 if you have the `numa' library (-lnuma). */
#undef HAVE_LIBNUMA

/* Define to 1 if you have the `parted' library (-lparted). */
#undef HAVE_LIBPARTED

/* whether libpcap can be used */
#undef HAVE_LIBPCAP

/* Define to 1 if you have the `portablexdr' library (-lportablexdr). */
#undef HAVE_LIBPORTABLEXDR

/* Define to 1 if you have the `selinux' library (-lselinux). */
#undef HAVE_LIBSELINUX

/* Define to 1 if you have the <libtasn1.h> header file. */
#undef HAVE_LIBTASN1_H

/* Define to 1 if you have the `uuid' library (-luuid). */
#undef HAVE_LIBUUID

/* Define to 1 if you have the <linux/if_bridge.h> header file. */
#undef HAVE_LINUX_IF_BRIDGE_H

/* Define to 1 if you have the <linux/if_tun.h> header file. */
#undef HAVE_LINUX_IF_TUN_H

/* Define to 1 if you have the <linux/kvm.h> header file. */
#undef HAVE_LINUX_KVM_H

/* Define to 1 if you have the <linux/magic.h> header file. */
#undef HAVE_LINUX_MAGIC_H

/* Define to 1 if you have the <linux/param.h> header file. */
#undef HAVE_LINUX_PARAM_H

/* Define to 1 if you have the <linux/sockios.h> header file. */
#undef HAVE_LINUX_SOCKIOS_H

/* Define to 1 if you have the `localtime_r' function. */
#undef HAVE_LOCALTIME_R

/* Define to 1 if the system has the type `long long int'. */
#undef HAVE_LONG_LONG_INT

/* Define to 1 if you have the `lstat' function. */
#undef HAVE_LSTAT

/* Define to 1 if you have the <machine/hal_sysinfo.h> header file. */
#undef HAVE_MACHINE_HAL_SYSINFO_H

/* Define if the 'malloc' function is POSIX compliant. */
#undef HAVE_MALLOC_POSIX

/* Define to 1 if mmap()'s MAP_ANONYMOUS flag is available after including
   config.h and <sys/mman.h>. */
#undef HAVE_MAP_ANONYMOUS

/* Define to 1 if you have the `mbrtowc' function. */
#undef HAVE_MBRTOWC

/* Define to 1 if you have the `mbsinit' function. */
#undef HAVE_MBSINIT

/* Define to 1 if you have the `mbsrtowcs' function. */
#undef HAVE_MBSRTOWCS

/* Define to 1 if <wchar.h> declares mbstate_t. */
#undef HAVE_MBSTATE_T

/* Define to 1 if you have the <memory.h> header file. */
#undef HAVE_MEMORY_H

/* Define to 1 if you have the `mempcpy' function. */
#undef HAVE_MEMPCPY

/* Define to 1 if you have the `mkstemp' function. */
#undef HAVE_MKSTEMP

/* Define to 1 if you have the `mkstemps' function. */
#undef HAVE_MKSTEMPS

/* Define to 1 if you have the `mmap' function. */
#undef HAVE_MMAP

/* Define to 1 if you have the <mntent.h> header file. */
#undef HAVE_MNTENT_H

/* Define to 1 if you have the `mprotect' function. */
#undef HAVE_MPROTECT

/* we have sufficiently new version of netcf for transaction network API */
#undef HAVE_NETCF_TRANSACTIONS

/* Define to 1 if you have the <netdb.h> header file. */
#undef HAVE_NETDB_H

/* Define to 1 if you have the <netinet/in.h> header file. */
#undef HAVE_NETINET_IN_H

/* Define to 1 if you have the <netinet/tcp.h> header file. */
#undef HAVE_NETINET_TCP_H

/* Define to 1 if you have the <net/ethernet.h> header file. */
#undef HAVE_NET_ETHERNET_H

/* Define to 1 if you have the `newlocale' function. */
#undef HAVE_NEWLOCALE

/* whether numactl is available for topology info */
#undef HAVE_NUMACTL

/* Define to 1 if you have the <OS.h> header file. */
#undef HAVE_OS_H

/* Define to 1 if you have the <paths.h> header file. */
#undef HAVE_PATHS_H

/* Define to 1 if you have the `pipe' function. */
#undef HAVE_PIPE

/* Define to 1 if you have the `pipe2' function. */
#undef HAVE_PIPE2

/* use PolicyKit for UNIX socket access checks */
#undef HAVE_POLKIT

/* use PolicyKit for UNIX socket access checks */
#undef HAVE_POLKIT0

/* use PolicyKit for UNIX socket access checks */
#undef HAVE_POLKIT1

/* Define to 1 if you have the `polkit_context_is_caller_authorized' function.
   */
#undef HAVE_POLKIT_CONTEXT_IS_CALLER_AUTHORIZED

/* Define to 1 if you have the 'poll' function and it works. */
#undef HAVE_POLL

/* Define to 1 if you have the <poll.h> header file. */
#undef HAVE_POLL_H

/* Define to 1 if you have the `posix_fallocate' function. */
#undef HAVE_POSIX_FALLOCATE

/* Define to 1 if you have the `posix_memalign' function. */
#undef HAVE_POSIX_MEMALIGN

/* Define to 1 if you have the `posix_spawn' function. */
#undef HAVE_POSIX_SPAWN

/* Define to 1 if the system has the type `posix_spawnattr_t'. */
#undef HAVE_POSIX_SPAWNATTR_T

/* Define to 1 if the system has the type `posix_spawn_file_actions_t'. */
#undef HAVE_POSIX_SPAWN_FILE_ACTIONS_T

/* Define to 1 if you have the `pstat_getdynamic' function. */
#undef HAVE_PSTAT_GETDYNAMIC

/* Define to 1 if you have the `pstat_getstatic' function. */
#undef HAVE_PSTAT_GETSTATIC

/* Define to 1 if you have the `pthread_atfork' function. */
#undef HAVE_PTHREAD_ATFORK

/* Define to 1 if you have the <pthread.h> header file. */
#undef HAVE_PTHREAD_H

/* Define to 1 if you have the `pthread_mutexattr_init' function. */
#undef HAVE_PTHREAD_MUTEXATTR_INIT

/* Define if the <pthread.h> defines PTHREAD_MUTEX_RECURSIVE. */
#undef HAVE_PTHREAD_MUTEX_RECURSIVE

/* Define if the POSIX multithreading library has read/write locks. */
#undef HAVE_PTHREAD_RWLOCK

/* Define to 1 if the pthread_sigmask function can be used (despite bugs). */
#undef HAVE_PTHREAD_SIGMASK

/* Define to 1 if the system has the type `pthread_spinlock_t'. */
#undef HAVE_PTHREAD_SPINLOCK_T

/* Define to 1 if the system has the type `pthread_t'. */
#undef HAVE_PTHREAD_T

/* Define to 1 if you have the <pwd.h> header file. */
#undef HAVE_PWD_H

/* Define to 1 if you have the <random.h> header file. */
#undef HAVE_RANDOM_H

/* Define to 1 if you have the `random_r' function. */
#undef HAVE_RANDOM_R

/* Define to 1 if you have the `rawmemchr' function. */
#undef HAVE_RAWMEMCHR

/* Define to 1 if you have the <readline/readline.h> header file. */
#undef HAVE_READLINE_READLINE_H

/* Define to 1 if you have the `readlink' function. */
#undef HAVE_READLINK

/* Define to 1 if you have the `readlinkat' function. */
#undef HAVE_READLINKAT

/* Define to 1 if your system has a GNU libc compatible 'realloc' function,
   and to 0 otherwise. */
#undef HAVE_REALLOC_GNU

/* Define if the 'realloc' function is POSIX compliant. */
#undef HAVE_REALLOC_POSIX

/* Define to 1 if you have the `realpath' function. */
#undef HAVE_REALPATH

/* Define to 1 if you have the `recvmsg' function. */
#undef HAVE_RECVMSG

/* Define to 1 if you have the `regexec' function. */
#undef HAVE_REGEXEC

/* Define to 1 if you have the <regex.h> header file. */
#undef HAVE_REGEX_H

/* whether Sanlock plugin for lock management is available */
#undef HAVE_SANLOCK

/* whether Cyrus SASL is available for authentication */
#undef HAVE_SASL

/* Define to 1 if the system has the type `sa_family_t'. */
#undef HAVE_SA_FAMILY_T

/* Define to 1 if you have the `sched_getaffinity' function. */
#undef HAVE_SCHED_GETAFFINITY

/* Define to 1 if you have the <sched.h> header file. */
#undef HAVE_SCHED_H

/* Define to 1 if you have the `sched_setparam' function. */
#undef HAVE_SCHED_SETPARAM

/* Define to 1 if you have the `sched_setscheduler' function. */
#undef HAVE_SCHED_SETSCHEDULER

/* Define to 1 if you have the <search.h> header file. */
#undef HAVE_SEARCH_H

/* whether basic SELinux functionality is available */
#undef HAVE_SELINUX

/* Define to 1 if you have the <selinux/label.h> header file. */
#undef HAVE_SELINUX_LABEL_H

/* Define to 1 if you have the `sendmsg' function. */
#undef HAVE_SENDMSG

/* Define to 1 if you have the `setegid' function. */
#undef HAVE_SETEGID

/* Define to 1 if you have the `setenv' function. */
#undef HAVE_SETENV

/* Define to 1 if you have the `seteuid' function. */
#undef HAVE_SETEUID

/* Define to 1 if you have the `setlocale' function. */
#undef HAVE_SETLOCALE

/* Define to 1 if you have the `shutdown' function. */
#undef HAVE_SHUTDOWN

/* Define to 1 if you have the `sigaction' function. */
#undef HAVE_SIGACTION

/* Define to 1 if you have the `sigaltstack' function. */
#undef HAVE_SIGALTSTACK

/* Define to 1 if the system has the type `siginfo_t'. */
#undef HAVE_SIGINFO_T

/* Define to 1 if you have the `siginterrupt' function. */
#undef HAVE_SIGINTERRUPT

/* Define to 1 if 'sig_atomic_t' is a signed integer type. */
#undef HAVE_SIGNED_SIG_ATOMIC_T

/* Define to 1 if 'wchar_t' is a signed integer type. */
#undef HAVE_SIGNED_WCHAR_T

/* Define to 1 if 'wint_t' is a signed integer type. */
#undef HAVE_SIGNED_WINT_T

/* Define to 1 if the system has the type `sigset_t'. */
#undef HAVE_SIGSET_T

/* Define to 1 if the system has the type `sig_atomic_t'. */
#undef HAVE_SIG_ATOMIC_T

/* Define to 1 if you have the `sleep' function. */
#undef HAVE_SLEEP

/* Define to 1 if you have the `snprintf' function. */
#undef HAVE_SNPRINTF

/* Define if the return value of the snprintf function is the number of of
   bytes (excluding the terminating NUL) that would have been produced if the
   buffer had been large enough. */
#undef HAVE_SNPRINTF_RETVAL_C99

/* Define to 1 if you have the `socketpair' function. */
#undef HAVE_SOCKETPAIR

/* Define to 1 if you have the <spawn.h> header file. */
#undef HAVE_SPAWN_H

/* Define to 1 if you have the <stdint.h> header file. */
#undef HAVE_STDINT_H

/* Define if <stdint.h> exists, doesn't clash with <sys/types.h>, and declares
   uintmax_t. */
#undef HAVE_STDINT_H_WITH_UINTMAX

/* Define to 1 if you have the <stdio_ext.h> header file. */
#undef HAVE_STDIO_EXT_H

/* Define to 1 if you have the <stdlib.h> header file. */
#undef HAVE_STDLIB_H

/* Define to 1 if you have the `stpcpy' function. */
#undef HAVE_STPCPY

/* Define to 1 if you have the `strchrnul' function. */
#undef HAVE_STRCHRNUL

/* Define to 1 if you have the `strdup' function. */
#undef HAVE_STRDUP

/* Define to 1 if you have the `strerror_r' function. */
#undef HAVE_STRERROR_R

/* Define to 1 if you have the <strings.h> header file. */
#undef HAVE_STRINGS_H

/* Define to 1 if you have the <string.h> header file. */
#undef HAVE_STRING_H

/* Define to 1 if you have the `strndup' function. */
#undef HAVE_STRNDUP

/* Define to 1 if you have the `strnlen' function. */
#undef HAVE_STRNLEN

/* Define to 1 if you have the `strptime' function. */
#undef HAVE_STRPTIME

/* Define to 1 if you have the `strsep' function. */
#undef HAVE_STRSEP

/* Define to 1 if you have the `strtok_r' function. */
#undef HAVE_STRTOK_R

/* Define to 1 if the system has the type `struct addrinfo'. */
#undef HAVE_STRUCT_ADDRINFO

/* Define to 1 if `msg_accrights' is a member of `struct msghdr'. */
#undef HAVE_STRUCT_MSGHDR_MSG_ACCRIGHTS

/* Define to 1 if the system has the type `struct random_data'. */
#undef HAVE_STRUCT_RANDOM_DATA

/* Define to 1 if `sa_sigaction' is a member of `struct sigaction'. */
#undef HAVE_STRUCT_SIGACTION_SA_SIGACTION

/* Define to 1 if `sa_len' is a member of `struct sockaddr'. */
#undef HAVE_STRUCT_SOCKADDR_SA_LEN

/* Define to 1 if the system has the type `struct sockaddr_storage'. */
#undef HAVE_STRUCT_SOCKADDR_STORAGE

/* Define to 1 if `ss_family' is a member of `struct sockaddr_storage'. */
#undef HAVE_STRUCT_SOCKADDR_STORAGE_SS_FAMILY

/* Define to 1 if `st_atimensec' is a member of `struct stat'. */
#undef HAVE_STRUCT_STAT_ST_ATIMENSEC

/* Define to 1 if `st_atimespec.tv_nsec' is a member of `struct stat'. */
#undef HAVE_STRUCT_STAT_ST_ATIMESPEC_TV_NSEC

/* Define to 1 if `st_atim.st__tim.tv_nsec' is a member of `struct stat'. */
#undef HAVE_STRUCT_STAT_ST_ATIM_ST__TIM_TV_NSEC

/* Define to 1 if `st_atim.tv_nsec' is a member of `struct stat'. */
#undef HAVE_STRUCT_STAT_ST_ATIM_TV_NSEC

/* Define to 1 if `st_birthtimensec' is a member of `struct stat'. */
#undef HAVE_STRUCT_STAT_ST_BIRTHTIMENSEC

/* Define to 1 if `st_birthtimespec.tv_nsec' is a member of `struct stat'. */
#undef HAVE_STRUCT_STAT_ST_BIRTHTIMESPEC_TV_NSEC

/* Define to 1 if `st_birthtim.tv_nsec' is a member of `struct stat'. */
#undef HAVE_STRUCT_STAT_ST_BIRTHTIM_TV_NSEC

/* Define to 1 if the system has the type `struct utsname'. */
#undef HAVE_STRUCT_UTSNAME

/* Define to 1 if you have the `symlink' function. */
#undef HAVE_SYMLINK

/* Define to 1 if you have the `sysctl' function. */
#undef HAVE_SYSCTL

/* Define to 1 if you have the <syslog.h> header file. */
#undef HAVE_SYSLOG_H

/* Define to 1 if you have the `sysmp' function. */
#undef HAVE_SYSMP

/* Define to 1 if you have the <sys/bitypes.h> header file. */
#undef HAVE_SYS_BITYPES_H

/* Define to 1 if you have the <sys/filio.h> header file. */
#undef HAVE_SYS_FILIO_H

/* Define to 1 if you have the <sys/inttypes.h> header file. */
#undef HAVE_SYS_INTTYPES_H

/* Define to 1 if you have the <sys/ioctl.h> header file. */
#undef HAVE_SYS_IOCTL_H

/* Define to 1 if you have the <sys/mman.h> header file. */
#undef HAVE_SYS_MMAN_H

/* Define to 1 if you have the <sys/param.h> header file. */
#undef HAVE_SYS_PARAM_H

/* Define to 1 if you have the <sys/poll.h> header file. */
#undef HAVE_SYS_POLL_H

/* Define to 1 if you have the <sys/pstat.h> header file. */
#undef HAVE_SYS_PSTAT_H

/* Define to 1 if you have the <sys/select.h> header file. */
#undef HAVE_SYS_SELECT_H

/* Define to 1 if you have the <sys/socket.h> header file. */
#undef HAVE_SYS_SOCKET_H

/* Define to 1 if you have the <sys/stat.h> header file. */
#undef HAVE_SYS_STAT_H

/* Define to 1 if you have the <sys/syscall.h> header file. */
#undef HAVE_SYS_SYSCALL_H

/* Define to 1 if you have the <sys/sysctl.h> header file. */
#undef HAVE_SYS_SYSCTL_H

/* Define to 1 if you have the <sys/sysinfo.h> header file. */
#undef HAVE_SYS_SYSINFO_H

/* Define to 1 if you have the <sys/sysmp.h> header file. */
#undef HAVE_SYS_SYSMP_H

/* Define to 1 if you have the <sys/systemcfg.h> header file. */
#undef HAVE_SYS_SYSTEMCFG_H

/* Define to 1 if you have the <sys/table.h> header file. */
#undef HAVE_SYS_TABLE_H

/* Define to 1 if you have the <sys/timeb.h> header file. */
#undef HAVE_SYS_TIMEB_H

/* Define to 1 if you have the <sys/time.h> header file. */
#undef HAVE_SYS_TIME_H

/* Define to 1 if you have the <sys/types.h> header file. */
#undef HAVE_SYS_TYPES_H

/* Define to 1 if you have the <sys/uio.h> header file. */
#undef HAVE_SYS_UIO_H

/* Define to 1 if you have the <sys/un.h> header file. */
#undef HAVE_SYS_UN_H

/* Define to 1 if you have the <sys/utsname.h> header file. */
#undef HAVE_SYS_UTSNAME_H

/* Define to 1 if you have the <sys/wait.h> header file. */
#undef HAVE_SYS_WAIT_H

/* Define to 1 if you have the `table' function. */
#undef HAVE_TABLE

/* Define to 1 if you have the `tcgetattr' function. */
#undef HAVE_TCGETATTR

/* Define to 1 if you have the `tcsetattr' function. */
#undef HAVE_TCSETATTR

/* Define to 1 if you have the <termios.h> header file. */
#undef HAVE_TERMIOS_H

/* Define to 1 if you have the `timegm' function. */
#undef HAVE_TIMEGM

/* Define if struct tm has the tm_gmtoff member. */
#undef HAVE_TM_GMTOFF

/* Define to 1 if you have the `towlower' function. */
#undef HAVE_TOWLOWER

/* Define to 1 if you have the `tsearch' function. */
#undef HAVE_TSEARCH

/* use UDEV for host device enumeration */
#undef HAVE_UDEV

/* Define to 1 if you have the `uname' function. */
#undef HAVE_UNAME

/* Define to 1 if you have the <unistd.h> header file. */
#undef HAVE_UNISTD_H

/* Define to 1 if you have the `unsetenv' function. */
#undef HAVE_UNSETENV

/* Define to 1 if the system has the type `unsigned long long int'. */
#undef HAVE_UNSIGNED_LONG_LONG_INT

/* Define to 1 if you have the `uselocale' function. */
#undef HAVE_USELOCALE

/* Define to 1 if you have the `usleep' function. */
#undef HAVE_USLEEP

/* Define to 1 if you have the `vasnprintf' function. */
#undef HAVE_VASNPRINTF

/* Define to 1 if you have the `vasprintf' function. */
#undef HAVE_VASPRINTF

/* Define to 1 if you have the `vfork' function. */
#undef HAVE_VFORK

/* Define to 1 if you have the `vsnprintf' function. */
#undef HAVE_VSNPRINTF

/* Define to 1 if you have the `waitid' function. */
#undef HAVE_WAITID

/* Define to 1 if you have the <wchar.h> header file. */
#undef HAVE_WCHAR_H

/* Define if you have the 'wchar_t' type. */
#undef HAVE_WCHAR_T

/* Define to 1 if you have the `wcrtomb' function. */
#undef HAVE_WCRTOMB

/* Define to 1 if you have the `wcslen' function. */
#undef HAVE_WCSLEN

/* Define to 1 if you have the `wcsnlen' function. */
#undef HAVE_WCSNLEN

/* Define to 1 if you have the `wctob' function. */
#undef HAVE_WCTOB

/* Define to 1 if you have the <wctype.h> header file. */
#undef HAVE_WCTYPE_H

/* Define to 1 if you have the <winsock2.h> header file. */
#undef HAVE_WINSOCK2_H

/* Define if you have the 'wint_t' type. */
#undef HAVE_WINT_T

/* Define to 1 if you have the `wmemchr' function. */
#undef HAVE_WMEMCHR

/* Define to 1 if you have the `wmemcpy' function. */
#undef HAVE_WMEMCPY

/* Define to 1 if you have the `wmempcpy' function. */
#undef HAVE_WMEMPCPY

/* Define to 1 if O_NOATIME works. */
#undef HAVE_WORKING_O_NOATIME

/* Define to 1 if O_NOFOLLOW works. */
#undef HAVE_WORKING_O_NOFOLLOW

/* Define to 1 if you have the <ws2tcpip.h> header file. */
#undef HAVE_WS2TCPIP_H

/* Define to 1 if you have the `xdr_u_int64_t' function. */
#undef HAVE_XDR_U_INT64_T

/* Define to 1 if you have the <xen/dom0_ops.h> header file. */
#undef HAVE_XEN_DOM0_OPS_H

/* Define to 1 if you have the <xen/linux/privcmd.h> header file. */
#undef HAVE_XEN_LINUX_PRIVCMD_H

/* Define to 1 if you have the <xen/sys/privcmd.h> header file. */
#undef HAVE_XEN_SYS_PRIVCMD_H

/* Define to 1 if you have the <xen/version.h> header file. */
#undef HAVE_XEN_VERSION_H

/* Define to 1 if you have the <xen/xen.h> header file. */
#undef HAVE_XEN_XEN_H

/* Define to 1 if you have the <xlocale.h> header file. */
#undef HAVE_XLOCALE_H

/* Have query_raw field in libxml2 xmlURI structure */
#undef HAVE_XMLURI_QUERY_RAW

/* whether YAJL is available for JSON parsing/formatting */
#undef HAVE_YAJL

/* whether YAJL has API version 2 */
#undef HAVE_YAJL2

/* Define to 1 if the system has the type `_Bool'. */
#undef HAVE__BOOL

/* Define to 1 if you have the `_ftime' function. */
#undef HAVE__FTIME

/* Define to 1 if you have the external variable, _system_configuration with a
   member named physmem. */
#undef HAVE__SYSTEM_CONFIGURATION

/* Define to 1 if you have the `__fpurge' function. */
#undef HAVE___FPURGE

/* Define to 1 if you have the `__freading' function. */
#undef HAVE___FREADING

/* Define to 1 if you have the `__fsetlocking' function. */
#undef HAVE___FSETLOCKING

/* Define to 1 if you have the `__xpg_strerror_r' function. */
#undef HAVE___XPG_STRERROR_R

/* Define HOST_NAME_MAX when <limits.h> does not define it. */
#undef HOST_NAME_MAX

/* path to ip6tables binary */
#undef IP6TABLES_PATH

/* path to iptables binary */
#undef IPTABLES_PATH

/* path to ip binary */
#undef IP_PATH

/* Location of iscsiadm program */
#undef ISCSIADM

/* Define to 1 if lseek does not detect pipes. */
#undef LSEEK_PIPE_BROKEN

/* Define to 1 if `lstat' dereferences a symlink specified with a trailing
   slash. */
#undef LSTAT_FOLLOWS_SLASHED_SYMLINK

/* Define to the sub-directory in which libtool stores uninstalled libraries.
   */
#undef LT_OBJDIR

/* Location of lvcreate program */
#undef LVCREATE

/* Location of lvremove program */
#undef LVREMOVE

/* Location of lvs program */
#undef LVS

/* If malloc(0) is != NULL, define this to 1. Otherwise define this to 0. */
#undef MALLOC_0_IS_NONNULL

/* Define to a substitute value for mmap()'s MAP_ANONYMOUS flag. */
#undef MAP_ANONYMOUS

/* Define if the mbrtowc function has the NULL pwc argument bug. */
#undef MBRTOWC_NULL_ARG1_BUG

/* Define if the mbrtowc function has the NULL string argument bug. */
#undef MBRTOWC_NULL_ARG2_BUG

/* Define if the mbrtowc function does not return 0 for a NUL character. */
#undef MBRTOWC_NUL_RETVAL_BUG

/* Define if the mbrtowc function returns a wrong return value. */
#undef MBRTOWC_RETVAL_BUG

/* Location or name of the mkfs program */
#undef MKFS

/* Location or name of the modprobe program */
#undef MODPROBE

/* Location or name of the mount program */
#undef MOUNT

/* Define to 1 if your C compiler doesn't accept -c and -o together. */
#undef NO_MINUS_C_MINUS_O

/* Define to 1 if open() fails to recognize a trailing slash. */
#undef OPEN_TRAILING_SLASH_BUG

/* Name of package */
#undef PACKAGE

/* Extra package name */
#undef PACKAGER

/* Extra package version */
#undef PACKAGER_VERSION

/* Define to the address where bug reports for this package should be sent. */
#undef PACKAGE_BUGREPORT

/* Define to the full name of this package. */
#undef PACKAGE_NAME

/* Define to the full name and version of this package. */
#undef PACKAGE_STRING

/* Define to the one symbol short name of this package. */
#undef PACKAGE_TARNAME

/* Define to the home page for this package. */
#undef PACKAGE_URL

/* Define to the version of this package. */
#undef PACKAGE_VERSION

/* Location or name of the parted program */
#undef PARTED

/* Location of pkcheck program */
#undef PKCHECK_PATH

/* Location of polkit-auth program */
#undef POLKIT_AUTH

/* Define if <inttypes.h> exists and defines unusable PRI* macros. */
#undef PRI_MACROS_BROKEN

/* Define to the type that is the result of default argument promotions of
   type mode_t. */
#undef PROMOTED_MODE_T

/* Define to 1 if the C compiler supports function prototypes. */
#undef PROTOTYPES

/* Define if the pthread_in_use() detection is hard. */
#undef PTHREAD_IN_USE_DETECTION_HARD

/* Define to 1 if pthread_sigmask(), when it fails, returns -1 and sets errno.
   */
#undef PTHREAD_SIGMASK_FAILS_WITH_ERRNO

/* Define to 1 if pthread_sigmask() may returns 0 and have no effect. */
#undef PTHREAD_SIGMASK_INEFFECTIVE

/* Define to 1 if pthread_sigmask() unblocks signals incorrectly. */
#undef PTHREAD_SIGMASK_UNBLOCK_BUG

/* Define to l, ll, u, ul, ull, etc., as suitable for constants of type
   'ptrdiff_t'. */
#undef PTRDIFF_T_SUFFIX

/* Location of pvcreate program */
#undef PVCREATE

/* Location of pvremove program */
#undef PVREMOVE

/* Location of pvs program */
#undef PVS

/* QEMU group account */
#undef QEMU_GROUP

/* QEMU user account */
#undef QEMU_USER

/* Location or name of the radvd program */
#undef RADVD

/* Define to 1 if readlink fails to recognize a trailing slash. */
#undef READLINK_TRAILING_SLASH_BUG

/* Define to 1 if stat needs help when passed a directory name with a trailing
   slash */
#undef REPLACE_FUNC_STAT_DIR

/* Define to 1 if stat needs help when passed a file name with a trailing
   slash */
#undef REPLACE_FUNC_STAT_FILE

/* Define to 1 if strerror(0) does not return a message implying success. */
#undef REPLACE_STRERROR_0

/* Define if vasnprintf exists but is overridden by gnulib. */
#undef REPLACE_VASNPRINTF

/* Location or name of the showmount program */
#undef SHOWMOUNT

/* Define to l, ll, u, ul, ull, etc., as suitable for constants of type
   'sig_atomic_t'. */
#undef SIG_ATOMIC_T_SUFFIX

/* The size of `long', as computed by sizeof. */
#undef SIZEOF_LONG

/* Define as the maximum value of type 'size_t', if the system doesn't define
   it. */
#undef SIZE_MAX

/* Define to l, ll, u, ul, ull, etc., as suitable for constants of type
   'size_t'. */
#undef SIZE_T_SUFFIX

/* If using the C implementation of alloca, define if you know the
   direction of stack growth for your system; otherwise it will be
   automatically deduced at runtime.
        STACK_DIRECTION > 0 => grows toward higher addresses
        STACK_DIRECTION < 0 => grows toward lower addresses
        STACK_DIRECTION = 0 => direction of growth unknown */
#undef STACK_DIRECTION

/* Define to 1 when performing static analysis. */
#undef STATIC_ANALYSIS

/* Define to 1 if the `S_IS*' macros in <sys/stat.h> do not work properly. */
#undef STAT_MACROS_BROKEN

/* Define to 1 if you have the ANSI C header files. */
#undef STDC_HEADERS

/* Define to 1 if strerror_r returns char *. */
#undef STRERROR_R_CHAR_P

/* Location or name of the tc profram (see iproute2) */
#undef TC

/* Whether malloc OOM checking is enabled */
#undef TEST_OOM

/* Whether backtrace() is available */
#undef TEST_OOM_TRACE

/* Define to 1 if the type of the st_atim member of a struct stat is struct
   timespec. */
#undef TYPEOF_STRUCT_STAT_ST_ATIM_IS_STRUCT_TIMESPEC

/* Location or name of the udevadm program */
#undef UDEVADM

/* Location or name of the udevsettle program */
#undef UDEVSETTLE

/* Location or name of the mount program */
#undef UMOUNT

/* Define to the prefix of C symbols at the assembler and linker level, either
   an underscore or empty. */
#undef USER_LABEL_PREFIX

/* Define if the POSIX multithreading library can be used. */
#undef USE_POSIX_THREADS

/* Define if references to the POSIX multithreading library should be made
   weak. */
#undef USE_POSIX_THREADS_WEAK

/* Define if the GNU Pth multithreading library can be used. */
#undef USE_PTH_THREADS

/* Define if references to the GNU Pth multithreading library should be made
   weak. */
#undef USE_PTH_THREADS_WEAK

/* whether virsh can use readline */
#undef USE_READLINE

/* Define if the old Solaris multithreading library can be used. */
#undef USE_SOLARIS_THREADS

/* Define if references to the old Solaris multithreading library should be
   made weak. */
#undef USE_SOLARIS_THREADS_WEAK

/* Define if the Win32 multithreading API can be used. */
#undef USE_WIN32_THREADS

/* Location of directory containing VirtualBox XPCOMC library */
#undef VBOX_XPCOMC_DIR

/* Version number of package */
#undef VERSION

/* Location of vgchange program */
#undef VGCHANGE

/* Location of vgcreate program */
#undef VGCREATE

/* Location of vgremove program */
#undef VGREMOVE

/* Location of vgs program */
#undef VGS

/* Location of vgscan program */
#undef VGSCAN

/* Define to the absolute path of a shell that does not truncate on <>
   redirection, if /bin/sh does not fit the bill */
#undef VIR_WRAPPER_SHELL

/* Define to 1 if unsetenv returns void instead of int. */
#undef VOID_UNSETENV

/* Define to l, ll, u, ul, ull, etc., as suitable for constants of type
   'wchar_t'. */
#undef WCHAR_T_SUFFIX

/* Define if WSAStartup is needed. */
#undef WINDOWS_SOCKETS

/* Define to l, ll, u, ul, ull, etc., as suitable for constants of type
   'wint_t'. */
#undef WINT_T_SUFFIX

/* whether bridge code is needed */
#undef WITH_BRIDGE

/* whether to build drivers as modules */
#undef WITH_DRIVER_MODULES

/* whether DTrace static probes are available */
#undef WITH_DTRACE

/* whether ESX driver is enabled */
#undef WITH_ESX

/* whether Hyper-V driver is enabled */
#undef WITH_HYPERV

/* whether libvirtd daemon is enabled */
#undef WITH_LIBVIRTD

/* whether libxenlight driver is enabled */
#undef WITH_LIBXL

/* whether LXC driver is enabled */
#undef WITH_LXC

/* whether macvtap support is enabled */
#undef WITH_MACVTAP

/* whether libnetcf is available to configure physical host network interfaces
   */
#undef WITH_NETCF

/* whether network driver is enabled */
#undef WITH_NETWORK

/* with node device driver */
#undef WITH_NODE_DEVICES

/* whether local network filter management driver is available */
#undef WITH_NWFILTER

/* whether OpenVZ driver is enabled */
#undef WITH_OPENVZ

/* whether IBM HMC / IVM driver is enabled */
#undef WITH_PHYP

/* whether QEMU driver is enabled */
#undef WITH_QEMU

/* whether Remote driver is enabled */
#undef WITH_REMOTE

/* whether building for the RHEL-5 API */
#undef WITH_RHEL5_API

/* whether AppArmor security driver is available */
#undef WITH_SECDRIVER_APPARMOR

/* whether SELinux security driver is available */
#undef WITH_SECDRIVER_SELINUX

/* whether local secrets management driver is available */
#undef WITH_SECRETS

/* whether directory backend for storage driver is enabled */
#undef WITH_STORAGE_DIR

/* whether Disk backend for storage driver is enabled */
#undef WITH_STORAGE_DISK

/* whether FS backend for storage driver is enabled */
#undef WITH_STORAGE_FS

/* whether iSCSI backend for storage driver is enabled */
#undef WITH_STORAGE_ISCSI

/* whether LVM backend for storage driver is enabled */
#undef WITH_STORAGE_LVM

/* whether mpath backend for storage driver is enabled */
#undef WITH_STORAGE_MPATH

/* whether SCSI backend for storage driver is enabled */
#undef WITH_STORAGE_SCSI

/* whether Test driver is enabled */
#undef WITH_TEST

/* whether UML driver is enabled */
#undef WITH_UML

/* whether VirtualBox driver is enabled */
#undef WITH_VBOX

/* whether vsi vepa support is enabled */
#undef WITH_VIRTUALPORT

/* whether VMware driver is enabled */
#undef WITH_VMWARE

/* whether VMware VMX config handling is enabled */
#undef WITH_VMX

/* whether Xen driver is enabled */
#undef WITH_XEN

/* whether XenAPI driver is enabled */
#undef WITH_XENAPI

/* whether Xen inotify sub-driver is enabled */
#undef WITH_XEN_INOTIFY

/* Define WORDS_BIGENDIAN to 1 if your processor stores words with the most
   significant byte first (like Motorola and SPARC, unlike Intel). */
#if defined AC_APPLE_UNIVERSAL_BUILD
# if defined __BIG_ENDIAN__
#  define WORDS_BIGENDIAN 1
# endif
#else
# ifndef WORDS_BIGENDIAN
#  undef WORDS_BIGENDIAN
# endif
#endif

<<<<<<< HEAD
=======
/* Enable large inode numbers on Mac OS X.  */
#ifndef _DARWIN_USE_64_BIT_INODE
# define _DARWIN_USE_64_BIT_INODE 1
#endif

>>>>>>> a2a792b1
/* Number of bits in a file offset, on hosts where this is settable. */
#undef _FILE_OFFSET_BITS

/* Define to 1 to make fseeko visible on some hosts (e.g. glibc 2.2). */
#undef _LARGEFILE_SOURCE

/* Define for large files, on AIX-style hosts. */
#undef _LARGE_FILES

/* Define in order to get some macros on AIX systems. */
#undef _LINUX_SOURCE_COMPAT

/* Define to 1 if on MINIX. */
#undef _MINIX

/* The _Noreturn keyword of draft C1X.  */
#ifndef _Noreturn
# if (3 <= __GNUC__ || (__GNUC__ == 2 && 8 <= __GNUC_MINOR__) \
      || 0x5110 <= __SUNPRO_C)
#  define _Noreturn __attribute__ ((__noreturn__))
# elif 1200 <= _MSC_VER
#  define _Noreturn __declspec (noreturn)
# else
#  define _Noreturn
# endif
#endif


/* Define to 2 if the system does not provide POSIX.1 features except with
   this defined. */
#undef _POSIX_1_SOURCE

/* Define to 1 in order to get the POSIX compatible declarations of socket
   functions. */
#undef _POSIX_PII_SOCKET

/* Define to 1 if you need to in order for `stat' and other things to work. */
#undef _POSIX_SOURCE

/* Define to 500 only on HP-UX. */
#undef _XOPEN_SOURCE

/* Enable extensions on AIX 3, Interix.  */
#ifndef _ALL_SOURCE
# undef _ALL_SOURCE
#endif
/* Enable general extensions on MacOS X.  */
#ifndef _DARWIN_C_SOURCE
# undef _DARWIN_C_SOURCE
#endif
/* Enable GNU extensions on systems that have them.  */
#ifndef _GNU_SOURCE
# undef _GNU_SOURCE
#endif
/* Enable threading extensions on Solaris.  */
#ifndef _POSIX_PTHREAD_SEMANTICS
# undef _POSIX_PTHREAD_SEMANTICS
#endif
/* Enable extensions on HP NonStop.  */
#ifndef _TANDEM_SOURCE
# undef _TANDEM_SOURCE
#endif
/* Enable general extensions on Solaris.  */
#ifndef __EXTENSIONS__
# undef __EXTENSIONS__
#endif


/* Define like PROTOTYPES; this can be used by system headers. */
#undef __PROTOTYPES

/* Ensure that <stdint.h> defines the limit macros, since gnulib's
   <inttypes.h> relies on them.  */
#if defined __cplusplus && !defined __STDC_LIMIT_MACROS && GL_TRIGGER_STDC_LIMIT_MACROS
# define __STDC_LIMIT_MACROS 1
#endif


/* Define as a replacement for the ISO C99 __func__ variable. */
#undef __func__

/* Define to fsync if you lack fdatasync */
#undef fdatasync

/* Define to a replacement function name for fnmatch(). */
#undef fnmatch

/* Define to `int' if <sys/types.h> doesn't define. */
#undef gid_t

/* A replacement for va_copy, if needed.  */
#define gl_va_copy(a,b) ((a) = (b))

/* Define to rpl_gmtime if the replacement function should be used. */
#undef gmtime

/* Define to `__inline__' or `__inline' if that's what the C compiler
   calls it, or to nothing if 'inline' is not supported under any name.  */
#ifndef __cplusplus
#undef inline
#endif

/* Define to long or long long if <stdint.h> and <inttypes.h> don't define. */
#undef intmax_t

/* Work around a bug in Apple GCC 4.0.1 build 5465: In C99 mode, it supports
   the ISO C 99 semantics of 'extern inline' (unlike the GNU C semantics of
   earlier versions), but does not display it by setting __GNUC_STDC_INLINE__.
   __APPLE__ && __MACH__ test for MacOS X.
   __APPLE_CC__ tests for the Apple compiler and its version.
   __STDC_VERSION__ tests for the C99 mode.  */
#if defined __APPLE__ && defined __MACH__ && __APPLE_CC__ >= 5465 && !defined __cplusplus && __STDC_VERSION__ >= 199901L && !defined __GNUC_STDC_INLINE__
# define __GNUC_STDC_INLINE__ 1
#endif

/* Define to rpl_localtime if the replacement function should be used. */
#undef localtime

/* Define to a type if <wchar.h> does not define. */
#undef mbstate_t

/* Define to the real name of the mktime_internal function. */
#undef mktime_internal

/* Define to `int' if <sys/types.h> does not define. */
#undef mode_t

/* Define to the type of st_nlink in struct stat, or a supertype. */
#undef nlink_t

/* Define as the type of the result of subtracting two pointers, if the system
   doesn't define it. */
#undef ptrdiff_t

/* Define to the equivalent of the C99 'restrict' keyword, or to
   nothing if this is not supported.  Do not define if restrict is
   supported directly.  */
#undef restrict
/* Work around a bug in Sun C++: it does not support _Restrict or
   __restrict__, even though the corresponding Sun C compiler ends up with
   "#define restrict _Restrict" or "#define restrict __restrict__" in the
   previous line.  Perhaps some future version of Sun C++ will work with
   restrict; if so, hopefully it defines __RESTRICT like Sun C does.  */
#if defined __SUNPRO_CC && !defined __RESTRICT
# define _Restrict
# define __restrict__
#endif

/* Define as an integer type suitable for memory locations that can be
   accessed atomically even in the presence of asynchnonous signals. */
#undef sig_atomic_t

/* Define to `unsigned int' if <sys/types.h> does not define. */
#undef size_t

/* type to use in place of socklen_t if not defined */
#undef socklen_t

/* Define as a signed type of the same size as size_t. */
#undef ssize_t

/* Define to `int' if <sys/types.h> doesn't define. */
#undef uid_t

/* Define as a marker that can be attached to declarations that might not
    be used.  This helps to reduce warnings, such as from
    GCC -Wunused-parameter.  */
#if __GNUC__ >= 3 || (__GNUC__ == 2 && __GNUC_MINOR__ >= 7)
# define _GL_UNUSED __attribute__ ((__unused__))
#else
# define _GL_UNUSED
#endif
/* The name _UNUSED_PARAMETER_ is an earlier spelling, although the name
   is a misnomer outside of parameter lists.  */
#define _UNUSED_PARAMETER_ _GL_UNUSED

/* The __pure__ attribute was added in gcc 2.96.  */
#if __GNUC__ > 2 || (__GNUC__ == 2 && __GNUC_MINOR__ >= 96)
# define _GL_ATTRIBUTE_PURE __attribute__ ((__pure__))
#else
# define _GL_ATTRIBUTE_PURE /* empty */
#endif

/* The __const__ attribute was added in gcc 2.95.  */
#if __GNUC__ > 2 || (__GNUC__ == 2 && __GNUC_MINOR__ >= 95)
# define _GL_ATTRIBUTE_CONST __attribute__ ((__const__))
#else
# define _GL_ATTRIBUTE_CONST /* empty */
#endif


/* Define to an unsigned 32-bit type if <sys/types.h> lacks this type. */
#undef useconds_t

/* Define as a macro for copying va_list variables. */
#undef va_copy<|MERGE_RESOLUTION|>--- conflicted
+++ resolved
@@ -1959,14 +1959,11 @@
 # endif
 #endif
 
-<<<<<<< HEAD
-=======
 /* Enable large inode numbers on Mac OS X.  */
 #ifndef _DARWIN_USE_64_BIT_INODE
 # define _DARWIN_USE_64_BIT_INODE 1
 #endif
 
->>>>>>> a2a792b1
 /* Number of bits in a file offset, on hosts where this is settable. */
 #undef _FILE_OFFSET_BITS
 
