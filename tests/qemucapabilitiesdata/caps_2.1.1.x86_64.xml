<qemuCaps>
  <qemuctime>0</qemuctime>
  <selfctime>0</selfctime>
  <selfvers>0</selfvers>
  <usedQMP/>
  <flag name='kvm'/>
  <flag name='mem-path'/>
  <flag name='drive-serial'/>
  <flag name='chardev'/>
  <flag name='monitor-json'/>
  <flag name='sdl'/>
  <flag name='netdev'/>
  <flag name='rtc'/>
  <flag name='vhost-net'/>
  <flag name='no-hpet'/>
  <flag name='no-kvm-pit'/>
  <flag name='pci-configfd'/>
  <flag name='nodefconfig'/>
  <flag name='boot-menu'/>
  <flag name='fsdev'/>
  <flag name='name-process'/>
  <flag name='smbios-type'/>
  <flag name='spice'/>
  <flag name='vga-none'/>
  <flag name='boot-index'/>
  <flag name='hda-duplex'/>
  <flag name='drive-aio'/>
  <flag name='pci-bootindex'/>
  <flag name='ccid-emulated'/>
  <flag name='ccid-passthru'/>
  <flag name='chardev-spicevmc'/>
  <flag name='virtio-tx-alg'/>
  <flag name='pci-multifunction'/>
  <flag name='virtio-blk-pci.ioeventfd'/>
  <flag name='sga'/>
  <flag name='virtio-blk-pci.event_idx'/>
  <flag name='virtio-net-pci.event_idx'/>
  <flag name='cache-directsync'/>
  <flag name='piix3-usb-uhci'/>
  <flag name='piix4-usb-uhci'/>
  <flag name='usb-ehci'/>
  <flag name='ich9-usb-ehci1'/>
  <flag name='vt82c686b-usb-uhci'/>
  <flag name='pci-ohci'/>
  <flag name='usb-redir'/>
  <flag name='usb-hub'/>
  <flag name='no-shutdown'/>
  <flag name='cache-unsafe'/>
  <flag name='ich9-ahci'/>
  <flag name='no-acpi'/>
  <flag name='fsdev-readonly'/>
  <flag name='virtio-blk-pci.scsi'/>
  <flag name='drive-copy-on-read'/>
  <flag name='fsdev-writeout'/>
  <flag name='drive-iotune'/>
  <flag name='system_wakeup'/>
  <flag name='scsi-disk.channel'/>
  <flag name='scsi-block'/>
  <flag name='transaction'/>
  <flag name='block-job-async'/>
  <flag name='scsi-cd'/>
  <flag name='ide-cd'/>
  <flag name='no-user-config'/>
  <flag name='hda-micro'/>
  <flag name='dump-guest-memory'/>
  <flag name='nec-usb-xhci'/>
  <flag name='balloon-event'/>
  <flag name='bridge'/>
  <flag name='lsi'/>
  <flag name='virtio-scsi-pci'/>
  <flag name='blockio'/>
  <flag name='disable-s3'/>
  <flag name='disable-s4'/>
  <flag name='usb-redir.filter'/>
  <flag name='ide-drive.wwn'/>
  <flag name='scsi-disk.wwn'/>
  <flag name='seccomp-sandbox'/>
  <flag name='reboot-timeout'/>
  <flag name='dump-guest-core'/>
  <flag name='seamless-migration'/>
  <flag name='block-commit'/>
  <flag name='vnc'/>
  <flag name='drive-mirror'/>
  <flag name='usb-redir.bootindex'/>
  <flag name='usb-host.bootindex'/>
  <flag name='blockdev-snapshot-sync'/>
  <flag name='qxl'/>
  <flag name='VGA'/>
  <flag name='cirrus-vga'/>
  <flag name='vmware-svga'/>
  <flag name='device-video-primary'/>
  <flag name='usb-serial'/>
  <flag name='usb-net'/>
  <flag name='add-fd'/>
  <flag name='nbd-server'/>
  <flag name='virtio-rng'/>
  <flag name='rng-random'/>
  <flag name='rng-egd'/>
  <flag name='dtb'/>
  <flag name='megasas'/>
  <flag name='ipv6-migration'/>
  <flag name='machine-opt'/>
  <flag name='machine-usb-opt'/>
  <flag name='tpm-passthrough'/>
  <flag name='tpm-tis'/>
  <flag name='pci-bridge'/>
  <flag name='vfio-pci'/>
  <flag name='vfio-pci.bootindex'/>
  <flag name='scsi-generic'/>
  <flag name='scsi-generic.bootindex'/>
  <flag name='mem-merge'/>
  <flag name='vnc-websocket'/>
  <flag name='drive-discard'/>
  <flag name='mlock'/>
  <flag name='vnc-share-policy'/>
  <flag name='device-del-event'/>
  <flag name='dmi-to-pci-bridge'/>
  <flag name='i440fx-pci-hole64-size'/>
  <flag name='q35-pci-hole64-size'/>
  <flag name='usb-storage'/>
  <flag name='usb-storage.removable'/>
  <flag name='virtio-mmio'/>
  <flag name='ich9-intel-hda'/>
  <flag name='kvm-pit-lost-tick-policy'/>
  <flag name='boot-strict'/>
  <flag name='pvpanic'/>
  <flag name='spice-file-xfer-disable'/>
  <flag name='spiceport'/>
  <flag name='usb-kbd'/>
  <flag name='host-pci-multidomain'/>
  <flag name='msg-timestamp'/>
  <flag name='active-commit'/>
  <flag name='change-backing-file'/>
  <flag name='memory-backend-ram'/>
  <flag name='numa'/>
  <flag name='memory-backend-file'/>
  <flag name='usb-audio'/>
  <flag name='rtc-reset-reinjection'/>
  <flag name='splash-timeout'/>
  <flag name='iothread'/>
  <flag name='migrate-rdma'/>
  <flag name='ivshmem'/>
  <flag name='drive-iotune-max'/>
  <flag name='VGA.vgamem_mb'/>
  <flag name='vmware-svga.vgamem_mb'/>
  <flag name='qxl.vgamem_mb'/>
  <flag name='pc-dimm'/>
  <flag name='pci-serial'/>
  <flag name='ioh3420'/>
  <flag name='x3130-upstream'/>
  <flag name='xio3130-downstream'/>
  <flag name='rtl8139'/>
  <flag name='e1000'/>
  <flag name='virtio-net'/>
  <flag name='vserport-change-event'/>
  <flag name='qxl.vram64_size_mb'/>
  <flag name='debug-threads'/>
  <flag name='device-tray-moved-event'/>
  <flag name='nec-usb-xhci-ports'/>
  <flag name='name-guest'/>
  <flag name='drive-detect-zeroes'/>
  <flag name='display'/>
  <flag name='vhost-scsi'/>
  <flag name='query-cpu-definitions'/>
<<<<<<< HEAD
=======
  <flag name='query-named-block-nodes'/>
  <flag name='kernel-irqchip'/>
>>>>>>> e0d0e036
  <version>2001001</version>
  <kvmVersion>0</kvmVersion>
  <package></package>
  <arch>x86_64</arch>
  <cpu type='kvm' name='Opteron_G5'/>
  <cpu type='kvm' name='Opteron_G4'/>
  <cpu type='kvm' name='Opteron_G3'/>
  <cpu type='kvm' name='Opteron_G2'/>
  <cpu type='kvm' name='Opteron_G1'/>
  <cpu type='kvm' name='Broadwell'/>
  <cpu type='kvm' name='Haswell'/>
  <cpu type='kvm' name='SandyBridge'/>
  <cpu type='kvm' name='Westmere'/>
  <cpu type='kvm' name='Nehalem'/>
  <cpu type='kvm' name='Penryn'/>
  <cpu type='kvm' name='Conroe'/>
  <cpu type='kvm' name='n270'/>
  <cpu type='kvm' name='athlon'/>
  <cpu type='kvm' name='pentium3'/>
  <cpu type='kvm' name='pentium2'/>
  <cpu type='kvm' name='pentium'/>
  <cpu type='kvm' name='486'/>
  <cpu type='kvm' name='coreduo'/>
  <cpu type='kvm' name='kvm32'/>
  <cpu type='kvm' name='qemu32'/>
  <cpu type='kvm' name='kvm64'/>
  <cpu type='kvm' name='core2duo'/>
  <cpu type='kvm' name='phenom'/>
  <cpu type='kvm' name='qemu64'/>
  <cpu type='tcg' name='Opteron_G5'/>
  <cpu type='tcg' name='Opteron_G4'/>
  <cpu type='tcg' name='Opteron_G3'/>
  <cpu type='tcg' name='Opteron_G2'/>
  <cpu type='tcg' name='Opteron_G1'/>
  <cpu type='tcg' name='Broadwell'/>
  <cpu type='tcg' name='Haswell'/>
  <cpu type='tcg' name='SandyBridge'/>
  <cpu type='tcg' name='Westmere'/>
  <cpu type='tcg' name='Nehalem'/>
  <cpu type='tcg' name='Penryn'/>
  <cpu type='tcg' name='Conroe'/>
  <cpu type='tcg' name='n270'/>
  <cpu type='tcg' name='athlon'/>
  <cpu type='tcg' name='pentium3'/>
  <cpu type='tcg' name='pentium2'/>
  <cpu type='tcg' name='pentium'/>
  <cpu type='tcg' name='486'/>
  <cpu type='tcg' name='coreduo'/>
  <cpu type='tcg' name='kvm32'/>
  <cpu type='tcg' name='qemu32'/>
  <cpu type='tcg' name='kvm64'/>
  <cpu type='tcg' name='core2duo'/>
  <cpu type='tcg' name='phenom'/>
  <cpu type='tcg' name='qemu64'/>
  <machine name='pc-i440fx-2.1' alias='pc' maxCpus='255'/>
  <machine name='pc-1.3' maxCpus='255'/>
  <machine name='pc-0.12' maxCpus='255'/>
  <machine name='pc-q35-1.6' maxCpus='255'/>
  <machine name='pc-q35-1.5' maxCpus='255'/>
  <machine name='pc-i440fx-1.6' maxCpus='255'/>
  <machine name='pc-i440fx-1.7' maxCpus='255'/>
  <machine name='pc-q35-2.1' alias='q35' maxCpus='255'/>
  <machine name='pc-0.11' maxCpus='255'/>
  <machine name='pc-0.10' maxCpus='255'/>
  <machine name='pc-1.2' maxCpus='255'/>
  <machine name='isapc' maxCpus='1'/>
  <machine name='pc-q35-1.4' maxCpus='255'/>
  <machine name='pc-0.15' maxCpus='255'/>
  <machine name='pc-i440fx-1.5' maxCpus='255'/>
  <machine name='pc-i440fx-1.4' maxCpus='255'/>
  <machine name='pc-q35-2.0' maxCpus='255'/>
  <machine name='pc-0.14' maxCpus='255'/>
  <machine name='pc-1.1' maxCpus='255'/>
  <machine name='pc-q35-1.7' maxCpus='255'/>
  <machine name='pc-1.0' maxCpus='255'/>
  <machine name='pc-i440fx-2.0' maxCpus='255'/>
  <machine name='pc-0.13' maxCpus='255'/>
</qemuCaps><|MERGE_RESOLUTION|>--- conflicted
+++ resolved
@@ -162,11 +162,8 @@
   <flag name='display'/>
   <flag name='vhost-scsi'/>
   <flag name='query-cpu-definitions'/>
-<<<<<<< HEAD
-=======
   <flag name='query-named-block-nodes'/>
   <flag name='kernel-irqchip'/>
->>>>>>> e0d0e036
   <version>2001001</version>
   <kvmVersion>0</kvmVersion>
   <package></package>
