--- conflicted
+++ resolved
@@ -145,10 +145,7 @@
   <flag name='display'/>
   <flag name='vhost-scsi'/>
   <flag name='query-cpu-definitions'/>
-<<<<<<< HEAD
-=======
   <flag name='kernel-irqchip'/>
->>>>>>> e0d0e036
   <version>1006000</version>
   <kvmVersion>0</kvmVersion>
   <package></package>
