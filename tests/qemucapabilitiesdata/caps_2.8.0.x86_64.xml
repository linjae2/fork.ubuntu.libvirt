<qemuCaps>
  <qemuctime>0</qemuctime>
  <selfctime>0</selfctime>
  <selfvers>0</selfvers>
  <usedQMP/>
  <flag name='kvm'/>
  <flag name='mem-path'/>
  <flag name='drive-serial'/>
  <flag name='chardev'/>
  <flag name='monitor-json'/>
  <flag name='sdl'/>
  <flag name='netdev'/>
  <flag name='rtc'/>
  <flag name='vhost-net'/>
  <flag name='no-hpet'/>
  <flag name='no-kvm-pit'/>
  <flag name='pci-configfd'/>
  <flag name='nodefconfig'/>
  <flag name='boot-menu'/>
  <flag name='fsdev'/>
  <flag name='name-process'/>
  <flag name='smbios-type'/>
  <flag name='spice'/>
  <flag name='vga-none'/>
  <flag name='boot-index'/>
  <flag name='hda-duplex'/>
  <flag name='drive-aio'/>
  <flag name='pci-bootindex'/>
  <flag name='ccid-emulated'/>
  <flag name='ccid-passthru'/>
  <flag name='chardev-spicevmc'/>
  <flag name='virtio-tx-alg'/>
  <flag name='pci-multifunction'/>
  <flag name='virtio-blk-pci.ioeventfd'/>
  <flag name='sga'/>
  <flag name='virtio-blk-pci.event_idx'/>
  <flag name='virtio-net-pci.event_idx'/>
  <flag name='cache-directsync'/>
  <flag name='piix3-usb-uhci'/>
  <flag name='piix4-usb-uhci'/>
  <flag name='usb-ehci'/>
  <flag name='ich9-usb-ehci1'/>
  <flag name='vt82c686b-usb-uhci'/>
  <flag name='pci-ohci'/>
  <flag name='usb-redir'/>
  <flag name='usb-hub'/>
  <flag name='no-shutdown'/>
  <flag name='cache-unsafe'/>
  <flag name='ich9-ahci'/>
  <flag name='no-acpi'/>
  <flag name='fsdev-readonly'/>
  <flag name='virtio-blk-pci.scsi'/>
  <flag name='drive-copy-on-read'/>
  <flag name='fsdev-writeout'/>
  <flag name='drive-iotune'/>
  <flag name='system_wakeup'/>
  <flag name='scsi-disk.channel'/>
  <flag name='scsi-block'/>
  <flag name='transaction'/>
  <flag name='block-job-async'/>
  <flag name='scsi-cd'/>
  <flag name='ide-cd'/>
  <flag name='no-user-config'/>
  <flag name='hda-micro'/>
  <flag name='dump-guest-memory'/>
  <flag name='nec-usb-xhci'/>
  <flag name='balloon-event'/>
  <flag name='bridge'/>
  <flag name='lsi'/>
  <flag name='virtio-scsi-pci'/>
  <flag name='blockio'/>
  <flag name='disable-s3'/>
  <flag name='disable-s4'/>
  <flag name='usb-redir.filter'/>
  <flag name='ide-drive.wwn'/>
  <flag name='scsi-disk.wwn'/>
  <flag name='seccomp-sandbox'/>
  <flag name='reboot-timeout'/>
  <flag name='dump-guest-core'/>
  <flag name='seamless-migration'/>
  <flag name='block-commit'/>
  <flag name='vnc'/>
  <flag name='drive-mirror'/>
  <flag name='usb-redir.bootindex'/>
  <flag name='usb-host.bootindex'/>
  <flag name='blockdev-snapshot-sync'/>
  <flag name='qxl'/>
  <flag name='VGA'/>
  <flag name='cirrus-vga'/>
  <flag name='vmware-svga'/>
  <flag name='device-video-primary'/>
  <flag name='usb-serial'/>
  <flag name='usb-net'/>
  <flag name='add-fd'/>
  <flag name='nbd-server'/>
  <flag name='virtio-rng'/>
  <flag name='rng-random'/>
  <flag name='rng-egd'/>
  <flag name='dtb'/>
  <flag name='megasas'/>
  <flag name='ipv6-migration'/>
  <flag name='machine-opt'/>
  <flag name='machine-usb-opt'/>
  <flag name='tpm-passthrough'/>
  <flag name='tpm-tis'/>
  <flag name='pci-bridge'/>
  <flag name='vfio-pci'/>
  <flag name='vfio-pci.bootindex'/>
  <flag name='scsi-generic'/>
  <flag name='scsi-generic.bootindex'/>
  <flag name='mem-merge'/>
  <flag name='vnc-websocket'/>
  <flag name='drive-discard'/>
  <flag name='mlock'/>
  <flag name='vnc-share-policy'/>
  <flag name='device-del-event'/>
  <flag name='dmi-to-pci-bridge'/>
  <flag name='i440fx-pci-hole64-size'/>
  <flag name='q35-pci-hole64-size'/>
  <flag name='usb-storage'/>
  <flag name='usb-storage.removable'/>
  <flag name='virtio-mmio'/>
  <flag name='ich9-intel-hda'/>
  <flag name='kvm-pit-lost-tick-policy'/>
  <flag name='boot-strict'/>
  <flag name='pvpanic'/>
  <flag name='spice-file-xfer-disable'/>
  <flag name='spiceport'/>
  <flag name='usb-kbd'/>
  <flag name='host-pci-multidomain'/>
  <flag name='msg-timestamp'/>
  <flag name='active-commit'/>
  <flag name='change-backing-file'/>
  <flag name='memory-backend-ram'/>
  <flag name='numa'/>
  <flag name='memory-backend-file'/>
  <flag name='usb-audio'/>
  <flag name='rtc-reset-reinjection'/>
  <flag name='splash-timeout'/>
  <flag name='iothread'/>
  <flag name='migrate-rdma'/>
  <flag name='ivshmem'/>
  <flag name='drive-iotune-max'/>
  <flag name='VGA.vgamem_mb'/>
  <flag name='vmware-svga.vgamem_mb'/>
  <flag name='qxl.vgamem_mb'/>
  <flag name='pc-dimm'/>
  <flag name='machine-vmport-opt'/>
  <flag name='aes-key-wrap'/>
  <flag name='dea-key-wrap'/>
  <flag name='pci-serial'/>
  <flag name='vhost-user-multiqueue'/>
  <flag name='migration-event'/>
  <flag name='ioh3420'/>
  <flag name='x3130-upstream'/>
  <flag name='xio3130-downstream'/>
  <flag name='rtl8139'/>
  <flag name='e1000'/>
  <flag name='virtio-net'/>
  <flag name='gic-version'/>
  <flag name='incoming-defer'/>
  <flag name='virtio-gpu'/>
  <flag name='virtio-gpu.virgl'/>
  <flag name='virtio-keyboard'/>
  <flag name='virtio-mouse'/>
  <flag name='virtio-tablet'/>
  <flag name='virtio-input-host'/>
  <flag name='chardev-file-append'/>
  <flag name='ich9-disable-s3'/>
  <flag name='ich9-disable-s4'/>
  <flag name='vserport-change-event'/>
  <flag name='virtio-balloon-pci.deflate-on-oom'/>
  <flag name='mptsas1068'/>
  <flag name='spice-gl'/>
  <flag name='qxl.vram64_size_mb'/>
  <flag name='chardev-logfile'/>
  <flag name='debug-threads'/>
  <flag name='secret'/>
  <flag name='pxb'/>
  <flag name='pxb-pcie'/>
  <flag name='device-tray-moved-event'/>
  <flag name='nec-usb-xhci-ports'/>
  <flag name='virtio-scsi-pci.iothread'/>
  <flag name='name-guest'/>
  <flag name='qxl.max_outputs'/>
  <flag name='spice-unix'/>
  <flag name='drive-detect-zeroes'/>
  <flag name='tls-creds-x509'/>
  <flag name='display'/>
  <flag name='intel-iommu'/>
  <flag name='smm'/>
  <flag name='virtio-pci-disable-legacy'/>
  <flag name='query-hotpluggable-cpus'/>
  <flag name='virtio-net.rx_queue_size'/>
  <flag name='virtio-vga'/>
  <flag name='drive-iotune-max-length'/>
  <flag name='ivshmem-plain'/>
  <flag name='ivshmem-doorbell'/>
  <flag name='query-qmp-schema'/>
  <flag name='gluster.debug_level'/>
  <flag name='vhost-scsi'/>
  <flag name='drive-iotune-group'/>
  <flag name='query-cpu-definitions'/>
<<<<<<< HEAD
  <version>2007093</version>
=======
  <flag name='block-write-threshold'/>
  <flag name='query-named-block-nodes'/>
  <flag name='kernel-irqchip'/>
  <flag name='kernel-irqchip.split'/>
  <flag name='intel-iommu.intremap'/>
  <flag name='intel-iommu.eim'/>
  <version>2008000</version>
>>>>>>> e0d0e036
  <kvmVersion>0</kvmVersion>
  <package> (v2.8.0)</package>
  <arch>x86_64</arch>
  <cpu type='kvm' name='host' usable='yes'/>
  <cpu type='kvm' name='qemu64' usable='yes'/>
  <cpu type='kvm' name='qemu32' usable='yes'/>
  <cpu type='kvm' name='phenom' usable='no'/>
  <cpu type='kvm' name='pentium3' usable='yes'/>
  <cpu type='kvm' name='pentium2' usable='yes'/>
  <cpu type='kvm' name='pentium' usable='yes'/>
  <cpu type='kvm' name='n270' usable='yes'/>
  <cpu type='kvm' name='kvm64' usable='yes'/>
  <cpu type='kvm' name='kvm32' usable='yes'/>
  <cpu type='kvm' name='coreduo' usable='yes'/>
  <cpu type='kvm' name='core2duo' usable='yes'/>
  <cpu type='kvm' name='athlon' usable='no'/>
  <cpu type='kvm' name='Westmere' usable='yes'/>
  <cpu type='kvm' name='Skylake-Client' usable='yes'/>
  <cpu type='kvm' name='SandyBridge' usable='yes'/>
  <cpu type='kvm' name='Penryn' usable='yes'/>
  <cpu type='kvm' name='Opteron_G5' usable='no'/>
  <cpu type='kvm' name='Opteron_G4' usable='no'/>
  <cpu type='kvm' name='Opteron_G3' usable='no'/>
  <cpu type='kvm' name='Opteron_G2' usable='yes'/>
  <cpu type='kvm' name='Opteron_G1' usable='yes'/>
  <cpu type='kvm' name='Nehalem' usable='yes'/>
  <cpu type='kvm' name='IvyBridge' usable='yes'/>
  <cpu type='kvm' name='Haswell' usable='yes'/>
  <cpu type='kvm' name='Haswell-noTSX' usable='yes'/>
  <cpu type='kvm' name='Conroe' usable='yes'/>
  <cpu type='kvm' name='Broadwell' usable='yes'/>
  <cpu type='kvm' name='Broadwell-noTSX' usable='yes'/>
  <cpu type='kvm' name='486' usable='yes'/>
  <cpu type='tcg' name='host' usable='no'/>
  <cpu type='tcg' name='qemu64' usable='yes'/>
  <cpu type='tcg' name='qemu32' usable='yes'/>
  <cpu type='tcg' name='phenom' usable='no'/>
  <cpu type='tcg' name='pentium3' usable='yes'/>
  <cpu type='tcg' name='pentium2' usable='yes'/>
  <cpu type='tcg' name='pentium' usable='yes'/>
  <cpu type='tcg' name='n270' usable='yes'/>
  <cpu type='tcg' name='kvm64' usable='yes'/>
  <cpu type='tcg' name='kvm32' usable='yes'/>
  <cpu type='tcg' name='coreduo' usable='yes'/>
  <cpu type='tcg' name='core2duo' usable='yes'/>
  <cpu type='tcg' name='athlon' usable='yes'/>
  <cpu type='tcg' name='Westmere' usable='yes'/>
  <cpu type='tcg' name='Skylake-Client' usable='no'/>
  <cpu type='tcg' name='SandyBridge' usable='no'/>
  <cpu type='tcg' name='Penryn' usable='yes'/>
  <cpu type='tcg' name='Opteron_G5' usable='no'/>
  <cpu type='tcg' name='Opteron_G4' usable='no'/>
  <cpu type='tcg' name='Opteron_G3' usable='no'/>
  <cpu type='tcg' name='Opteron_G2' usable='yes'/>
  <cpu type='tcg' name='Opteron_G1' usable='yes'/>
  <cpu type='tcg' name='Nehalem' usable='yes'/>
  <cpu type='tcg' name='IvyBridge' usable='no'/>
  <cpu type='tcg' name='Haswell' usable='no'/>
  <cpu type='tcg' name='Haswell-noTSX' usable='no'/>
  <cpu type='tcg' name='Conroe' usable='yes'/>
  <cpu type='tcg' name='Broadwell' usable='no'/>
  <cpu type='tcg' name='Broadwell-noTSX' usable='no'/>
  <cpu type='tcg' name='486' usable='yes'/>
  <machine name='pc-i440fx-2.8' alias='pc' hotplugCpus='yes' maxCpus='255'/>
  <machine name='pc-0.12' hotplugCpus='yes' maxCpus='255'/>
  <machine name='pc-i440fx-2.4' hotplugCpus='yes' maxCpus='255'/>
  <machine name='pc-1.3' hotplugCpus='yes' maxCpus='255'/>
  <machine name='pc-q35-2.7' hotplugCpus='yes' maxCpus='255'/>
  <machine name='pc-q35-2.6' hotplugCpus='yes' maxCpus='255'/>
  <machine name='xenpv' maxCpus='1'/>
  <machine name='pc-i440fx-1.7' hotplugCpus='yes' maxCpus='255'/>
  <machine name='pc-i440fx-1.6' hotplugCpus='yes' maxCpus='255'/>
  <machine name='pc-i440fx-2.7' hotplugCpus='yes' maxCpus='255'/>
  <machine name='pc-0.11' hotplugCpus='yes' maxCpus='255'/>
  <machine name='pc-i440fx-2.3' hotplugCpus='yes' maxCpus='255'/>
  <machine name='pc-0.10' hotplugCpus='yes' maxCpus='255'/>
  <machine name='pc-1.2' hotplugCpus='yes' maxCpus='255'/>
  <machine name='pc-i440fx-2.2' hotplugCpus='yes' maxCpus='255'/>
  <machine name='isapc' hotplugCpus='yes' maxCpus='1'/>
  <machine name='pc-q35-2.5' hotplugCpus='yes' maxCpus='255'/>
  <machine name='xenfv' hotplugCpus='yes' maxCpus='128'/>
  <machine name='pc-0.15' hotplugCpus='yes' maxCpus='255'/>
  <machine name='pc-0.14' hotplugCpus='yes' maxCpus='255'/>
  <machine name='pc-i440fx-1.5' hotplugCpus='yes' maxCpus='255'/>
  <machine name='pc-i440fx-2.6' hotplugCpus='yes' maxCpus='255'/>
  <machine name='pc-i440fx-1.4' hotplugCpus='yes' maxCpus='255'/>
  <machine name='pc-i440fx-2.5' hotplugCpus='yes' maxCpus='255'/>
  <machine name='pc-1.1' hotplugCpus='yes' maxCpus='255'/>
  <machine name='pc-i440fx-2.1' hotplugCpus='yes' maxCpus='255'/>
  <machine name='pc-q35-2.8' alias='q35' hotplugCpus='yes' maxCpus='288'/>
  <machine name='pc-1.0' hotplugCpus='yes' maxCpus='255'/>
  <machine name='pc-i440fx-2.0' hotplugCpus='yes' maxCpus='255'/>
  <machine name='pc-q35-2.4' hotplugCpus='yes' maxCpus='255'/>
  <machine name='pc-0.13' hotplugCpus='yes' maxCpus='255'/>
</qemuCaps><|MERGE_RESOLUTION|>--- conflicted
+++ resolved
@@ -201,9 +201,6 @@
   <flag name='vhost-scsi'/>
   <flag name='drive-iotune-group'/>
   <flag name='query-cpu-definitions'/>
-<<<<<<< HEAD
-  <version>2007093</version>
-=======
   <flag name='block-write-threshold'/>
   <flag name='query-named-block-nodes'/>
   <flag name='kernel-irqchip'/>
@@ -211,7 +208,6 @@
   <flag name='intel-iommu.intremap'/>
   <flag name='intel-iommu.eim'/>
   <version>2008000</version>
->>>>>>> e0d0e036
   <kvmVersion>0</kvmVersion>
   <package> (v2.8.0)</package>
   <arch>x86_64</arch>
