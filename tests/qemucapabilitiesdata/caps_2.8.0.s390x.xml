--- conflicted
+++ resolved
@@ -130,13 +130,10 @@
   <flag name='drive-iotune-group'/>
   <flag name='query-cpu-model-expansion'/>
   <flag name='query-cpu-definitions'/>
-<<<<<<< HEAD
-=======
   <flag name='block-write-threshold'/>
   <flag name='query-named-block-nodes'/>
   <flag name='kernel-irqchip'/>
   <flag name='kernel-irqchip.split'/>
->>>>>>> e0d0e036
   <version>2007093</version>
   <kvmVersion>0</kvmVersion>
   <package></package>
