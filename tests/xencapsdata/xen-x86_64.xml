--- conflicted
+++ resolved
@@ -20,11 +20,7 @@
     <os_type>xen</os_type>
     <arch name='x86_64'>
       <wordsize>64</wordsize>
-<<<<<<< HEAD
-      <emulator>/usr/lib/xen-default/bin/qemu-dm</emulator>
-=======
       <emulator>qemu-dm</emulator>
->>>>>>> e49296cf
       <machine>xenpv</machine>
       <domain type='xen'>
       </domain>
