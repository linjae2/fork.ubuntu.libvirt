<capabilities>

  <host>
    <cpu>
      <arch>i686</arch>
      <features>
        <vmx/>
      </features>
    </cpu>
    <power_management/>
    <migration_features>
      <live/>
      <uri_transports>
        <uri_transport>xenmigr</uri_transport>
      </uri_transports>
    </migration_features>
  </host>

  <guest>
    <os_type>xen</os_type>
    <arch name='i686'>
      <wordsize>32</wordsize>
      <emulator>qemu-dm</emulator>
      <machine>xenpv</machine>
      <domain type='xen'>
      </domain>
    </arch>
    <features>
      <pae/>
    </features>
  </guest>

  <guest>
    <os_type>hvm</os_type>
    <arch name='i686'>
      <wordsize>32</wordsize>
<<<<<<< HEAD
      <emulator>qemu-dm</emulator>
      <loader>hvmloader</loader>
=======
      <emulator>/usr/lib/xen/bin/qemu-dm</emulator>
      <loader>/usr/lib/xen-default/boot/hvmloader</loader>
>>>>>>> 8c1401c5
      <machine>xenfv</machine>
      <domain type='xen'>
      </domain>
    </arch>
    <features>
      <pae/>
      <nonpae/>
      <acpi default='on' toggle='yes'/>
      <apic default='on' toggle='yes'/>
    </features>
  </guest>

</capabilities><|MERGE_RESOLUTION|>--- conflicted
+++ resolved
@@ -20,7 +20,7 @@
     <os_type>xen</os_type>
     <arch name='i686'>
       <wordsize>32</wordsize>
-      <emulator>qemu-dm</emulator>
+      <emulator>/usr/lib/xen/bin/qemu-dm</emulator>
       <machine>xenpv</machine>
       <domain type='xen'>
       </domain>
@@ -34,13 +34,8 @@
     <os_type>hvm</os_type>
     <arch name='i686'>
       <wordsize>32</wordsize>
-<<<<<<< HEAD
-      <emulator>qemu-dm</emulator>
-      <loader>hvmloader</loader>
-=======
       <emulator>/usr/lib/xen/bin/qemu-dm</emulator>
       <loader>/usr/lib/xen-default/boot/hvmloader</loader>
->>>>>>> 8c1401c5
       <machine>xenfv</machine>
       <domain type='xen'>
       </domain>
