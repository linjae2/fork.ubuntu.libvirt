<capabilities>

  <host>
    <cpu>
      <arch>ia64</arch>
    </cpu>
    <power_management/>
    <migration_features>
      <live/>
      <uri_transports>
        <uri_transport>xenmigr</uri_transport>
      </uri_transports>
    </migration_features>
  </host>

  <guest>
    <os_type>xen</os_type>
    <arch name='ia64'>
      <wordsize>64</wordsize>
      <emulator>qemu-dm</emulator>
      <machine>xenpv</machine>
      <domain type='xen'>
      </domain>
    </arch>
  </guest>

  <guest>
    <os_type>hvm</os_type>
    <arch name='ia64'>
      <wordsize>64</wordsize>
<<<<<<< HEAD
      <emulator>qemu-dm</emulator>
      <loader>hvmloader</loader>
=======
      <emulator>/usr/lib/xen/bin/qemu-dm</emulator>
      <loader>/usr/lib/xen-default/boot/hvmloader</loader>
>>>>>>> 8c1401c5
      <machine>xenfv</machine>
      <domain type='xen'>
      </domain>
    </arch>
    <features>
      <acpi default='on' toggle='yes'/>
      <apic default='on' toggle='yes'/>
    </features>
  </guest>

</capabilities><|MERGE_RESOLUTION|>--- conflicted
+++ resolved
@@ -17,7 +17,7 @@
     <os_type>xen</os_type>
     <arch name='ia64'>
       <wordsize>64</wordsize>
-      <emulator>qemu-dm</emulator>
+      <emulator>/usr/lib/xen/bin/qemu-dm</emulator>
       <machine>xenpv</machine>
       <domain type='xen'>
       </domain>
@@ -28,13 +28,8 @@
     <os_type>hvm</os_type>
     <arch name='ia64'>
       <wordsize>64</wordsize>
-<<<<<<< HEAD
-      <emulator>qemu-dm</emulator>
-      <loader>hvmloader</loader>
-=======
       <emulator>/usr/lib/xen/bin/qemu-dm</emulator>
       <loader>/usr/lib/xen-default/boot/hvmloader</loader>
->>>>>>> 8c1401c5
       <machine>xenfv</machine>
       <domain type='xen'>
       </domain>
