--- conflicted
+++ resolved
@@ -20,7 +20,7 @@
     <os_type>xen</os_type>
     <arch name='x86_64'>
       <wordsize>64</wordsize>
-      <emulator>qemu-dm</emulator>
+      <emulator>/usr/lib64/xen/bin/qemu-dm</emulator>
       <machine>xenpv</machine>
       <domain type='xen'>
       </domain>
@@ -31,13 +31,8 @@
     <os_type>hvm</os_type>
     <arch name='i686'>
       <wordsize>32</wordsize>
-<<<<<<< HEAD
-      <emulator>qemu-dm</emulator>
-      <loader>hvmloader</loader>
-=======
       <emulator>/usr/lib64/xen/bin/qemu-dm</emulator>
       <loader>/usr/lib/xen-default/boot/hvmloader</loader>
->>>>>>> 8c1401c5
       <machine>xenfv</machine>
       <domain type='xen'>
       </domain>
@@ -54,13 +49,8 @@
     <os_type>hvm</os_type>
     <arch name='x86_64'>
       <wordsize>64</wordsize>
-<<<<<<< HEAD
-      <emulator>qemu-dm</emulator>
-      <loader>hvmloader</loader>
-=======
       <emulator>/usr/lib64/xen/bin/qemu-dm</emulator>
       <loader>/usr/lib/xen-default/boot/hvmloader</loader>
->>>>>>> 8c1401c5
       <machine>xenfv</machine>
       <domain type='xen'>
       </domain>
