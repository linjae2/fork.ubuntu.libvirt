<capabilities>

  <host>
    <cpu>
      <arch>x86_64</arch>
      <features>
        <svm/>
      </features>
    </cpu>
    <power_management/>
    <migration_features>
      <live/>
      <uri_transports>
        <uri_transport>xenmigr</uri_transport>
      </uri_transports>
    </migration_features>
  </host>

  <guest>
    <os_type>xen</os_type>
    <arch name='x86_64'>
      <wordsize>64</wordsize>
      <emulator>qemu-dm</emulator>
      <machine>xenpv</machine>
      <domain type='xen'>
      </domain>
    </arch>
  </guest>

  <guest>
    <os_type>hvm</os_type>
    <arch name='i686'>
      <wordsize>32</wordsize>
<<<<<<< HEAD
      <emulator>/usr/lib64/xen/bin/qemu-dm</emulator>
      <loader>/usr/lib/xen-default/boot/hvmloader</loader>
=======
      <emulator>qemu-dm</emulator>
      <loader>hvmloader</loader>
>>>>>>> 0d910c8d
      <machine>xenfv</machine>
      <domain type='xen'>
      </domain>
    </arch>
    <features>
      <pae/>
      <nonpae/>
      <acpi default='on' toggle='yes'/>
      <apic default='on' toggle='yes'/>
    </features>
  </guest>

  <guest>
    <os_type>hvm</os_type>
    <arch name='x86_64'>
      <wordsize>64</wordsize>
<<<<<<< HEAD
      <emulator>/usr/lib64/xen/bin/qemu-dm</emulator>
      <loader>/usr/lib/xen-default/boot/hvmloader</loader>
=======
      <emulator>qemu-dm</emulator>
      <loader>hvmloader</loader>
>>>>>>> 0d910c8d
      <machine>xenfv</machine>
      <domain type='xen'>
      </domain>
    </arch>
    <features>
      <acpi default='on' toggle='yes'/>
      <apic default='on' toggle='yes'/>
    </features>
  </guest>

</capabilities><|MERGE_RESOLUTION|>--- conflicted
+++ resolved
@@ -31,13 +31,8 @@
     <os_type>hvm</os_type>
     <arch name='i686'>
       <wordsize>32</wordsize>
-<<<<<<< HEAD
-      <emulator>/usr/lib64/xen/bin/qemu-dm</emulator>
-      <loader>/usr/lib/xen-default/boot/hvmloader</loader>
-=======
       <emulator>qemu-dm</emulator>
       <loader>hvmloader</loader>
->>>>>>> 0d910c8d
       <machine>xenfv</machine>
       <domain type='xen'>
       </domain>
@@ -54,13 +49,8 @@
     <os_type>hvm</os_type>
     <arch name='x86_64'>
       <wordsize>64</wordsize>
-<<<<<<< HEAD
-      <emulator>/usr/lib64/xen/bin/qemu-dm</emulator>
-      <loader>/usr/lib/xen-default/boot/hvmloader</loader>
-=======
       <emulator>qemu-dm</emulator>
       <loader>hvmloader</loader>
->>>>>>> 0d910c8d
       <machine>xenfv</machine>
       <domain type='xen'>
       </domain>
