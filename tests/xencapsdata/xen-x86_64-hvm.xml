--- conflicted
+++ resolved
@@ -31,11 +31,7 @@
     <os_type>hvm</os_type>
     <arch name='i686'>
       <wordsize>32</wordsize>
-<<<<<<< HEAD
-      <emulator>/usr/lib64/xen/bin/qemu-dm</emulator>
-=======
       <emulator>/usr/lib/xen-default/bin/qemu-dm</emulator>
->>>>>>> f38cd7ca
       <loader>/usr/lib/xen-default/boot/hvmloader</loader>
       <machine>xenfv</machine>
       <domain type='xen'>
@@ -53,11 +49,7 @@
     <os_type>hvm</os_type>
     <arch name='x86_64'>
       <wordsize>64</wordsize>
-<<<<<<< HEAD
-      <emulator>/usr/lib64/xen/bin/qemu-dm</emulator>
-=======
       <emulator>/usr/lib/xen-default/bin/qemu-dm</emulator>
->>>>>>> f38cd7ca
       <loader>/usr/lib/xen-default/boot/hvmloader</loader>
       <machine>xenfv</machine>
       <domain type='xen'>
