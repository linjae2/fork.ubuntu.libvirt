#include <config.h>

#include <unistd.h>

#include <sys/types.h>
#include <fcntl.h>

#include "testutils.h"

#include "internal.h"
#include "testutilsqemu.h"
#include "virfilewrapper.h"
#include "configmake.h"

#define LIBVIRT_QEMU_CAPSPRIV_H_ALLOW
#include "qemu/qemu_capspriv.h"

#define VIR_FROM_THIS VIR_FROM_NONE

static virQEMUDriver driver;
static virCaps *linuxCaps;
static virCaps *macOSCaps;

enum {
    WHEN_INACTIVE = 1,
    WHEN_ACTIVE = 2,
    WHEN_BOTH = 3,
};


static int
testXML2XMLCommon(const struct testQemuInfo *info)
{
    int rc;

    if (testQemuInfoInitArgs((struct testQemuInfo *) info) < 0)
        return -1;

    if (info->args.hostOS == HOST_OS_MACOS)
        driver.caps = macOSCaps;
    else
        driver.caps = linuxCaps;

    if (!(info->flags & FLAG_REAL_CAPS))
        virQEMUCapsInitQMPBasicArch(info->qemuCaps);

    if (info->args.hostOS == HOST_OS_MACOS)
        rc = qemuTestCapsCacheInsertMacOS(driver.qemuCapsCache, info->qemuCaps);
    else
        rc = qemuTestCapsCacheInsert(driver.qemuCapsCache, info->qemuCaps);
    if (rc < 0)
        return -1;

    return 0;
}


static int
testXML2XMLActive(const void *opaque)
{
    const struct testQemuInfo *info = opaque;

    if (testXML2XMLCommon(info) < 0 ||
        testCompareDomXML2XMLFiles(driver.caps, driver.xmlopt,
                                   info->infile, info->outfile, true,
                                   info->parseFlags,
                                   TEST_COMPARE_DOM_XML2XML_RESULT_SUCCESS) < 0) {
        return -1;
    }

    return 0;
}


static int
testXML2XMLInactive(const void *opaque)
{
    const struct testQemuInfo *info = opaque;

    if (testXML2XMLCommon(info) < 0 ||
        testCompareDomXML2XMLFiles(driver.caps, driver.xmlopt,
                                   info->infile, info->outfile, false,
                                   info->parseFlags,
                                   TEST_COMPARE_DOM_XML2XML_RESULT_SUCCESS) < 0) {
        return -1;
    }

    return 0;
}


static void
testInfoSetPaths(struct testQemuInfo *info,
                 const char *suffix,
                 int when)
{
    VIR_FREE(info->infile);
    VIR_FREE(info->outfile);

    info->infile = g_strdup_printf("%s/qemuxml2argvdata/%s.xml", abs_srcdir,
                                   info->name);

    info->outfile = g_strdup_printf("%s/qemuxml2xmloutdata/%s-%s%s.xml",
                                    abs_srcdir, info->name,
                                    when == WHEN_ACTIVE ? "active" : "inactive", suffix);

    if (!virFileExists(info->outfile)) {
        VIR_FREE(info->outfile);

        info->outfile = g_strdup_printf("%s/qemuxml2xmloutdata/%s%s.xml",
                                        abs_srcdir, info->name, suffix);
    }
}


#define FAKEROOTDIRTEMPLATE abs_builddir "/fakerootdir-XXXXXX"

static int
mymain(void)
{
    int ret = 0;
    g_autofree char *fakerootdir = NULL;
    g_autoptr(virQEMUDriverConfig) cfg = NULL;
    g_autoptr(GHashTable) capslatest = testQemuGetLatestCaps();
    g_autoptr(GHashTable) capscache = virHashNew(virObjectUnref);
    g_autoptr(virConnect) conn = NULL;
    struct testQemuConf testConf = { .capslatest = capslatest,
                                     .capscache = capscache,
                                     .qapiSchemaCache = NULL };

    if (!capslatest)
        return EXIT_FAILURE;


    fakerootdir = g_strdup(FAKEROOTDIRTEMPLATE);

    if (!g_mkdtemp(fakerootdir)) {
        fprintf(stderr, "Cannot create fakerootdir");
        abort();
    }

    g_setenv("LIBVIRT_FAKE_ROOT_DIR", fakerootdir, TRUE);

    /* Required for tpm-emulator tests
     */
    virFileWrapperAddPrefix(SYSCONFDIR "/qemu/firmware",
                            abs_srcdir "/qemufirmwaredata/etc/qemu/firmware");
    virFileWrapperAddPrefix(PREFIX "/share/qemu/firmware",
                            abs_srcdir "/qemufirmwaredata/usr/share/qemu/firmware");
    virFileWrapperAddPrefix("/home/user/.config/qemu/firmware",
                            abs_srcdir "/qemufirmwaredata/home/user/.config/qemu/firmware");

    if (qemuTestDriverInit(&driver) < 0)
        return EXIT_FAILURE;

    /* By default, the driver gets a virCaps instance that's suitable for
     * tests that expect Linux as the host OS. We create another one for
     * macOS and keep around pointers to both: this allows us to later
     * pick the appropriate one for each test case */
    linuxCaps = driver.caps;
    macOSCaps = testQemuCapsInitMacOS();

    cfg = virQEMUDriverGetConfig(&driver);
    driver.privileged = true;

    if (!(conn = virGetConnect()))
        goto cleanup;

    virSetConnectInterface(conn);
    virSetConnectNetwork(conn);
    virSetConnectNWFilter(conn);
    virSetConnectNodeDev(conn);
    virSetConnectSecret(conn);
    virSetConnectStorage(conn);

#define DO_TEST_FULL(_name, suffix, when, ...) \
    do { \
        static struct testQemuInfo info = { \
            .name = _name, \
        }; \
        testQemuInfoSetArgs(&info, &testConf, __VA_ARGS__); \
 \
        if (when & WHEN_INACTIVE) { \
            testInfoSetPaths(&info, suffix, WHEN_INACTIVE); \
            virTestRunLog(&ret, "QEMU XML-2-XML-inactive " _name, testXML2XMLInactive, &info); \
        } \
 \
        if (when & WHEN_ACTIVE) { \
            testInfoSetPaths(&info, suffix, WHEN_ACTIVE); \
            virTestRunLog(&ret, "QEMU XML-2-XML-active " _name, testXML2XMLActive, &info); \
        } \
        testQemuInfoClear(&info); \
    } while (0)

#define DO_TEST_CAPS_INTERNAL(name, arch, ver, ...) \
    DO_TEST_FULL(name, "." arch "-" ver, WHEN_BOTH, \
                 ARG_CAPS_ARCH, arch, \
                 ARG_CAPS_VER, ver, \
                 __VA_ARGS__, \
                 ARG_END)

#define DO_TEST_CAPS_ARCH_LATEST_FULL(name, arch, ...) \
    DO_TEST_CAPS_INTERNAL(name, arch, "latest", __VA_ARGS__)

#define DO_TEST_CAPS_ARCH_VER_FULL(name, arch, ver, ...) \
    DO_TEST_CAPS_INTERNAL(name, arch, ver, __VA_ARGS__)

#define DO_TEST_CAPS_ARCH_LATEST(name, arch) \
    DO_TEST_CAPS_ARCH_LATEST_FULL(name, arch, ARG_END)

#define DO_TEST_CAPS_ARCH_VER(name, arch, ver) \
    DO_TEST_CAPS_ARCH_VER_FULL(name, arch, ver, ARG_END)

#define DO_TEST_CAPS_LATEST(name) \
    DO_TEST_CAPS_ARCH_LATEST(name, "x86_64")

#define DO_TEST_CAPS_VER(name, ver) \
    DO_TEST_CAPS_ARCH_VER(name, "x86_64", ver)

#define DO_TEST(name, ...) \
    DO_TEST_FULL(name, "", WHEN_BOTH, \
                 ARG_QEMU_CAPS, __VA_ARGS__, QEMU_CAPS_LAST, ARG_END)
#define DO_TEST_NOCAPS(name) \
    DO_TEST_FULL(name, "", WHEN_BOTH, ARG_END)

#define DO_TEST_MACOS(name, ...) \
    DO_TEST_FULL(name, "", WHEN_BOTH, \
                 ARG_HOST_OS, HOST_OS_MACOS, \
                 ARG_QEMU_CAPS, __VA_ARGS__, QEMU_CAPS_LAST, ARG_END)

    /* Unset or set all envvars here that are copied in qemudBuildCommandLine
     * using ADD_ENV_COPY, otherwise these tests may fail due to unexpected
     * values for these envvars */
    g_setenv("PATH", "/bin", TRUE);
    g_unsetenv("QEMU_AUDIO_DRV");
    g_unsetenv("SDL_AUDIODRIVER");

    DO_TEST_NOCAPS("minimal");
    DO_TEST_CAPS_LATEST("genid");
    DO_TEST_CAPS_LATEST("genid-auto");
    DO_TEST_NOCAPS("machine-core-on");
    DO_TEST_NOCAPS("machine-core-off");
    DO_TEST_CAPS_LATEST("machine-smm-on");
    DO_TEST_CAPS_LATEST("machine-smm-off");
    DO_TEST_NOCAPS("machine-loadparm-multiple-disks-nets-s390");
    DO_TEST_NOCAPS("default-kvm-host-arch");
    DO_TEST_NOCAPS("default-qemu-host-arch");
    DO_TEST_NOCAPS("boot-cdrom");
    DO_TEST_NOCAPS("boot-network");
    DO_TEST_NOCAPS("boot-floppy");
    DO_TEST("boot-floppy-q35",
            QEMU_CAPS_DEVICE_IOH3420,
            QEMU_CAPS_ICH9_AHCI);
    DO_TEST_NOCAPS("boot-multi");
    DO_TEST_NOCAPS("boot-menu-enable-with-timeout");
    DO_TEST_NOCAPS("boot-menu-disable");
    DO_TEST_NOCAPS("boot-menu-disable-with-timeout");
    DO_TEST_NOCAPS("boot-order");

    DO_TEST_NOCAPS("reboot-timeout-enabled");
    DO_TEST_NOCAPS("reboot-timeout-disabled");

    DO_TEST_NOCAPS("clock-utc");
    DO_TEST_NOCAPS("clock-localtime");
    DO_TEST_NOCAPS("cpu-empty");
    DO_TEST_NOCAPS("cpu-kvmclock");
    DO_TEST_NOCAPS("cpu-host-kvmclock");
    DO_TEST_NOCAPS("cpu-host-passthrough-features");
    DO_TEST_NOCAPS("cpu-host-model-features");
    DO_TEST_NOCAPS("cpu-host-model-vendor");
    DO_TEST("clock-catchup", QEMU_CAPS_KVM_PIT_TICK_POLICY);
    DO_TEST_NOCAPS("kvmclock");
    DO_TEST_NOCAPS("clock-timer-hyperv-rtc");
    DO_TEST_CAPS_ARCH_LATEST("clock-timer-armvtimer", "aarch64");
    DO_TEST_NOCAPS("clock-realtime");
    DO_TEST_CAPS_LATEST("clock-absolute");

    DO_TEST_NOCAPS("cpu-eoi-disabled");
    DO_TEST_NOCAPS("cpu-eoi-enabled");
    DO_TEST_NOCAPS("eoi-disabled");
    DO_TEST_NOCAPS("eoi-enabled");
    DO_TEST_NOCAPS("pv-spinlock-disabled");
    DO_TEST_NOCAPS("pv-spinlock-enabled");

    DO_TEST_NOCAPS("hyperv");
    DO_TEST_NOCAPS("hyperv-off");
    DO_TEST_NOCAPS("hyperv-panic");
    DO_TEST_NOCAPS("hyperv-passthrough");
    DO_TEST_NOCAPS("hyperv-stimer-direct");

    DO_TEST_NOCAPS("kvm-features");
    DO_TEST_NOCAPS("kvm-features-off");

    DO_TEST_NOCAPS("pmu-feature");
    DO_TEST_NOCAPS("pmu-feature-off");

    DO_TEST_NOCAPS("pages-discard");
    DO_TEST_CAPS_LATEST("pages-discard-hugepages");
    DO_TEST_CAPS_LATEST("pages-dimm-discard");
    DO_TEST_CAPS_LATEST("hugepages-default");
    DO_TEST_CAPS_LATEST("hugepages-default-2M");
    DO_TEST_CAPS_LATEST("hugepages-default-system-size");
    DO_TEST_CAPS_LATEST("hugepages-nodeset");
    DO_TEST_CAPS_LATEST("hugepages-numa-default-2M");
    DO_TEST_CAPS_LATEST("hugepages-numa-default-dimm");
    DO_TEST_CAPS_LATEST("hugepages-numa-nodeset");
    DO_TEST_CAPS_LATEST("hugepages-numa-nodeset-part");
    DO_TEST_CAPS_LATEST("hugepages-shared");
    DO_TEST_CAPS_LATEST("hugepages-memaccess");
    DO_TEST_CAPS_LATEST("hugepages-memaccess2");
    DO_TEST_CAPS_LATEST("hugepages-memaccess3");
    DO_TEST_CAPS_LATEST("hugepages-nvdimm");
    DO_TEST_NOCAPS("nosharepages");
    DO_TEST_NOCAPS("restore-v2");
    DO_TEST_NOCAPS("migrate");
    DO_TEST_NOCAPS("qemu-ns-no-env");
    DO_TEST_CAPS_LATEST("qemu-ns");
    DO_TEST_NOCAPS("disk-aio");
    DO_TEST_CAPS_LATEST("disk-aio-io_uring");
    DO_TEST_NOCAPS("disk-cdrom");
    DO_TEST_CAPS_LATEST("disk-cdrom-empty-network-invalid");
    DO_TEST_CAPS_LATEST("disk-cdrom-network");
    DO_TEST("disk-cdrom-bus-other", QEMU_CAPS_DEVICE_USB_STORAGE);
    DO_TEST_NOCAPS("disk-floppy");
    DO_TEST("disk-usb-device", QEMU_CAPS_DEVICE_USB_STORAGE);
    DO_TEST_NOCAPS("disk-virtio");
    DO_TEST_NOCAPS("floppy-drive-fat");
    DO_TEST_CAPS_LATEST("disk-virtio-queues");
    DO_TEST_NOCAPS("disk-boot-disk");
    DO_TEST_NOCAPS("disk-boot-cdrom");
    DO_TEST_NOCAPS("disk-error-policy");
    DO_TEST_CAPS_LATEST("disk-transient");
    DO_TEST_NOCAPS("disk-fmt-qcow");
    DO_TEST_CAPS_LATEST("disk-cache");
    DO_TEST_CAPS_LATEST("disk-metadata-cache");
    DO_TEST_NOCAPS("disk-network-nbd");
    DO_TEST("disk-network-iscsi", QEMU_CAPS_VIRTIO_SCSI,
            QEMU_CAPS_SCSI_BLOCK);
    DO_TEST_NOCAPS("disk-network-gluster");
    DO_TEST_NOCAPS("disk-network-rbd");
    DO_TEST_CAPS_LATEST("disk-network-rbd-encryption");
    DO_TEST_NOCAPS("disk-network-source-auth");
    DO_TEST_NOCAPS("disk-network-sheepdog");
    DO_TEST_NOCAPS("disk-network-vxhs");
    DO_TEST_CAPS_LATEST("disk-network-nfs");
    DO_TEST_NOCAPS("disk-network-tlsx509-nbd");
    DO_TEST_CAPS_LATEST("disk-network-tlsx509-nbd-hostname");
    DO_TEST_NOCAPS("disk-network-tlsx509-vxhs");
    DO_TEST_CAPS_LATEST("disk-nvme");
    DO_TEST_CAPS_LATEST("disk-vhostuser");
    DO_TEST_CAPS_LATEST("disk-scsi");
    DO_TEST("disk-virtio-scsi-reservations",
            QEMU_CAPS_VIRTIO_SCSI,
            QEMU_CAPS_PR_MANAGER_HELPER,
            QEMU_CAPS_SCSI_BLOCK);
    DO_TEST("controller-virtio-scsi", QEMU_CAPS_VIRTIO_SCSI);
    DO_TEST("disk-virtio-s390-zpci",
            QEMU_CAPS_DEVICE_ZPCI);
    DO_TEST_NOCAPS("disk-mirror-old");
    DO_TEST_NOCAPS("disk-mirror");
    DO_TEST_NOCAPS("disk-active-commit");
    DO_TEST("graphics-listen-network",
            QEMU_CAPS_DEVICE_CIRRUS_VGA,
            QEMU_CAPS_VNC);
    DO_TEST("graphics-vnc",
            QEMU_CAPS_DEVICE_CIRRUS_VGA,
            QEMU_CAPS_VNC);
    DO_TEST("graphics-vnc-websocket",
            QEMU_CAPS_DEVICE_CIRRUS_VGA,
            QEMU_CAPS_VNC);
    DO_TEST("graphics-vnc-sasl",
            QEMU_CAPS_DEVICE_CIRRUS_VGA,
            QEMU_CAPS_VNC);
    DO_TEST("graphics-vnc-tls",
            QEMU_CAPS_DEVICE_CIRRUS_VGA,
            QEMU_CAPS_VNC);
    DO_TEST("graphics-vnc-no-listen-attr",
            QEMU_CAPS_DEVICE_CIRRUS_VGA,
            QEMU_CAPS_VNC);
    DO_TEST("graphics-vnc-remove-generated-socket",
            QEMU_CAPS_DEVICE_CIRRUS_VGA,
            QEMU_CAPS_VNC);
    cfg->vncAutoUnixSocket = true;
    DO_TEST("graphics-vnc-auto-socket-cfg",
            QEMU_CAPS_DEVICE_CIRRUS_VGA,
            QEMU_CAPS_VNC);
    cfg->vncAutoUnixSocket = false;
    DO_TEST("graphics-vnc-socket",
            QEMU_CAPS_DEVICE_CIRRUS_VGA,
            QEMU_CAPS_VNC);
    DO_TEST("graphics-vnc-auto-socket",
            QEMU_CAPS_DEVICE_CIRRUS_VGA,
            QEMU_CAPS_VNC);
    DO_TEST("graphics-vnc-egl-headless",
            QEMU_CAPS_DEVICE_CIRRUS_VGA,
            QEMU_CAPS_VNC,
            QEMU_CAPS_EGL_HEADLESS);

    DO_TEST("graphics-dbus",
            QEMU_CAPS_DEVICE_CIRRUS_VGA,
            QEMU_CAPS_DISPLAY_DBUS);
    DO_TEST("graphics-dbus-address",
            QEMU_CAPS_DEVICE_CIRRUS_VGA,
            QEMU_CAPS_DISPLAY_DBUS);
    DO_TEST("graphics-dbus-p2p",
            QEMU_CAPS_DEVICE_CIRRUS_VGA,
            QEMU_CAPS_DISPLAY_DBUS);
    DO_TEST("graphics-dbus-audio",
            QEMU_CAPS_DEVICE_CIRRUS_VGA,
            QEMU_CAPS_DISPLAY_DBUS);
    DO_TEST("graphics-dbus-chardev",
            QEMU_CAPS_DEVICE_CIRRUS_VGA,
            QEMU_CAPS_DISPLAY_DBUS);

    DO_TEST_CAPS_ARCH_LATEST("default-video-type-aarch64", "aarch64");
    DO_TEST_CAPS_ARCH_LATEST("default-video-type-ppc64", "ppc64");
    DO_TEST_CAPS_ARCH_LATEST("default-video-type-riscv64", "riscv64");
    DO_TEST_CAPS_ARCH_LATEST("default-video-type-s390x", "s390x");
    DO_TEST("default-video-type-x86_64-caps-test-0",
            QEMU_CAPS_DEVICE_VGA,
            QEMU_CAPS_SPICE);
    DO_TEST("default-video-type-x86_64-caps-test-1",
            QEMU_CAPS_DEVICE_CIRRUS_VGA,
            QEMU_CAPS_SPICE);

    DO_TEST("graphics-sdl", QEMU_CAPS_DEVICE_VGA, QEMU_CAPS_SDL);
    DO_TEST("graphics-sdl-fullscreen", QEMU_CAPS_DEVICE_CIRRUS_VGA, QEMU_CAPS_SDL);

    cfg->spiceTLS = true;
    DO_TEST_CAPS_LATEST("graphics-spice");
    DO_TEST_CAPS_LATEST("graphics-spice-compression");
    DO_TEST_CAPS_LATEST("graphics-spice-qxl-vga");
    DO_TEST_CAPS_LATEST("graphics-spice-socket");
    DO_TEST_CAPS_LATEST("graphics-spice-auto-socket");
    cfg->spiceAutoUnixSocket = true;
    DO_TEST_CAPS_LATEST("graphics-spice-auto-socket-cfg");
    cfg->spiceAutoUnixSocket = false;
    cfg->spiceTLS = false;
    DO_TEST_CAPS_LATEST("graphics-spice-egl-headless");
    DO_TEST_CAPS_LATEST("graphics-spice-timeout");

    DO_TEST("graphics-egl-headless-rendernode",
            QEMU_CAPS_DEVICE_CIRRUS_VGA,
            QEMU_CAPS_EGL_HEADLESS_RENDERNODE,
            QEMU_CAPS_EGL_HEADLESS);

    DO_TEST_NOCAPS("input-usbmouse");
    DO_TEST_NOCAPS("input-usbtablet");
    DO_TEST_NOCAPS("misc-acpi");
    DO_TEST("misc-disable-s3", QEMU_CAPS_PIIX_DISABLE_S3);
    DO_TEST_CAPS_LATEST("pc-i440fx-acpi-root-hotplug-disable");
    DO_TEST_CAPS_LATEST("pc-i440fx-acpi-root-hotplug-enable");
    DO_TEST("misc-disable-suspends",
            QEMU_CAPS_PIIX_DISABLE_S3,
            QEMU_CAPS_PIIX_DISABLE_S4);
    DO_TEST("misc-enable-s4", QEMU_CAPS_PIIX_DISABLE_S4);
    DO_TEST_NOCAPS("misc-no-reboot");
    DO_TEST_NOCAPS("misc-uuid");
    DO_TEST_NOCAPS("net-vhostuser");
    DO_TEST_NOCAPS("net-user");
    DO_TEST_NOCAPS("net-user-addr");
<<<<<<< HEAD
=======
    DO_TEST_CAPS_LATEST("net-user-passt");
>>>>>>> 60f02f6d
    DO_TEST_NOCAPS("net-virtio");
    DO_TEST_NOCAPS("net-virtio-device");
    DO_TEST_NOCAPS("net-virtio-disable-offloads");
    DO_TEST_NOCAPS("net-eth");
    DO_TEST_NOCAPS("net-eth-ifname");
    DO_TEST_NOCAPS("net-eth-hostip");
    DO_TEST_NOCAPS("net-eth-unmanaged-tap");
    DO_TEST_NOCAPS("net-virtio-network-portgroup");
    DO_TEST_NOCAPS("net-virtio-rxtxqueuesize");
    DO_TEST("net-virtio-teaming",
            QEMU_CAPS_DEVICE_VFIO_PCI);
    DO_TEST("net-virtio-teaming-network",
            QEMU_CAPS_DEVICE_VFIO_PCI);
    DO_TEST("net-virtio-teaming-hostdev",
            QEMU_CAPS_DEVICE_VFIO_PCI);
    DO_TEST_CAPS_LATEST("net-isolated-port");
    DO_TEST_NOCAPS("net-hostdev");
    DO_TEST_NOCAPS("net-hostdev-bootorder");
    DO_TEST("net-hostdev-vfio", QEMU_CAPS_DEVICE_VFIO_PCI);
    DO_TEST_NOCAPS("net-midonet");
    DO_TEST_NOCAPS("net-openvswitch");
    DO_TEST_NOCAPS("sound");
    DO_TEST("sound-device",
            QEMU_CAPS_DEVICE_ICH9_INTEL_HDA,
            QEMU_CAPS_OBJECT_USB_AUDIO,
            QEMU_CAPS_HDA_MICRO,
            QEMU_CAPS_HDA_DUPLEX,
            QEMU_CAPS_HDA_OUTPUT);
    DO_TEST_NOCAPS("watchdog");
    DO_TEST_CAPS_LATEST("watchdog-q35-multiple");
    DO_TEST("net-bandwidth", QEMU_CAPS_DEVICE_VGA, QEMU_CAPS_VNC);
    DO_TEST("net-bandwidth2", QEMU_CAPS_DEVICE_VGA, QEMU_CAPS_VNC);
    DO_TEST_NOCAPS("net-mtu");
    DO_TEST_NOCAPS("net-coalesce");
    DO_TEST_NOCAPS("net-many-models");
    DO_TEST("net-vdpa", QEMU_CAPS_NETDEV_VHOST_VDPA);
    DO_TEST("net-vdpa-multiqueue", QEMU_CAPS_NETDEV_VHOST_VDPA);
    DO_TEST_CAPS_LATEST("net-virtio-rss");

    DO_TEST_NOCAPS("serial-tcp-tlsx509-chardev");
    DO_TEST_NOCAPS("serial-tcp-tlsx509-chardev-notls");

    cfg->spiceTLS = true;
    DO_TEST("serial-spiceport",
            QEMU_CAPS_DEVICE_QXL,
            QEMU_CAPS_SPICE);
    cfg->spiceTLS = false;

    DO_TEST_NOCAPS("serial-debugcon");
    DO_TEST_NOCAPS("console-compat");
    DO_TEST_NOCAPS("console-compat2");
    DO_TEST_NOCAPS("console-virtio-many");
    DO_TEST_NOCAPS("channel-guestfwd");
    DO_TEST_NOCAPS("channel-virtio");
    DO_TEST_NOCAPS("channel-virtio-state");

    DO_TEST_NOCAPS("channel-unix-source-path");

    DO_TEST_CAPS_LATEST("hostdev-usb-address");
    DO_TEST_CAPS_LATEST("hostdev-pci-address");
    DO_TEST("hostdev-pci-address-unassigned", QEMU_CAPS_DEVICE_VFIO_PCI);
    DO_TEST("hostdev-pci-multifunction", QEMU_CAPS_DEVICE_VFIO_PCI);
    DO_TEST("hostdev-vfio", QEMU_CAPS_DEVICE_VFIO_PCI);
    DO_TEST("hostdev-vfio-zpci",
            QEMU_CAPS_DEVICE_VFIO_PCI,
            QEMU_CAPS_DEVICE_ZPCI);
    DO_TEST("hostdev-vfio-zpci-multidomain-many",
            QEMU_CAPS_DEVICE_VFIO_PCI,
            QEMU_CAPS_DEVICE_PCI_BRIDGE,
            QEMU_CAPS_DEVICE_ZPCI);
    DO_TEST("hostdev-vfio-zpci-autogenerate",
            QEMU_CAPS_DEVICE_VFIO_PCI,
            QEMU_CAPS_DEVICE_ZPCI);
    DO_TEST("hostdev-vfio-zpci-autogenerate-uids",
            QEMU_CAPS_DEVICE_VFIO_PCI,
            QEMU_CAPS_DEVICE_ZPCI);
    DO_TEST("hostdev-vfio-zpci-autogenerate-fids",
            QEMU_CAPS_DEVICE_VFIO_PCI,
            QEMU_CAPS_DEVICE_ZPCI);
    DO_TEST("hostdev-vfio-zpci-boundaries",
            QEMU_CAPS_DEVICE_VFIO_PCI,
            QEMU_CAPS_DEVICE_PCI_BRIDGE,
            QEMU_CAPS_DEVICE_ZPCI);
    DO_TEST("hostdev-vfio-zpci-ccw-memballoon",
            QEMU_CAPS_DEVICE_VFIO_PCI,
            QEMU_CAPS_DEVICE_ZPCI);
    DO_TEST("hostdev-mdev-precreated", QEMU_CAPS_DEVICE_VFIO_PCI);
    DO_TEST("hostdev-mdev-display",
            QEMU_CAPS_DEVICE_QXL,
            QEMU_CAPS_VFIO_PCI_DISPLAY,
            QEMU_CAPS_DEVICE_VFIO_PCI,
            QEMU_CAPS_VNC);
    DO_TEST_CAPS_LATEST("hostdev-mdev-display-ramfb");
    DO_TEST_NOCAPS("pci-rom");
    DO_TEST_NOCAPS("pci-rom-disabled");
    DO_TEST_NOCAPS("pci-rom-disabled-invalid");
    DO_TEST_NOCAPS("pci-serial-dev-chardev");

    DO_TEST_CAPS_LATEST("disk-slices");
    DO_TEST_CAPS_LATEST("disk-rotation");

    DO_TEST_CAPS_LATEST("encrypted-disk");
    DO_TEST_CAPS_LATEST("encrypted-disk-usage");
    DO_TEST_CAPS_LATEST("luks-disks");
    DO_TEST_CAPS_LATEST("luks-disks-source");
    DO_TEST_CAPS_LATEST("luks-disks-source-qcow2");
    DO_TEST_NOCAPS("memtune");
    DO_TEST_NOCAPS("memtune-unlimited");
    DO_TEST_NOCAPS("blkiotune");
    DO_TEST_NOCAPS("blkiotune-device");
    DO_TEST_NOCAPS("cputune");
    DO_TEST_NOCAPS("cputune-zero-shares");
    DO_TEST_NOCAPS("cputune-iothreadsched");
    DO_TEST_NOCAPS("cputune-iothreadsched-zeropriority");
    DO_TEST_NOCAPS("cputune-numatune");
    DO_TEST("vcpu-placement-static",
            QEMU_CAPS_KVM,
            QEMU_CAPS_OBJECT_IOTHREAD);
    DO_TEST_CAPS_LATEST("cputune-cpuset-big-id");
    DO_TEST_CAPS_LATEST("numavcpus-topology-mismatch");

    DO_TEST_NOCAPS("smp");
    DO_TEST_NOCAPS("iothreads");
    DO_TEST_NOCAPS("iothreads-ids");
    DO_TEST_CAPS_LATEST("iothreads-ids-pool-sizes");
    DO_TEST_NOCAPS("iothreads-ids-partial");
    DO_TEST_NOCAPS("cputune-iothreads");
    DO_TEST_NOCAPS("iothreads-disk");
    DO_TEST_NOCAPS("iothreads-disk-virtio-ccw");
    DO_TEST("iothreads-virtio-scsi-pci",
            QEMU_CAPS_VIRTIO_SCSI);
    DO_TEST("iothreads-virtio-scsi-ccw",
            QEMU_CAPS_VIRTIO_SCSI);
    DO_TEST_NOCAPS("lease");
    DO_TEST_NOCAPS("event_idx");
    DO_TEST_NOCAPS("vhost_queues");
    DO_TEST_NOCAPS("interface-driver");
    DO_TEST_NOCAPS("net-server");
    DO_TEST_NOCAPS("virtio-lun");

    DO_TEST_NOCAPS("usb-none");
    DO_TEST_NOCAPS("usb-controller");
    DO_TEST("usb-piix3-controller",
            QEMU_CAPS_PIIX3_USB_UHCI);
    DO_TEST("usb-controller-default-q35",
            QEMU_CAPS_DEVICE_IOH3420,
            QEMU_CAPS_PCI_OHCI,
            QEMU_CAPS_PIIX3_USB_UHCI,
            QEMU_CAPS_NEC_USB_XHCI);
    DO_TEST("usb-controller-explicit-q35",
            QEMU_CAPS_DEVICE_IOH3420,
            QEMU_CAPS_PCI_OHCI,
            QEMU_CAPS_PIIX3_USB_UHCI,
            QEMU_CAPS_NEC_USB_XHCI);
    DO_TEST("ppc64-usb-controller",
            QEMU_CAPS_DEVICE_SPAPR_PCI_HOST_BRIDGE,
            QEMU_CAPS_PCI_OHCI);
    DO_TEST("ppc64-usb-controller-legacy",
            QEMU_CAPS_DEVICE_SPAPR_PCI_HOST_BRIDGE,
            QEMU_CAPS_PIIX3_USB_UHCI);
    DO_TEST("usb-port-missing", QEMU_CAPS_USB_HUB);
    DO_TEST("usb-redir", QEMU_CAPS_USB_REDIR,
            QEMU_CAPS_SPICE,
            QEMU_CAPS_DEVICE_CIRRUS_VGA);
    DO_TEST("usb-redir-filter",
            QEMU_CAPS_USB_REDIR,
            QEMU_CAPS_USB_REDIR_FILTER,
            QEMU_CAPS_SPICE,
            QEMU_CAPS_DEVICE_CIRRUS_VGA);
    DO_TEST("usb-redir-filter-version",
            QEMU_CAPS_USB_REDIR,
            QEMU_CAPS_USB_REDIR_FILTER,
            QEMU_CAPS_SPICE,
            QEMU_CAPS_DEVICE_CIRRUS_VGA);
    DO_TEST_CAPS_LATEST("blkdeviotune");
    DO_TEST_CAPS_LATEST("blkdeviotune-max");
    DO_TEST_CAPS_LATEST("blkdeviotune-group-num");
    DO_TEST_CAPS_LATEST("blkdeviotune-max-length");
    DO_TEST_CAPS_LATEST("controller-usb-order");
    DO_TEST_CAPS_ARCH_LATEST("ppc64-tpmproxy-single", "ppc64");
    DO_TEST_CAPS_ARCH_LATEST("ppc64-tpmproxy-with-tpm", "ppc64");

    DO_TEST_FULL("seclabel-dynamic-baselabel", "", WHEN_INACTIVE, ARG_END);
    DO_TEST_FULL("seclabel-dynamic-override", "", WHEN_INACTIVE, ARG_END);
    DO_TEST_FULL("seclabel-dynamic-labelskip", "", WHEN_INACTIVE, ARG_END);
    DO_TEST_FULL("seclabel-dynamic-relabel", "", WHEN_INACTIVE, ARG_END);
    DO_TEST_NOCAPS("seclabel-static");
    DO_TEST_NOCAPS("seclabel-static-labelskip");
    DO_TEST_NOCAPS("seclabel-none");
    DO_TEST_NOCAPS("seclabel-dac-none");
    DO_TEST_NOCAPS("seclabel-dynamic-none");
    DO_TEST_NOCAPS("seclabel-device-multiple");
    DO_TEST_FULL("seclabel-dynamic-none-relabel", "", WHEN_INACTIVE,
                 ARG_QEMU_CAPS, QEMU_CAPS_DEVICE_CIRRUS_VGA,
                 QEMU_CAPS_SPICE, QEMU_CAPS_LAST,
                 ARG_END);
    DO_TEST_NOCAPS("numad-static-vcpu-no-numatune");

    DO_TEST("disk-scsi-disk-vpd",
            QEMU_CAPS_SCSI_LSI, QEMU_CAPS_VIRTIO_SCSI, QEMU_CAPS_SCSI_DISK_WWN);
    DO_TEST_NOCAPS("disk-source-pool");
    DO_TEST_NOCAPS("disk-source-pool-mode");

    DO_TEST_CAPS_LATEST("disk-discard");
    DO_TEST_CAPS_LATEST("disk-detect-zeroes");

    DO_TEST_NOCAPS("disk-serial");

    DO_TEST_CAPS_ARCH_LATEST("disk-arm-virtio-sd", "aarch64");

    DO_TEST("virtio-rng-random",
            QEMU_CAPS_DEVICE_VIRTIO_RNG,
            QEMU_CAPS_OBJECT_RNG_RANDOM);
    DO_TEST("virtio-rng-egd",
            QEMU_CAPS_DEVICE_VIRTIO_RNG,
            QEMU_CAPS_OBJECT_RNG_EGD);
    DO_TEST_CAPS_LATEST("virtio-rng-builtin");

    DO_TEST_CAPS_ARCH_LATEST("pseries-nvram", "ppc64");
    DO_TEST_CAPS_ARCH_LATEST("pseries-panic-missing", "ppc64");
    DO_TEST_CAPS_ARCH_LATEST("pseries-panic-no-address", "ppc64");

    DO_TEST_CAPS_ARCH_LATEST("pseries-phb-simple", "ppc64");
    DO_TEST_CAPS_ARCH_LATEST("pseries-phb-default-missing", "ppc64");
    DO_TEST_CAPS_ARCH_LATEST("pseries-phb-numa-node", "ppc64");

    DO_TEST_CAPS_ARCH_LATEST("pseries-many-devices", "ppc64");
    DO_TEST_CAPS_ARCH_LATEST("pseries-many-buses-1", "ppc64");
    DO_TEST_CAPS_ARCH_LATEST("pseries-many-buses-2", "ppc64");
    DO_TEST_CAPS_ARCH_LATEST("pseries-hostdevs-1", "ppc64");
    DO_TEST_CAPS_ARCH_LATEST("pseries-hostdevs-2", "ppc64");
    DO_TEST_CAPS_ARCH_LATEST("pseries-hostdevs-3", "ppc64");

    DO_TEST_CAPS_ARCH_LATEST("pseries-features", "ppc64");

    DO_TEST_CAPS_ARCH_LATEST("pseries-serial-native", "ppc64");
    DO_TEST_CAPS_ARCH_LATEST("pseries-serial+console-native", "ppc64");
    DO_TEST_CAPS_ARCH_LATEST("pseries-serial-compat", "ppc64");
    DO_TEST_CAPS_ARCH_LATEST("pseries-serial-pci", "ppc64");
    DO_TEST_CAPS_ARCH_LATEST("pseries-serial-usb", "ppc64");
    DO_TEST_CAPS_ARCH_LATEST("pseries-console-native", "ppc64");
    DO_TEST_CAPS_ARCH_LATEST("pseries-console-virtio", "ppc64");

    DO_TEST_NOCAPS("mach-virt-serial-native");
    DO_TEST_NOCAPS("mach-virt-serial+console-native");
    DO_TEST_NOCAPS("mach-virt-serial-compat");
    DO_TEST("mach-virt-serial-pci",
            QEMU_CAPS_OBJECT_GPEX,
            QEMU_CAPS_DEVICE_PCIE_ROOT_PORT,
            QEMU_CAPS_DEVICE_DMI_TO_PCI_BRIDGE,
            QEMU_CAPS_DEVICE_PCI_BRIDGE,
            QEMU_CAPS_DEVICE_PCI_SERIAL);
    DO_TEST("mach-virt-serial-usb",
            QEMU_CAPS_OBJECT_GPEX,
            QEMU_CAPS_DEVICE_PCIE_ROOT_PORT,
            QEMU_CAPS_DEVICE_QEMU_XHCI,
            QEMU_CAPS_DEVICE_USB_SERIAL);
    DO_TEST("mach-virt-console-native",
            QEMU_CAPS_DEVICE_PL011);
    DO_TEST("mach-virt-console-virtio",
            QEMU_CAPS_DEVICE_VIRTIO_MMIO);

    DO_TEST_NOCAPS("balloon-device-auto");
    DO_TEST_NOCAPS("balloon-device-period");
    DO_TEST_NOCAPS("channel-virtio-auto");
    DO_TEST_NOCAPS("console-compat-auto");
    DO_TEST("disk-scsi-device-auto",
            QEMU_CAPS_SCSI_LSI);
    DO_TEST_NOCAPS("console-virtio");
    DO_TEST_NOCAPS("serial-target-port-auto");
    DO_TEST("graphics-listen-network2",
            QEMU_CAPS_DEVICE_CIRRUS_VGA,
            QEMU_CAPS_VNC);
    DO_TEST_NOCAPS("numad-auto-vcpu-no-numatune");
    DO_TEST_NOCAPS("numad-auto-memory-vcpu-no-cpuset-and-placement");
    DO_TEST_NOCAPS("numad-auto-memory-vcpu-cpuset");
    DO_TEST_NOCAPS("usb-ich9-ehci-addr");
    DO_TEST_NOCAPS("disk-copy_on_read");
    DO_TEST_CAPS_LATEST("tpm-passthrough");
    DO_TEST_CAPS_LATEST("tpm-passthrough-crb");
    DO_TEST_CAPS_LATEST("tpm-emulator");
    DO_TEST_CAPS_ARCH_LATEST("tpm-emulator-spapr", "ppc64");
    DO_TEST_CAPS_LATEST("tpm-emulator-tpm2");
    DO_TEST_CAPS_LATEST("tpm-emulator-tpm2-enc");
    DO_TEST_CAPS_LATEST("tpm-emulator-tpm2-pstate");
    DO_TEST_CAPS_ARCH_LATEST("aarch64-tpm", "aarch64");
    DO_TEST_CAPS_LATEST("tpm-external");

    DO_TEST_NOCAPS("metadata");
    DO_TEST_NOCAPS("metadata-duplicate");

    DO_TEST("pci-bridge",
            QEMU_CAPS_DEVICE_PCI_BRIDGE,
            QEMU_CAPS_VNC,
            QEMU_CAPS_DEVICE_CIRRUS_VGA);
    DO_TEST("pci-many",
            QEMU_CAPS_DEVICE_CIRRUS_VGA);
    DO_TEST("pci-bridge-many-disks",
            QEMU_CAPS_DEVICE_PCI_BRIDGE);
    DO_TEST("pci-autoadd-addr",
            QEMU_CAPS_DEVICE_PCI_BRIDGE,
            QEMU_CAPS_DEVICE_CIRRUS_VGA);
    DO_TEST("pci-autoadd-idx",
            QEMU_CAPS_DEVICE_PCI_BRIDGE,
            QEMU_CAPS_DEVICE_CIRRUS_VGA);
    DO_TEST("pci-autofill-addr", QEMU_CAPS_DEVICE_CIRRUS_VGA);

    DO_TEST("q35",
            QEMU_CAPS_DEVICE_PCI_BRIDGE,
            QEMU_CAPS_DEVICE_DMI_TO_PCI_BRIDGE,
            QEMU_CAPS_DEVICE_IOH3420,
            QEMU_CAPS_ICH9_AHCI,
            QEMU_CAPS_ICH9_USB_EHCI1,
            QEMU_CAPS_DEVICE_QXL);
    DO_TEST("q35-usb2",
            QEMU_CAPS_DEVICE_PCI_BRIDGE,
            QEMU_CAPS_DEVICE_DMI_TO_PCI_BRIDGE,
            QEMU_CAPS_DEVICE_IOH3420,
            QEMU_CAPS_ICH9_AHCI,
            QEMU_CAPS_ICH9_USB_EHCI1,
            QEMU_CAPS_DEVICE_QXL);
    DO_TEST("q35-usb2-multi",
            QEMU_CAPS_DEVICE_PCI_BRIDGE,
            QEMU_CAPS_DEVICE_DMI_TO_PCI_BRIDGE,
            QEMU_CAPS_DEVICE_IOH3420,
            QEMU_CAPS_ICH9_AHCI,
            QEMU_CAPS_ICH9_USB_EHCI1,
            QEMU_CAPS_DEVICE_QXL);
    DO_TEST("q35-usb2-reorder",
            QEMU_CAPS_DEVICE_PCI_BRIDGE,
            QEMU_CAPS_DEVICE_DMI_TO_PCI_BRIDGE,
            QEMU_CAPS_DEVICE_IOH3420,
            QEMU_CAPS_ICH9_AHCI,
            QEMU_CAPS_ICH9_USB_EHCI1,
            QEMU_CAPS_DEVICE_QXL);
    DO_TEST_CAPS_LATEST("q35-pcie");
    /* same as q35-pcie, but all PCI controllers are added automatically */
    DO_TEST_CAPS_LATEST("q35-pcie-autoadd");
    DO_TEST_CAPS_LATEST("q35-default-devices-only");
    DO_TEST_CAPS_LATEST("q35-multifunction");
    DO_TEST_CAPS_LATEST("q35-virt-manager-basic");
    DO_TEST("pcie-root",
            QEMU_CAPS_DEVICE_IOH3420,
            QEMU_CAPS_ICH9_AHCI,
            QEMU_CAPS_DEVICE_QXL);

    /* Test automatic and manual setting of pcie-root-port attributes */
    DO_TEST("pcie-root-port",
            QEMU_CAPS_DEVICE_IOH3420,
            QEMU_CAPS_ICH9_AHCI,
            QEMU_CAPS_DEVICE_QXL);

    /* Make sure the default model for PCIe Root Ports is picked correctly
     * based on QEMU binary capabilities. We use x86/q35 for the test, but
     * any PCIe machine type (such as aarch64/virt) will behave the same */
    DO_TEST("pcie-root-port-model-generic",
            QEMU_CAPS_DEVICE_PCIE_ROOT_PORT,
            QEMU_CAPS_DEVICE_IOH3420);
    DO_TEST("pcie-root-port-model-ioh3420",
            QEMU_CAPS_DEVICE_IOH3420);
    DO_TEST_CAPS_LATEST("pcie-root-port-nohotplug");
    DO_TEST("pcie-switch-upstream-port",
            QEMU_CAPS_DEVICE_IOH3420,
            QEMU_CAPS_DEVICE_X3130_UPSTREAM,
            QEMU_CAPS_ICH9_AHCI,
            QEMU_CAPS_DEVICE_QXL);
    DO_TEST("pcie-switch-downstream-port",
            QEMU_CAPS_DEVICE_IOH3420,
            QEMU_CAPS_DEVICE_X3130_UPSTREAM,
            QEMU_CAPS_DEVICE_XIO3130_DOWNSTREAM,
            QEMU_CAPS_ICH9_AHCI,
            QEMU_CAPS_DEVICE_QXL);
    DO_TEST("pci-expander-bus",
            QEMU_CAPS_DEVICE_PXB);
    DO_TEST("pcie-expander-bus",
            QEMU_CAPS_DEVICE_IOH3420,
            QEMU_CAPS_DEVICE_X3130_UPSTREAM,
            QEMU_CAPS_DEVICE_XIO3130_DOWNSTREAM,
            QEMU_CAPS_DEVICE_PXB_PCIE);
    DO_TEST_CAPS_ARCH_LATEST("pcie-expander-bus-aarch64", "aarch64");
    DO_TEST("autoindex",
            QEMU_CAPS_DEVICE_PCI_BRIDGE,
            QEMU_CAPS_DEVICE_DMI_TO_PCI_BRIDGE,
            QEMU_CAPS_DEVICE_IOH3420,
            QEMU_CAPS_DEVICE_X3130_UPSTREAM,
            QEMU_CAPS_DEVICE_XIO3130_DOWNSTREAM,
            QEMU_CAPS_ICH9_AHCI,
            QEMU_CAPS_ICH9_USB_EHCI1,
            QEMU_CAPS_NEC_USB_XHCI);
    /* Make sure the user can always override libvirt's default device
     * placement policy by providing an explicit PCI address */
    DO_TEST("q35-pci-force-address",
            QEMU_CAPS_DEVICE_PCI_BRIDGE,
            QEMU_CAPS_DEVICE_DMI_TO_PCI_BRIDGE,
            QEMU_CAPS_DEVICE_IOH3420,
            QEMU_CAPS_HDA_DUPLEX);

    DO_TEST("hostdev-scsi-vhost-scsi-ccw",
            QEMU_CAPS_VIRTIO_SCSI, QEMU_CAPS_DEVICE_VHOST_SCSI);
    DO_TEST("hostdev-scsi-vhost-scsi-pci",
            QEMU_CAPS_VIRTIO_SCSI,
            QEMU_CAPS_DEVICE_VHOST_SCSI);
    DO_TEST_CAPS_LATEST("hostdev-scsi-vhost-scsi-pcie");
    DO_TEST("hostdev-scsi-lsi",
            QEMU_CAPS_VIRTIO_SCSI,
            QEMU_CAPS_SCSI_LSI);
    DO_TEST("hostdev-scsi-virtio-scsi",
            QEMU_CAPS_VIRTIO_SCSI,
            QEMU_CAPS_SCSI_LSI);

    DO_TEST("hostdev-scsi-shareable",
            QEMU_CAPS_VIRTIO_SCSI,
            QEMU_CAPS_SCSI_LSI);

    DO_TEST("hostdev-scsi-autogen-address",
            QEMU_CAPS_VIRTIO_SCSI,
            QEMU_CAPS_SCSI_LSI);
    DO_TEST("hostdev-scsi-large-unit",
            QEMU_CAPS_VIRTIO_SCSI,
            QEMU_CAPS_SCSI_LSI);

    DO_TEST("hostdev-subsys-mdev-vfio-ccw",
            QEMU_CAPS_DEVICE_VFIO_CCW);
    DO_TEST_CAPS_ARCH_LATEST("hostdev-subsys-mdev-vfio-ccw-boot",
                             "s390x");
    DO_TEST("hostdev-subsys-mdev-vfio-ap",
            QEMU_CAPS_DEVICE_VFIO_AP);

    DO_TEST_CAPS_ARCH_LATEST("s390-defaultconsole", "s390x");
    DO_TEST_NOCAPS("s390-panic");
    DO_TEST_NOCAPS("s390-panic-missing");
    DO_TEST_NOCAPS("s390-panic-no-address");
    DO_TEST_NOCAPS("s390-serial");
    DO_TEST_NOCAPS("s390-serial-2");
    DO_TEST_NOCAPS("s390-serial-console");

    DO_TEST_NOCAPS("pcihole64");
    DO_TEST_NOCAPS("pcihole64-gib");
    DO_TEST("pcihole64-q35",
            QEMU_CAPS_DEVICE_IOH3420,
            QEMU_CAPS_ICH9_AHCI,
            QEMU_CAPS_DEVICE_QXL);

    DO_TEST("panic", QEMU_CAPS_DEVICE_PANIC);
    DO_TEST("panic-double", QEMU_CAPS_DEVICE_PANIC);
    DO_TEST("panic-no-address", QEMU_CAPS_DEVICE_PANIC);
    DO_TEST_CAPS_ARCH_LATEST("panic-pseries", "ppc64");

    DO_TEST_CAPS_LATEST("pvpanic-pci-x86_64");
    DO_TEST_CAPS_ARCH_LATEST("pvpanic-pci-aarch64", "aarch64");
    DO_TEST_CAPS_ARCH_LATEST("pvpanic-pci-no-address-aarch64", "aarch64");

    DO_TEST_NOCAPS("disk-backing-chains-index");
    DO_TEST_NOCAPS("disk-backing-chains-noindex");

    DO_TEST_CAPS_LATEST("disk-source-fd");

    DO_TEST_CAPS_LATEST("disk-network-http");

    DO_TEST("chardev-label",
            QEMU_CAPS_DEVICE_VIRTIO_RNG,
            QEMU_CAPS_OBJECT_RNG_EGD);

    DO_TEST_NOCAPS("cpu-numa1");
    DO_TEST_NOCAPS("cpu-numa2");
    DO_TEST_NOCAPS("cpu-numa-no-memory-element");
    DO_TEST_NOCAPS("cpu-numa-disordered");
    DO_TEST_NOCAPS("cpu-numa-disjoint");
    DO_TEST_NOCAPS("cpu-numa-memshared");

    DO_TEST_NOCAPS("numatune-auto-prefer");
    DO_TEST_NOCAPS("numatune-memnode");
    DO_TEST_NOCAPS("numatune-memnode-no-memory");
    DO_TEST_NOCAPS("numatune-distances");
    DO_TEST_NOCAPS("numatune-no-vcpu");
    DO_TEST("numatune-hmat", QEMU_CAPS_NUMA_HMAT);
    DO_TEST_CAPS_LATEST("numatune-memnode-restrictive-mode");

    DO_TEST_NOCAPS("firmware-manual-bios");
    DO_TEST_NOCAPS("firmware-manual-bios-stateless");
    DO_TEST_NOCAPS("firmware-manual-efi");
    DO_TEST_CAPS_LATEST("firmware-manual-efi-nvram-network-iscsi");
    DO_TEST_CAPS_LATEST("firmware-manual-efi-nvram-network-nbd");
    DO_TEST_CAPS_LATEST("firmware-manual-efi-nvram-file");

    DO_TEST_CAPS_LATEST("firmware-auto-bios");
    DO_TEST_CAPS_LATEST("firmware-auto-bios-stateless");
    DO_TEST_CAPS_LATEST("firmware-auto-efi");
    DO_TEST_CAPS_LATEST("firmware-auto-efi-nvram");
    DO_TEST_CAPS_LATEST("firmware-auto-efi-loader-secure");
    DO_TEST_CAPS_LATEST("firmware-auto-efi-secboot");
    DO_TEST_CAPS_LATEST("firmware-auto-efi-no-secboot");
    DO_TEST_CAPS_LATEST("firmware-auto-efi-enrolled-keys");
    DO_TEST_CAPS_LATEST("firmware-auto-efi-no-enrolled-keys");
    DO_TEST_CAPS_ARCH_LATEST("firmware-auto-efi-aarch64", "aarch64");

    DO_TEST_NOCAPS("tap-vhost");
    DO_TEST_NOCAPS("tap-vhost-incorrect");
    DO_TEST("shmem", QEMU_CAPS_DEVICE_IVSHMEM);
    DO_TEST("shmem-plain-doorbell",
            QEMU_CAPS_DEVICE_IVSHMEM_PLAIN, QEMU_CAPS_DEVICE_IVSHMEM_DOORBELL);
    DO_TEST_NOCAPS("smbios");
    DO_TEST_NOCAPS("smbios-multiple-type2");
    DO_TEST_NOCAPS("smbios-type-fwcfg");

    DO_TEST("aarch64-aavmf-virtio-mmio",
            QEMU_CAPS_DEVICE_VIRTIO_MMIO,
            QEMU_CAPS_DEVICE_VIRTIO_RNG, QEMU_CAPS_OBJECT_RNG_RANDOM);
    DO_TEST_CAPS_ARCH_LATEST("aarch64-virtio-pci-default", "aarch64");
    DO_TEST("aarch64-virtio-pci-manual-addresses",
            QEMU_CAPS_DEVICE_VIRTIO_MMIO,
            QEMU_CAPS_DEVICE_VIRTIO_RNG, QEMU_CAPS_OBJECT_RNG_RANDOM,
            QEMU_CAPS_OBJECT_GPEX, QEMU_CAPS_DEVICE_PCI_BRIDGE,
            QEMU_CAPS_DEVICE_DMI_TO_PCI_BRIDGE,
            QEMU_CAPS_DEVICE_IOH3420,
            QEMU_CAPS_VIRTIO_SCSI);
    DO_TEST("aarch64-video-virtio-gpu-pci",
            QEMU_CAPS_OBJECT_GPEX,
            QEMU_CAPS_DEVICE_PCI_BRIDGE, QEMU_CAPS_DEVICE_IOH3420,
            QEMU_CAPS_DEVICE_VIRTIO_GPU);
    DO_TEST("aarch64-pci-serial",
            QEMU_CAPS_DEVICE_PCI_SERIAL,
            QEMU_CAPS_OBJECT_GPEX,
            QEMU_CAPS_DEVICE_PCI_BRIDGE,
            QEMU_CAPS_DEVICE_DMI_TO_PCI_BRIDGE,
            QEMU_CAPS_DEVICE_PCIE_ROOT_PORT);
    DO_TEST("aarch64-traditional-pci",
            QEMU_CAPS_OBJECT_GPEX,
            QEMU_CAPS_DEVICE_PCIE_ROOT_PORT,
            QEMU_CAPS_DEVICE_DMI_TO_PCI_BRIDGE,
            QEMU_CAPS_DEVICE_PCIE_PCI_BRIDGE,
            QEMU_CAPS_DEVICE_PCI_BRIDGE,
            QEMU_CAPS_DEVICE_PCI_SERIAL);
    DO_TEST("aarch64-video-default",
            QEMU_CAPS_OBJECT_GPEX,
            QEMU_CAPS_DEVICE_PCI_BRIDGE,
            QEMU_CAPS_DEVICE_IOH3420,
            QEMU_CAPS_DEVICE_VIRTIO_GPU,
            QEMU_CAPS_DEVICE_DMI_TO_PCI_BRIDGE,
            QEMU_CAPS_VNC);

    DO_TEST_FULL("aarch64-gic-none", "", WHEN_BOTH, ARG_GIC, GIC_NONE, ARG_END);
    DO_TEST_FULL("aarch64-gic-none-v2", "", WHEN_BOTH, ARG_GIC, GIC_V2, ARG_END);
    DO_TEST_FULL("aarch64-gic-none-v3", "", WHEN_BOTH, ARG_GIC, GIC_V3, ARG_END);
    DO_TEST_FULL("aarch64-gic-none-both", "", WHEN_BOTH, ARG_GIC, GIC_BOTH, ARG_END);
    DO_TEST_FULL("aarch64-gic-none-tcg", "", WHEN_BOTH, ARG_GIC, GIC_BOTH, ARG_END);
    DO_TEST_FULL("aarch64-gic-default", "", WHEN_BOTH, ARG_GIC, GIC_NONE, ARG_END);
    DO_TEST_FULL("aarch64-gic-default-v2", "", WHEN_BOTH, ARG_GIC, GIC_V2, ARG_END);
    DO_TEST_FULL("aarch64-gic-default-v3", "", WHEN_BOTH, ARG_GIC, GIC_V3, ARG_END);
    DO_TEST_FULL("aarch64-gic-default-both", "", WHEN_BOTH, ARG_GIC, GIC_BOTH, ARG_END);
    DO_TEST_FULL("aarch64-gic-v2", "", WHEN_BOTH, ARG_GIC, GIC_NONE, ARG_END);
    DO_TEST_FULL("aarch64-gic-v2", "", WHEN_BOTH, ARG_GIC, GIC_V2, ARG_END);
    DO_TEST_FULL("aarch64-gic-v2", "", WHEN_BOTH, ARG_GIC, GIC_V3, ARG_END);
    DO_TEST_FULL("aarch64-gic-v2", "", WHEN_BOTH, ARG_GIC, GIC_BOTH, ARG_END);
    DO_TEST_FULL("aarch64-gic-v3", "", WHEN_BOTH, ARG_GIC, GIC_NONE, ARG_END);
    DO_TEST_FULL("aarch64-gic-v3", "", WHEN_BOTH, ARG_GIC, GIC_V2, ARG_END);
    DO_TEST_FULL("aarch64-gic-v3", "", WHEN_BOTH, ARG_GIC, GIC_V3, ARG_END);
    DO_TEST_FULL("aarch64-gic-v3", "", WHEN_BOTH, ARG_GIC, GIC_BOTH, ARG_END);
    DO_TEST_FULL("aarch64-gic-host", "", WHEN_BOTH, ARG_GIC, GIC_NONE, ARG_END);
    DO_TEST_FULL("aarch64-gic-host", "", WHEN_BOTH, ARG_GIC, GIC_V2, ARG_END);
    DO_TEST_FULL("aarch64-gic-host", "", WHEN_BOTH, ARG_GIC, GIC_V3, ARG_END);
    DO_TEST_FULL("aarch64-gic-host", "", WHEN_BOTH, ARG_GIC, GIC_BOTH, ARG_END);

    /* SVE aarch64 CPU features work on modern QEMU */
    DO_TEST_CAPS_ARCH_LATEST("aarch64-features-sve", "aarch64");

    DO_TEST("memory-hotplug-ppc64-nonuma", QEMU_CAPS_KVM, QEMU_CAPS_DEVICE_PC_DIMM,
            QEMU_CAPS_DEVICE_SPAPR_PCI_HOST_BRIDGE);
    DO_TEST_FULL("memory-hotplug-ppc64-nonuma-abi-update", "", WHEN_BOTH,
                 ARG_PARSEFLAGS, VIR_DOMAIN_DEF_PARSE_ABI_UPDATE,
                 ARG_QEMU_CAPS,
                 QEMU_CAPS_KVM, QEMU_CAPS_DEVICE_PC_DIMM,
                 QEMU_CAPS_DEVICE_SPAPR_PCI_HOST_BRIDGE,
                 QEMU_CAPS_LAST, ARG_END);
    DO_TEST_NOCAPS("memory-hotplug");
    DO_TEST("memory-hotplug-dimm", QEMU_CAPS_DEVICE_PC_DIMM);
    DO_TEST_CAPS_LATEST("memory-hotplug-dimm-addr");
    DO_TEST("memory-hotplug-nvdimm", QEMU_CAPS_DEVICE_NVDIMM);
    DO_TEST("memory-hotplug-nvdimm-access", QEMU_CAPS_DEVICE_NVDIMM);
    DO_TEST("memory-hotplug-nvdimm-label", QEMU_CAPS_DEVICE_NVDIMM);
    DO_TEST("memory-hotplug-nvdimm-align", QEMU_CAPS_DEVICE_NVDIMM);
    DO_TEST("memory-hotplug-nvdimm-pmem", QEMU_CAPS_DEVICE_NVDIMM);
    DO_TEST("memory-hotplug-nvdimm-readonly", QEMU_CAPS_DEVICE_NVDIMM,
                                              QEMU_CAPS_DEVICE_NVDIMM_UNARMED);
    DO_TEST("memory-hotplug-nvdimm-ppc64", QEMU_CAPS_DEVICE_SPAPR_PCI_HOST_BRIDGE,
                                           QEMU_CAPS_DEVICE_NVDIMM);
    DO_TEST_FULL("memory-hotplug-nvdimm-ppc64-abi-update", "", WHEN_BOTH,
                 ARG_PARSEFLAGS, VIR_DOMAIN_DEF_PARSE_ABI_UPDATE,
                 ARG_QEMU_CAPS,
                 QEMU_CAPS_DEVICE_SPAPR_PCI_HOST_BRIDGE,
                 QEMU_CAPS_DEVICE_NVDIMM,
                 QEMU_CAPS_LAST, ARG_END);
    DO_TEST_CAPS_LATEST("memory-hotplug-virtio-pmem");
    DO_TEST_CAPS_LATEST("memory-hotplug-virtio-mem");

    DO_TEST_NOCAPS("net-udp");

    DO_TEST("video-virtio-gpu-device", QEMU_CAPS_DEVICE_VIRTIO_GPU);
    DO_TEST("video-virtio-gpu-virgl",
            QEMU_CAPS_DEVICE_VIRTIO_GPU,
            QEMU_CAPS_VIRTIO_GPU_VIRGL);
    DO_TEST("video-virtio-gpu-spice-gl",
            QEMU_CAPS_DEVICE_VIRTIO_GPU,
            QEMU_CAPS_VIRTIO_GPU_VIRGL,
            QEMU_CAPS_SPICE,
            QEMU_CAPS_SPICE_GL,
            QEMU_CAPS_SPICE_RENDERNODE);
    DO_TEST("video-virtio-gpu-sdl-gl",
            QEMU_CAPS_DEVICE_VIRTIO_GPU,
            QEMU_CAPS_VIRTIO_GPU_VIRGL,
            QEMU_CAPS_SDL);

    DO_TEST("virtio-input",
            QEMU_CAPS_VIRTIO_KEYBOARD,
            QEMU_CAPS_VIRTIO_MOUSE,
            QEMU_CAPS_VIRTIO_TABLET);
    DO_TEST("virtio-input-passthrough",
            QEMU_CAPS_VIRTIO_INPUT_HOST);

    DO_TEST_CAPS_LATEST("input-linux");

    DO_TEST_NOCAPS("memorybacking-set");
    DO_TEST_NOCAPS("memorybacking-unset");

    DO_TEST_CAPS_LATEST("virtio-options");

    DO_TEST("fd-memory-numa-topology", QEMU_CAPS_KVM);
    DO_TEST("fd-memory-numa-topology2", QEMU_CAPS_KVM);
    DO_TEST("fd-memory-numa-topology3", QEMU_CAPS_KVM);
    DO_TEST_CAPS_LATEST("fd-memory-numa-topology4");

    DO_TEST("fd-memory-no-numa-topology", QEMU_CAPS_KVM);

    DO_TEST_CAPS_LATEST("memfd-memory-numa");
    DO_TEST_CAPS_LATEST("memfd-memory-default-hugepage");

    DO_TEST_NOCAPS("acpi-table");

    DO_TEST("video-device-pciaddr-default",
            QEMU_CAPS_KVM,
            QEMU_CAPS_VNC,
            QEMU_CAPS_DEVICE_QXL);
    DO_TEST("video-qxl-heads", QEMU_CAPS_DEVICE_QXL);
    DO_TEST("video-qxl-noheads", QEMU_CAPS_DEVICE_QXL);
    DO_TEST("video-qxl-resolution", QEMU_CAPS_DEVICE_QXL);
    DO_TEST("video-virtio-gpu-secondary", QEMU_CAPS_DEVICE_VIRTIO_GPU);
    DO_TEST("video-virtio-gpu-ccw",
            QEMU_CAPS_DEVICE_VIRTIO_GPU,
            QEMU_CAPS_VNC,
            QEMU_CAPS_DEVICE_VIRTIO_GPU_CCW);
    DO_TEST("video-virtio-gpu-ccw-auto",
            QEMU_CAPS_DEVICE_VIRTIO_GPU,
            QEMU_CAPS_VNC,
            QEMU_CAPS_DEVICE_VIRTIO_GPU_CCW);
    DO_TEST("video-none-device", QEMU_CAPS_VNC);
    DO_TEST_CAPS_LATEST("video-virtio-vga-gpu-gl");

    DO_TEST_CAPS_LATEST("intel-iommu");
    DO_TEST_CAPS_LATEST("intel-iommu-caching-mode");
    DO_TEST_CAPS_LATEST("intel-iommu-eim");
    DO_TEST_CAPS_LATEST("intel-iommu-device-iotlb");
    DO_TEST_CAPS_LATEST("intel-iommu-aw-bits");
    DO_TEST_CAPS_ARCH_LATEST("iommu-smmuv3", "aarch64");
    DO_TEST_CAPS_LATEST("virtio-iommu-x86_64");
    DO_TEST_CAPS_ARCH_LATEST("virtio-iommu-aarch64", "aarch64");

    DO_TEST_NOCAPS("cpu-check-none");
    DO_TEST_NOCAPS("cpu-check-partial");
    DO_TEST_NOCAPS("cpu-check-full");
    DO_TEST_NOCAPS("cpu-check-default-none");
    DO_TEST_NOCAPS("cpu-check-default-none2");
    DO_TEST_NOCAPS("cpu-check-default-partial");
    DO_TEST_NOCAPS("cpu-check-default-partial2");
    DO_TEST("vmcoreinfo", QEMU_CAPS_DEVICE_VMCOREINFO);

    DO_TEST("smartcard-host", QEMU_CAPS_CCID_EMULATED);
    DO_TEST("smartcard-host-certificates", QEMU_CAPS_CCID_EMULATED);
    DO_TEST("smartcard-host-certificates-database",
            QEMU_CAPS_CCID_EMULATED);
    DO_TEST("smartcard-passthrough-tcp", QEMU_CAPS_CCID_PASSTHRU);
    DO_TEST("smartcard-passthrough-spicevmc",
            QEMU_CAPS_CCID_PASSTHRU,
            QEMU_CAPS_SPICE,
            QEMU_CAPS_DEVICE_CIRRUS_VGA);
    DO_TEST("smartcard-controller", QEMU_CAPS_CCID_EMULATED);

    DO_TEST_CAPS_ARCH_LATEST("pseries-cpu-compat-power9", "ppc64");
    DO_TEST_CAPS_ARCH_LATEST("pseries-cpu-compat-power10", "ppc64");
    DO_TEST_CAPS_ARCH_LATEST("pseries-cpu-compat", "ppc64");
    DO_TEST_CAPS_ARCH_LATEST("pseries-cpu-exact", "ppc64");

    DO_TEST_CAPS_LATEST("user-aliases");
    DO_TEST("input-virtio-ccw",
            QEMU_CAPS_VIRTIO_KEYBOARD,
            QEMU_CAPS_VIRTIO_MOUSE,
            QEMU_CAPS_VIRTIO_TABLET,
            QEMU_CAPS_DEVICE_VIRTIO_KEYBOARD_CCW,
            QEMU_CAPS_DEVICE_VIRTIO_MOUSE_CCW,
            QEMU_CAPS_DEVICE_VIRTIO_TABLET_CCW);

    DO_TEST_CAPS_LATEST("tseg-explicit-size");

    DO_TEST_CAPS_LATEST("vhost-vsock");
    DO_TEST_CAPS_LATEST("vhost-vsock-auto");
    DO_TEST("vhost-vsock-ccw", QEMU_CAPS_DEVICE_VHOST_VSOCK);
    DO_TEST("vhost-vsock-ccw-auto", QEMU_CAPS_DEVICE_VHOST_VSOCK);
    DO_TEST_CAPS_ARCH_LATEST("vhost-vsock-ccw-iommu", "s390x");


    DO_TEST_CAPS_LATEST("vhost-user-fs-fd-memory");
    DO_TEST_CAPS_LATEST("vhost-user-fs-hugepages");
    DO_TEST_CAPS_LATEST("vhost-user-fs-sock");

    DO_TEST("riscv64-virt",
            QEMU_CAPS_DEVICE_VIRTIO_MMIO);
    DO_TEST("riscv64-virt-pci",
            QEMU_CAPS_OBJECT_GPEX);

    DO_TEST_CAPS_LATEST("x86-kvm-32-on-64");

    DO_TEST_CAPS_LATEST("virtio-transitional");
    DO_TEST_CAPS_LATEST("virtio-non-transitional");

    /* Simple headless guests for various architectures */
    DO_TEST_CAPS_ARCH_LATEST("aarch64-virt-headless", "aarch64");
    DO_TEST_CAPS_ARCH_LATEST("ppc64-pseries-headless", "ppc64");
    DO_TEST_CAPS_ARCH_LATEST("riscv64-virt-headless", "riscv64");
    DO_TEST_CAPS_ARCH_LATEST("s390x-ccw-headless", "s390x");
    DO_TEST_CAPS_ARCH_LATEST("x86_64-pc-headless", "x86_64");
    DO_TEST_CAPS_ARCH_LATEST("x86_64-q35-headless", "x86_64");

    /* Simple guests with graphics for various architectures */
    DO_TEST_CAPS_ARCH_LATEST("aarch64-virt-graphics", "aarch64");
    DO_TEST_CAPS_ARCH_LATEST("ppc64-pseries-graphics", "ppc64");
    DO_TEST_CAPS_ARCH_LATEST("riscv64-virt-graphics", "riscv64");
    DO_TEST_CAPS_ARCH_LATEST("s390x-ccw-graphics", "s390x");
    DO_TEST_CAPS_ARCH_LATEST("x86_64-pc-graphics", "x86_64");
    DO_TEST_CAPS_ARCH_LATEST("x86_64-q35-graphics", "x86_64");

    DO_TEST_CAPS_LATEST("cpu-Icelake-Server-pconfig");

    DO_TEST_CAPS_ARCH_LATEST("aarch64-default-cpu-kvm-virt-4.2", "aarch64");
    DO_TEST_CAPS_ARCH_LATEST("aarch64-default-cpu-tcg-virt-4.2", "aarch64");
    DO_TEST_CAPS_ARCH_LATEST("ppc64-default-cpu-kvm-pseries-2.7", "ppc64");
    DO_TEST_CAPS_ARCH_LATEST("ppc64-default-cpu-tcg-pseries-2.7", "ppc64");
    DO_TEST_CAPS_ARCH_LATEST("ppc64-default-cpu-kvm-pseries-3.1", "ppc64");
    DO_TEST_CAPS_ARCH_LATEST("ppc64-default-cpu-tcg-pseries-3.1", "ppc64");
    DO_TEST_CAPS_ARCH_LATEST("ppc64-default-cpu-kvm-pseries-4.2", "ppc64");
    DO_TEST_CAPS_ARCH_LATEST("ppc64-default-cpu-tcg-pseries-4.2", "ppc64");
    DO_TEST_CAPS_ARCH_LATEST("s390-default-cpu-kvm-ccw-virtio-2.7", "s390x");
    DO_TEST_CAPS_ARCH_LATEST("s390-default-cpu-tcg-ccw-virtio-2.7", "s390x");
    DO_TEST_CAPS_ARCH_LATEST("s390-default-cpu-kvm-ccw-virtio-4.2", "s390x");
    DO_TEST_CAPS_ARCH_LATEST("s390-default-cpu-tcg-ccw-virtio-4.2", "s390x");
    DO_TEST_CAPS_ARCH_LATEST("x86_64-default-cpu-kvm-pc-4.2", "x86_64");
    DO_TEST_CAPS_ARCH_LATEST("x86_64-default-cpu-tcg-pc-4.2", "x86_64");
    DO_TEST_CAPS_ARCH_LATEST("x86_64-default-cpu-kvm-q35-4.2", "x86_64");
    DO_TEST_CAPS_ARCH_LATEST("x86_64-default-cpu-tcg-q35-4.2", "x86_64");
    DO_TEST_CAPS_ARCH_LATEST("x86_64-default-cpu-tcg-features", "x86_64");

    DO_TEST_CAPS_LATEST("virtio-9p-multidevs");
    DO_TEST_CAPS_LATEST("virtio-9p-createmode");
    DO_TEST_NOCAPS("downscript");

    /* Simplest possible <audio>, all supported with ENV */
    DO_TEST_NOCAPS("audio-none-minimal");
    DO_TEST_NOCAPS("audio-alsa-minimal");
    DO_TEST_NOCAPS("audio-coreaudio-minimal");
    DO_TEST_NOCAPS("audio-oss-minimal");
    DO_TEST_NOCAPS("audio-pulseaudio-minimal");
    DO_TEST_NOCAPS("audio-sdl-minimal");
    DO_TEST("audio-spice-minimal",
            QEMU_CAPS_SPICE,
            QEMU_CAPS_DEVICE_CIRRUS_VGA);
    DO_TEST_NOCAPS("audio-file-minimal");

    /* Best <audio> still compat with old ENV */
    DO_TEST_NOCAPS("audio-none-best");
    DO_TEST_NOCAPS("audio-alsa-best");
    DO_TEST_NOCAPS("audio-coreaudio-best");
    DO_TEST_NOCAPS("audio-oss-best");
    DO_TEST_NOCAPS("audio-pulseaudio-best");
    DO_TEST_NOCAPS("audio-sdl-best");
    DO_TEST("audio-spice-best",
            QEMU_CAPS_SPICE,
            QEMU_CAPS_DEVICE_CIRRUS_VGA);
    DO_TEST_NOCAPS("audio-file-best");

    /* Full <audio> only compat with new QEMU -audiodev args */
    DO_TEST_NOCAPS("audio-none-full");
    DO_TEST_NOCAPS("audio-alsa-full");
    DO_TEST_NOCAPS("audio-coreaudio-full");
    DO_TEST_NOCAPS("audio-jack-full");
    DO_TEST_NOCAPS("audio-oss-full");
    DO_TEST_NOCAPS("audio-pulseaudio-full");
    DO_TEST_NOCAPS("audio-sdl-full");
    DO_TEST("audio-spice-full",
            QEMU_CAPS_SPICE,
            QEMU_CAPS_DEVICE_CIRRUS_VGA);
    DO_TEST_NOCAPS("audio-file-full");

    DO_TEST_CAPS_LATEST("audio-many-backends");

    /* Validate auto-creation of <audio> for legacy compat */
    g_setenv("QEMU_AUDIO_DRV", "sdl", TRUE);
    g_setenv("SDL_AUDIODRIVER", "esd", TRUE);
    DO_TEST_CAPS_LATEST("audio-default-sdl");
    g_unsetenv("QEMU_AUDIO_DRV");
    g_unsetenv("SDL_AUDIODRIVER");

    g_setenv("QEMU_AUDIO_DRV", "alsa", TRUE);
    driver.config->vncAllowHostAudio = true;
    DO_TEST_CAPS_LATEST("audio-default-vnc");
    driver.config->vncAllowHostAudio = false;
    g_unsetenv("QEMU_AUDIO_DRV");

    DO_TEST_CAPS_LATEST("audio-default-spice");

    g_setenv("QEMU_AUDIO_DRV", "alsa", TRUE);
    driver.config->nogfxAllowHostAudio = true;
    DO_TEST_CAPS_LATEST("audio-default-nographics");
    driver.config->nogfxAllowHostAudio = false;
    g_unsetenv("QEMU_AUDIO_DRV");

    DO_TEST_CAPS_LATEST("devices-acpi-index");

    DO_TEST_MACOS("hvf-x86_64-q35-headless",
                  QEMU_CAPS_VIRTIO_PCI_TRANSITIONAL,
                  QEMU_CAPS_DEVICE_PCIE_ROOT_PORT,
                  QEMU_CAPS_DEVICE_VIRTIO_NET,
                  QEMU_CAPS_DEVICE_ISA_SERIAL,
                  QEMU_CAPS_DEVICE_VIRTIO_RNG,
                  QEMU_CAPS_OBJECT_RNG_RANDOM);
    DO_TEST_MACOS("hvf-aarch64-virt-headless",
                  QEMU_CAPS_OBJECT_GPEX,
                  QEMU_CAPS_VIRTIO_PCI_TRANSITIONAL,
                  QEMU_CAPS_DEVICE_PCIE_ROOT_PORT,
                  QEMU_CAPS_DEVICE_VIRTIO_NET,
                  QEMU_CAPS_DEVICE_PL011,
                  QEMU_CAPS_DEVICE_VIRTIO_RNG,
                  QEMU_CAPS_OBJECT_RNG_RANDOM);
    DO_TEST_CAPS_LATEST("channel-qemu-vdagent");
    DO_TEST_CAPS_LATEST("channel-qemu-vdagent-features");

    DO_TEST_CAPS_VER("sgx-epc", "7.0.0");

    DO_TEST_CAPS_LATEST("crypto-builtin");

 cleanup:
    if (getenv("LIBVIRT_SKIP_CLEANUP") == NULL)
        virFileDeleteTree(fakerootdir);

    qemuTestDriverFree(&driver);
    virFileWrapperClearPrefixes();

    return ret == 0 ? EXIT_SUCCESS : EXIT_FAILURE;
}

VIR_TEST_MAIN_PRELOAD(mymain,
                      VIR_TEST_MOCK("virpci"),
                      VIR_TEST_MOCK("virrandom"),
                      VIR_TEST_MOCK("domaincaps"))<|MERGE_RESOLUTION|>--- conflicted
+++ resolved
@@ -459,10 +459,7 @@
     DO_TEST_NOCAPS("net-vhostuser");
     DO_TEST_NOCAPS("net-user");
     DO_TEST_NOCAPS("net-user-addr");
-<<<<<<< HEAD
-=======
     DO_TEST_CAPS_LATEST("net-user-passt");
->>>>>>> 60f02f6d
     DO_TEST_NOCAPS("net-virtio");
     DO_TEST_NOCAPS("net-virtio-device");
     DO_TEST_NOCAPS("net-virtio-disable-offloads");
