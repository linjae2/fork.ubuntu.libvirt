#include <config.h>

#include <unistd.h>

#include <sys/types.h>
#include <fcntl.h>

#include "testutils.h"

#ifdef WITH_QEMU

# include "internal.h"
# include "viralloc.h"
# include "viridentity.h"
# include "qemu/qemu_capabilities.h"
# include "qemu/qemu_domain.h"
# include "qemu/qemu_migration.h"
# include "qemu/qemu_process.h"
# include "qemu/qemu_slirp.h"
# include "datatypes.h"
# include "conf/storage_conf.h"
# include "virfilewrapper.h"
# include "configmake.h"
# include "testutilsqemuschema.h"

# define LIBVIRT_QEMU_CAPSPRIV_H_ALLOW
# include "qemu/qemu_capspriv.h"

# include "testutilsqemu.h"

# define VIR_FROM_THIS VIR_FROM_QEMU

static virQEMUDriver driver;
static virCaps *linuxCaps;
static virCaps *macOSCaps;

static unsigned char *
fakeSecretGetValue(virSecretPtr obj G_GNUC_UNUSED,
                   size_t *value_size,
                   unsigned int fakeflags G_GNUC_UNUSED)
{
    char *secret;
    secret = g_strdup("AQCVn5hO6HzFAhAAq0NCv8jtJcIcE+HOBlMQ1A");
    *value_size = strlen(secret);
    return (unsigned char *) secret;
}

static virSecretPtr
fakeSecretLookupByUsage(virConnectPtr conn,
                        int usageType,
                        const char *usageID)
{
    unsigned char uuid[VIR_UUID_BUFLEN];
    if (usageType == VIR_SECRET_USAGE_TYPE_VOLUME) {
        if (!STRPREFIX(usageID, "/storage/guest_disks/")) {
            virReportError(VIR_ERR_INTERNAL_ERROR,
                           "test provided invalid volume storage prefix '%s'",
                           usageID);
            return NULL;
        }
    } else if (STRNEQ(usageID, "mycluster_myname") &&
               STRNEQ(usageID, "client.admin secret")) {
        virReportError(VIR_ERR_INTERNAL_ERROR,
                       "test provided incorrect usage '%s'", usageID);
        return NULL;
    }

    if (virUUIDGenerate(uuid) < 0)
        return NULL;

    return virGetSecret(conn, uuid, usageType, usageID);
}

static virSecretPtr
fakeSecretLookupByUUID(virConnectPtr conn,
                       const unsigned char *uuid)
{
    /* NB: This mocked value could be "tls" or "volume" depending on
     * which test is being run, we'll leave at NONE (or 0) */
    return virGetSecret(conn, uuid, VIR_SECRET_USAGE_TYPE_NONE, "");
}

static virSecretDriver fakeSecretDriver = {
    .connectNumOfSecrets = NULL,
    .connectListSecrets = NULL,
    .secretLookupByUUID = fakeSecretLookupByUUID,
    .secretLookupByUsage = fakeSecretLookupByUsage,
    .secretDefineXML = NULL,
    .secretGetXMLDesc = NULL,
    .secretSetValue = NULL,
    .secretGetValue = fakeSecretGetValue,
    .secretUndefine = NULL,
};


# define STORAGE_POOL_XML_PATH "storagepoolxml2xmlout/"
static const unsigned char fakeUUID[VIR_UUID_BUFLEN] = "fakeuuid";

static virStoragePoolPtr
fakeStoragePoolLookupByName(virConnectPtr conn,
                            const char *name)
{
    g_autofree char *xmlpath = NULL;

    if (STRNEQ(name, "inactive")) {
        xmlpath = g_strdup_printf("%s/%s%s.xml", abs_srcdir,
                                  STORAGE_POOL_XML_PATH, name);

        if (!virFileExists(xmlpath)) {
            virReportError(VIR_ERR_NO_STORAGE_POOL,
                           "File '%s' not found", xmlpath);
            return NULL;
        }
    }

    return virGetStoragePool(conn, name, fakeUUID, NULL, NULL);
}


static virStorageVolPtr
fakeStorageVolLookupByName(virStoragePoolPtr pool,
                           const char *name)
{
    g_auto(GStrv) volinfo = NULL;

    if (STREQ(pool->name, "inactive")) {
        virReportError(VIR_ERR_OPERATION_INVALID,
                       "storage pool '%s' is not active", pool->name);
        return NULL;
    }

    if (STREQ(name, "nonexistent")) {
        virReportError(VIR_ERR_NO_STORAGE_VOL,
                       "no storage vol with matching name '%s'", name);
        return NULL;
    }

    if (!(volinfo = g_strsplit(name, "+", 2)))
        return NULL;

    if (!volinfo[1]) {
        return virGetStorageVol(pool->conn, pool->name, name, "block", NULL, NULL);
    }

    return virGetStorageVol(pool->conn, pool->name, volinfo[1], volinfo[0],
                           NULL, NULL);
}

static int
fakeStorageVolGetInfo(virStorageVolPtr vol,
                      virStorageVolInfoPtr info)
{
    memset(info, 0, sizeof(*info));

    info->type = virStorageVolTypeFromString(vol->key);

    if (info->type < 0) {
        virReportError(VIR_ERR_INTERNAL_ERROR,
                       "Invalid volume type '%s'", vol->key);
        return -1;
    }

    return 0;
}


static char *
fakeStorageVolGetPath(virStorageVolPtr vol)
{
    return g_strdup_printf("/some/%s/device/%s", vol->key, vol->name);
}


static char *
fakeStoragePoolGetXMLDesc(virStoragePoolPtr pool,
                          unsigned int flags_unused G_GNUC_UNUSED)
{
    g_autofree char *xmlpath = NULL;
    char *xmlbuf = NULL;

    if (STREQ(pool->name, "inactive")) {
        virReportError(VIR_ERR_NO_STORAGE_POOL, NULL);
        return NULL;
    }

    xmlpath = g_strdup_printf("%s/%s%s.xml", abs_srcdir, STORAGE_POOL_XML_PATH,
                              pool->name);

    if (virTestLoadFile(xmlpath, &xmlbuf) < 0) {
        virReportError(VIR_ERR_INTERNAL_ERROR,
                       "failed to load XML file '%s'",
                       xmlpath);
        return NULL;
    }

    return xmlbuf;
}

static int
fakeStoragePoolIsActive(virStoragePoolPtr pool)
{
    if (STREQ(pool->name, "inactive"))
        return 0;

    return 1;
}

/* Test storage pool implementation
 *
 * These functions aid testing of storage pool related stuff when creating a
 * qemu command line.
 *
 * There are a few "magic" values to pass to these functions:
 *
 * 1) "inactive" as a pool name to create an inactive pool. All other names are
 * interpreted as file names in storagepoolxml2xmlout/ and are used as the
 * definition for the pool. If the file doesn't exist the pool doesn't exist.
 *
 * 2) "nonexistent" returns an error while looking up a volume. Otherwise
 * pattern VOLUME_TYPE+VOLUME_PATH can be used to simulate a volume in a pool.
 * This creates a fake path for this volume. If the '+' sign is omitted, block
 * type is assumed.
 */
static virStorageDriver fakeStorageDriver = {
    .storagePoolLookupByName = fakeStoragePoolLookupByName,
    .storageVolLookupByName = fakeStorageVolLookupByName,
    .storagePoolGetXMLDesc = fakeStoragePoolGetXMLDesc,
    .storageVolGetPath = fakeStorageVolGetPath,
    .storageVolGetInfo = fakeStorageVolGetInfo,
    .storagePoolIsActive = fakeStoragePoolIsActive,
};


/* virNetDevOpenvswitchGetVhostuserIfname mocks a portdev name - handle that */
static virNWFilterBindingPtr
fakeNWFilterBindingLookupByPortDev(virConnectPtr conn,
                                   const char *portdev)
{
    if (STREQ(portdev, "vhost-user0"))
        return virGetNWFilterBinding(conn, "fake_vnet0", "fakeFilterName");

    virReportError(VIR_ERR_NO_NWFILTER_BINDING,
                   "no nwfilter binding for port dev '%s'", portdev);
    return NULL;
}


static int
fakeNWFilterBindingDelete(virNWFilterBindingPtr binding G_GNUC_UNUSED)
{
    return 0;
}


static virNWFilterDriver fakeNWFilterDriver = {
    .nwfilterBindingLookupByPortDev = fakeNWFilterBindingLookupByPortDev,
    .nwfilterBindingDelete = fakeNWFilterBindingDelete,
};


static int
testAddCPUModels(virQEMUCaps *caps, bool skipLegacy)
{
    virArch arch = virQEMUCapsGetArch(caps);
    const char *x86Models[] = {
        "Opteron_G3", "Opteron_G2", "Opteron_G1",
        "Nehalem", "Penryn", "Conroe",
        "Haswell-noTSX", "Haswell",
    };
    const char *x86LegacyModels[] = {
        "n270", "athlon", "pentium3", "pentium2", "pentium",
        "486", "coreduo", "kvm32", "qemu32", "kvm64",
        "core2duo", "phenom", "qemu64",
    };
    const char *armModels[] = {
        "cortex-a9", "cortex-a8", "cortex-a57", "cortex-a53",
    };
    const char *ppc64Models[] = {
        "POWER8", "POWER7",
    };
    const char *s390xModels[] = {
        "z990", "zEC12", "z13",
    };

    if (ARCH_IS_X86(arch)) {
        if (virQEMUCapsAddCPUDefinitions(caps, VIR_DOMAIN_VIRT_KVM, x86Models,
                                         G_N_ELEMENTS(x86Models),
                                         VIR_DOMCAPS_CPU_USABLE_UNKNOWN) < 0 ||
            virQEMUCapsAddCPUDefinitions(caps, VIR_DOMAIN_VIRT_QEMU, x86Models,
                                         G_N_ELEMENTS(x86Models),
                                         VIR_DOMCAPS_CPU_USABLE_UNKNOWN) < 0)
            return -1;

        if (!skipLegacy) {
            if (virQEMUCapsAddCPUDefinitions(caps, VIR_DOMAIN_VIRT_KVM,
                                             x86LegacyModels,
                                             G_N_ELEMENTS(x86LegacyModels),
                                             VIR_DOMCAPS_CPU_USABLE_UNKNOWN) < 0 ||
                virQEMUCapsAddCPUDefinitions(caps, VIR_DOMAIN_VIRT_QEMU,
                                             x86LegacyModels,
                                             G_N_ELEMENTS(x86LegacyModels),
                                             VIR_DOMCAPS_CPU_USABLE_UNKNOWN) < 0)
                return -1;
        }
    } else if (ARCH_IS_ARM(arch)) {
        if (virQEMUCapsAddCPUDefinitions(caps, VIR_DOMAIN_VIRT_KVM, armModels,
                                         G_N_ELEMENTS(armModels),
                                         VIR_DOMCAPS_CPU_USABLE_UNKNOWN) < 0 ||
            virQEMUCapsAddCPUDefinitions(caps, VIR_DOMAIN_VIRT_QEMU, armModels,
                                         G_N_ELEMENTS(armModels),
                                         VIR_DOMCAPS_CPU_USABLE_UNKNOWN) < 0)
            return -1;
    } else if (ARCH_IS_PPC64(arch)) {
        if (virQEMUCapsAddCPUDefinitions(caps, VIR_DOMAIN_VIRT_KVM, ppc64Models,
                                         G_N_ELEMENTS(ppc64Models),
                                         VIR_DOMCAPS_CPU_USABLE_UNKNOWN) < 0 ||
            virQEMUCapsAddCPUDefinitions(caps, VIR_DOMAIN_VIRT_QEMU, ppc64Models,
                                         G_N_ELEMENTS(ppc64Models),
                                         VIR_DOMCAPS_CPU_USABLE_UNKNOWN) < 0)
            return -1;
    } else if (ARCH_IS_S390(arch)) {
        if (virQEMUCapsAddCPUDefinitions(caps, VIR_DOMAIN_VIRT_KVM, s390xModels,
                                         G_N_ELEMENTS(s390xModels),
                                         VIR_DOMCAPS_CPU_USABLE_UNKNOWN) < 0)
            return -1;
    }

    return 0;
}

static void
testUpdateQEMUCapsHostCPUModel(virQEMUCaps *qemuCaps, virArch hostArch)
{
    virQEMUCapsUpdateHostCPUModel(qemuCaps, hostArch, VIR_DOMAIN_VIRT_KVM);
    virQEMUCapsUpdateHostCPUModel(qemuCaps, hostArch, VIR_DOMAIN_VIRT_QEMU);
}

static int
testUpdateQEMUCaps(const struct testQemuInfo *info,
                   virArch arch,
                   virCaps *caps)
{
    if (!caps)
        return -1;

    virQEMUCapsSetArch(info->qemuCaps, arch);

    virQEMUCapsInitQMPBasicArch(info->qemuCaps);

    if (testAddCPUModels(info->qemuCaps,
                         !!(info->flags & FLAG_SKIP_LEGACY_CPUS)) < 0)
        return -1;

    testUpdateQEMUCapsHostCPUModel(info->qemuCaps, caps->host.arch);

    return 0;
}


static int
testCheckExclusiveFlags(int flags)
{
    virCheckFlags(FLAG_EXPECT_FAILURE |
                  FLAG_EXPECT_PARSE_ERROR |
                  FLAG_FIPS_HOST |
                  FLAG_REAL_CAPS |
                  FLAG_SKIP_LEGACY_CPUS |
                  FLAG_SLIRP_HELPER |
                  0, -1);

    VIR_EXCLUSIVE_FLAGS_RET(FLAG_REAL_CAPS, FLAG_SKIP_LEGACY_CPUS, -1);
    return 0;
}


static virCommand *
testCompareXMLToArgvCreateArgs(virQEMUDriver *drv,
                               virDomainObj *vm,
                               const char *migrateURI,
                               struct testQemuInfo *info,
                               unsigned int flags)
{
    qemuDomainObjPrivate *priv = vm->privateData;
    size_t i;

    drv->hostFips = flags & FLAG_FIPS_HOST;

    if (qemuProcessCreatePretendCmdPrepare(drv, vm, migrateURI,
                                           VIR_QEMU_PROCESS_START_COLD) < 0)
        return NULL;

    if (qemuDomainDeviceBackendChardevForeach(vm->def,
                                              testQemuPrepareHostBackendChardevOne,
                                              vm) < 0)
        return NULL;

    if (testQemuPrepareHostBackendChardevOne(NULL, priv->monConfig, vm) < 0)
        return NULL;

    for (i = 0; i < vm->def->ndisks; i++) {
        virDomainDiskDef *disk = vm->def->disks[i];

        /* host cdrom requires special treatment in qemu, mock it */
        if (disk->device == VIR_DOMAIN_DISK_DEVICE_CDROM &&
            disk->src->format == VIR_STORAGE_FILE_RAW &&
            virStorageSourceIsBlockLocal(disk->src) &&
            STREQ(disk->src->path, "/dev/cdrom"))
            disk->src->hostcdrom = true;
    }

    for (i = 0; i < vm->def->nhostdevs; i++) {
        virDomainHostdevDef *hostdev = vm->def->hostdevs[i];

        if (hostdev->mode == VIR_DOMAIN_HOSTDEV_MODE_SUBSYS &&
            hostdev->source.subsys.type == VIR_DOMAIN_HOSTDEV_SUBSYS_TYPE_PCI &&
            hostdev->source.subsys.u.pci.backend == VIR_DOMAIN_HOSTDEV_PCI_BACKEND_DEFAULT) {
            hostdev->source.subsys.u.pci.backend = VIR_DOMAIN_HOSTDEV_PCI_BACKEND_VFIO;
        }

        if (virHostdevIsSCSIDevice(hostdev)) {
            virDomainHostdevSubsysSCSI *scsisrc = &hostdev->source.subsys.u.scsi;

            switch ((virDomainHostdevSCSIProtocolType) scsisrc->protocol) {
            case VIR_DOMAIN_HOSTDEV_SCSI_PROTOCOL_TYPE_NONE:
                scsisrc->u.host.src->path = g_strdup("/dev/sg0");
                break;

            case VIR_DOMAIN_HOSTDEV_SCSI_PROTOCOL_TYPE_ISCSI:
                break;

            case VIR_DOMAIN_HOSTDEV_SCSI_PROTOCOL_TYPE_LAST:
            default:
                virReportEnumRangeError(virDomainHostdevSCSIProtocolType, scsisrc->protocol);
                return NULL;
            }
        }
    }

    if (vm->def->vsock) {
        virDomainVsockDef *vsock = vm->def->vsock;
        qemuDomainVsockPrivate *vsockPriv =
            (qemuDomainVsockPrivate *)vsock->privateData;

        if (vsock->auto_cid == VIR_TRISTATE_BOOL_YES)
            vsock->guest_cid = 42;

        vsockPriv->vhostfd = 6789;
    }

    for (i = 0; i < vm->def->ntpms; i++) {
        if (vm->def->tpms[i]->type != VIR_DOMAIN_TPM_TYPE_EMULATOR)
            continue;

        VIR_FREE(vm->def->tpms[i]->data.emulator.source->data.nix.path);
        vm->def->tpms[i]->data.emulator.source->type = VIR_DOMAIN_CHR_TYPE_UNIX;
        vm->def->tpms[i]->data.emulator.source->data.nix.path = g_strdup("/dev/test");
    }

    for (i = 0; i < vm->def->nvideos; i++) {
        virDomainVideoDef *video = vm->def->videos[i];

        if (video->backend == VIR_DOMAIN_VIDEO_BACKEND_TYPE_VHOSTUSER) {
            qemuDomainVideoPrivate *vpriv = QEMU_DOMAIN_VIDEO_PRIVATE(video);

            vpriv->vhost_user_fd = 1729;
        }
    }

    if (flags & FLAG_SLIRP_HELPER) {
        for (i = 0; i < vm->def->nnets; i++) {
            virDomainNetDef *net = vm->def->nets[i];

            if (net->type == VIR_DOMAIN_NET_TYPE_USER &&
                net->backend.type == VIR_DOMAIN_NET_BACKEND_DEFAULT &&
                virQEMUCapsGet(info->qemuCaps, QEMU_CAPS_DBUS_VMSTATE)) {
                qemuSlirp *slirp = qemuSlirpNew();
                slirp->fd[0] = 42;
                QEMU_DOMAIN_NETWORK_PRIVATE(net)->slirp = slirp;
            }
        }
    }

    return qemuProcessCreatePretendCmdBuild(vm, migrateURI);
}


struct testValidateSchemaCommandData {
    const char *name;
    const char *schema;
    bool allowIncomplete; /* relax validator for commands with incomplete schema */
};


static const struct testValidateSchemaCommandData commands[] = {
    { "-blockdev", "blockdev-add", false },
    { "-netdev", "netdev_add", false },
    { "-object", "object-add", false },
    { "-device", "device_add", true },
};

static int
testCompareXMLToArgvValidateSchemaCommand(GStrv args,
                                          GHashTable *schema)
{
    GStrv arg;

    for (arg = args; *arg; arg++) {
        const char *curcommand = *arg;
        const char *curargs = *(arg + 1);
        size_t i;

        for (i = 0; i < G_N_ELEMENTS(commands); i++) {
            const struct testValidateSchemaCommandData *command = commands + i;
            g_auto(virBuffer) debug = VIR_BUFFER_INITIALIZER;
            g_autoptr(virJSONValue) jsonargs = NULL;

            if (STRNEQ(curcommand, command->name))
                continue;

            if (!curargs) {
                VIR_TEST_VERBOSE("expected arguments for command '%s'",
                                 command->name);
                return -1;
            }

            if (*curargs != '{') {
                arg++;
                break;
            }

            if (!(jsonargs = virJSONValueFromString(curargs)))
                return -1;

            if (testQEMUSchemaValidateCommand(command->schema, jsonargs,
                                              schema, false, false,
                                              command->allowIncomplete,
                                              &debug) < 0) {
                VIR_TEST_VERBOSE("failed to validate '%s %s' against QAPI schema: %s",
                                 command->name, curargs, virBufferCurrentContent(&debug));
                return -1;
            }

            arg++;
        }
    }

    return 0;
}


static int
testCompareXMLToArgvValidateSchema(virCommand *cmd,
                                   struct testQemuInfo *info)
{
    g_auto(GStrv) args = NULL;
    GHashTable *schema = NULL;

    /* comment out with line comment to enable schema checking for non _CAPS tests
    if (!info->schemafile)
        info->schemafile =  testQemuGetLatestCapsForArch(virArchToString(info->arch), "replies");
    // */

    if (info->schemafile) {
        /* lookup and insert into cache if not found */
        if (!g_hash_table_lookup_extended(info->conf->qapiSchemaCache,
                                          info->schemafile,
                                          NULL, (void **) &schema)) {
            schema = testQEMUSchemaLoad(info->schemafile);
            g_hash_table_insert(info->conf->qapiSchemaCache,
                                g_strdup(info->schemafile),
                                schema);
        }
    }

    if (!schema)
        return 0;

    if (virCommandGetArgList(cmd, &args) < 0)
        return -1;

    if (testCompareXMLToArgvValidateSchemaCommand(args, schema) < 0)
        return -1;

    return 0;
}


static int
testCompareXMLToArgv(const void *data)
{
    struct testQemuInfo *info = (void *) data;
    g_autofree char *migrateURI = NULL;
    g_auto(virBuffer) actualBuf = VIR_BUFFER_INITIALIZER;
    g_autofree char *actualargv = NULL;
    unsigned int flags = info->flags;
    unsigned int parseFlags = info->parseFlags;
    int ret = -1;
    virDomainObj *vm = NULL;
    virDomainChrSourceDef monitor_chr;
    g_autoptr(virConnect) conn = NULL;
    virError *err = NULL;
    g_autofree char *log = NULL;
    g_autoptr(virCommand) cmd = NULL;
    qemuDomainObjPrivate *priv = NULL;
    g_autoptr(xmlDoc) xml = NULL;
    g_autoptr(xmlXPathContext) ctxt = NULL;
    g_autofree char *archstr = NULL;
    virArch arch = VIR_ARCH_NONE;
    g_autoptr(virIdentity) sysident = virIdentityGetSystem();
    int rc;

    memset(&monitor_chr, 0, sizeof(monitor_chr));

    if (testQemuInfoInitArgs((struct testQemuInfo *) info) < 0)
        goto cleanup;

    if (info->args.hostOS == HOST_OS_MACOS)
        driver.caps = macOSCaps;
    else
        driver.caps = linuxCaps;

    if (info->arch != VIR_ARCH_NONE && info->arch != VIR_ARCH_X86_64)
        qemuTestSetHostArch(&driver, info->arch);

    if (info->args.capsHostCPUModel) {
        virCPUDef *hostCPUModel = qemuTestGetCPUDef(info->args.capsHostCPUModel);

        qemuTestSetHostCPU(&driver, driver.hostarch, hostCPUModel);
        testUpdateQEMUCapsHostCPUModel(info->qemuCaps, driver.hostarch);
    }

    if (!(conn = virGetConnect()))
        goto cleanup;

    conn->secretDriver = &fakeSecretDriver;
    conn->storageDriver = &fakeStorageDriver;
    conn->nwfilterDriver = &fakeNWFilterDriver;

    virSetConnectInterface(conn);
    virSetConnectNetwork(conn);
    virSetConnectNWFilter(conn);
    virSetConnectNodeDev(conn);
    virSetConnectSecret(conn);
    virSetConnectStorage(conn);

    if (virIdentitySetCurrent(sysident) < 0)
        goto cleanup;

    if (testCheckExclusiveFlags(info->flags) < 0)
        goto cleanup;

    if (!(xml = virXMLParse(info->infile, NULL, "(domain_definition)",
                            "domain", &ctxt, NULL, false)))
        goto cleanup;

    if ((archstr = virXPathString("string(./os/type[1]/@arch)", ctxt)))
        arch = virArchFromString(archstr);

    if (arch == VIR_ARCH_NONE)
        arch = virArchFromHost();

    if (!(info->flags & FLAG_REAL_CAPS)) {
        if (testUpdateQEMUCaps(info, arch, driver.caps) < 0)
            goto cleanup;
    }

    if (info->args.hostOS == HOST_OS_MACOS)
        rc = qemuTestCapsCacheInsertMacOS(driver.qemuCapsCache, info->qemuCaps);
    else
        rc = qemuTestCapsCacheInsert(driver.qemuCapsCache, info->qemuCaps);
    if (rc < 0)
        goto cleanup;

    if (info->migrateFrom &&
        !(migrateURI = qemuMigrationDstGetURI(info->migrateFrom,
                                              info->migrateFd)))
        goto cleanup;

    if (!(vm = virDomainObjNew(driver.xmlopt)))
        goto cleanup;

    if (!virFileExists(info->infile)) {
        virReportError(VIR_ERR_INTERNAL_ERROR,
                       "Input file '%s' not found", info->infile);
        goto cleanup;
    }

    parseFlags |= VIR_DOMAIN_DEF_PARSE_INACTIVE;

    if (!(vm->def = virDomainDefParseNode(ctxt, driver.xmlopt, NULL, parseFlags))) {
        err = virGetLastError();
        if (!err) {
            VIR_TEST_DEBUG("no error was reported for expected parse error");
            goto cleanup;
        }
        if (flags & FLAG_EXPECT_PARSE_ERROR) {
            g_autofree char *tmperr = g_strdup_printf("%s\n", NULLSTR(err->message));
            if (virTestCompareToFile(tmperr, info->errfile) >= 0)
                goto ok;
        }
        goto cleanup;
    }
    if (flags & FLAG_EXPECT_PARSE_ERROR) {
        VIR_TEST_DEBUG("passed instead of expected parse error");
        goto cleanup;
    }
    priv = vm->privateData;

    if (info->args.fds) {
        g_clear_pointer(&priv->fds, g_hash_table_unref);
        priv->fds = g_steal_pointer(&info->args.fds);
    }

    if (virBitmapParse("0-3", &priv->autoNodeset, 4) < 0)
        goto cleanup;

    if (!virDomainDefCheckABIStability(vm->def, vm->def, driver.xmlopt)) {
        VIR_TEST_DEBUG("ABI stability check failed on %s", info->infile);
        goto cleanup;
    }

    vm->def->id = -1;

    if (qemuProcessPrepareMonitorChr(&monitor_chr, priv->libDir) < 0)
        goto cleanup;

    virResetLastError();

    if (!(cmd = testCompareXMLToArgvCreateArgs(&driver, vm, migrateURI, info,
                                               flags))) {
        err = virGetLastError();
        if (!err) {
            VIR_TEST_DEBUG("no error was reported for expected failure");
            goto cleanup;
        }
        if (flags & FLAG_EXPECT_FAILURE) {
            g_autofree char *tmperr = g_strdup_printf("%s\n", NULLSTR(err->message));
            if (virTestCompareToFile(tmperr, info->errfile) >= 0)
                goto ok;
        }
        goto cleanup;
    }
    if (flags & FLAG_EXPECT_FAILURE) {
        VIR_TEST_DEBUG("passed instead of expected failure");
        goto cleanup;
    }

    if (testCompareXMLToArgvValidateSchema(cmd, info) < 0)
        goto cleanup;

    if (virCommandToStringBuf(cmd, &actualBuf, true, false) < 0)
        goto cleanup;

    virBufferAddLit(&actualBuf, "\n");
    actualargv = virBufferContentAndReset(&actualBuf);

    if (virTestCompareToFileFull(actualargv, info->outfile, false) < 0)
        goto cleanup;

    ret = 0;

 ok:
    if (ret == 0 && flags & FLAG_EXPECT_FAILURE) {
        ret = -1;
        VIR_TEST_DEBUG("Error expected but there wasn't any.");
        goto cleanup;
    }
    if (flags & FLAG_EXPECT_FAILURE) {
        if ((log = virTestLogContentAndReset()))
            VIR_TEST_DEBUG("Got expected error: \n%s", log);
    }
    virResetLastError();
    ret = 0;

 cleanup:
    virDomainChrSourceDefClear(&monitor_chr);
    virObjectUnref(vm);
    virIdentitySetCurrent(NULL);
    virSetConnectSecret(NULL);
    virSetConnectStorage(NULL);
    if (info->arch != VIR_ARCH_NONE && info->arch != VIR_ARCH_X86_64)
        qemuTestSetHostArch(&driver, VIR_ARCH_NONE);

    return ret;
}

static void
testInfoSetPaths(struct testQemuInfo *info,
                 const char *suffix)
{
    info->infile = g_strdup_printf("%s/qemuxml2argvdata/%s.xml",
                                   abs_srcdir, info->name);
    info->outfile = g_strdup_printf("%s/qemuxml2argvdata/%s%s.args",
                                    abs_srcdir, info->name, suffix ? suffix : "");
    info->errfile = g_strdup_printf("%s/qemuxml2argvdata/%s%s.err",
                                      abs_srcdir, info->name, suffix ? suffix : "");
}

# define FAKEROOTDIRTEMPLATE abs_builddir "/fakerootdir-XXXXXX"

static int
mymain(void)
{
    int ret = 0;
    g_autofree char *fakerootdir = NULL;
    g_autoptr(GHashTable) capslatest = testQemuGetLatestCaps();
    g_autoptr(GHashTable) qapiSchemaCache = virHashNew((GDestroyNotify) g_hash_table_unref);
    g_autoptr(GHashTable) capscache = virHashNew(virObjectUnref);
    struct testQemuConf testConf = { .capslatest = capslatest,
                                     .capscache = capscache,
                                     .qapiSchemaCache = qapiSchemaCache };

    if (!capslatest)
        return EXIT_FAILURE;

    fakerootdir = g_strdup(FAKEROOTDIRTEMPLATE);

    if (!g_mkdtemp(fakerootdir)) {
        fprintf(stderr, "Cannot create fakerootdir");
        abort();
    }

    g_setenv("LIBVIRT_FAKE_ROOT_DIR", fakerootdir, TRUE);

    /* Set the timezone because we are mocking the time() function.
     * If we don't do that, then localtime() may return unpredictable
     * results. In order to detect things that just work by a blind
     * chance, we need to set an virtual timezone that no libvirt
     * developer resides in. */
    if (g_setenv("TZ", "VIR00:30", TRUE) == FALSE) {
        perror("g_setenv");
        return EXIT_FAILURE;
    }

    if (qemuTestDriverInit(&driver) < 0)
        return EXIT_FAILURE;

    /* By default, the driver gets a virCaps instance that's suitable for
     * tests that expect Linux as the host OS. We create another one for
     * macOS and keep around pointers to both: this allows us to later
     * pick the appropriate one for each test case */
    linuxCaps = driver.caps;
    macOSCaps = testQemuCapsInitMacOS();

    driver.privileged = true;

    VIR_FREE(driver.config->defaultTLSx509certdir);
    driver.config->defaultTLSx509certdir = g_strdup("/etc/pki/qemu");
    VIR_FREE(driver.config->vncTLSx509certdir);
    driver.config->vncTLSx509certdir = g_strdup("/etc/pki/libvirt-vnc");
    VIR_FREE(driver.config->spiceTLSx509certdir);
    driver.config->spiceTLSx509certdir = g_strdup("/etc/pki/libvirt-spice");
    VIR_FREE(driver.config->chardevTLSx509certdir);
    driver.config->chardevTLSx509certdir = g_strdup("/etc/pki/libvirt-chardev");
    VIR_FREE(driver.config->vxhsTLSx509certdir);
    driver.config->vxhsTLSx509certdir = g_strdup("/etc/pki/libvirt-vxhs/dummy,path");
    VIR_FREE(driver.config->nbdTLSx509certdir);
    driver.config->nbdTLSx509certdir = g_strdup("/etc/pki/libvirt-nbd/dummy,path");

    VIR_FREE(driver.config->hugetlbfs);
    driver.config->hugetlbfs = g_new0(virHugeTLBFS, 2);
    driver.config->nhugetlbfs = 2;
    driver.config->hugetlbfs[0].mnt_dir = g_strdup("/dev/hugepages2M");
    driver.config->hugetlbfs[1].mnt_dir = g_strdup("/dev/hugepages1G");
    driver.config->hugetlbfs[0].size = 2048;
    driver.config->hugetlbfs[0].deflt = true;
    driver.config->hugetlbfs[1].size = 1048576;
    driver.config->spiceTLS = 1;
    driver.config->spicePassword = g_strdup("123456");
    VIR_FREE(driver.config->memoryBackingDir);
    driver.config->memoryBackingDir = g_strdup("/var/lib/libvirt/qemu/ram");
    VIR_FREE(driver.config->nvramDir);
    driver.config->nvramDir = g_strdup("/var/lib/libvirt/qemu/nvram");

    virFileWrapperAddPrefix(SYSCONFDIR "/qemu/firmware",
                            abs_srcdir "/qemufirmwaredata/etc/qemu/firmware");
    virFileWrapperAddPrefix(PREFIX "/share/qemu/firmware",
                            abs_srcdir "/qemufirmwaredata/usr/share/qemu/firmware");
    virFileWrapperAddPrefix("/home/user/.config/qemu/firmware",
                            abs_srcdir "/qemufirmwaredata/home/user/.config/qemu/firmware");

    virFileWrapperAddPrefix(SYSCONFDIR "/qemu/vhost-user",
                            abs_srcdir "/qemuvhostuserdata/etc/qemu/vhost-user");
    virFileWrapperAddPrefix(PREFIX "/share/qemu/vhost-user",
                            abs_srcdir "/qemuvhostuserdata/usr/share/qemu/vhost-user");
    virFileWrapperAddPrefix("/home/user/.config/qemu/vhost-user",
                            abs_srcdir "/qemuvhostuserdata/home/user/.config/qemu/vhost-user");

    virFileWrapperAddPrefix("/usr/libexec/qemu/vhost-user",
                            abs_srcdir "/qemuvhostuserdata/usr/libexec/qemu/vhost-user");

/**
 * The following set of macros allows testing of XML -> argv conversion with a
 * real set of capabilities gathered from a real qemu copy. It is desired to use
 * these for positive test cases as it provides combinations of flags which
 * can be met in real life.
 *
 * The capabilities are taken from the real capabilities stored in
 * tests/qemucapabilitiesdata.
 *
 * It is suggested to use the DO_TEST_CAPS_LATEST macro which always takes the
 * most recent capability set. In cases when the new code would change behaviour
 * the test cases should be forked using DO_TEST_CAPS_VER with the appropriate
 * version.
 */
# define DO_TEST_FULL(_name, _suffix, ...) \
    do { \
        static struct testQemuInfo info = { \
            .name = _name, \
        }; \
        testQemuInfoSetArgs(&info, &testConf, __VA_ARGS__); \
        testInfoSetPaths(&info, _suffix); \
        virTestRunLog(&ret, "QEMU XML-2-ARGV " _name _suffix, testCompareXMLToArgv, &info); \
        testQemuInfoClear(&info); \
    } while (0)

# define DO_TEST_CAPS_INTERNAL(name, arch, ver, ...) \
    DO_TEST_FULL(name, "." arch "-" ver, \
                 ARG_CAPS_ARCH, arch, \
                 ARG_CAPS_VER, ver, \
                 __VA_ARGS__, \
                 ARG_END)

# define DO_TEST_CAPS_ARCH_LATEST_FULL(name, arch, ...) \
    DO_TEST_CAPS_INTERNAL(name, arch, "latest", __VA_ARGS__)

# define DO_TEST_CAPS_ARCH_VER_FULL(name, arch, ver, ...) \
    DO_TEST_CAPS_INTERNAL(name, arch, ver, __VA_ARGS__)

# define DO_TEST_CAPS_ARCH_LATEST(name, arch) \
    DO_TEST_CAPS_ARCH_LATEST_FULL(name, arch, ARG_END)

# define DO_TEST_CAPS_ARCH_VER(name, arch, ver) \
    DO_TEST_CAPS_ARCH_VER_FULL(name, arch, ver, ARG_END)

# define DO_TEST_CAPS_LATEST(name) \
    DO_TEST_CAPS_ARCH_LATEST(name, "x86_64")

# define DO_TEST_CAPS_VER(name, ver) \
    DO_TEST_CAPS_ARCH_VER(name, "x86_64", ver)

# define DO_TEST_CAPS_LATEST_PPC64(name) \
    DO_TEST_CAPS_ARCH_LATEST(name, "ppc64")

# define DO_TEST_CAPS_LATEST_PPC64_HOSTCPU(name, hostcpu) \
    DO_TEST_CAPS_ARCH_LATEST_FULL(name, "ppc64", \
                                  ARG_CAPS_HOST_CPU_MODEL, hostcpu)

# define DO_TEST_CAPS_LATEST_PPC64_HOSTCPU_FAILURE(name, hostcpu) \
    DO_TEST_CAPS_ARCH_LATEST_FULL(name, "ppc64", \
                                  ARG_CAPS_HOST_CPU_MODEL, hostcpu, \
                                  ARG_FLAGS, FLAG_EXPECT_FAILURE)

# define DO_TEST_CAPS_ARCH_LATEST_FAILURE(name, arch) \
    DO_TEST_CAPS_ARCH_LATEST_FULL(name, arch, \
                                  ARG_FLAGS, FLAG_EXPECT_FAILURE)

# define DO_TEST_CAPS_ARCH_VER_FAILURE(name, arch, ver) \
    DO_TEST_CAPS_ARCH_VER_FULL(name, arch, ver, \
                               ARG_FLAGS, FLAG_EXPECT_FAILURE)

# define DO_TEST_CAPS_LATEST_FAILURE(name) \
    DO_TEST_CAPS_ARCH_LATEST_FAILURE(name, "x86_64")

# define DO_TEST_CAPS_VER_FAILURE(name, ver) \
    DO_TEST_CAPS_ARCH_VER_FAILURE(name, "x86_64", ver)

# define DO_TEST_CAPS_ARCH_LATEST_PARSE_ERROR(name, arch) \
    DO_TEST_CAPS_ARCH_LATEST_FULL(name, arch, \
                                  ARG_FLAGS, FLAG_EXPECT_PARSE_ERROR)

# define DO_TEST_CAPS_ARCH_VER_PARSE_ERROR(name, arch, ver) \
    DO_TEST_CAPS_ARCH_VER_FULL(name, arch, ver, \
                               ARG_FLAGS, FLAG_EXPECT_PARSE_ERROR)

# define DO_TEST_CAPS_LATEST_PARSE_ERROR(name) \
    DO_TEST_CAPS_ARCH_LATEST_PARSE_ERROR(name, "x86_64")

# define DO_TEST_CAPS_VER_PARSE_ERROR(name, ver) \
    DO_TEST_CAPS_ARCH_VER_PARSE_ERROR(name, "x86_64", ver)

/* All the following macros require an explicit QEMU_CAPS_* list
 * at the end of the argument list, or the NONE placeholder.
 * */
# define DO_TEST(name, ...) \
    DO_TEST_FULL(name, "", ARG_QEMU_CAPS, __VA_ARGS__, QEMU_CAPS_LAST, ARG_END)
# define DO_TEST_NOCAPS(name) \
    DO_TEST_FULL(name, "",  ARG_END)

# define DO_TEST_GIC(name, gic, ...) \
    DO_TEST_FULL(name, "", \
                 ARG_GIC, gic, \
                 ARG_QEMU_CAPS, __VA_ARGS__, QEMU_CAPS_LAST, ARG_END)
# define DO_TEST_MACOS(name, ...) \
    DO_TEST_FULL(name, "", \
                 ARG_HOST_OS, HOST_OS_MACOS, \
                 ARG_QEMU_CAPS, __VA_ARGS__, QEMU_CAPS_LAST, ARG_END)

# define DO_TEST_FAILURE(name, ...) \
    DO_TEST_FULL(name, "", \
                 ARG_FLAGS, FLAG_EXPECT_FAILURE, \
                 ARG_QEMU_CAPS, __VA_ARGS__, QEMU_CAPS_LAST, ARG_END)
# define DO_TEST_FAILURE_NOCAPS(name) \
    DO_TEST_FULL(name, "", ARG_FLAGS, FLAG_EXPECT_FAILURE, ARG_END)

# define DO_TEST_PARSE_ERROR(name, ...) \
    DO_TEST_FULL(name, "", \
                 ARG_FLAGS, FLAG_EXPECT_PARSE_ERROR | FLAG_EXPECT_FAILURE, \
                 ARG_QEMU_CAPS, __VA_ARGS__, QEMU_CAPS_LAST, ARG_END)
# define DO_TEST_PARSE_ERROR_NOCAPS(name) \
    DO_TEST_FULL(name, "", \
                 ARG_FLAGS, FLAG_EXPECT_PARSE_ERROR | FLAG_EXPECT_FAILURE, \
                 ARG_END)

    /* Unset or set all envvars here that are copied in qemudBuildCommandLine
     * using ADD_ENV_COPY, otherwise these tests may fail due to unexpected
     * values for these envvars */
    g_setenv("PATH", "/bin", TRUE);
    g_setenv("USER", "test", TRUE);
    g_setenv("LOGNAME", "test", TRUE);
    g_setenv("HOME", "/home/test", TRUE);
    g_setenv("LC_ALL", "C", TRUE);
    g_unsetenv("TMPDIR");
    g_unsetenv("LD_PRELOAD");
    g_unsetenv("LD_LIBRARY_PATH");
    g_unsetenv("DYLD_INSERT_LIBRARIES");
    g_unsetenv("DYLD_FORCE_FLAT_NAMESPACE");
    g_unsetenv("QEMU_AUDIO_DRV");
    g_unsetenv("SDL_AUDIODRIVER");

    DO_TEST_NOCAPS("minimal");
    DO_TEST_PARSE_ERROR_NOCAPS("minimal-no-memory");

    DO_TEST_CAPS_LATEST("genid");
    DO_TEST_CAPS_LATEST("genid-auto");

    DO_TEST_NOCAPS("machine-aliases1");
    DO_TEST("machine-aliases2", QEMU_CAPS_KVM);
    DO_TEST_NOCAPS("machine-core-on");
    driver.config->dumpGuestCore = true;
    DO_TEST_NOCAPS("machine-core-off");
    driver.config->dumpGuestCore = false;
    DO_TEST_CAPS_LATEST("machine-smm-on");
    DO_TEST_CAPS_LATEST("machine-smm-off");
    DO_TEST("machine-vmport-opt",
            QEMU_CAPS_MACHINE_VMPORT_OPT);
    DO_TEST_NOCAPS("default-kvm-host-arch");
    DO_TEST_NOCAPS("default-qemu-host-arch");
    DO_TEST_CAPS_LATEST("x86-kvm-32-on-64");
    DO_TEST_CAPS_LATEST("boot-cdrom");
    DO_TEST_CAPS_LATEST("boot-network");
    DO_TEST_CAPS_LATEST("boot-floppy");
    DO_TEST_CAPS_LATEST("boot-floppy-q35");
    DO_TEST_CAPS_LATEST("boot-multi");
    DO_TEST_CAPS_LATEST("boot-menu-enable");
    DO_TEST_CAPS_LATEST("boot-menu-enable-with-timeout");
    DO_TEST_CAPS_LATEST_PARSE_ERROR("boot-menu-enable-with-timeout-invalid");
    DO_TEST_CAPS_LATEST("boot-menu-disable");
    DO_TEST_CAPS_LATEST("boot-menu-disable-drive");

    DO_TEST_CAPS_LATEST_PARSE_ERROR("boot-dev+order");
    DO_TEST_CAPS_LATEST("boot-order");
    DO_TEST_CAPS_LATEST("boot-complex");

    DO_TEST_CAPS_LATEST("audio-none-minimal");
    DO_TEST_CAPS_LATEST("audio-alsa-minimal");
    DO_TEST_CAPS_LATEST("audio-coreaudio-minimal");
    DO_TEST_CAPS_LATEST("audio-jack-minimal");
    DO_TEST_CAPS_LATEST("audio-oss-minimal");
    DO_TEST_CAPS_LATEST("audio-pulseaudio-minimal");
    DO_TEST_CAPS_LATEST("audio-sdl-minimal");
    DO_TEST_CAPS_LATEST("audio-spice-minimal");
    DO_TEST_CAPS_LATEST("audio-file-minimal");

    DO_TEST_CAPS_LATEST("audio-none-best");
    DO_TEST_CAPS_LATEST("audio-alsa-best");
    DO_TEST_CAPS_LATEST("audio-coreaudio-best");
    DO_TEST_CAPS_LATEST("audio-oss-best");
    DO_TEST_CAPS_LATEST("audio-pulseaudio-best");
    DO_TEST_CAPS_LATEST("audio-sdl-best");
    DO_TEST_CAPS_LATEST("audio-spice-best");
    DO_TEST_CAPS_LATEST("audio-file-best");

    DO_TEST_CAPS_LATEST("audio-none-full");
    DO_TEST_CAPS_LATEST("audio-alsa-full");
    DO_TEST_CAPS_LATEST("audio-coreaudio-full");
    DO_TEST_CAPS_LATEST("audio-jack-full");
    DO_TEST_CAPS_LATEST("audio-oss-full");
    DO_TEST_CAPS_LATEST("audio-pulseaudio-full");
    DO_TEST_CAPS_LATEST("audio-sdl-full");
    DO_TEST_CAPS_LATEST("audio-spice-full");
    DO_TEST_CAPS_LATEST("audio-file-full");

    DO_TEST_CAPS_LATEST("audio-many-backends");

    /* Validate auto-creation of <audio> for legacy compat */
    g_setenv("QEMU_AUDIO_DRV", "sdl", TRUE);
    g_setenv("SDL_AUDIODRIVER", "esd", TRUE);
    DO_TEST("audio-default-sdl", QEMU_CAPS_DEVICE_CIRRUS_VGA, QEMU_CAPS_SDL);
    DO_TEST_CAPS_LATEST("audio-default-sdl");
    g_unsetenv("QEMU_AUDIO_DRV");
    g_unsetenv("SDL_AUDIODRIVER");

    g_setenv("QEMU_AUDIO_DRV", "alsa", TRUE);
    driver.config->vncAllowHostAudio = true;
    DO_TEST("audio-default-vnc",  QEMU_CAPS_VNC, QEMU_CAPS_DEVICE_CIRRUS_VGA);
    DO_TEST_CAPS_LATEST("audio-default-vnc");
    driver.config->vncAllowHostAudio = false;
    g_unsetenv("QEMU_AUDIO_DRV");

    DO_TEST("audio-default-spice",  QEMU_CAPS_SPICE, QEMU_CAPS_DEVICE_CIRRUS_VGA);
    DO_TEST_CAPS_LATEST("audio-default-spice");

    g_setenv("QEMU_AUDIO_DRV", "alsa", TRUE);
    driver.config->nogfxAllowHostAudio = true;
    DO_TEST_CAPS_LATEST("audio-default-nographics");
    driver.config->nogfxAllowHostAudio = false;
    g_unsetenv("QEMU_AUDIO_DRV");

    DO_TEST_NOCAPS("reboot-timeout-disabled");
    DO_TEST_NOCAPS("reboot-timeout-enabled");

    DO_TEST("firmware-manual-bios",
            QEMU_CAPS_DEVICE_ISA_SERIAL);
    DO_TEST("firmware-manual-bios-stateless",
            QEMU_CAPS_DEVICE_ISA_SERIAL);
    DO_TEST_PARSE_ERROR("firmware-manual-bios-not-stateless",
                        QEMU_CAPS_DEVICE_ISA_SERIAL);
    DO_TEST_NOCAPS("firmware-manual-efi");
    DO_TEST_PARSE_ERROR_NOCAPS("firmware-manual-efi-no-path");
    DO_TEST_CAPS_LATEST_PARSE_ERROR("firmware-manual-efi-features");
    DO_TEST_CAPS_LATEST("firmware-manual-bios-rw");
    DO_TEST_CAPS_LATEST("firmware-manual-bios-rw-implicit");
    DO_TEST("firmware-manual-efi-secure",
            QEMU_CAPS_DEVICE_DMI_TO_PCI_BRIDGE,
            QEMU_CAPS_DEVICE_PCI_BRIDGE,
            QEMU_CAPS_DEVICE_IOH3420,
            QEMU_CAPS_ICH9_AHCI,
            QEMU_CAPS_VIRTIO_SCSI);
    DO_TEST_CAPS_LATEST("firmware-manual-efi-stateless");
    DO_TEST_CAPS_LATEST("firmware-manual-efi-nvram-template");
    DO_TEST_CAPS_LATEST_PARSE_ERROR("firmware-manual-efi-nvram-template-stateless");
    DO_TEST_CAPS_LATEST("firmware-manual-efi-nvram-network-iscsi");
    DO_TEST_CAPS_LATEST("firmware-manual-efi-nvram-network-nbd");
    DO_TEST_CAPS_LATEST("firmware-manual-efi-nvram-file");
    DO_TEST_CAPS_LATEST_PARSE_ERROR("firmware-manual-efi-nvram-stateless");

    /* Make sure all combinations of ACPI and UEFI behave as expected */
    DO_TEST_NOCAPS("firmware-manual-efi-acpi-aarch64");
    DO_TEST_NOCAPS("firmware-manual-efi-acpi-q35");
    DO_TEST_NOCAPS("firmware-manual-efi-noacpi-aarch64");
    DO_TEST_PARSE_ERROR_NOCAPS("firmware-manual-efi-noacpi-q35");
    DO_TEST_PARSE_ERROR_NOCAPS("firmware-manual-noefi-acpi-aarch64");
    DO_TEST_NOCAPS("firmware-manual-noefi-acpi-q35");
    DO_TEST_NOCAPS("firmware-manual-noefi-noacpi-aarch64");
    DO_TEST_NOCAPS("firmware-manual-noefi-noacpi-q35");

    DO_TEST_CAPS_LATEST("firmware-auto-bios");
    DO_TEST_CAPS_LATEST("firmware-auto-bios-stateless");
    DO_TEST_CAPS_LATEST_PARSE_ERROR("firmware-auto-bios-not-stateless");
    DO_TEST_CAPS_LATEST_PARSE_ERROR("firmware-auto-bios-nvram");
    DO_TEST_CAPS_LATEST("firmware-auto-efi");
    DO_TEST_CAPS_LATEST("firmware-auto-efi-stateless");
    DO_TEST_CAPS_LATEST("firmware-auto-efi-nvram");
    DO_TEST_CAPS_LATEST("firmware-auto-efi-loader-secure");
    DO_TEST_CAPS_LATEST_PARSE_ERROR("firmware-auto-efi-loader-insecure");
    DO_TEST_CAPS_LATEST_PARSE_ERROR("firmware-auto-efi-loader-path");
    DO_TEST_CAPS_LATEST("firmware-auto-efi-secboot");
    DO_TEST_CAPS_LATEST("firmware-auto-efi-no-secboot");
    DO_TEST_CAPS_LATEST("firmware-auto-efi-enrolled-keys");
    DO_TEST_CAPS_LATEST("firmware-auto-efi-no-enrolled-keys");
    DO_TEST_CAPS_LATEST_PARSE_ERROR("firmware-auto-efi-enrolled-keys-no-secboot");
    DO_TEST_CAPS_ARCH_LATEST("firmware-auto-efi-aarch64", "aarch64");

    DO_TEST_NOCAPS("clock-utc");
    DO_TEST_NOCAPS("clock-localtime");
    DO_TEST_NOCAPS("clock-localtime-basis-localtime");
    DO_TEST_NOCAPS("clock-variable");
    DO_TEST_NOCAPS("clock-france");
    DO_TEST_NOCAPS("clock-hpet-off");
    DO_TEST("clock-catchup", QEMU_CAPS_KVM_PIT_TICK_POLICY);
    DO_TEST_NOCAPS("cpu-kvmclock");
    DO_TEST_NOCAPS("cpu-host-kvmclock");
    DO_TEST("kvmclock", QEMU_CAPS_KVM);
    DO_TEST("clock-timer-hyperv-rtc", QEMU_CAPS_KVM);
    DO_TEST_NOCAPS("clock-realtime");
    DO_TEST_CAPS_LATEST("clock-absolute");

    DO_TEST_CAPS_LATEST("controller-usb-order");

    DO_TEST("controller-order",
            QEMU_CAPS_KVM,
            QEMU_CAPS_PIIX3_USB_UHCI,
            QEMU_CAPS_CCID_PASSTHRU,
            QEMU_CAPS_SPICE,
            QEMU_CAPS_HDA_DUPLEX,
            QEMU_CAPS_USB_HUB,
            QEMU_CAPS_DEVICE_ISA_SERIAL,
            QEMU_CAPS_DEVICE_CIRRUS_VGA);
    /* 'eoi' cpu feature with an explicit CPU defined */
    DO_TEST_CAPS_LATEST("cpu-eoi-disabled");
    DO_TEST_CAPS_LATEST("cpu-eoi-enabled");
    /* 'eoi' cpu feature without an explicit CPU defined */
    DO_TEST_CAPS_LATEST("eoi-disabled");
    DO_TEST_CAPS_LATEST("eoi-enabled");
    DO_TEST_CAPS_LATEST("pv-spinlock-disabled");
    DO_TEST_CAPS_LATEST("pv-spinlock-enabled");
    DO_TEST_CAPS_LATEST("kvmclock+eoi-disabled");

    DO_TEST_CAPS_LATEST("hyperv");
    DO_TEST_CAPS_LATEST("hyperv-off");
    DO_TEST_CAPS_LATEST("hyperv-panic");
    DO_TEST_CAPS_VER("hyperv-passthrough", "6.1.0");
    DO_TEST_CAPS_LATEST("hyperv-passthrough");
    DO_TEST_CAPS_LATEST("hyperv-stimer-direct");

    DO_TEST_NOCAPS("kvm-features");
    DO_TEST_NOCAPS("kvm-features-off");

    DO_TEST_NOCAPS("pmu-feature");
    DO_TEST_NOCAPS("pmu-feature-off");

    DO_TEST_CAPS_LATEST("pages-discard");
    DO_TEST_CAPS_LATEST("pages-discard-hugepages");
    DO_TEST_CAPS_LATEST("pages-dimm-discard");
    DO_TEST_CAPS_LATEST("hugepages-default");
    DO_TEST_CAPS_LATEST("hugepages-default-2M");
    DO_TEST_CAPS_LATEST("hugepages-default-system-size");
    DO_TEST_CAPS_LATEST_FAILURE("hugepages-default-5M");
    DO_TEST_PARSE_ERROR_NOCAPS("hugepages-default-1G-nodeset-2M");
    DO_TEST_CAPS_LATEST("hugepages-nodeset");
    DO_TEST_CAPS_LATEST_PARSE_ERROR("hugepages-nodeset-nonexist");
    DO_TEST_CAPS_LATEST("hugepages-numa-default");
    DO_TEST_CAPS_LATEST("hugepages-numa-default-2M");
    DO_TEST_CAPS_LATEST("hugepages-numa-default-dimm");
    DO_TEST_CAPS_LATEST("hugepages-numa-nodeset");
    DO_TEST_CAPS_LATEST("hugepages-numa-nodeset-part");
    DO_TEST_CAPS_LATEST_PARSE_ERROR("hugepages-numa-nodeset-nonexist");
    DO_TEST_CAPS_LATEST("hugepages-shared");
    DO_TEST_PARSE_ERROR_NOCAPS("hugepages-memaccess-invalid");
    DO_TEST_CAPS_LATEST("hugepages-memaccess");
    DO_TEST_CAPS_LATEST("hugepages-memaccess2");
    DO_TEST_PARSE_ERROR_NOCAPS("hugepages-memaccess3");
    DO_TEST_CAPS_LATEST("hugepages-memaccess3");
    DO_TEST_CAPS_LATEST("hugepages-nvdimm");
    DO_TEST_NOCAPS("nosharepages");

    DO_TEST_CAPS_ARCH_LATEST_PARSE_ERROR("non-x86_64-timer-error", "s390x");

    DO_TEST_CAPS_LATEST("disk-cdrom");
    DO_TEST_CAPS_LATEST("disk-cdrom-empty-network-invalid");
    DO_TEST_CAPS_LATEST("disk-cdrom-bus-other");
    DO_TEST_CAPS_LATEST("disk-cdrom-network");
    DO_TEST_CAPS_LATEST("disk-cdrom-tray");
    DO_TEST_CAPS_LATEST("disk-floppy");
    DO_TEST_CAPS_LATEST("disk-floppy-q35");
    DO_TEST_CAPS_ARCH_LATEST_FAILURE("disk-floppy-pseries", "ppc64");
    DO_TEST_CAPS_LATEST("disk-floppy-tray");
    DO_TEST_CAPS_LATEST("disk-virtio");
    DO_TEST_CAPS_ARCH_LATEST("disk-virtio-ccw", "s390x");
    DO_TEST_CAPS_ARCH_LATEST("disk-virtio-ccw-many", "s390x");
    DO_TEST_CAPS_ARCH_LATEST("disk-virtio-s390-zpci", "s390x");
    DO_TEST_CAPS_LATEST("disk-order");
    DO_TEST_CAPS_LATEST("disk-virtio-queues");
    DO_TEST_CAPS_LATEST("disk-boot-disk");
    DO_TEST_CAPS_LATEST("disk-boot-cdrom");
    DO_TEST_CAPS_LATEST("floppy-drive-fat");
    DO_TEST_CAPS_LATEST("disk-readonly-disk");
    DO_TEST_CAPS_LATEST("disk-fmt-qcow");
    DO_TEST_CAPS_LATEST_PARSE_ERROR("disk-fmt-cow");
    DO_TEST_CAPS_LATEST_PARSE_ERROR("disk-fmt-dir");
    DO_TEST_CAPS_LATEST_PARSE_ERROR("disk-fmt-iso");
    DO_TEST_CAPS_LATEST("disk-shared");
    DO_TEST_CAPS_LATEST_PARSE_ERROR("disk-shared-qcow");
    DO_TEST_CAPS_LATEST("disk-error-policy");
    DO_TEST_CAPS_ARCH_LATEST("disk-error-policy-s390x", "s390x");
    DO_TEST_CAPS_LATEST("disk-cache");
    DO_TEST_CAPS_LATEST("disk-metadata-cache");
    DO_TEST_CAPS_LATEST("disk-transient");
    DO_TEST_CAPS_LATEST("disk-network-nbd");
    DO_TEST_CAPS_LATEST("disk-network-iscsi");
    DO_TEST_CAPS_LATEST_PARSE_ERROR("disk-network-iscsi-auth-secrettype-invalid");
    DO_TEST_CAPS_LATEST_PARSE_ERROR("disk-network-iscsi-auth-wrong-secrettype");
    DO_TEST_CAPS_LATEST_PARSE_ERROR("disk-network-source-auth-both");
    DO_TEST_CAPS_LATEST("disk-network-gluster");
    DO_TEST_CAPS_LATEST("disk-network-rbd");
    DO_TEST_CAPS_VER_PARSE_ERROR("disk-network-rbd-encryption", "6.0.0");
    DO_TEST_CAPS_LATEST("disk-network-rbd-encryption");
    DO_TEST_CAPS_LATEST_PARSE_ERROR("disk-encryption-wrong");
    DO_TEST_CAPS_LATEST("disk-network-rbd-no-colon");
    /* qemu-6.0 is the last qemu version supporting sheepdog */
    DO_TEST_CAPS_VER("disk-network-sheepdog", "6.0.0");
    DO_TEST_CAPS_LATEST("disk-network-source-auth");
    DO_TEST_CAPS_LATEST("disk-network-nfs");
    driver.config->vxhsTLS = 1;
    driver.config->nbdTLSx509secretUUID = g_strdup("6fd3f62d-9fe7-4a4e-a869-7acd6376d8ea");
    driver.config->vxhsTLSx509secretUUID = g_strdup("6fd3f62d-9fe7-4a4e-a869-7acd6376d8ea");
    DO_TEST_CAPS_VER("disk-network-tlsx509-nbd", "5.2.0");
    DO_TEST_CAPS_LATEST("disk-network-tlsx509-nbd");
    DO_TEST_CAPS_VER_PARSE_ERROR("disk-network-tlsx509-nbd-hostname", "6.2.0");
    DO_TEST_CAPS_LATEST("disk-network-tlsx509-nbd-hostname");
    DO_TEST_CAPS_VER("disk-network-tlsx509-vxhs", "5.0.0");
    DO_TEST_CAPS_LATEST("disk-network-http");
    driver.config->vxhsTLS = 0;
    VIR_FREE(driver.config->vxhsTLSx509certdir);
    DO_TEST_CAPS_LATEST("disk-no-boot");
    DO_TEST_CAPS_LATEST("disk-nvme");
    DO_TEST_CAPS_VER("disk-vhostuser-numa", "4.2.0");
    DO_TEST_CAPS_LATEST("disk-vhostuser-numa");
    DO_TEST_CAPS_LATEST("disk-vhostuser");
    DO_TEST_CAPS_LATEST_PARSE_ERROR("disk-device-lun-type-invalid");
    DO_TEST_CAPS_LATEST_PARSE_ERROR("disk-attaching-partition-nosupport");
    DO_TEST_CAPS_LATEST("disk-usb-device");
    DO_TEST_CAPS_LATEST("disk-usb-device-removable");
    DO_TEST_CAPS_LATEST_PARSE_ERROR("disk-usb-pci");
    DO_TEST_CAPS_LATEST("disk-scsi");
    DO_TEST_CAPS_LATEST("disk-scsi-device-auto");
    DO_TEST_CAPS_LATEST("disk-scsi-disk-split");
    DO_TEST_CAPS_LATEST("disk-scsi-disk-wwn");
    DO_TEST_CAPS_LATEST("disk-scsi-disk-vpd");
    DO_TEST_CAPS_LATEST_PARSE_ERROR("disk-scsi-disk-vpd-build-error");
    DO_TEST_CAPS_LATEST("controller-virtio-scsi");
    DO_TEST_CAPS_LATEST("disk-sata-device");
    DO_TEST_CAPS_LATEST("disk-aio");
    DO_TEST_CAPS_LATEST("disk-aio-io_uring");
    DO_TEST_CAPS_LATEST("disk-source-pool");
    DO_TEST_CAPS_LATEST("disk-source-pool-mode");
    DO_TEST_CAPS_LATEST("disk-ioeventfd");
    DO_TEST_CAPS_LATEST("disk-copy_on_read");
    DO_TEST_CAPS_LATEST("disk-discard");
    DO_TEST_CAPS_LATEST("disk-detect-zeroes");
    DO_TEST_CAPS_LATEST("disk-snapshot");
    DO_TEST_CAPS_LATEST_PARSE_ERROR("disk-same-targets");
    DO_TEST_CAPS_LATEST_PARSE_ERROR("disk-missing-target-invalid");
    DO_TEST_CAPS_LATEST_PARSE_ERROR("disk-address-conflict");
    DO_TEST_CAPS_LATEST_PARSE_ERROR("disk-hostdev-scsi-address-conflict");
    DO_TEST_CAPS_LATEST_PARSE_ERROR("hostdevs-drive-address-conflict");
    DO_TEST_CAPS_LATEST("event_idx");
    DO_TEST_CAPS_LATEST("virtio-lun");
    DO_TEST_CAPS_LATEST("disk-scsi-lun-passthrough");
    DO_TEST_CAPS_LATEST("disk-serial");
    DO_TEST_CAPS_LATEST_PARSE_ERROR("disk-fdc-incompatible-address");
    DO_TEST_CAPS_LATEST_PARSE_ERROR("disk-ide-incompatible-address");
    DO_TEST_CAPS_LATEST_PARSE_ERROR("disk-sata-incompatible-address");
    DO_TEST_CAPS_LATEST_PARSE_ERROR("disk-scsi-incompatible-address");
    DO_TEST_CAPS_LATEST("disk-backing-chains-index");
    DO_TEST_CAPS_LATEST("disk-backing-chains-noindex");
    DO_TEST_CAPS_ARCH_LATEST_FULL("disk-source-fd", "x86_64",
                                  ARG_FD_GROUP, "testgroup2", 2, 700, 705,
                                  ARG_FD_GROUP, "testgroup5", 1, 704,
                                  ARG_FD_GROUP, "testgroup6", 2, 777, 778);

    DO_TEST_CAPS_LATEST("disk-slices");
    DO_TEST_CAPS_LATEST("disk-rotation");

    DO_TEST_CAPS_ARCH_LATEST("disk-arm-virtio-sd", "aarch64");

    DO_TEST_CAPS_LATEST("encrypted-disk");
    DO_TEST_CAPS_LATEST("encrypted-disk-usage");
    DO_TEST_CAPS_LATEST("luks-disks");
    DO_TEST_CAPS_LATEST("luks-disks-source");
    DO_TEST_CAPS_VER("luks-disks-source-qcow2", "5.2.0");
    DO_TEST_CAPS_LATEST("luks-disks-source-qcow2");
    DO_TEST_CAPS_LATEST_PARSE_ERROR("luks-disk-invalid");
    DO_TEST_CAPS_LATEST_PARSE_ERROR("luks-disks-source-both");

    DO_TEST_CAPS_LATEST("disk-ide-split");
    DO_TEST_CAPS_LATEST("disk-ide-wwn");
    DO_TEST_CAPS_LATEST("disk-geometry");
    DO_TEST_CAPS_LATEST("disk-blockio");

    DO_TEST_CAPS_VER("disk-virtio-scsi-reservations", "5.2.0");
    DO_TEST_CAPS_LATEST("disk-virtio-scsi-reservations");

    DO_TEST("graphics-egl-headless",
            QEMU_CAPS_DEVICE_CIRRUS_VGA,
            QEMU_CAPS_EGL_HEADLESS);
    DO_TEST_CAPS_LATEST("graphics-egl-headless");
    DO_TEST_CAPS_LATEST("graphics-egl-headless-rendernode");

    DO_TEST_CAPS_LATEST("graphics-vnc");
    DO_TEST_CAPS_LATEST("graphics-vnc-socket");
    DO_TEST_CAPS_LATEST("graphics-vnc-websocket");
    DO_TEST_CAPS_LATEST("graphics-vnc-policy");
    DO_TEST_CAPS_LATEST("graphics-vnc-power");
    DO_TEST_CAPS_LATEST("graphics-vnc-no-listen-attr");
    DO_TEST_CAPS_LATEST("graphics-vnc-remove-generated-socket");
    driver.config->vncAutoUnixSocket = true;
    DO_TEST_CAPS_LATEST("graphics-vnc-auto-socket-cfg");
    driver.config->vncAutoUnixSocket = false;
    DO_TEST_CAPS_LATEST("graphics-vnc-auto-socket");
    DO_TEST_CAPS_LATEST("graphics-vnc-none");
    DO_TEST_CAPS_LATEST("graphics-vnc-socket-new-cmdline");

    driver.config->vncSASL = 1;
    VIR_FREE(driver.config->vncSASLdir);
    driver.config->vncSASLdir = g_strdup("/root/.sasl2");
    DO_TEST_CAPS_LATEST("graphics-vnc-sasl");
    driver.config->vncTLS = 1;
    driver.config->vncTLSx509verify = 1;
    DO_TEST_CAPS_LATEST("graphics-vnc-tls");
    driver.config->vncTLSx509secretUUID = g_strdup("6fd3f62d-9fe7-4a4e-a869-7acd6376d8ea");
    DO_TEST_CAPS_VER("graphics-vnc-tls-secret", "5.2.0");
    DO_TEST_CAPS_LATEST("graphics-vnc-tls-secret");
    VIR_FREE(driver.config->vncTLSx509secretUUID);
    driver.config->vncSASL = driver.config->vncTLSx509verify = driver.config->vncTLS = 0;
    VIR_FREE(driver.config->vncSASLdir);
    VIR_FREE(driver.config->vncTLSx509certdir);
    DO_TEST_CAPS_LATEST("graphics-vnc-egl-headless");

    DO_TEST("graphics-sdl",
            QEMU_CAPS_DEVICE_VGA, QEMU_CAPS_SDL);
    DO_TEST_CAPS_LATEST_PARSE_ERROR("graphics-sdl-egl-headless");
    DO_TEST("graphics-sdl-fullscreen",
            QEMU_CAPS_DEVICE_CIRRUS_VGA, QEMU_CAPS_SDL);
    DO_TEST_CAPS_LATEST("graphics-spice");
    DO_TEST_CAPS_LATEST("graphics-spice-no-args");
    driver.config->spiceSASL = 1;
    driver.config->spiceSASLdir = g_strdup("/root/.sasl2");
    DO_TEST_CAPS_LATEST("graphics-spice-sasl");
    VIR_FREE(driver.config->spiceSASLdir);
    driver.config->spiceSASL = 0;
    DO_TEST_CAPS_LATEST("graphics-spice-agentmouse");
    DO_TEST_CAPS_LATEST("graphics-spice-compression");
    DO_TEST_CAPS_LATEST("graphics-spice-timeout");
    DO_TEST_CAPS_LATEST("graphics-spice-qxl-vga");
    DO_TEST_CAPS_LATEST("graphics-spice-usb-redir");
    DO_TEST_CAPS_LATEST("graphics-spice-agent-file-xfer");
    DO_TEST_CAPS_LATEST("graphics-spice-socket");
    DO_TEST_CAPS_LATEST("graphics-spice-auto-socket");
    driver.config->spiceAutoUnixSocket = true;
    DO_TEST_CAPS_LATEST("graphics-spice-auto-socket-cfg");
    driver.config->spiceAutoUnixSocket = false;
    DO_TEST_CAPS_LATEST("graphics-spice-egl-headless");
    DO_TEST_CAPS_LATEST_PARSE_ERROR("graphics-spice-invalid-egl-headless");
    DO_TEST_CAPS_LATEST("graphics-spice-gl-auto-rendernode");

    DO_TEST("graphics-dbus",
            QEMU_CAPS_DEVICE_CIRRUS_VGA, QEMU_CAPS_DISPLAY_DBUS);
    DO_TEST("graphics-dbus-address",
            QEMU_CAPS_DEVICE_CIRRUS_VGA, QEMU_CAPS_DISPLAY_DBUS);
    DO_TEST("graphics-dbus-p2p",
            QEMU_CAPS_DEVICE_CIRRUS_VGA, QEMU_CAPS_DISPLAY_DBUS);
    DO_TEST("graphics-dbus-audio",
            QEMU_CAPS_DEVICE_CIRRUS_VGA, QEMU_CAPS_DISPLAY_DBUS);
    DO_TEST("graphics-dbus-chardev",
            QEMU_CAPS_DEVICE_ISA_SERIAL,
            QEMU_CAPS_DEVICE_CIRRUS_VGA,
            QEMU_CAPS_DISPLAY_DBUS);
    DO_TEST("graphics-dbus-usbredir",
            QEMU_CAPS_DEVICE_CIRRUS_VGA,
            QEMU_CAPS_DISPLAY_DBUS,
            QEMU_CAPS_USB_REDIR);

    DO_TEST_NOCAPS("input-usbmouse");
    DO_TEST_NOCAPS("input-usbtablet");
    DO_TEST_NOCAPS("misc-acpi");
    DO_TEST("misc-disable-s3", QEMU_CAPS_PIIX_DISABLE_S3);
    DO_TEST("misc-disable-suspends", QEMU_CAPS_PIIX_DISABLE_S3, QEMU_CAPS_PIIX_DISABLE_S4);
    DO_TEST("misc-enable-s4", QEMU_CAPS_PIIX_DISABLE_S4);
    DO_TEST_PARSE_ERROR_NOCAPS("misc-enable-s4");
    DO_TEST_CAPS_VER("misc-no-reboot", "5.2.0");
    DO_TEST_CAPS_LATEST("misc-no-reboot");
    DO_TEST_NOCAPS("misc-uuid");
    DO_TEST_PARSE_ERROR_NOCAPS("vhost_queues-invalid");
    DO_TEST_NOCAPS("net-vhostuser");
    DO_TEST_CAPS_LATEST("net-vhostuser");
    DO_TEST_NOCAPS("net-vhostuser-multiq");
    DO_TEST_FAILURE_NOCAPS("net-vhostuser-fail");
    DO_TEST_NOCAPS("net-user");
    DO_TEST_CAPS_ARCH_LATEST_FULL("net-user", "x86_64", ARG_FLAGS, FLAG_SLIRP_HELPER);
    DO_TEST_NOCAPS("net-user-addr");
<<<<<<< HEAD
=======
    DO_TEST_CAPS_LATEST("net-user-passt");
    DO_TEST_CAPS_VER("net-user-passt", "7.2.0");
>>>>>>> 60f02f6d
    DO_TEST_NOCAPS("net-virtio");
    DO_TEST_NOCAPS("net-virtio-device");
    DO_TEST_NOCAPS("net-virtio-disable-offloads");
    DO_TEST_NOCAPS("net-virtio-netdev");
    DO_TEST_CAPS_ARCH_LATEST("net-virtio-ccw", "s390x");
    DO_TEST_NOCAPS("net-virtio-rxtxqueuesize");
    DO_TEST_PARSE_ERROR_NOCAPS("net-virtio-rxqueuesize-invalid-size");
    DO_TEST("net-virtio-teaming",
            QEMU_CAPS_DEVICE_VFIO_PCI);
    DO_TEST("net-virtio-teaming-hostdev",
            QEMU_CAPS_DEVICE_VFIO_PCI);
    DO_TEST_NOCAPS("net-eth");
    DO_TEST_NOCAPS("net-eth-ifname");
    DO_TEST_NOCAPS("net-eth-names");
    DO_TEST_NOCAPS("net-eth-hostip");
    DO_TEST_NOCAPS("net-eth-unmanaged-tap");
    DO_TEST_NOCAPS("net-client");
    DO_TEST_NOCAPS("net-server");
    DO_TEST_NOCAPS("net-many-models");
    DO_TEST_NOCAPS("net-mcast");
    DO_TEST_NOCAPS("net-udp");
    DO_TEST("net-hostdev", QEMU_CAPS_DEVICE_VFIO_PCI);
    DO_TEST("net-hostdev-bootorder", QEMU_CAPS_DEVICE_VFIO_PCI);
    DO_TEST("net-hostdev-multidomain", QEMU_CAPS_DEVICE_VFIO_PCI);
    DO_TEST("net-hostdev-vfio",
            QEMU_CAPS_DEVICE_VFIO_PCI);
    DO_TEST("net-hostdev-vfio-multidomain",
            QEMU_CAPS_DEVICE_VFIO_PCI);
    DO_TEST_FAILURE("net-hostdev-fail",
                    QEMU_CAPS_DEVICE_VFIO_PCI);
    DO_TEST_CAPS_LATEST("net-vdpa");
    DO_TEST_CAPS_LATEST("net-vdpa-multiqueue");
    DO_TEST_CAPS_LATEST("net-virtio-rss");

    DO_TEST("hostdev-pci-multifunction",
            QEMU_CAPS_KVM,
            QEMU_CAPS_DEVICE_VFIO_PCI);

    DO_TEST("hostdev-pci-address-unassigned",
            QEMU_CAPS_KVM,
            QEMU_CAPS_DEVICE_VFIO_PCI);

    DO_TEST("serial-file-log",
            QEMU_CAPS_DEVICE_ISA_SERIAL);
    DO_TEST("serial-spiceport",
            QEMU_CAPS_DEVICE_QXL,
            QEMU_CAPS_SPICE,
            QEMU_CAPS_DEVICE_ISA_SERIAL);

    DO_TEST("console-compat",
            QEMU_CAPS_DEVICE_ISA_SERIAL);
    DO_TEST("console-compat-auto",
            QEMU_CAPS_DEVICE_ISA_SERIAL);

    DO_TEST("serial-vc-chardev",
            QEMU_CAPS_DEVICE_ISA_SERIAL);
    DO_TEST("serial-pty-chardev",
            QEMU_CAPS_DEVICE_ISA_SERIAL);
    DO_TEST("serial-dev-chardev",
            QEMU_CAPS_DEVICE_ISA_SERIAL);
    DO_TEST("serial-dev-chardev-iobase",
            QEMU_CAPS_DEVICE_ISA_SERIAL);
    DO_TEST("serial-file-chardev",
            QEMU_CAPS_DEVICE_ISA_SERIAL);
    DO_TEST("serial-unix-chardev",
            QEMU_CAPS_DEVICE_ISA_SERIAL);
    DO_TEST_CAPS_LATEST("serial-file-log");
    DO_TEST_CAPS_LATEST("serial-spiceport");
    DO_TEST_CAPS_LATEST("serial-debugcon");

    DO_TEST_CAPS_LATEST("console-compat");
    DO_TEST_CAPS_LATEST("console-compat-auto");

    DO_TEST_CAPS_LATEST("serial-vc-chardev");
    DO_TEST_CAPS_LATEST("serial-pty-chardev");
    DO_TEST_CAPS_LATEST("serial-dev-chardev");
    DO_TEST_CAPS_LATEST("serial-dev-chardev-iobase");
    DO_TEST_CAPS_LATEST("serial-file-chardev");
    DO_TEST_CAPS_LATEST("serial-unix-chardev");
    DO_TEST_PARSE_ERROR_NOCAPS("serial-unix-missing-source");
    DO_TEST("serial-tcp-chardev",
            QEMU_CAPS_DEVICE_ISA_SERIAL);
    DO_TEST("serial-udp-chardev",
            QEMU_CAPS_DEVICE_ISA_SERIAL);
    DO_TEST("serial-tcp-telnet-chardev",
            QEMU_CAPS_DEVICE_ISA_SERIAL);
    DO_TEST_CAPS_LATEST("serial-unix-chardev");
    DO_TEST_CAPS_LATEST_PARSE_ERROR("serial-unix-missing-source");
    DO_TEST_CAPS_LATEST("serial-tcp-chardev");
    DO_TEST_CAPS_LATEST("serial-udp-chardev");
    DO_TEST_CAPS_LATEST("serial-tcp-telnet-chardev");
    driver.config->chardevTLS = 1;
    DO_TEST("serial-tcp-tlsx509-chardev",
            QEMU_CAPS_DEVICE_ISA_SERIAL);
    DO_TEST_CAPS_LATEST("serial-tcp-tlsx509-chardev");
    driver.config->chardevTLSx509verify = 1;
    DO_TEST("serial-tcp-tlsx509-chardev-verify",
            QEMU_CAPS_DEVICE_ISA_SERIAL);
    DO_TEST_CAPS_LATEST("serial-tcp-tlsx509-chardev-verify");
    driver.config->chardevTLSx509verify = 0;
    DO_TEST("serial-tcp-tlsx509-chardev-notls",
            QEMU_CAPS_DEVICE_ISA_SERIAL);
    DO_TEST_CAPS_LATEST("serial-tcp-tlsx509-chardev-notls");
    VIR_FREE(driver.config->chardevTLSx509certdir);
    driver.config->chardevTLSx509certdir = g_strdup("/etc/pki/libvirt-chardev");
    driver.config->chardevTLSx509secretUUID = g_strdup("6fd3f62d-9fe7-4a4e-a869-7acd6376d8ea");
    DO_TEST("serial-tcp-tlsx509-secret-chardev",
            QEMU_CAPS_DEVICE_ISA_SERIAL);
    DO_TEST_CAPS_LATEST("serial-tcp-tlsx509-secret-chardev");
    driver.config->chardevTLS = 0;
    VIR_FREE(driver.config->chardevTLSx509certdir);
    DO_TEST("serial-many-chardev",
            QEMU_CAPS_DEVICE_ISA_SERIAL);
    DO_TEST_NOCAPS("parallel-tcp-chardev");
    DO_TEST_NOCAPS("parallel-parport-chardev");
    DO_TEST_CAPS_LATEST("serial-many-chardev");
    DO_TEST_CAPS_LATEST("parallel-tcp-chardev");
    DO_TEST_CAPS_LATEST("parallel-parport-chardev");
    DO_TEST_CAPS_LATEST("parallel-unix-chardev");
    DO_TEST("console-compat-chardev",
            QEMU_CAPS_DEVICE_ISA_SERIAL);
    DO_TEST("pci-serial-dev-chardev",
            QEMU_CAPS_DEVICE_PCI_SERIAL);
    DO_TEST_CAPS_LATEST("console-compat-chardev");
    DO_TEST_CAPS_LATEST("pci-serial-dev-chardev");

    DO_TEST_NOCAPS("channel-guestfwd");
    DO_TEST_CAPS_LATEST("channel-unix-guestfwd");
    DO_TEST_NOCAPS("channel-virtio");
    DO_TEST_NOCAPS("channel-virtio-state");
    DO_TEST_NOCAPS("channel-virtio-auto");
    DO_TEST_NOCAPS("channel-virtio-autoassign");
    DO_TEST_NOCAPS("channel-virtio-autoadd");
    DO_TEST_NOCAPS("console-virtio");
    DO_TEST("console-virtio-many",
            QEMU_CAPS_DEVICE_ISA_SERIAL);
    DO_TEST_CAPS_ARCH_LATEST("console-virtio-ccw", "s390x");
    DO_TEST_CAPS_LATEST("console-virtio-unix");
    DO_TEST_CAPS_ARCH_LATEST("console-sclp", "s390x");
    DO_TEST("channel-spicevmc",
            QEMU_CAPS_SPICE,
            QEMU_CAPS_DEVICE_CIRRUS_VGA);
    DO_TEST_CAPS_LATEST("channel-qemu-vdagent");
    DO_TEST_CAPS_LATEST("channel-qemu-vdagent-features");
    DO_TEST("channel-virtio-default",
            QEMU_CAPS_SPICE,
            QEMU_CAPS_DEVICE_CIRRUS_VGA);
    DO_TEST_NOCAPS("channel-virtio-unix");

    DO_TEST("smartcard-host",
            QEMU_CAPS_CCID_EMULATED);
    DO_TEST("smartcard-host-certificates",
            QEMU_CAPS_CCID_EMULATED);
    DO_TEST("smartcard-host-certificates-database",
            QEMU_CAPS_CCID_EMULATED);
    DO_TEST("smartcard-passthrough-tcp",
            QEMU_CAPS_CCID_PASSTHRU);
    DO_TEST("smartcard-passthrough-spicevmc",
            QEMU_CAPS_CCID_PASSTHRU,
            QEMU_CAPS_SPICE,
            QEMU_CAPS_DEVICE_CIRRUS_VGA);
    DO_TEST("smartcard-controller",
            QEMU_CAPS_CCID_EMULATED);
    DO_TEST_CAPS_LATEST("smartcard-passthrough-unix");

    DO_TEST("chardev-reconnect",
            QEMU_CAPS_CHARDEV_RECONNECT,
            QEMU_CAPS_USB_REDIR,
            QEMU_CAPS_DEVICE_VIRTIO_RNG,
            QEMU_CAPS_OBJECT_RNG_EGD,
            QEMU_CAPS_CCID_PASSTHRU);
    DO_TEST_PARSE_ERROR("chardev-reconnect-invalid-timeout",
                        QEMU_CAPS_CHARDEV_RECONNECT);
    DO_TEST_PARSE_ERROR("chardev-reconnect-generated-path",
                        QEMU_CAPS_CHARDEV_RECONNECT);

    DO_TEST_NOCAPS("usb-controller");
    DO_TEST("usb-piix3-controller",
            QEMU_CAPS_PIIX3_USB_UHCI);
    DO_TEST("usb-ich9-ehci-addr",
            QEMU_CAPS_ICH9_USB_EHCI1);
    DO_TEST_NOCAPS("input-usbmouse-addr");
    DO_TEST("usb-ich9-companion",
            QEMU_CAPS_ICH9_USB_EHCI1);
    DO_TEST_PARSE_ERROR("usb-ich9-no-companion",
            QEMU_CAPS_ICH9_USB_EHCI1);
    DO_TEST("usb-ich9-autoassign",
            QEMU_CAPS_ICH9_USB_EHCI1,
            QEMU_CAPS_USB_HUB);
    DO_TEST("usb-hub",
            QEMU_CAPS_USB_HUB);
    DO_TEST("usb-hub-autoadd",
            QEMU_CAPS_USB_HUB);
    DO_TEST("usb-hub-autoadd-deluxe",
            QEMU_CAPS_USB_HUB);
    DO_TEST_PARSE_ERROR("usb-hub-conflict",
            QEMU_CAPS_USB_HUB);
    DO_TEST_PARSE_ERROR("usb-hub-nonexistent",
            QEMU_CAPS_USB_HUB);
    DO_TEST("usb-port-missing",
            QEMU_CAPS_USB_HUB);
    DO_TEST_FAILURE("usb-bus-missing",
                    QEMU_CAPS_USB_HUB);
    DO_TEST("usb-ports",
            QEMU_CAPS_USB_HUB);
    DO_TEST_PARSE_ERROR("usb-ports-out-of-range",
            QEMU_CAPS_USB_HUB);
    DO_TEST("usb-port-autoassign",
            QEMU_CAPS_USB_HUB);
    DO_TEST("usb-redir",
            QEMU_CAPS_USB_HUB,
            QEMU_CAPS_ICH9_USB_EHCI1,
            QEMU_CAPS_USB_REDIR,
            QEMU_CAPS_SPICE,
            QEMU_CAPS_DEVICE_CIRRUS_VGA);
    DO_TEST("usb-redir-boot",
            QEMU_CAPS_USB_HUB,
            QEMU_CAPS_ICH9_USB_EHCI1,
            QEMU_CAPS_USB_REDIR,
            QEMU_CAPS_SPICE,
            QEMU_CAPS_DEVICE_CIRRUS_VGA);
    DO_TEST("usb-redir-filter",
            QEMU_CAPS_USB_HUB,
            QEMU_CAPS_ICH9_USB_EHCI1,
            QEMU_CAPS_USB_REDIR,
            QEMU_CAPS_SPICE,
            QEMU_CAPS_USB_REDIR_FILTER,
            QEMU_CAPS_DEVICE_CIRRUS_VGA);
    DO_TEST("usb-redir-filter-version",
            QEMU_CAPS_USB_REDIR,
            QEMU_CAPS_SPICE,
            QEMU_CAPS_USB_REDIR_FILTER,
            QEMU_CAPS_DEVICE_CIRRUS_VGA);
    DO_TEST_CAPS_LATEST("usb-redir-unix");
    DO_TEST("usb1-usb2",
            QEMU_CAPS_PIIX3_USB_UHCI,
            QEMU_CAPS_USB_HUB,
            QEMU_CAPS_ICH9_USB_EHCI1);
    DO_TEST_NOCAPS("usb-none");
    DO_TEST_PARSE_ERROR_NOCAPS("usb-none-other");
    DO_TEST_PARSE_ERROR("usb-none-hub",
            QEMU_CAPS_USB_HUB);
    DO_TEST_PARSE_ERROR_NOCAPS("usb-none-usbtablet");
    DO_TEST("usb-controller-default-q35",
            QEMU_CAPS_DEVICE_IOH3420,
            QEMU_CAPS_PCI_OHCI,
            QEMU_CAPS_PIIX3_USB_UHCI,
            QEMU_CAPS_NEC_USB_XHCI);
    DO_TEST_FAILURE("usb-controller-default-unavailable-q35",
                    QEMU_CAPS_DEVICE_IOH3420,
                    QEMU_CAPS_PCI_OHCI,
                    QEMU_CAPS_NEC_USB_XHCI);
    DO_TEST("usb-controller-explicit-q35",
            QEMU_CAPS_DEVICE_IOH3420,
            QEMU_CAPS_PCI_OHCI,
            QEMU_CAPS_PIIX3_USB_UHCI,
            QEMU_CAPS_NEC_USB_XHCI);
    DO_TEST_FAILURE("usb-controller-explicit-unavailable-q35",
                    QEMU_CAPS_DEVICE_IOH3420,
                    QEMU_CAPS_PCI_OHCI,
                    QEMU_CAPS_PIIX3_USB_UHCI);
    DO_TEST("usb-controller-xhci",
            QEMU_CAPS_PIIX3_USB_UHCI,
            QEMU_CAPS_NEC_USB_XHCI);
    DO_TEST("usb-xhci-autoassign",
            QEMU_CAPS_PIIX3_USB_UHCI,
            QEMU_CAPS_NEC_USB_XHCI,
            QEMU_CAPS_USB_HUB);
    DO_TEST_PARSE_ERROR("usb-controller-xhci-limit",
            QEMU_CAPS_PIIX3_USB_UHCI,
            QEMU_CAPS_NEC_USB_XHCI);
    DO_TEST("usb-controller-qemu-xhci", QEMU_CAPS_DEVICE_QEMU_XHCI);
    DO_TEST_FAILURE_NOCAPS("usb-controller-qemu-xhci-unavailable");
    DO_TEST_PARSE_ERROR("usb-controller-qemu-xhci-limit",
                        QEMU_CAPS_DEVICE_QEMU_XHCI);

    DO_TEST_NOCAPS("smbios");
    DO_TEST_PARSE_ERROR_NOCAPS("smbios-date");
    DO_TEST_PARSE_ERROR_NOCAPS("smbios-uuid-match");
    DO_TEST_NOCAPS("smbios-type-fwcfg");

    DO_TEST_CAPS_LATEST("watchdog");
    DO_TEST_CAPS_LATEST("watchdog-device");
    DO_TEST_CAPS_LATEST("watchdog-dump");
    DO_TEST_CAPS_LATEST("watchdog-injectnmi");
    DO_TEST_CAPS_LATEST("watchdog-q35-multiple");
    DO_TEST_CAPS_ARCH_LATEST("watchdog-diag288", "s390x");
    DO_TEST_NOCAPS("balloon-device");
    DO_TEST("balloon-device-deflate",
            QEMU_CAPS_VIRTIO_BALLOON_AUTODEFLATE);
    DO_TEST_CAPS_ARCH_LATEST("balloon-ccw-deflate", "s390x");
    DO_TEST("balloon-mmio-deflate",
            QEMU_CAPS_DEVICE_VIRTIO_MMIO,
            QEMU_CAPS_VIRTIO_BALLOON_AUTODEFLATE);
    DO_TEST("balloon-device-deflate-off",
            QEMU_CAPS_VIRTIO_BALLOON_AUTODEFLATE);
    DO_TEST_NOCAPS("balloon-device-auto");
    DO_TEST_NOCAPS("balloon-device-period");
    DO_TEST_NOCAPS("sound");
    DO_TEST("sound-device",
            QEMU_CAPS_HDA_DUPLEX, QEMU_CAPS_HDA_MICRO,
            QEMU_CAPS_HDA_OUTPUT,
            QEMU_CAPS_DEVICE_ICH9_INTEL_HDA,
            QEMU_CAPS_OBJECT_USB_AUDIO);
    DO_TEST_CAPS_LATEST("fs9p");
    DO_TEST_CAPS_ARCH_LATEST("fs9p-ccw", "s390x");

    DO_TEST_CAPS_LATEST("hostdev-usb-address");
    DO_TEST_CAPS_LATEST("hostdev-usb-address-device");
    DO_TEST_CAPS_LATEST("hostdev-usb-address-device-boot");
    DO_TEST_PARSE_ERROR_NOCAPS("hostdev-usb-duplicate");
    DO_TEST_CAPS_LATEST("hostdev-pci-address");
    DO_TEST_CAPS_LATEST("hostdev-pci-address-device");
    DO_TEST_PARSE_ERROR("hostdev-pci-duplicate",
                        QEMU_CAPS_DEVICE_VFIO_PCI);
    DO_TEST("hostdev-vfio",
            QEMU_CAPS_DEVICE_VFIO_PCI);
    DO_TEST("hostdev-vfio-multidomain",
            QEMU_CAPS_DEVICE_VFIO_PCI);
    DO_TEST("hostdev-mdev-precreated",
            QEMU_CAPS_DEVICE_VFIO_PCI);
    DO_TEST_PARSE_ERROR("hostdev-mdev-src-address-invalid",
            QEMU_CAPS_DEVICE_VFIO_PCI);
    DO_TEST_PARSE_ERROR("hostdev-mdev-invalid-target-address",
            QEMU_CAPS_DEVICE_VFIO_PCI);
    DO_TEST_PARSE_ERROR("hostdev-mdev-duplicate",
                        QEMU_CAPS_DEVICE_VFIO_PCI);
    DO_TEST_CAPS_LATEST("hostdev-mdev-display-spice-opengl");
    DO_TEST_CAPS_LATEST("hostdev-mdev-display-spice-egl-headless");
    DO_TEST_CAPS_LATEST("hostdev-mdev-display-vnc");
    DO_TEST_CAPS_LATEST("hostdev-mdev-display-vnc-egl-headless");
    DO_TEST_PARSE_ERROR("hostdev-mdev-display-missing-graphics",
            QEMU_CAPS_DEVICE_VFIO_PCI,
            QEMU_CAPS_VFIO_PCI_DISPLAY);
    DO_TEST_CAPS_LATEST("hostdev-mdev-display-ramfb");
    DO_TEST_CAPS_LATEST_PARSE_ERROR("hostdev-mdev-display-ramfb-multiple");
    DO_TEST_PARSE_ERROR("hostdev-vfio-zpci-wrong-arch",
                        QEMU_CAPS_DEVICE_VFIO_PCI);
    DO_TEST("hostdev-vfio-zpci",
            QEMU_CAPS_DEVICE_VFIO_PCI,
            QEMU_CAPS_DEVICE_ZPCI);
    DO_TEST_PARSE_ERROR("hostdev-vfio-zpci-autogenerate-fids",
                        QEMU_CAPS_DEVICE_VFIO_PCI);
    DO_TEST_CAPS_ARCH_LATEST_PARSE_ERROR("hostdev-vfio-zpci-invalid-uid-valid-fid", "s390x");
    DO_TEST_CAPS_ARCH_LATEST("hostdev-vfio-zpci-multidomain-many", "s390x");
    DO_TEST_CAPS_ARCH_LATEST("hostdev-vfio-zpci-autogenerate", "s390x");
    DO_TEST_CAPS_ARCH_LATEST("hostdev-vfio-zpci-autogenerate-uids", "s390x");
    DO_TEST_CAPS_ARCH_LATEST("hostdev-vfio-zpci-autogenerate-fids", "s390x");
    DO_TEST_PARSE_ERROR("hostdev-vfio-zpci-uid-set-zero",
                        QEMU_CAPS_DEVICE_VFIO_PCI,
                        QEMU_CAPS_DEVICE_ZPCI);
    DO_TEST("hostdev-vfio-zpci-boundaries",
            QEMU_CAPS_DEVICE_VFIO_PCI,
            QEMU_CAPS_DEVICE_PCI_BRIDGE,
            QEMU_CAPS_DEVICE_ZPCI);
    DO_TEST_PARSE_ERROR("hostdev-vfio-zpci",
                        QEMU_CAPS_DEVICE_VFIO_PCI);
    DO_TEST_PARSE_ERROR("hostdev-vfio-zpci-duplicate",
                        QEMU_CAPS_DEVICE_VFIO_PCI,
                        QEMU_CAPS_DEVICE_ZPCI);
    DO_TEST_PARSE_ERROR("hostdev-vfio-zpci-set-zero",
                        QEMU_CAPS_DEVICE_VFIO_PCI,
                        QEMU_CAPS_DEVICE_ZPCI);
    DO_TEST_CAPS_ARCH_LATEST("hostdev-vfio-zpci-ccw-memballoon", "s390x");

    DO_TEST("pci-rom", QEMU_CAPS_DEVICE_VFIO_PCI);
    DO_TEST_NOCAPS("pci-rom-disabled");
    DO_TEST_NOCAPS("pci-rom-disabled-invalid");

    DO_TEST_CAPS_ARCH_LATEST("hostdev-subsys-mdev-vfio-ccw", "s390x");
    DO_TEST_CAPS_ARCH_LATEST("hostdev-subsys-mdev-vfio-ccw-boot",
                             "s390x");
    DO_TEST_PARSE_ERROR_NOCAPS("hostdev-subsys-mdev-vfio-ccw");
    DO_TEST_PARSE_ERROR("hostdev-subsys-mdev-vfio-ccw-duplicate-address",
            QEMU_CAPS_DEVICE_VFIO_CCW);
    DO_TEST_PARSE_ERROR("hostdev-subsys-mdev-vfio-ccw-invalid-address",
            QEMU_CAPS_DEVICE_VFIO_CCW);

    DO_TEST_CAPS_ARCH_LATEST("hostdev-subsys-mdev-vfio-ap",
                             "s390x");
    DO_TEST_CAPS_ARCH_LATEST_PARSE_ERROR("hostdev-subsys-mdev-vfio-ap-boot-fail",
                                         "s390x");

    DO_TEST_FULL("restore-v2", "",
                 ARG_MIGRATE_FROM, "exec:cat",
                 ARG_MIGRATE_FD, 7,
                 ARG_END);
    DO_TEST_FULL("restore-v2-fd", "",
                 ARG_MIGRATE_FROM, "stdio",
                 ARG_MIGRATE_FD, 7,
                 ARG_END);
    DO_TEST_FULL("restore-v2-fd", "",
                 ARG_MIGRATE_FROM, "fd:7",
                 ARG_MIGRATE_FD, 7, ARG_END);
    DO_TEST_FULL("migrate", "",
                 ARG_MIGRATE_FROM, "tcp:10.0.0.1:5000", ARG_END);

    DO_TEST_FULL("migrate-numa-unaligned", "",
                 ARG_MIGRATE_FROM, "stdio",
                 ARG_MIGRATE_FD, 7,
                 ARG_QEMU_CAPS,
                 QEMU_CAPS_LAST,
                 ARG_END);

    DO_TEST_CAPS_LATEST("qemu-ns");
    DO_TEST_NOCAPS("qemu-ns-no-env");
    DO_TEST_NOCAPS("qemu-ns-alt");

    DO_TEST_NOCAPS("smp");
    DO_TEST("smp-dies", QEMU_CAPS_SMP_DIES);

    DO_TEST("iothreads", QEMU_CAPS_OBJECT_IOTHREAD);
    DO_TEST("iothreads-ids", QEMU_CAPS_OBJECT_IOTHREAD);
    DO_TEST("iothreads-ids-partial", QEMU_CAPS_OBJECT_IOTHREAD);
    DO_TEST_CAPS_LATEST("iothreads-ids-pool-sizes");
    DO_TEST_FAILURE_NOCAPS("iothreads-nocap");
    DO_TEST("iothreads-disk", QEMU_CAPS_OBJECT_IOTHREAD);
    DO_TEST_CAPS_ARCH_VER("iothreads-disk-virtio-ccw", "s390x", "4.2.0");
    DO_TEST_CAPS_VER("iothreads-virtio-scsi-pci", "5.2.0");
    DO_TEST_CAPS_LATEST("iothreads-virtio-scsi-pci");
    DO_TEST_CAPS_ARCH_LATEST("iothreads-virtio-scsi-ccw", "s390x");

    DO_TEST_NOCAPS("cpu-topology1");
    DO_TEST_NOCAPS("cpu-topology2");
    DO_TEST_NOCAPS("cpu-topology3");
    DO_TEST("cpu-minimum1", QEMU_CAPS_KVM);
    DO_TEST("cpu-minimum2", QEMU_CAPS_KVM);
    DO_TEST("cpu-exact1", QEMU_CAPS_KVM);
    DO_TEST("cpu-exact2", QEMU_CAPS_KVM);
    DO_TEST("cpu-exact2-nofallback", QEMU_CAPS_KVM);
    DO_TEST("cpu-fallback", QEMU_CAPS_KVM);
    DO_TEST_FAILURE("cpu-nofallback", QEMU_CAPS_KVM);
    DO_TEST("cpu-strict1", QEMU_CAPS_KVM);
    DO_TEST("cpu-no-removed-features", QEMU_CAPS_KVM);
    DO_TEST_NOCAPS("cpu-numa1");
    DO_TEST_NOCAPS("cpu-numa2");
    DO_TEST_NOCAPS("cpu-numa-no-memory-element");
    DO_TEST_PARSE_ERROR_NOCAPS("cpu-numa3");
    DO_TEST_NOCAPS("cpu-numa-disjoint");
    DO_TEST_NOCAPS("cpu-numa-memshared");
    DO_TEST("cpu-host-model",
            QEMU_CAPS_DEVICE_PCI_BRIDGE,
            QEMU_CAPS_DEVICE_DMI_TO_PCI_BRIDGE,
            QEMU_CAPS_DEVICE_IOH3420,
            QEMU_CAPS_ICH9_AHCI,
            QEMU_CAPS_ICH9_USB_EHCI1);

    /* host-model cpu expansion depends on the cpu reported by qemu and thus
     * we invoke it for all real capability dumps we have */
    DO_TEST_CAPS_VER("cpu-host-model", "4.2.0");
    DO_TEST_CAPS_VER("cpu-host-model", "5.0.0");
    DO_TEST_CAPS_VER("cpu-host-model", "5.1.0");
    DO_TEST_CAPS_VER("cpu-host-model", "5.2.0");
    DO_TEST_CAPS_VER("cpu-host-model", "6.0.0");
    DO_TEST_CAPS_VER("cpu-host-model", "6.1.0");

    /* For this specific test we accept the increased likelihood of changes
     * if qemu updates the CPU model */
    DO_TEST_CAPS_LATEST("cpu-host-model");

    DO_TEST_NOCAPS("cpu-host-model-vendor");
    DO_TEST_FULL("cpu-host-model-fallback", "",
                 ARG_FLAGS, FLAG_SKIP_LEGACY_CPUS, ARG_END);
    DO_TEST_FULL("cpu-host-model-nofallback", "",
                 ARG_FLAGS, FLAG_SKIP_LEGACY_CPUS | FLAG_EXPECT_FAILURE,
                 ARG_END);
    DO_TEST("cpu-host-passthrough", QEMU_CAPS_KVM);
    DO_TEST_FAILURE("cpu-qemu-host-passthrough", QEMU_CAPS_KVM);

    qemuTestSetHostArch(&driver, VIR_ARCH_S390X);
    DO_TEST("cpu-s390-zEC12", QEMU_CAPS_KVM);
    DO_TEST("cpu-s390-features", QEMU_CAPS_KVM, QEMU_CAPS_QUERY_CPU_MODEL_EXPANSION);
    DO_TEST_FAILURE("cpu-s390-features", QEMU_CAPS_KVM);
    qemuTestSetHostArch(&driver, VIR_ARCH_NONE);

    qemuTestSetHostCPU(&driver, driver.hostarch, qemuTestGetCPUDef(QEMU_CPU_DEF_HASWELL));
    DO_TEST("cpu-Haswell", QEMU_CAPS_KVM);
    DO_TEST("cpu-Haswell2", QEMU_CAPS_KVM);
    DO_TEST("cpu-Haswell3", QEMU_CAPS_KVM);
    DO_TEST("cpu-Haswell-noTSX", QEMU_CAPS_KVM);
    DO_TEST_NOCAPS("cpu-host-model-cmt");
    DO_TEST("cpu-tsc-frequency", QEMU_CAPS_KVM);
    qemuTestSetHostCPU(&driver, driver.hostarch, NULL);

    DO_TEST_CAPS_LATEST("cpu-translation");

    DO_TEST_NOCAPS("memtune");
    DO_TEST_NOCAPS("memtune-unlimited");
    DO_TEST_NOCAPS("blkiotune");
    DO_TEST_NOCAPS("blkiotune-device");
    DO_TEST_NOCAPS("cputune");
    DO_TEST_NOCAPS("cputune-zero-shares");
    DO_TEST_PARSE_ERROR_NOCAPS("cputune-iothreadsched-toomuch");
    DO_TEST_PARSE_ERROR_NOCAPS("cputune-vcpusched-overlap");
    DO_TEST("cputune-numatune",
            QEMU_CAPS_KVM,
            QEMU_CAPS_OBJECT_IOTHREAD);
    DO_TEST("vcpu-placement-static",
            QEMU_CAPS_KVM,
            QEMU_CAPS_OBJECT_IOTHREAD);
    DO_TEST_CAPS_LATEST("cputune-cpuset-big-id");

    DO_TEST_NOCAPS("numatune-memory");
    DO_TEST_PARSE_ERROR_NOCAPS("numatune-memory-invalid-nodeset");
    DO_TEST_NOCAPS("numatune-memnode");
    DO_TEST_CAPS_VER("numatune-memnode", "5.2.0");
    DO_TEST_CAPS_LATEST("numatune-memnode");
    DO_TEST_PARSE_ERROR_NOCAPS("numatune-memnode-invalid-mode");
    DO_TEST_CAPS_LATEST("numatune-memnode-restrictive-mode");
    DO_TEST_CAPS_LATEST("numatune-system-memory");

    DO_TEST_NOCAPS("numatune-memnode-no-memory");

    DO_TEST_NOCAPS("numatune-distances");
    DO_TEST_NOCAPS("numatune-no-vcpu");
    DO_TEST_CAPS_LATEST("numatune-hmat");

    DO_TEST_NOCAPS("numatune-auto-nodeset-invalid");
    DO_TEST_NOCAPS("numatune-auto-prefer");
    DO_TEST_FAILURE_NOCAPS("numatune-static-nodeset-exceed-hostnode");
    DO_TEST_PARSE_ERROR_NOCAPS("numatune-memnode-nocpu");
    DO_TEST_PARSE_ERROR_NOCAPS("numatune-memnodes-problematic");
    DO_TEST_CAPS_LATEST_FAILURE("numatune-memnode-unavailable-strict");
    DO_TEST_CAPS_LATEST_FAILURE("numatune-memnode-unavailable-restrictive");
    DO_TEST_NOCAPS("numad");
    DO_TEST_NOCAPS("numad-auto-vcpu-static-numatune");
    DO_TEST_PARSE_ERROR_NOCAPS("numad-auto-vcpu-static-numatune-no-nodeset");
    DO_TEST_NOCAPS("numad-auto-memory-vcpu-cpuset");
    DO_TEST_NOCAPS("numad-auto-memory-vcpu-no-cpuset-and-placement");
    DO_TEST_NOCAPS("numad-static-memory-auto-vcpu");
    DO_TEST_CAPS_LATEST("blkdeviotune");
    DO_TEST_CAPS_LATEST("blkdeviotune-max");
    DO_TEST_CAPS_LATEST("blkdeviotune-group-num");
    DO_TEST_CAPS_LATEST("blkdeviotune-max-length");

    DO_TEST("multifunction-pci-device",
            QEMU_CAPS_SCSI_LSI);

    DO_TEST_NOCAPS("monitor-json");

    DO_TEST_NOCAPS("seclabel-dynamic");
    DO_TEST_NOCAPS("seclabel-dynamic-baselabel");
    DO_TEST_NOCAPS("seclabel-dynamic-override");
    DO_TEST_NOCAPS("seclabel-dynamic-labelskip");
    DO_TEST_NOCAPS("seclabel-dynamic-relabel");
    DO_TEST_NOCAPS("seclabel-static");
    DO_TEST_NOCAPS("seclabel-static-relabel");
    DO_TEST_NOCAPS("seclabel-static-labelskip");
    DO_TEST_NOCAPS("seclabel-none");
    DO_TEST_NOCAPS("seclabel-dac-none");
    DO_TEST_PARSE_ERROR_NOCAPS("seclabel-multiple");
    DO_TEST_PARSE_ERROR_NOCAPS("seclabel-device-duplicates");

    DO_TEST_CAPS_LATEST_PPC64("pseries-basic");
    DO_TEST_CAPS_LATEST_PPC64("pseries-vio");
    DO_TEST_CAPS_LATEST_PPC64("pseries-usb-default");
    DO_TEST_CAPS_LATEST_PPC64("pseries-usb-multi");
    DO_TEST_CAPS_LATEST_PPC64("pseries-vio-user-assigned");
    DO_TEST_CAPS_LATEST_PPC64("pseries-nvram");
    DO_TEST_CAPS_LATEST_PPC64("pseries-usb-kbd");
    DO_TEST_CAPS_LATEST_PPC64("pseries-cpu-exact");
    DO_TEST_PARSE_ERROR_NOCAPS("pseries-no-parallel");
    DO_TEST_CAPS_LATEST_PPC64("pseries-cpu-le");

    qemuTestSetHostArch(&driver, VIR_ARCH_PPC64);
    DO_TEST_CAPS_LATEST_PPC64_HOSTCPU("pseries-cpu-compat",
                                      QEMU_CPU_DEF_POWER9);
    DO_TEST_CAPS_LATEST_PPC64_HOSTCPU_FAILURE("pseries-cpu-compat-power9",
                                              QEMU_CPU_DEF_POWER8);
    DO_TEST_CAPS_LATEST_PPC64_HOSTCPU("pseries-cpu-compat-power9",
                                      QEMU_CPU_DEF_POWER9);
    DO_TEST_CAPS_LATEST_PPC64_HOSTCPU_FAILURE("pseries-cpu-compat-power10",
                                              QEMU_CPU_DEF_POWER9);
    DO_TEST_CAPS_LATEST_PPC64_HOSTCPU("pseries-cpu-compat-power10",
                                      QEMU_CPU_DEF_POWER10);

    qemuTestSetHostArch(&driver, VIR_ARCH_NONE);

    DO_TEST_CAPS_LATEST_PPC64("pseries-panic-missing");
    DO_TEST_CAPS_LATEST_PPC64("pseries-panic-no-address");
    DO_TEST_CAPS_ARCH_LATEST_PARSE_ERROR("pseries-panic-address", "ppc64");

    DO_TEST_CAPS_LATEST_PPC64("pseries-phb-simple");
    DO_TEST_CAPS_LATEST_PPC64("pseries-phb-default-missing");
    DO_TEST_CAPS_LATEST_PPC64("pseries-phb-numa-node");
    DO_TEST_CAPS_ARCH_LATEST_PARSE_ERROR("pseries-default-phb-numa-node",
                                         "ppc64");
    DO_TEST_PARSE_ERROR_NOCAPS("pseries-phb-invalid-target-index-1");
    DO_TEST_PARSE_ERROR_NOCAPS("pseries-phb-invalid-target-index-2");
    DO_TEST_PARSE_ERROR_NOCAPS("pseries-phb-invalid-target-index-3");

    DO_TEST_CAPS_LATEST_PPC64("pseries-many-devices");
    DO_TEST_CAPS_LATEST_PPC64("pseries-many-buses-1");
    DO_TEST_CAPS_LATEST_PPC64("pseries-many-buses-2");
    DO_TEST_CAPS_LATEST_PPC64("pseries-hostdevs-1");
    DO_TEST_CAPS_LATEST_PPC64("pseries-hostdevs-2");
    DO_TEST_CAPS_LATEST_PPC64("pseries-hostdevs-3");

    DO_TEST_CAPS_LATEST_PPC64("pseries-features");

    /* parse error: no QEMU_CAPS_MACHINE_PSERIES_CAP_HPT_MAX_PAGE_SIZE */
    DO_TEST_PARSE_ERROR_NOCAPS("pseries-features-hpt-pagesize");
    /* parse error: no QEMU_CAPS_MACHINE_PSERIES_CAP_HTM */
    DO_TEST_PARSE_ERROR_NOCAPS("pseries-features-htm");
    /* parse error: no QEMU_CAPS_MACHINE_PSERIES_CAP_NESTED_HV */
    DO_TEST_PARSE_ERROR_NOCAPS("pseries-features-nested-hv");
    /* parse error: no QEMU_CAPS_MACHINE_PSERIES_CAP_CCF_ASSIST */
    DO_TEST_PARSE_ERROR_NOCAPS("pseries-features-ccf");
    /* parse error: no QEMU_CAPS_MACHINE_PSERIES_CFPC */
    DO_TEST_PARSE_ERROR_NOCAPS("pseries-features-cfpc");
    /* parse error: no QEMU_CAPS_MACHINE_PSERIES_SBBC */
    DO_TEST_PARSE_ERROR_NOCAPS("pseries-features-sbbc");
    /* parse error: no QEMU_CAPS_MACHINE_PSERIES_IBS */
    DO_TEST_PARSE_ERROR_NOCAPS("pseries-features-ibs");

    DO_TEST_PARSE_ERROR_NOCAPS("pseries-features-invalid-machine");

    DO_TEST_CAPS_LATEST_PPC64("pseries-serial-native");
    DO_TEST_CAPS_LATEST_PPC64("pseries-serial+console-native");
    DO_TEST_CAPS_LATEST_PPC64("pseries-serial-compat");
    DO_TEST_CAPS_LATEST_PPC64("pseries-serial-pci");
    DO_TEST_CAPS_LATEST_PPC64("pseries-serial-usb");
    DO_TEST_CAPS_LATEST_PPC64("pseries-console-native");
    DO_TEST_CAPS_LATEST_PPC64("pseries-console-virtio");
    DO_TEST_PARSE_ERROR_NOCAPS("pseries-serial-invalid-machine");
    DO_TEST_PARSE_ERROR_NOCAPS("pseries-spaprvio-invalid");

    DO_TEST("mach-virt-serial-native",
            QEMU_CAPS_DEVICE_PL011);
    DO_TEST("mach-virt-serial+console-native",
            QEMU_CAPS_DEVICE_PL011);
    DO_TEST("mach-virt-serial-compat",
            QEMU_CAPS_DEVICE_PL011);
    DO_TEST("mach-virt-serial-pci",
            QEMU_CAPS_OBJECT_GPEX,
            QEMU_CAPS_DEVICE_PCIE_ROOT_PORT,
            QEMU_CAPS_DEVICE_DMI_TO_PCI_BRIDGE,
            QEMU_CAPS_DEVICE_PCI_BRIDGE,
            QEMU_CAPS_DEVICE_PCI_SERIAL);
    DO_TEST("mach-virt-serial-usb",
            QEMU_CAPS_OBJECT_GPEX,
            QEMU_CAPS_DEVICE_PCIE_ROOT_PORT,
            QEMU_CAPS_DEVICE_QEMU_XHCI,
            QEMU_CAPS_DEVICE_USB_SERIAL);
    DO_TEST("mach-virt-console-native",
            QEMU_CAPS_DEVICE_PL011);
    DO_TEST("mach-virt-console-virtio",
            QEMU_CAPS_DEVICE_VIRTIO_MMIO);
    DO_TEST_PARSE_ERROR_NOCAPS("mach-virt-serial-invalid-machine");

    DO_TEST("video-device-pciaddr-default",
            QEMU_CAPS_KVM,
            QEMU_CAPS_VNC,
            QEMU_CAPS_DEVICE_QXL);
    DO_TEST("video-vga-device", QEMU_CAPS_DEVICE_VGA);
    DO_TEST("video-vga-device-vgamem", QEMU_CAPS_DEVICE_VGA,
            QEMU_CAPS_VGA_VGAMEM);
    DO_TEST("video-qxl-device",
            QEMU_CAPS_DEVICE_QXL);
    DO_TEST("video-qxl-device-vgamem",
            QEMU_CAPS_DEVICE_QXL,
            QEMU_CAPS_QXL_VGAMEM);
    DO_TEST_CAPS_LATEST("video-qxl-device-vram64");
    DO_TEST("video-qxl-sec-device",
            QEMU_CAPS_DEVICE_QXL);
    DO_TEST("video-qxl-sec-device-vgamem",
            QEMU_CAPS_DEVICE_QXL,
            QEMU_CAPS_QXL_VGAMEM);
    DO_TEST_CAPS_LATEST("video-qxl-sec-device-vram64");
    DO_TEST("video-qxl-heads", QEMU_CAPS_DEVICE_QXL);
    DO_TEST("video-vga-qxl-heads", QEMU_CAPS_DEVICE_QXL);
    DO_TEST("video-qxl-noheads", QEMU_CAPS_DEVICE_QXL);
    DO_TEST("video-qxl-resolution",
            QEMU_CAPS_DEVICE_QXL,
            QEMU_CAPS_QXL_VGAMEM);
    DO_TEST("video-virtio-gpu-device",
            QEMU_CAPS_DEVICE_VIRTIO_GPU);
    DO_TEST("video-virtio-gpu-virgl",
            QEMU_CAPS_DEVICE_VIRTIO_GPU,
            QEMU_CAPS_VIRTIO_GPU_VIRGL);
    DO_TEST("video-virtio-gpu-spice-gl",
            QEMU_CAPS_DEVICE_VIRTIO_GPU,
            QEMU_CAPS_VIRTIO_GPU_VIRGL,
            QEMU_CAPS_SPICE,
            QEMU_CAPS_SPICE_GL,
            QEMU_CAPS_SPICE_RENDERNODE);
    DO_TEST("video-virtio-gpu-sdl-gl",
            QEMU_CAPS_DEVICE_VIRTIO_GPU,
            QEMU_CAPS_VIRTIO_GPU_VIRGL,
            QEMU_CAPS_SDL);
    DO_TEST("video-virtio-gpu-secondary",
            QEMU_CAPS_DEVICE_VIRTIO_GPU);
    DO_TEST("video-virtio-vga",
            QEMU_CAPS_DEVICE_VIRTIO_GPU,
            QEMU_CAPS_DEVICE_VIRTIO_VGA);
    DO_TEST_CAPS_LATEST("video-virtio-vga-gpu-gl");
    DO_TEST_CAPS_LATEST("video-bochs-display-device");
    DO_TEST_CAPS_LATEST("video-ramfb-display-device");
    DO_TEST_CAPS_LATEST_PARSE_ERROR("video-ramfb-display-device-pci-address");
    DO_TEST("video-none-device",
            QEMU_CAPS_VNC);
    DO_TEST_PARSE_ERROR_NOCAPS("video-invalid-multiple-devices");
    DO_TEST_PARSE_ERROR_NOCAPS("default-video-type-x86_64-caps-test-0");

    DO_TEST_CAPS_ARCH_LATEST("default-video-type-aarch64", "aarch64");
    DO_TEST_CAPS_ARCH_LATEST("default-video-type-ppc64", "ppc64");
    DO_TEST_CAPS_ARCH_LATEST("default-video-type-riscv64", "riscv64");
    DO_TEST_CAPS_ARCH_LATEST("default-video-type-s390x", "s390x");

    DO_TEST_PARSE_ERROR("video-multiple-primaries",
                        QEMU_CAPS_DEVICE_QXL,
                        QEMU_CAPS_DEVICE_VGA);

    DO_TEST("virtio-rng-default",
            QEMU_CAPS_DEVICE_VIRTIO_RNG,
            QEMU_CAPS_OBJECT_RNG_RANDOM);
    DO_TEST("virtio-rng-random",
            QEMU_CAPS_DEVICE_VIRTIO_RNG,
            QEMU_CAPS_OBJECT_RNG_RANDOM);
    DO_TEST("virtio-rng-egd",
            QEMU_CAPS_DEVICE_VIRTIO_RNG,
            QEMU_CAPS_OBJECT_RNG_EGD);
    DO_TEST_CAPS_VER("virtio-rng-builtin", "5.2.0");
    DO_TEST_CAPS_LATEST("virtio-rng-builtin");
    DO_TEST_CAPS_VER("virtio-rng-egd-unix", "5.2.0");
    DO_TEST_CAPS_LATEST("virtio-rng-egd-unix");
    DO_TEST("virtio-rng-multiple",
            QEMU_CAPS_DEVICE_VIRTIO_RNG,
            QEMU_CAPS_OBJECT_RNG_EGD,
            QEMU_CAPS_OBJECT_RNG_RANDOM);
    DO_TEST_PARSE_ERROR("virtio-rng-egd-crash",
            QEMU_CAPS_DEVICE_VIRTIO_RNG,
            QEMU_CAPS_OBJECT_RNG_EGD);
    DO_TEST_CAPS_ARCH_LATEST("virtio-rng-ccw", "s390x");

    DO_TEST_CAPS_ARCH_LATEST("s390-allow-bogus-usb-none", "s390x");
    DO_TEST_CAPS_ARCH_LATEST("s390-allow-bogus-usb-controller", "s390x");

    DO_TEST_NOCAPS("s390-panic-no-address");
    DO_TEST_PARSE_ERROR_NOCAPS("s390-panic-address");
    DO_TEST_NOCAPS("s390-panic-missing");
    DO_TEST_PARSE_ERROR_NOCAPS("s390-no-parallel");
    DO_TEST("s390-serial", QEMU_CAPS_DEVICE_SCLPCONSOLE);
    DO_TEST("s390-serial-2",
            QEMU_CAPS_DEVICE_SCLPCONSOLE,
            QEMU_CAPS_DEVICE_SCLPLMCONSOLE);
    DO_TEST("s390-serial-console",
            QEMU_CAPS_DEVICE_SCLPCONSOLE);

    DO_TEST("ppc-dtb",
            QEMU_CAPS_KVM);
    DO_TEST("ppce500-serial",
            QEMU_CAPS_KVM);

    DO_TEST_CAPS_LATEST("tpm-passthrough");
    DO_TEST_CAPS_LATEST("tpm-passthrough-crb");
    DO_TEST_PARSE_ERROR("tpm-no-backend-invalid",
                        QEMU_CAPS_DEVICE_TPM_PASSTHROUGH, QEMU_CAPS_DEVICE_TPM_TIS);
    DO_TEST_CAPS_LATEST("tpm-emulator");
    DO_TEST_CAPS_LATEST("tpm-emulator-tpm2");
    DO_TEST_CAPS_LATEST("tpm-emulator-tpm2-enc");
    DO_TEST_CAPS_LATEST("tpm-emulator-tpm2-pstate");
    DO_TEST_CAPS_LATEST_PPC64("tpm-emulator-spapr");
    DO_TEST_CAPS_ARCH_LATEST("aarch64-tpm", "aarch64");
    DO_TEST_PARSE_ERROR_NOCAPS("aarch64-tpm-wrong-model");
    DO_TEST_CAPS_LATEST("tpm-external");

    g_setenv(TEST_TPM_ENV_VAR, TPM_VER_2_0, true);
    DO_TEST_CAPS_LATEST_PARSE_ERROR("tpm-emulator");
    g_setenv(TEST_TPM_ENV_VAR, TPM_VER_1_2, true);
    DO_TEST_CAPS_LATEST_PARSE_ERROR("tpm-emulator-tpm2");
    unsetenv(TEST_TPM_ENV_VAR);

    DO_TEST_PARSE_ERROR_NOCAPS("pci-domain-invalid");
    DO_TEST_PARSE_ERROR_NOCAPS("pci-bus-invalid");
    DO_TEST_PARSE_ERROR_NOCAPS("pci-slot-invalid");
    DO_TEST_PARSE_ERROR_NOCAPS("pci-function-invalid");

    DO_TEST("pci-bridge",
            QEMU_CAPS_DEVICE_PCI_BRIDGE,
            QEMU_CAPS_VNC,
            QEMU_CAPS_DEVICE_CIRRUS_VGA);
    DO_TEST("pci-autoadd-addr",
            QEMU_CAPS_DEVICE_PCI_BRIDGE,
            QEMU_CAPS_DEVICE_CIRRUS_VGA);
    DO_TEST("pci-autoadd-idx",
            QEMU_CAPS_DEVICE_PCI_BRIDGE,
            QEMU_CAPS_DEVICE_CIRRUS_VGA);
    DO_TEST("pci-autofill-addr", QEMU_CAPS_DEVICE_CIRRUS_VGA);
    DO_TEST("pci-many",
            QEMU_CAPS_DEVICE_CIRRUS_VGA);
    DO_TEST("pci-bridge-many-disks",
            QEMU_CAPS_DEVICE_PCI_BRIDGE);
    DO_TEST("pcie-root",
            QEMU_CAPS_DEVICE_IOH3420,
            QEMU_CAPS_ICH9_AHCI,
            QEMU_CAPS_DEVICE_QXL);
    DO_TEST("q35",
            QEMU_CAPS_DEVICE_PCI_BRIDGE,
            QEMU_CAPS_DEVICE_DMI_TO_PCI_BRIDGE,
            QEMU_CAPS_DEVICE_IOH3420,
            QEMU_CAPS_ICH9_AHCI,
            QEMU_CAPS_ICH9_USB_EHCI1,
            QEMU_CAPS_DEVICE_QXL);
    DO_TEST_PARSE_ERROR("q35-dmi-bad-address1",
                        QEMU_CAPS_DEVICE_PCI_BRIDGE,
                        QEMU_CAPS_DEVICE_DMI_TO_PCI_BRIDGE,
                        QEMU_CAPS_DEVICE_IOH3420);
    DO_TEST_PARSE_ERROR("q35-dmi-bad-address2",
                        QEMU_CAPS_DEVICE_PCI_BRIDGE,
                        QEMU_CAPS_DEVICE_DMI_TO_PCI_BRIDGE,
                        QEMU_CAPS_DEVICE_IOH3420);
    DO_TEST("q35-pm-disable",
            QEMU_CAPS_DEVICE_PCI_BRIDGE,
            QEMU_CAPS_DEVICE_IOH3420,
            QEMU_CAPS_DEVICE_DMI_TO_PCI_BRIDGE, QEMU_CAPS_ICH9_AHCI,
            QEMU_CAPS_PIIX_DISABLE_S3, QEMU_CAPS_PIIX_DISABLE_S4,
            QEMU_CAPS_ICH9_DISABLE_S3, QEMU_CAPS_ICH9_DISABLE_S4);
    DO_TEST("q35-pm-disable-fallback",
            QEMU_CAPS_DEVICE_PCI_BRIDGE,
            QEMU_CAPS_DEVICE_IOH3420,
            QEMU_CAPS_DEVICE_DMI_TO_PCI_BRIDGE, QEMU_CAPS_ICH9_AHCI,
            QEMU_CAPS_PIIX_DISABLE_S3, QEMU_CAPS_PIIX_DISABLE_S4);
    DO_TEST_CAPS_LATEST("pc-i440fx-acpi-root-hotplug-disable");
    DO_TEST_CAPS_LATEST("pc-i440fx-acpi-root-hotplug-enable");
    DO_TEST_CAPS_VER_PARSE_ERROR("pc-i440fx-acpi-root-hotplug-disable", "5.1.0");
    DO_TEST_CAPS_VER_PARSE_ERROR("pc-i440fx-acpi-root-hotplug-enable", "5.1.0");
    DO_TEST("q35-usb2",
            QEMU_CAPS_DEVICE_PCI_BRIDGE,
            QEMU_CAPS_DEVICE_DMI_TO_PCI_BRIDGE,
            QEMU_CAPS_DEVICE_IOH3420,
            QEMU_CAPS_ICH9_AHCI,
            QEMU_CAPS_ICH9_USB_EHCI1,
            QEMU_CAPS_DEVICE_QXL);
    DO_TEST("q35-usb2-multi",
            QEMU_CAPS_DEVICE_PCI_BRIDGE,
            QEMU_CAPS_DEVICE_DMI_TO_PCI_BRIDGE,
            QEMU_CAPS_DEVICE_IOH3420,
            QEMU_CAPS_ICH9_AHCI,
            QEMU_CAPS_ICH9_USB_EHCI1,
            QEMU_CAPS_DEVICE_QXL);
    DO_TEST("q35-usb2-reorder",
            QEMU_CAPS_DEVICE_PCI_BRIDGE,
            QEMU_CAPS_DEVICE_DMI_TO_PCI_BRIDGE,
            QEMU_CAPS_DEVICE_IOH3420,
            QEMU_CAPS_ICH9_AHCI,
            QEMU_CAPS_ICH9_USB_EHCI1,
            QEMU_CAPS_DEVICE_QXL);

    /* Note: The real caps versions of the following tests based on qemu-4.2.0
     * were added as a comparison point between fake caps testing and real caps
     * testing and don't have any other specific purpose */
    /* verify that devices with pcie capability are assigned to a pcie slot */
    DO_TEST_CAPS_VER("q35-pcie", "4.2.0");
    DO_TEST_CAPS_LATEST("q35-pcie");
    /* same as q35-pcie, but all PCI controllers are added automatically */
    DO_TEST_CAPS_VER("q35-pcie-autoadd", "4.2.0");
    DO_TEST_CAPS_LATEST("q35-pcie-autoadd");
    DO_TEST_CAPS_VER("q35-default-devices-only", "4.2.0");
    DO_TEST_CAPS_LATEST("q35-default-devices-only");
    DO_TEST_CAPS_VER("q35-multifunction", "4.2.0");
    DO_TEST_CAPS_LATEST("q35-multifunction");
    DO_TEST_CAPS_VER("q35-virt-manager-basic", "4.2.0");
    DO_TEST_CAPS_LATEST("q35-virt-manager-basic");

    /* Test automatic and manual setting of pcie-root-port attributes */
    DO_TEST("pcie-root-port",
            QEMU_CAPS_DEVICE_IOH3420,
            QEMU_CAPS_ICH9_AHCI,
            QEMU_CAPS_DEVICE_QXL);

    /* Make sure the default model for PCIe Root Ports is picked correctly
     * based on QEMU binary capabilities. We use x86/q35 for the test, but
     * any PCIe machine type (such as aarch64/virt) will behave the same */
    DO_TEST("pcie-root-port-model-generic",
            QEMU_CAPS_DEVICE_PCIE_ROOT_PORT,
            QEMU_CAPS_DEVICE_IOH3420);
    DO_TEST("pcie-root-port-model-ioh3420",
            QEMU_CAPS_DEVICE_IOH3420);
    DO_TEST_CAPS_LATEST("pcie-root-port-nohotplug");

    DO_TEST("autoindex",
            QEMU_CAPS_DEVICE_PCI_BRIDGE,
            QEMU_CAPS_DEVICE_DMI_TO_PCI_BRIDGE,
            QEMU_CAPS_DEVICE_IOH3420,
            QEMU_CAPS_DEVICE_X3130_UPSTREAM,
            QEMU_CAPS_DEVICE_XIO3130_DOWNSTREAM,
            QEMU_CAPS_ICH9_AHCI,
            QEMU_CAPS_ICH9_USB_EHCI1,
            QEMU_CAPS_NEC_USB_XHCI);
    /* Make sure the user can always override libvirt's default device
     * placement policy by providing an explicit PCI address */
    DO_TEST("q35-pci-force-address",
            QEMU_CAPS_DEVICE_PCI_BRIDGE,
            QEMU_CAPS_DEVICE_DMI_TO_PCI_BRIDGE,
            QEMU_CAPS_DEVICE_IOH3420,
            QEMU_CAPS_HDA_DUPLEX);

    DO_TEST_PARSE_ERROR("q35-wrong-root",
            QEMU_CAPS_DEVICE_IOH3420,
            QEMU_CAPS_ICH9_AHCI,
            QEMU_CAPS_ICH9_USB_EHCI1,
            QEMU_CAPS_DEVICE_QXL);
    DO_TEST_PARSE_ERROR_NOCAPS("440fx-wrong-root");
    DO_TEST_PARSE_ERROR_NOCAPS("440fx-ide-address-conflict");

    DO_TEST_PARSE_ERROR("pcie-root-port-too-many",
            QEMU_CAPS_DEVICE_IOH3420,
            QEMU_CAPS_ICH9_AHCI,
            QEMU_CAPS_DEVICE_QXL);

    DO_TEST("pcie-switch-upstream-port",
            QEMU_CAPS_DEVICE_IOH3420,
            QEMU_CAPS_DEVICE_X3130_UPSTREAM,
            QEMU_CAPS_ICH9_AHCI,
            QEMU_CAPS_DEVICE_QXL);
    DO_TEST("pcie-switch-downstream-port",
            QEMU_CAPS_DEVICE_IOH3420,
            QEMU_CAPS_DEVICE_X3130_UPSTREAM,
            QEMU_CAPS_DEVICE_XIO3130_DOWNSTREAM,
            QEMU_CAPS_ICH9_AHCI,
            QEMU_CAPS_DEVICE_QXL);

    DO_TEST("pci-expander-bus",
            QEMU_CAPS_DEVICE_PXB);
    DO_TEST_PARSE_ERROR("pci-expander-bus-bad-node",
                        QEMU_CAPS_DEVICE_PXB);
    DO_TEST_PARSE_ERROR("pci-expander-bus-bad-machine",
                        QEMU_CAPS_DEVICE_PXB);
    DO_TEST_PARSE_ERROR("pci-expander-bus-bad-bus",
                        QEMU_CAPS_DEVICE_PXB);

    DO_TEST("pcie-expander-bus",
            QEMU_CAPS_DEVICE_IOH3420,
            QEMU_CAPS_DEVICE_X3130_UPSTREAM,
            QEMU_CAPS_DEVICE_XIO3130_DOWNSTREAM,
            QEMU_CAPS_DEVICE_PXB_PCIE);
    DO_TEST_PARSE_ERROR("pcie-expander-bus-bad-machine",
                        QEMU_CAPS_DEVICE_IOH3420,
                        QEMU_CAPS_DEVICE_X3130_UPSTREAM,
                        QEMU_CAPS_DEVICE_XIO3130_DOWNSTREAM,
                        QEMU_CAPS_DEVICE_PXB_PCIE);
    DO_TEST_PARSE_ERROR("pcie-expander-bus-bad-bus",
                        QEMU_CAPS_DEVICE_IOH3420,
                        QEMU_CAPS_DEVICE_PXB_PCIE);
    DO_TEST_CAPS_ARCH_LATEST("pcie-expander-bus-aarch64", "aarch64");

    DO_TEST_CAPS_LATEST("hostdev-scsi-lsi");
    DO_TEST_CAPS_LATEST("hostdev-scsi-virtio-scsi");

    DO_TEST("hostdev-scsi-vhost-scsi-ccw",
            QEMU_CAPS_VIRTIO_SCSI, QEMU_CAPS_DEVICE_VHOST_SCSI);
    DO_TEST("hostdev-scsi-vhost-scsi-pci",
            QEMU_CAPS_VIRTIO_SCSI,
            QEMU_CAPS_DEVICE_VHOST_SCSI);
    DO_TEST_CAPS_LATEST_PARSE_ERROR("hostdev-scsi-vhost-scsi-pci-boot-fail");
    DO_TEST_CAPS_VER("hostdev-scsi-vhost-scsi-pcie", "4.2.0");
    DO_TEST_CAPS_LATEST("hostdev-scsi-vhost-scsi-pcie");
    DO_TEST_PARSE_ERROR("hostdev-scsi-duplicate",
                        QEMU_CAPS_VIRTIO_SCSI,
                        QEMU_CAPS_DEVICE_VHOST_SCSI);

    DO_TEST_CAPS_LATEST("mlock-on");
    DO_TEST_CAPS_LATEST("mlock-off");

    DO_TEST_PARSE_ERROR_NOCAPS("pci-bridge-negative-index-invalid");
    DO_TEST_PARSE_ERROR_NOCAPS("pci-bridge-duplicate-index");
    DO_TEST_PARSE_ERROR_NOCAPS("pci-root-nonzero-index");
    DO_TEST_PARSE_ERROR_NOCAPS("pci-root-address");

    DO_TEST("hotplug-base",
            QEMU_CAPS_KVM, QEMU_CAPS_VIRTIO_SCSI);

    DO_TEST_NOCAPS("pcihole64");
    DO_TEST("pcihole64-q35",
            QEMU_CAPS_DEVICE_IOH3420,
            QEMU_CAPS_ICH9_AHCI,
            QEMU_CAPS_DEVICE_QXL);

    DO_TEST_NOCAPS("arm-vexpressa9-nodevs");
    DO_TEST_NOCAPS("arm-vexpressa9-basic");
    DO_TEST("arm-vexpressa9-virtio",
            QEMU_CAPS_DEVICE_VIRTIO_MMIO,
            QEMU_CAPS_DEVICE_VIRTIO_RNG, QEMU_CAPS_OBJECT_RNG_RANDOM);
    DO_TEST("arm-virt-virtio",
            QEMU_CAPS_DEVICE_VIRTIO_MMIO,
            QEMU_CAPS_DEVICE_PL011,
            QEMU_CAPS_DEVICE_VIRTIO_RNG, QEMU_CAPS_OBJECT_RNG_RANDOM);

    DO_TEST("aarch64-virt-virtio",
            QEMU_CAPS_DEVICE_VIRTIO_MMIO,
            QEMU_CAPS_DEVICE_PL011,
            QEMU_CAPS_DEVICE_VIRTIO_RNG, QEMU_CAPS_OBJECT_RNG_RANDOM);

    /* Demonstrates the virtio-pci default... namely that there isn't any!
       q35 style PCI controllers will be added if the binary supports it,
       but virtio-mmio is always used unless PCI addresses are manually
       specified. */
    DO_TEST_CAPS_ARCH_VER("aarch64-virtio-pci-default", "aarch64", "4.2.0");
    DO_TEST_CAPS_ARCH_LATEST("aarch64-virtio-pci-default", "aarch64");
    DO_TEST("aarch64-virt-2.6-virtio-pci-default",
            QEMU_CAPS_DEVICE_VIRTIO_MMIO,
            QEMU_CAPS_DEVICE_VIRTIO_RNG, QEMU_CAPS_OBJECT_RNG_RANDOM,
            QEMU_CAPS_OBJECT_GPEX, QEMU_CAPS_DEVICE_PCI_BRIDGE,
            QEMU_CAPS_DEVICE_DMI_TO_PCI_BRIDGE,
            QEMU_CAPS_DEVICE_PL011,
            QEMU_CAPS_DEVICE_IOH3420);
    /* Example of using virtio-pci with no explicit PCI controller
       but with manual PCI addresses */
    DO_TEST("aarch64-virtio-pci-manual-addresses",
            QEMU_CAPS_DEVICE_VIRTIO_MMIO,
            QEMU_CAPS_DEVICE_VIRTIO_RNG, QEMU_CAPS_OBJECT_RNG_RANDOM,
            QEMU_CAPS_OBJECT_GPEX, QEMU_CAPS_DEVICE_PCI_BRIDGE,
            QEMU_CAPS_DEVICE_DMI_TO_PCI_BRIDGE,
            QEMU_CAPS_DEVICE_IOH3420,
            QEMU_CAPS_VIRTIO_SCSI);
    DO_TEST("aarch64-video-virtio-gpu-pci",
            QEMU_CAPS_OBJECT_GPEX,
            QEMU_CAPS_DEVICE_PCI_BRIDGE, QEMU_CAPS_DEVICE_IOH3420,
            QEMU_CAPS_DEVICE_VIRTIO_GPU);
    DO_TEST("aarch64-video-default",
            QEMU_CAPS_OBJECT_GPEX,
            QEMU_CAPS_DEVICE_PCI_BRIDGE, QEMU_CAPS_DEVICE_IOH3420,
            QEMU_CAPS_DEVICE_VIRTIO_GPU, QEMU_CAPS_DEVICE_DMI_TO_PCI_BRIDGE,
            QEMU_CAPS_VNC);
    DO_TEST("aarch64-aavmf-virtio-mmio",
            QEMU_CAPS_DEVICE_VIRTIO_MMIO,
            QEMU_CAPS_DEVICE_VIRTIO_RNG, QEMU_CAPS_OBJECT_RNG_RANDOM);
    DO_TEST("aarch64-virt-default-nic",
            QEMU_CAPS_DEVICE_VIRTIO_MMIO);
    qemuTestSetHostArch(&driver, VIR_ARCH_AARCH64);
    DO_TEST("aarch64-cpu-passthrough",
            QEMU_CAPS_DEVICE_VIRTIO_MMIO,
            QEMU_CAPS_KVM);
    DO_TEST_GIC("aarch64-gic-none", GIC_NONE,
            QEMU_CAPS_KVM,
            QEMU_CAPS_MACH_VIRT_GIC_VERSION);
    DO_TEST_GIC("aarch64-gic-none-v2", GIC_V2,
            QEMU_CAPS_KVM,
            QEMU_CAPS_MACH_VIRT_GIC_VERSION);
    DO_TEST_GIC("aarch64-gic-none-v3", GIC_V3,
            QEMU_CAPS_KVM,
            QEMU_CAPS_MACH_VIRT_GIC_VERSION);
    DO_TEST_GIC("aarch64-gic-none-both", GIC_BOTH,
            QEMU_CAPS_KVM,
            QEMU_CAPS_MACH_VIRT_GIC_VERSION);
    DO_TEST_GIC("aarch64-gic-none-tcg", GIC_BOTH,
            QEMU_CAPS_MACH_VIRT_GIC_VERSION);
    DO_TEST_GIC("aarch64-gic-default", GIC_NONE,
            QEMU_CAPS_KVM,
            QEMU_CAPS_MACH_VIRT_GIC_VERSION);
    DO_TEST_GIC("aarch64-gic-default-v2", GIC_V2,
            QEMU_CAPS_KVM,
            QEMU_CAPS_MACH_VIRT_GIC_VERSION);
    DO_TEST_GIC("aarch64-gic-default-v3", GIC_V3,
            QEMU_CAPS_KVM,
            QEMU_CAPS_MACH_VIRT_GIC_VERSION);
    DO_TEST_GIC("aarch64-gic-default-both", GIC_BOTH,
            QEMU_CAPS_KVM,
            QEMU_CAPS_MACH_VIRT_GIC_VERSION);
    DO_TEST_GIC("aarch64-gic-v2", GIC_NONE,
            QEMU_CAPS_KVM,
            QEMU_CAPS_MACH_VIRT_GIC_VERSION);
    DO_TEST_GIC("aarch64-gic-v2", GIC_V2,
            QEMU_CAPS_KVM,
            QEMU_CAPS_MACH_VIRT_GIC_VERSION);
    DO_TEST_GIC("aarch64-gic-v2", GIC_V3,
            QEMU_CAPS_KVM,
            QEMU_CAPS_MACH_VIRT_GIC_VERSION);
    DO_TEST_GIC("aarch64-gic-v2", GIC_BOTH,
            QEMU_CAPS_KVM,
            QEMU_CAPS_MACH_VIRT_GIC_VERSION);
    DO_TEST_GIC("aarch64-gic-v3", GIC_NONE,
            QEMU_CAPS_KVM,
            QEMU_CAPS_MACH_VIRT_GIC_VERSION);
    DO_TEST_GIC("aarch64-gic-v3", GIC_V2,
            QEMU_CAPS_KVM,
            QEMU_CAPS_MACH_VIRT_GIC_VERSION);
    DO_TEST_GIC("aarch64-gic-v3", GIC_V3,
            QEMU_CAPS_KVM,
            QEMU_CAPS_MACH_VIRT_GIC_VERSION);
    DO_TEST_GIC("aarch64-gic-v3", GIC_BOTH,
            QEMU_CAPS_KVM,
            QEMU_CAPS_MACH_VIRT_GIC_VERSION);
    DO_TEST_GIC("aarch64-gic-host", GIC_NONE,
            QEMU_CAPS_KVM,
            QEMU_CAPS_MACH_VIRT_GIC_VERSION);
    DO_TEST_GIC("aarch64-gic-host", GIC_V2,
            QEMU_CAPS_KVM,
            QEMU_CAPS_MACH_VIRT_GIC_VERSION);
    DO_TEST_GIC("aarch64-gic-host", GIC_V3,
            QEMU_CAPS_KVM,
            QEMU_CAPS_MACH_VIRT_GIC_VERSION);
    DO_TEST_GIC("aarch64-gic-host", GIC_BOTH,
            QEMU_CAPS_KVM,
            QEMU_CAPS_MACH_VIRT_GIC_VERSION);
    DO_TEST_PARSE_ERROR("aarch64-gic-invalid",
            QEMU_CAPS_KVM,
            QEMU_CAPS_MACH_VIRT_GIC_VERSION);
    DO_TEST_PARSE_ERROR("aarch64-gic-not-virt",
                        QEMU_CAPS_KVM,
                        QEMU_CAPS_MACH_VIRT_GIC_VERSION);
    DO_TEST_PARSE_ERROR("aarch64-gic-not-arm",
                        QEMU_CAPS_KVM,
                        QEMU_CAPS_MACH_VIRT_GIC_VERSION);
    DO_TEST("aarch64-kvm-32-on-64",
            QEMU_CAPS_DEVICE_VIRTIO_MMIO,
            QEMU_CAPS_DEVICE_PL011,
            QEMU_CAPS_KVM, QEMU_CAPS_CPU_AARCH64_OFF);
    DO_TEST_PARSE_ERROR("aarch64-kvm-32-on-64",
                        QEMU_CAPS_DEVICE_VIRTIO_MMIO,
                        QEMU_CAPS_KVM);
    DO_TEST("aarch64-pci-serial",
            QEMU_CAPS_DEVICE_PCI_SERIAL,
            QEMU_CAPS_OBJECT_GPEX,
            QEMU_CAPS_DEVICE_PCI_BRIDGE,
            QEMU_CAPS_DEVICE_DMI_TO_PCI_BRIDGE,
            QEMU_CAPS_DEVICE_PCIE_ROOT_PORT);
    DO_TEST("aarch64-traditional-pci",
            QEMU_CAPS_OBJECT_GPEX,
            QEMU_CAPS_DEVICE_PCIE_ROOT_PORT,
            QEMU_CAPS_DEVICE_DMI_TO_PCI_BRIDGE,
            QEMU_CAPS_DEVICE_PCIE_PCI_BRIDGE,
            QEMU_CAPS_DEVICE_PCI_BRIDGE,
            QEMU_CAPS_DEVICE_PCI_SERIAL);

    /* aarch64 doesn't support the same CPU features as x86 */
    DO_TEST_CAPS_ARCH_LATEST_FAILURE("aarch64-features-wrong", "aarch64");
    /* Can't enable vector lengths when SVE is overall disabled */
    DO_TEST_CAPS_ARCH_LATEST_PARSE_ERROR("aarch64-features-sve-disabled", "aarch64");
    /* SVE aarch64 CPU features work on modern QEMU */
    DO_TEST_CAPS_ARCH_LATEST("aarch64-features-sve", "aarch64");

    DO_TEST_CAPS_ARCH_LATEST("clock-timer-armvtimer", "aarch64");

    qemuTestSetHostArch(&driver, VIR_ARCH_NONE);

    DO_TEST("kvm-pit-delay", QEMU_CAPS_KVM_PIT_TICK_POLICY);
    DO_TEST("kvm-pit-discard", QEMU_CAPS_KVM_PIT_TICK_POLICY);

    DO_TEST_CAPS_LATEST("panic");
    DO_TEST_CAPS_LATEST("panic-double");
    DO_TEST_CAPS_LATEST("panic-no-address");

    DO_TEST_CAPS_LATEST("pvpanic-pci-x86_64");
    DO_TEST_CAPS_ARCH_LATEST("pvpanic-pci-aarch64", "aarch64");
    DO_TEST_CAPS_ARCH_LATEST_PARSE_ERROR("pvpanic-pci-invalid-address-aarch64", "aarch64");
    DO_TEST_CAPS_ARCH_LATEST("pvpanic-pci-no-address-aarch64", "aarch64");

    DO_TEST_CAPS_ARCH_VER_FULL("fips-enabled", "x86_64", "5.1.0", ARG_FLAGS, FLAG_FIPS_HOST);
    DO_TEST_CAPS_ARCH_LATEST_FULL("fips-enabled", "x86_64", ARG_FLAGS, FLAG_FIPS_HOST);

    DO_TEST("shmem", QEMU_CAPS_DEVICE_IVSHMEM);
    DO_TEST("shmem-plain-doorbell", QEMU_CAPS_DEVICE_IVSHMEM,
            QEMU_CAPS_DEVICE_IVSHMEM_PLAIN,
            QEMU_CAPS_DEVICE_IVSHMEM_DOORBELL);
    DO_TEST_PARSE_ERROR_NOCAPS("shmem");
    DO_TEST_FAILURE("shmem-invalid-size",
                    QEMU_CAPS_DEVICE_IVSHMEM);
    DO_TEST_FAILURE("shmem-invalid-address",
                    QEMU_CAPS_DEVICE_IVSHMEM);
    DO_TEST_FAILURE("shmem-small-size",
                    QEMU_CAPS_DEVICE_IVSHMEM);
    DO_TEST_PARSE_ERROR_NOCAPS("shmem-msi-only");
    DO_TEST("cpu-host-passthrough-features", QEMU_CAPS_KVM);

    DO_TEST_FAILURE_NOCAPS("memory-align-fail");
    DO_TEST_PARSE_ERROR("memory-hotplug-nonuma", QEMU_CAPS_DEVICE_PC_DIMM);
    DO_TEST_PARSE_ERROR_NOCAPS("memory-hotplug-invalid-targetnode");
    DO_TEST_NOCAPS("memory-hotplug");
    DO_TEST("memory-hotplug", QEMU_CAPS_DEVICE_PC_DIMM);
    DO_TEST("memory-hotplug-dimm", QEMU_CAPS_DEVICE_PC_DIMM);
    DO_TEST_CAPS_LATEST("memory-hotplug-dimm-addr");
    DO_TEST("memory-hotplug-ppc64-nonuma", QEMU_CAPS_KVM, QEMU_CAPS_DEVICE_PC_DIMM,
            QEMU_CAPS_DEVICE_SPAPR_PCI_HOST_BRIDGE);
    DO_TEST_FULL("memory-hotplug-ppc64-nonuma-abi-update", "",
                 ARG_PARSEFLAGS, VIR_DOMAIN_DEF_PARSE_ABI_UPDATE,
                 ARG_QEMU_CAPS,
                 QEMU_CAPS_KVM, QEMU_CAPS_DEVICE_PC_DIMM,
                 QEMU_CAPS_DEVICE_SPAPR_PCI_HOST_BRIDGE,
                 QEMU_CAPS_LAST,
                 ARG_END);
    DO_TEST_CAPS_LATEST("memory-hotplug-nvdimm");
    DO_TEST_CAPS_LATEST("memory-hotplug-nvdimm-access");
    DO_TEST_CAPS_VER("memory-hotplug-nvdimm-label", "5.2.0");
    DO_TEST_CAPS_LATEST("memory-hotplug-nvdimm-label");
    DO_TEST_CAPS_VER("memory-hotplug-nvdimm-align", "5.2.0");
    DO_TEST_CAPS_LATEST("memory-hotplug-nvdimm-align");
    DO_TEST_CAPS_VER("memory-hotplug-nvdimm-pmem", "5.2.0");
    DO_TEST_CAPS_LATEST("memory-hotplug-nvdimm-pmem");
    DO_TEST_CAPS_VER("memory-hotplug-nvdimm-readonly", "5.2.0");
    DO_TEST_CAPS_LATEST("memory-hotplug-nvdimm-readonly");
    DO_TEST("memory-hotplug-nvdimm-ppc64", QEMU_CAPS_DEVICE_SPAPR_PCI_HOST_BRIDGE,
                                           QEMU_CAPS_DEVICE_NVDIMM);
    DO_TEST_FULL("memory-hotplug-nvdimm-ppc64-abi-update", "",
                 ARG_PARSEFLAGS, VIR_DOMAIN_DEF_PARSE_ABI_UPDATE,
                 ARG_QEMU_CAPS,
                 QEMU_CAPS_DEVICE_SPAPR_PCI_HOST_BRIDGE,
                 QEMU_CAPS_DEVICE_NVDIMM,
                 QEMU_CAPS_LAST,
                 ARG_END);
    DO_TEST_CAPS_VER("memory-hotplug-virtio-pmem", "5.2.0");
    DO_TEST_CAPS_LATEST("memory-hotplug-virtio-pmem");
    DO_TEST_CAPS_LATEST("memory-hotplug-virtio-mem");

    DO_TEST("machine-aeskeywrap-on-caps",
            QEMU_CAPS_AES_KEY_WRAP,
            QEMU_CAPS_DEA_KEY_WRAP,
            QEMU_CAPS_VIRTIO_SCSI);

    DO_TEST("machine-aeskeywrap-on-cap",
            QEMU_CAPS_AES_KEY_WRAP,
            QEMU_CAPS_VIRTIO_SCSI);

    DO_TEST("machine-aeskeywrap-off-caps",
            QEMU_CAPS_AES_KEY_WRAP, QEMU_CAPS_DEA_KEY_WRAP,
            QEMU_CAPS_VIRTIO_SCSI);

    DO_TEST("machine-aeskeywrap-off-cap",
            QEMU_CAPS_AES_KEY_WRAP,
            QEMU_CAPS_VIRTIO_SCSI);

    DO_TEST("machine-deakeywrap-on-caps",
            QEMU_CAPS_AES_KEY_WRAP, QEMU_CAPS_DEA_KEY_WRAP,
            QEMU_CAPS_VIRTIO_SCSI);

    DO_TEST("machine-deakeywrap-on-cap",
            QEMU_CAPS_DEA_KEY_WRAP,
            QEMU_CAPS_VIRTIO_SCSI);

    DO_TEST("machine-deakeywrap-off-caps",
            QEMU_CAPS_AES_KEY_WRAP, QEMU_CAPS_DEA_KEY_WRAP,
            QEMU_CAPS_VIRTIO_SCSI);

    DO_TEST("machine-deakeywrap-off-cap",
            QEMU_CAPS_DEA_KEY_WRAP,
            QEMU_CAPS_VIRTIO_SCSI);

    DO_TEST("machine-keywrap-none-caps",
            QEMU_CAPS_AES_KEY_WRAP, QEMU_CAPS_DEA_KEY_WRAP,
            QEMU_CAPS_VIRTIO_SCSI);
    DO_TEST("machine-keywrap-none",
            QEMU_CAPS_VIRTIO_SCSI);

    DO_TEST("machine-loadparm-s390",
            QEMU_CAPS_LOADPARM);
    DO_TEST("machine-loadparm-net-s390",
            QEMU_CAPS_LOADPARM);
    DO_TEST("machine-loadparm-multiple-disks-nets-s390",
            QEMU_CAPS_LOADPARM);
    DO_TEST_PARSE_ERROR("machine-loadparm-s390-char-invalid",
                        QEMU_CAPS_LOADPARM);
    DO_TEST_PARSE_ERROR("machine-loadparm-s390-len-invalid",
                        QEMU_CAPS_LOADPARM);

    DO_TEST_NOCAPS("qemu-ns-domain-ns0");
    DO_TEST_NOCAPS("qemu-ns-domain-commandline");
    DO_TEST_NOCAPS("qemu-ns-domain-commandline-ns0");
    DO_TEST_NOCAPS("qemu-ns-commandline");
    DO_TEST_NOCAPS("qemu-ns-commandline-ns0");
    DO_TEST_NOCAPS("qemu-ns-commandline-ns1");

    DO_TEST("virtio-input", QEMU_CAPS_VIRTIO_KEYBOARD,
            QEMU_CAPS_VIRTIO_MOUSE, QEMU_CAPS_VIRTIO_TABLET);
    DO_TEST("virtio-input-passthrough", QEMU_CAPS_VIRTIO_INPUT_HOST);

    DO_TEST_CAPS_LATEST("input-linux");

    DO_TEST("ppc64-usb-controller",
            QEMU_CAPS_DEVICE_SPAPR_PCI_HOST_BRIDGE,
            QEMU_CAPS_PCI_OHCI);
    DO_TEST("ppc64-usb-controller-legacy",
            QEMU_CAPS_DEVICE_SPAPR_PCI_HOST_BRIDGE,
            QEMU_CAPS_PIIX3_USB_UHCI);
    DO_TEST_FULL("ppc64-usb-controller-qemu-xhci", "",
                 ARG_PARSEFLAGS, VIR_DOMAIN_DEF_PARSE_ABI_UPDATE,
                 ARG_QEMU_CAPS,
                 QEMU_CAPS_DEVICE_SPAPR_PCI_HOST_BRIDGE,
                 QEMU_CAPS_NEC_USB_XHCI,
                 QEMU_CAPS_DEVICE_QEMU_XHCI,
                 QEMU_CAPS_LAST,
                 ARG_END);

    DO_TEST_PARSE_ERROR("ppc64-tpmproxy-double",
                        QEMU_CAPS_DEVICE_SPAPR_PCI_HOST_BRIDGE,
                        QEMU_CAPS_PCI_OHCI,
                        QEMU_CAPS_DEVICE_TPM_PASSTHROUGH,
                        QEMU_CAPS_DEVICE_SPAPR_TPM_PROXY);

    DO_TEST_PARSE_ERROR("ppc64-tpm-double",
                        QEMU_CAPS_DEVICE_SPAPR_PCI_HOST_BRIDGE,
                        QEMU_CAPS_PCI_OHCI,
                        QEMU_CAPS_DEVICE_TPM_PASSTHROUGH,
                        QEMU_CAPS_DEVICE_SPAPR_TPM_PROXY);

    DO_TEST_CAPS_LATEST_PPC64("ppc64-tpmproxy-single");
    DO_TEST_CAPS_LATEST_PPC64("ppc64-tpmproxy-with-tpm");

    DO_TEST("aarch64-usb-controller-qemu-xhci",
            QEMU_CAPS_OBJECT_GPEX,
            QEMU_CAPS_NEC_USB_XHCI,
            QEMU_CAPS_DEVICE_QEMU_XHCI);

    DO_TEST("aarch64-usb-controller-nec-xhci",
            QEMU_CAPS_OBJECT_GPEX,
            QEMU_CAPS_NEC_USB_XHCI);

    DO_TEST("sparc-minimal",
            QEMU_CAPS_SCSI_NCR53C90);

    DO_TEST_CAPS_LATEST_PARSE_ERROR("missing-machine");

    DO_TEST_CAPS_LATEST("name-escape");

    DO_TEST_NOCAPS("master-key");
    DO_TEST("usb-long-port-path",
            QEMU_CAPS_USB_HUB);
    DO_TEST_PARSE_ERROR("usb-too-long-port-path-invalid",
                        QEMU_CAPS_USB_HUB);

    DO_TEST_NOCAPS("acpi-table");

    DO_TEST_CAPS_LATEST("intel-iommu");
    DO_TEST_CAPS_LATEST("intel-iommu-caching-mode");
    DO_TEST_CAPS_LATEST("intel-iommu-eim");
    DO_TEST_CAPS_LATEST("intel-iommu-device-iotlb");
    DO_TEST_CAPS_LATEST("intel-iommu-aw-bits");
    DO_TEST_CAPS_LATEST_PARSE_ERROR("intel-iommu-wrong-machine");
    DO_TEST_CAPS_ARCH_LATEST("iommu-smmuv3", "aarch64");
    DO_TEST_CAPS_LATEST("virtio-iommu-x86_64");
    DO_TEST_CAPS_VER_PARSE_ERROR("virtio-iommu-x86_64", "6.1.0");
    DO_TEST_CAPS_ARCH_LATEST("virtio-iommu-aarch64", "aarch64");
    DO_TEST_CAPS_LATEST_PARSE_ERROR("virtio-iommu-wrong-machine");
    DO_TEST_CAPS_LATEST_PARSE_ERROR("virtio-iommu-no-acpi");
    DO_TEST_CAPS_LATEST_PARSE_ERROR("virtio-iommu-invalid-address-type");
    DO_TEST_CAPS_LATEST_PARSE_ERROR("virtio-iommu-invalid-address");

    DO_TEST("cpu-hotplug-startup", QEMU_CAPS_QUERY_HOTPLUGGABLE_CPUS);
    DO_TEST_PARSE_ERROR("cpu-hotplug-granularity",
                        QEMU_CAPS_QUERY_HOTPLUGGABLE_CPUS);

    DO_TEST_CAPS_LATEST("virtio-options");
    DO_TEST_CAPS_LATEST("virtio-options-controller-iommu");
    DO_TEST_CAPS_LATEST("virtio-options-disk-iommu");
    DO_TEST_CAPS_LATEST("virtio-options-fs-iommu");
    DO_TEST_CAPS_LATEST("virtio-options-input-iommu");
    DO_TEST_CAPS_LATEST("virtio-options-memballoon-iommu");
    DO_TEST_CAPS_LATEST("virtio-options-net-iommu");
    DO_TEST_CAPS_LATEST("virtio-options-rng-iommu");
    DO_TEST_CAPS_LATEST("virtio-options-video-iommu");
    DO_TEST_CAPS_LATEST("virtio-options-controller-ats");
    DO_TEST_CAPS_LATEST("virtio-options-disk-ats");
    DO_TEST_CAPS_LATEST("virtio-options-fs-ats");
    DO_TEST_CAPS_LATEST("virtio-options-input-ats");
    DO_TEST_CAPS_LATEST("virtio-options-memballoon-ats");
    DO_TEST_CAPS_LATEST("virtio-options-net-ats");
    DO_TEST_CAPS_LATEST("virtio-options-rng-ats");
    DO_TEST_CAPS_LATEST("virtio-options-video-ats");
    DO_TEST_CAPS_LATEST("virtio-options-controller-packed");
    DO_TEST_CAPS_LATEST("virtio-options-disk-packed");
    DO_TEST_CAPS_LATEST("virtio-options-fs-packed");
    DO_TEST_CAPS_LATEST("virtio-options-input-packed");
    DO_TEST_CAPS_LATEST("virtio-options-memballoon-packed");
    DO_TEST_CAPS_LATEST("virtio-options-memballoon-freepage-reporting");
    DO_TEST_CAPS_LATEST("virtio-options-net-packed");
    DO_TEST_CAPS_LATEST("virtio-options-rng-packed");
    DO_TEST_CAPS_LATEST("virtio-options-video-packed");
    DO_TEST_PARSE_ERROR_NOCAPS("virtio-options-memballoon-freepage-reporting");

    DO_TEST("fd-memory-numa-topology", QEMU_CAPS_KVM);
    DO_TEST("fd-memory-numa-topology2", QEMU_CAPS_KVM);
    DO_TEST("fd-memory-numa-topology3", QEMU_CAPS_KVM);
    DO_TEST_CAPS_LATEST("fd-memory-numa-topology4");

    DO_TEST("fd-memory-no-numa-topology", QEMU_CAPS_KVM);

    DO_TEST_CAPS_LATEST("memfd-memory-numa");
    DO_TEST_CAPS_LATEST("memfd-memory-default-hugepage");

    DO_TEST("cpu-check-none", QEMU_CAPS_KVM);
    DO_TEST("cpu-check-partial", QEMU_CAPS_KVM);
    DO_TEST("cpu-check-full", QEMU_CAPS_KVM);
    DO_TEST("cpu-check-default-none", QEMU_CAPS_KVM);
    DO_TEST_NOCAPS("cpu-check-default-none2");
    DO_TEST("cpu-check-default-partial", QEMU_CAPS_KVM);
    DO_TEST("cpu-check-default-partial2", QEMU_CAPS_KVM);

    DO_TEST("cpu-cache-disable", QEMU_CAPS_KVM, QEMU_CAPS_CPU_CACHE);
    DO_TEST("cpu-cache-disable2", QEMU_CAPS_KVM);
    DO_TEST("cpu-cache-disable3", QEMU_CAPS_KVM, QEMU_CAPS_CPU_CACHE);
    DO_TEST("cpu-cache-passthrough", QEMU_CAPS_KVM, QEMU_CAPS_CPU_CACHE);
    DO_TEST("cpu-cache-passthrough2", QEMU_CAPS_KVM);
    DO_TEST("cpu-cache-emulate-l3", QEMU_CAPS_KVM, QEMU_CAPS_CPU_CACHE);
    DO_TEST_PARSE_ERROR("cpu-cache-emulate-l2", QEMU_CAPS_KVM);
    DO_TEST_PARSE_ERROR("cpu-cache-passthrough3", QEMU_CAPS_KVM);
    DO_TEST_PARSE_ERROR("cpu-cache-passthrough-l3", QEMU_CAPS_KVM);
    DO_TEST("vmcoreinfo", QEMU_CAPS_DEVICE_VMCOREINFO);

    DO_TEST_CAPS_LATEST("user-aliases");
    DO_TEST_CAPS_LATEST("user-aliases2");
    DO_TEST_CAPS_LATEST("user-aliases-usb");

    DO_TEST_CAPS_LATEST("tseg-explicit-size");
    DO_TEST_CAPS_LATEST_PARSE_ERROR("tseg-i440fx");
    DO_TEST_CAPS_LATEST_PARSE_ERROR("tseg-invalid-size");

    DO_TEST("video-virtio-gpu-ccw",
            QEMU_CAPS_DEVICE_VIRTIO_GPU,
            QEMU_CAPS_VNC,
            QEMU_CAPS_DEVICE_VIRTIO_GPU_CCW);

    DO_TEST("input-virtio-ccw",
            QEMU_CAPS_VIRTIO_KEYBOARD,
            QEMU_CAPS_VIRTIO_MOUSE,
            QEMU_CAPS_VIRTIO_TABLET,
            QEMU_CAPS_DEVICE_VIRTIO_KEYBOARD_CCW,
            QEMU_CAPS_DEVICE_VIRTIO_MOUSE_CCW,
            QEMU_CAPS_DEVICE_VIRTIO_TABLET_CCW);

    DO_TEST_CAPS_LATEST("vhost-vsock");
    DO_TEST_CAPS_LATEST("vhost-vsock-auto");
    DO_TEST_CAPS_ARCH_LATEST("vhost-vsock-ccw", "s390x");
    DO_TEST_CAPS_ARCH_LATEST("vhost-vsock-ccw-auto", "s390x");
    DO_TEST_CAPS_ARCH_LATEST("vhost-vsock-ccw-iommu", "s390x");

    DO_TEST_CAPS_VER("launch-security-sev", "6.0.0");
    DO_TEST_CAPS_VER("launch-security-sev-missing-platform-info", "6.0.0");
    DO_TEST_CAPS_ARCH_LATEST_FULL("launch-security-sev-direct",
                                  "x86_64",
                                  ARG_QEMU_CAPS,
                                  QEMU_CAPS_SEV_GUEST,
                                  QEMU_CAPS_LAST);

    DO_TEST_CAPS_ARCH_LATEST("launch-security-s390-pv", "s390x");

    DO_TEST_CAPS_LATEST("vhost-user-fs-fd-memory");
    DO_TEST_CAPS_LATEST("vhost-user-fs-hugepages");
    DO_TEST_CAPS_LATEST_PARSE_ERROR("vhost-user-fs-readonly");

    DO_TEST("riscv64-virt",
            QEMU_CAPS_DEVICE_VIRTIO_MMIO);
    DO_TEST("riscv64-virt-pci",
            QEMU_CAPS_OBJECT_GPEX);

    DO_TEST_CAPS_LATEST("virtio-transitional");
    DO_TEST_CAPS_LATEST("virtio-non-transitional");
    DO_TEST_CAPS_LATEST_PARSE_ERROR("virtio-transitional-not-supported");

    /* Simple headless guests for various architectures */
    DO_TEST_CAPS_ARCH_LATEST("aarch64-virt-headless", "aarch64");
    DO_TEST_CAPS_ARCH_LATEST("ppc64-pseries-headless", "ppc64");
    DO_TEST_CAPS_ARCH_LATEST("riscv64-virt-headless", "riscv64");
    DO_TEST_CAPS_ARCH_LATEST("s390x-ccw-headless", "s390x");
    DO_TEST_CAPS_ARCH_LATEST("x86_64-pc-headless", "x86_64");
    DO_TEST_CAPS_ARCH_LATEST("x86_64-q35-headless", "x86_64");

    /* Simple guests with graphics for various architectures */
    DO_TEST_CAPS_ARCH_LATEST("aarch64-virt-graphics", "aarch64");
    DO_TEST_CAPS_ARCH_LATEST("ppc64-pseries-graphics", "ppc64");
    DO_TEST_CAPS_ARCH_LATEST("riscv64-virt-graphics", "riscv64");
    DO_TEST_CAPS_ARCH_LATEST("s390x-ccw-graphics", "s390x");
    DO_TEST_CAPS_ARCH_LATEST("x86_64-pc-graphics", "x86_64");
    DO_TEST_CAPS_ARCH_LATEST("x86_64-q35-graphics", "x86_64");

    DO_TEST_CAPS_LATEST("vhost-user-vga");
    DO_TEST_CAPS_LATEST("vhost-user-gpu-secondary");

    DO_TEST_CAPS_LATEST("cpu-Icelake-Server-pconfig");

    DO_TEST_CAPS_ARCH_LATEST("aarch64-default-cpu-kvm-virt-4.2", "aarch64");
    DO_TEST_CAPS_ARCH_LATEST("aarch64-default-cpu-tcg-virt-4.2", "aarch64");
    DO_TEST_CAPS_ARCH_LATEST("ppc64-default-cpu-kvm-pseries-2.7", "ppc64");
    DO_TEST_CAPS_ARCH_LATEST("ppc64-default-cpu-tcg-pseries-2.7", "ppc64");
    DO_TEST_CAPS_ARCH_LATEST("ppc64-default-cpu-kvm-pseries-3.1", "ppc64");
    DO_TEST_CAPS_ARCH_LATEST("ppc64-default-cpu-tcg-pseries-3.1", "ppc64");
    DO_TEST_CAPS_ARCH_LATEST("ppc64-default-cpu-kvm-pseries-4.2", "ppc64");
    DO_TEST_CAPS_ARCH_LATEST("ppc64-default-cpu-tcg-pseries-4.2", "ppc64");
    DO_TEST_CAPS_ARCH_LATEST("s390-default-cpu-kvm-ccw-virtio-2.7", "s390x");
    DO_TEST_CAPS_ARCH_LATEST("s390-default-cpu-tcg-ccw-virtio-2.7", "s390x");
    DO_TEST_CAPS_ARCH_LATEST("s390-default-cpu-kvm-ccw-virtio-4.2", "s390x");
    DO_TEST_CAPS_ARCH_LATEST("s390-default-cpu-tcg-ccw-virtio-4.2", "s390x");
    DO_TEST_CAPS_ARCH_LATEST("x86_64-default-cpu-kvm-pc-4.2", "x86_64");
    DO_TEST_CAPS_ARCH_LATEST("x86_64-default-cpu-tcg-pc-4.2", "x86_64");
    DO_TEST_CAPS_ARCH_LATEST("x86_64-default-cpu-kvm-q35-4.2", "x86_64");
    DO_TEST_CAPS_ARCH_LATEST("x86_64-default-cpu-tcg-q35-4.2", "x86_64");
    DO_TEST_CAPS_ARCH_LATEST("x86_64-default-cpu-tcg-features", "x86_64");

    DO_TEST_CAPS_LATEST("virtio-9p-multidevs");
    DO_TEST_CAPS_LATEST("virtio-9p-createmode");

    DO_TEST_CAPS_LATEST("devices-acpi-index");

    DO_TEST_MACOS("hvf-x86_64-q35-headless",
                  QEMU_CAPS_VIRTIO_PCI_TRANSITIONAL,
                  QEMU_CAPS_DEVICE_PCIE_ROOT_PORT,
                  QEMU_CAPS_DEVICE_VIRTIO_NET,
                  QEMU_CAPS_DEVICE_ISA_SERIAL,
                  QEMU_CAPS_DEVICE_VIRTIO_RNG,
                  QEMU_CAPS_OBJECT_RNG_RANDOM);
    DO_TEST_MACOS("hvf-aarch64-virt-headless",
                  QEMU_CAPS_OBJECT_GPEX,
                  QEMU_CAPS_VIRTIO_PCI_TRANSITIONAL,
                  QEMU_CAPS_DEVICE_PCIE_ROOT_PORT,
                  QEMU_CAPS_DEVICE_VIRTIO_NET,
                  QEMU_CAPS_DEVICE_PL011,
                  QEMU_CAPS_DEVICE_VIRTIO_RNG,
                  QEMU_CAPS_OBJECT_RNG_RANDOM);
    /* HVF guests should not work on Linux with KVM */
    DO_TEST_CAPS_LATEST_PARSE_ERROR("hvf-x86_64-q35-headless");

    DO_TEST("cpu-phys-bits-passthrough", QEMU_CAPS_KVM);
    DO_TEST("cpu-phys-bits-emulate", QEMU_CAPS_KVM);
    DO_TEST("cpu-phys-bits-emulate2", QEMU_CAPS_KVM);
    DO_TEST_PARSE_ERROR("cpu-phys-bits-emulate3", QEMU_CAPS_KVM);
    DO_TEST_PARSE_ERROR("cpu-phys-bits-passthrough2", QEMU_CAPS_KVM);

    DO_TEST_CAPS_VER("sgx-epc", "7.0.0");

    DO_TEST_CAPS_LATEST("crypto-builtin");

    if (getenv("LIBVIRT_SKIP_CLEANUP") == NULL)
        virFileDeleteTree(fakerootdir);

    VIR_FREE(driver.config->nbdTLSx509certdir);
    qemuTestDriverFree(&driver);
    virFileWrapperClearPrefixes();

    return ret == 0 ? EXIT_SUCCESS : EXIT_FAILURE;
}

VIR_TEST_MAIN_PRELOAD(mymain,
                      VIR_TEST_MOCK("qemuxml2argv"),
                      VIR_TEST_MOCK("domaincaps"),
                      VIR_TEST_MOCK("virrandom"),
                      VIR_TEST_MOCK("qemucpu"),
                      VIR_TEST_MOCK("virpci"))

#else

int main(void)
{
    return EXIT_AM_SKIP;
}

#endif /* WITH_QEMU */<|MERGE_RESOLUTION|>--- conflicted
+++ resolved
@@ -1470,11 +1470,8 @@
     DO_TEST_NOCAPS("net-user");
     DO_TEST_CAPS_ARCH_LATEST_FULL("net-user", "x86_64", ARG_FLAGS, FLAG_SLIRP_HELPER);
     DO_TEST_NOCAPS("net-user-addr");
-<<<<<<< HEAD
-=======
     DO_TEST_CAPS_LATEST("net-user-passt");
     DO_TEST_CAPS_VER("net-user-passt", "7.2.0");
->>>>>>> 60f02f6d
     DO_TEST_NOCAPS("net-virtio");
     DO_TEST_NOCAPS("net-virtio-device");
     DO_TEST_NOCAPS("net-virtio-disable-offloads");
