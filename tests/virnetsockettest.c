--- conflicted
+++ resolved
@@ -498,16 +498,12 @@
     struct testSSHData sshData1 = {
         .nodename = "somehost",
         .path = "/tmp/socket",
-<<<<<<< HEAD
-        .expectOut = "somehost sh -c 'if nc -q 2>&1 | grep \"requires an argument\" >/dev/null 2>&1; then     ARG=-q0;fi;nc $ARG -U /tmp/socket'\n",
-=======
         .expectOut = "somehost sh -c 'if 'nc' -q 2>&1 | grep \"requires an argument\" >/dev/null 2>&1; then "
                                          "ARG=-q0;"
                                      "else "
                                          "ARG=;"
                                      "fi;"
                                      "'nc' $ARG -U /tmp/socket'\n",
->>>>>>> 545b3925
     };
     if (virtTestRun("SSH test 1", 1, testSocketSSH, &sshData1) < 0)
         ret = -1;
@@ -520,9 +516,6 @@
         .noTTY = true,
         .noVerify = false,
         .path = "/tmp/socket",
-<<<<<<< HEAD
-        .expectOut = "-p 9000 -l fred -T -o BatchMode=yes -e none somehost sh -c 'if netcat -q 2>&1 | grep \"requires an argument\" >/dev/null 2>&1; then     ARG=-q0;fi;netcat $ARG -U /tmp/socket'\n",
-=======
         .expectOut = "-p 9000 -l fred -T -o BatchMode=yes -e none somehost sh -c '"
                      "if 'netcat' -q 2>&1 | grep \"requires an argument\" >/dev/null 2>&1; then "
                          "ARG=-q0;"
@@ -530,7 +523,6 @@
                          "ARG=;"
                      "fi;"
                      "'netcat' $ARG -U /tmp/socket'\n",
->>>>>>> 545b3925
     };
     if (virtTestRun("SSH test 2", 1, testSocketSSH, &sshData2) < 0)
         ret = -1;
@@ -543,9 +535,6 @@
         .noTTY = false,
         .noVerify = true,
         .path = "/tmp/socket",
-<<<<<<< HEAD
-        .expectOut = "-p 9000 -l fred -o StrictHostKeyChecking=no somehost sh -c 'if netcat -q 2>&1 | grep \"requires an argument\" >/dev/null 2>&1; then     ARG=-q0;fi;netcat $ARG -U /tmp/socket'\n",
-=======
         .expectOut = "-p 9000 -l fred -o StrictHostKeyChecking=no somehost sh -c '"
                      "if 'netcat' -q 2>&1 | grep \"requires an argument\" >/dev/null 2>&1; then "
                          "ARG=-q0;"
@@ -553,7 +542,6 @@
                          "ARG=;"
                      "fi;"
                      "'netcat' $ARG -U /tmp/socket'\n",
->>>>>>> 545b3925
     };
     if (virtTestRun("SSH test 3", 1, testSocketSSH, &sshData3) < 0)
         ret = -1;
@@ -569,10 +557,6 @@
     struct testSSHData sshData5 = {
         .nodename = "crashyhost",
         .path = "/tmp/socket",
-<<<<<<< HEAD
-        .expectOut = "crashyhost sh -c 'if nc -q 2>&1 | grep \"requires an argument\" >/dev/null 2>&1; then     ARG=-q0;fi;nc $ARG -U /tmp/socket'\n",
-
-=======
         .expectOut = "crashyhost sh -c "
                      "'if 'nc' -q 2>&1 | grep \"requires an argument\" >/dev/null 2>&1; then "
                          "ARG=-q0;"
@@ -580,7 +564,6 @@
                          "ARG=;"
                      "fi;"
                      "'nc' $ARG -U /tmp/socket'\n",
->>>>>>> 545b3925
         .dieEarly = true,
     };
     if (virtTestRun("SSH test 5", 1, testSocketSSH, &sshData5) < 0)
@@ -591,9 +574,6 @@
         .path = "/tmp/socket",
         .keyfile = "/root/.ssh/example_key",
         .noVerify = true,
-<<<<<<< HEAD
-        .expectOut = "-i /root/.ssh/example_key -o StrictHostKeyChecking=no example.com sh -c 'if nc -q 2>&1 | grep \"requires an argument\" >/dev/null 2>&1; then     ARG=-q0;fi;nc $ARG -U /tmp/socket'\n",
-=======
         .expectOut = "-i /root/.ssh/example_key -o StrictHostKeyChecking=no example.com sh -c '"
                      "if 'nc' -q 2>&1 | grep \"requires an argument\" >/dev/null 2>&1; then "
                          "ARG=-q0;"
@@ -601,7 +581,6 @@
                          "ARG=;"
                      "fi;"
                      "'nc' $ARG -U /tmp/socket'\n",
->>>>>>> 545b3925
     };
     if (virtTestRun("SSH test 6", 1, testSocketSSH, &sshData6) < 0)
         ret = -1;
