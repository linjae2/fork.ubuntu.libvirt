#!/bin/sh
set -e

test_hostdev="no"
if [ "$1" = "test_hostdev" ]; then
    test_hostdev="yes"
    shift
fi

output="/dev/null"
use_valgrind=""
ld_library_path="../src/.libs/"
if [ ! -z "$1" ] && [ "$1" = "-d" ]; then
    output="/dev/stdout"
    shift
fi

exe="../src/virt-aa-helper"
if [ ! -z "$1" ]; then
    if [ "$1" = "-v" ]; then
        use_valgrind="yes"
        shift
    fi
    if [ -n "$1" ]; then
        exe="$1"
        shift
    fi
fi

if [ ! -x "$exe" ]; then
    echo "Could not find '$exe'"
    exit 1
fi

echo "testing `basename $exe`" >$output
if [ "$use_valgrind" = "yes" ]; then
    exe="valgrind --error-exitcode=2 --track-origins=yes $exe"
fi

extra_args="--dryrun"
errors=0

tmpdir=`mktemp -d`
trap "rm -rf $tmpdir" EXIT HUP INT QUIT TERM

template_xml="$tmpdir/template.xml"
test_xml="$tmpdir/test.xml"

uuid="00000000-0000-0000-0000-0123456789ab"
disk1="$tmpdir/1.img"
disk2="$tmpdir/2.img"
relative_disk1="$tmpdir/./../`basename $tmpdir`//./1.img"
nonexistent="$tmpdir/nonexistant.img"
bad_disk="/etc/passwd"
valid_uuid="libvirt-$uuid"
nonexistent_uuid="libvirt-00000000-0000-0000-0000-000000000001"

cat > "$template_xml" <<EOM
<domain type='kvm'>
  <name>virt-aa-helper-test</name>
  <uuid>###UUID###</uuid>
  <memory>524288</memory>
  <currentMemory>524288</currentMemory>
  <vcpu>1</vcpu>
  <os>
    <type arch='x86_64' machine='pc'>hvm</type>
    <boot dev='hd'/>
  </os>
  <features>
    <acpi/>
  </features>
  <clock offset='utc'/>
  <on_poweroff>destroy</on_poweroff>
  <on_reboot>restart</on_reboot>
  <on_crash>destroy</on_crash>
  <devices>
    <emulator>/usr/bin/kvm</emulator>
    <disk type='file' device='disk'>
      <driver name='qemu' type='raw'/>
      <source file='###DISK###'/>
      <target dev='hda' bus='ide'/>
    </disk>
    <interface type='network'>
      <mac address='52:54:00:50:4b:26'/>
      <source network='default'/>
      <model type='virtio'/>
    </interface>
    <input type='tablet' bus='usb'/>
    <input type='mouse' bus='ps2'/>
    <graphics type='vnc' port='-1' autoport='yes' listen='127.0.0.1'/>
    <video>
      <model type='cirrus' vram='9216' heads='1'/>
    </video>
  </devices>
</domain>
EOM

touch "$disk1" "$disk2"

testme() {
    expected="$1"
    outstr="$2"
    args="$3"
    input=""

    if [ -n "$4" ]; then
        input="$4"
        if [ ! -e "$input" ]; then
            echo "FAIL: could not find $input" >$output
            echo "FAIL: could not find $input"
            echo " '$extra_args $args': "
            errors=$(($errors + 1))
        fi
    fi

    printf %s "  $outstr: " >$output
    printf %s " '$extra_args $args" >$output
    if [ -n "$input" ]; then
        printf %s " < $input" >$output
    fi
    echo "': " >$output
    set +e
    if [ -n "$input" ]; then
        LD_LIBRARY_PATH="$ld_library_path" $exe $extra_args $args < $input >$output 2>&1
    else
        LD_LIBRARY_PATH="$ld_library_path" $exe $extra_args $args >$output 2>&1
    fi
    rc="$?"
    set -e
    if [ "$rc" = "$expected" ]; then
        echo "pass" >$output
    else
        echo "FAIL: exited with '$rc'" >$output
        echo "FAIL: exited with '$rc'"
        printf %s "  $outstr: "
        echo " '$extra_args $args': "
        errors=$(($errors + 1))
        #exit $rc
    fi
}

# Expected failures
echo "Expected failures:" >$output
testme "1" "invalid arg" "-z"
testme "1" "invalid case" "-A"
testme "1" "not enough args" "-c"
testme "1" "not enough args" "-p"

sed -e "s,###UUID###,$uuid,g" -e "s,###DISK###,$disk1,g" "$template_xml" > "$test_xml"
testme "1" "no -u with -c" "-c" "$test_xml"
testme "1" "bad uuid (bad digit)" "-c -u libvirt-00000000-0000-0000-0000-00000000000g" "$test_xml"
testme "1" "bad uuid (too long)" "-c -u ${valid_uuid}abcdef" "$test_xml"
testme "1" "bad uuid (too short)" "-c -u libvirt-00000000-0000-0000-0000-0123456789a" "$test_xml"
testme "1" "non-matching uuid" "-c -u libvirt-00000000-0000-0000-0000-00000000000a" "$test_xml"
testme "1" "missing uuid" "-c -u" "$test_xml"
testme "1" "no -u with -R" "-R"
testme "1" "non-existent uuid" "-R -u $nonexistent_uuid"
testme "1" "no -u with -r" "-r"
testme "1" "old '-n' option" "-c -n foo -u $valid_uuid" "$test_xml"

sed -e "s,###UUID###,$uuid,g" -e "s,###DISK###,$bad_disk,g" "$template_xml" > "$test_xml"
testme "1" "bad disk" "-c -u $valid_uuid" "$test_xml"

<<<<<<< HEAD
cat "$template_xml" | sed "s,###UUID###,$uuid,g" | sed "s,###DISK###,$bad_disk,g" | sed "s,</devices>,<disk type='file' device='disk'><driver name='qemu' type='raw'/><source file='$disk2'/><target dev='hda' bus='ide'/></disk></devices>,g" > "$test_xml"

=======
sed -e "s,###UUID###,$uuid,g" -e "s,###DISK###,$bad_disk,g" -e "s,</devices>,<disk type='file' device='disk'><driver name='qemu' type='raw'/><source file='$disk2'/><target dev='hda' bus='ide'/></disk></devices>,g" "$template_xml" > "$test_xml"
>>>>>>> c9773e66
testme "1" "bad disk2" "-c -u $valid_uuid" "$test_xml"

sed -e "s,###UUID###,$uuid,g" -e "s,###DISK###,$disk1,g" -e "s,</devices>,<devices>,g" "$template_xml" > "$test_xml"
testme "1" "malformed xml" "-c -u $valid_uuid" "$test_xml"

initrd=`ls -1 /boot/initrd* | head -1`
if [ -z "$initrd" ]; then
    echo "Skipping /boot/initrd* tests. Could not find /boot/initrd*"
else
<<<<<<< HEAD
    cat "$template_xml" | sed "s,###UUID###,$uuid,g" | sed "s,###DISK###,$initrd,g" > "$test_xml"
    testme "1" "disk in /boot without probing" "-p 0 -r -u $valid_uuid" "$test_xml"
    testme "1" "disk in /boot with probing" "-p 1 -r -u $valid_uuid" "$test_xml"

    cat "$template_xml" | sed "s,###UUID###,$uuid,g" | sed "s,###DISK###,/boot/initrd,g" > "$test_xml"
    testme "1" "-r with invalid -f with probing" "-p 1 -r -u $valid_uuid -f $bad_disk" "$test_xml"
    testme "1" "-r with invalid -f without probing" "-p 0 -r -u $valid_uuid -f $bad_disk" "$test_xml"
=======
    sed -e "s,###UUID###,$uuid,g" -e "s,###DISK###,$initrd,g" "$template_xml" > "$test_xml"
    testme "1" "disk in /boot without probing" "-p 0 -r -u $valid_uuid" "$test_xml"
    testme "1" "disk in /boot with probing" "-p 1 -r -u $valid_uuid" "$test_xml"

    sed -e "s,###UUID###,$uuid,g" -e "s,###DISK###,/boot/initrd,g" "$template_xml" > "$test_xml"
    testme "1" "-r with invalid -f with probing" "-p 1 -r -u $valid_uuid -f $bad_disk" "$test_xml"
    testme "1" "-r with invalid -f without probing" "-p 0 -r -u $valid_uuid -f $bad_disk" "$test_xml"
    testme "1" "-r with invalid -F with probing" "-p 1 -r -u $valid_uuid -F $bad_disk" "$test_xml"
    testme "1" "-r with invalid -F without probing" "-p 0 -r -u $valid_uuid -F $bad_disk" "$test_xml"
>>>>>>> c9773e66
fi

sed -e "s,###UUID###,$uuid,g" -e "s,###DISK###,$disk1</disk>,g" "$template_xml" > "$test_xml"
testme "1" "-c with malformed xml" "-c -u $valid_uuid" "$test_xml"

sed -e "s,###UUID###,$uuid,g" -e "s,###DISK###,$disk1,g" -e "s,<type arch='x86_64' machine='pc'>hvm</type>,,g" "$template_xml" > "$test_xml"
testme "1" "-c with no os.type" "-c -u $valid_uuid" "$test_xml"

sed -e "s,###UUID###,$uuid,g" -e "s,###DISK###,$disk1,g" -e "s,<type arch='x86_64' machine='pc'>hvm</type>,<type>hvm</type>,g" "$template_xml" > "$test_xml"
testme "1" "-c with no architecture" "-c -u $valid_uuid" "$test_xml"

sed -e "s,###UUID###,$uuid,g" -e "s,###DISK###,$disk1,g" -e "s,hvm</type>,hvm_invalid</type>,g" "$template_xml" > "$test_xml"
testme "1" "-c with invalid hvm" "-c -u $valid_uuid" "$test_xml"


echo "Expected pass:" >$output
sed -e "s,###UUID###,$uuid,g" -e "s,###DISK###,$disk1,g" "$template_xml" > "$test_xml"
testme "0" "create (x86_64)" "-c -u $valid_uuid" "$test_xml"

sed -e "s,###UUID###,$uuid,g" -e "s,###DISK###,$disk1,g" -e "s,arch='x86_64',arch='i686',g" "$template_xml" > "$test_xml"
testme "0" "create (i686)" "-c -u $valid_uuid" "$test_xml"

sed -e "s,###UUID###,$uuid,g" -e "s,###DISK###,$disk1,g" -e "s,arch='x86_64',arch='ppc',g" "$template_xml" > "$test_xml"
testme "0" "create (ppc)" "-c -u $valid_uuid" "$test_xml"

<<<<<<< HEAD
cat "$template_xml" | sed "s,###UUID###,$uuid,g" | sed "s,###DISK###,$disk1,g" | sed "s,</disk>,</disk><disk type='file' device='disk'><driver name='qemu' type='raw'/><source file='$disk2'/><target dev='hdb' bus='ide'/></disk>,g" > "$test_xml"
=======
sed -e "s,###UUID###,$uuid,g" -e "s,###DISK###,$disk1,g" -e "s,</disk>,</disk><disk type='file' device='disk'><driver name='qemu' type='raw'/><source file='$disk2'/><target dev='hdb' bus='ide'/></disk>,g" "$template_xml" > "$test_xml"
>>>>>>> c9773e66
testme "0" "create multiple disks" "-c -u $valid_uuid" "$test_xml"

sed -e "s,###UUID###,$uuid,g" -e "s,###DISK###',${disk1}'/><readonly,g" "$template_xml" > "$test_xml"
testme "0" "create (readonly)" "-c -u $valid_uuid" "$test_xml"

if [ "$test_hostdev" = "yes" ]; then
    sed -e "s,###UUID###,$uuid,g" -e "s,###DISK###,$disk1,g" -e "s,</disk>,</disk><hostdev mode='subsystem' type='usb'><source><address bus='002' device='004'/></source></hostdev>,g" "$template_xml" > "$test_xml"
    testme "0" "create hostdev (USB)" "-c -u $valid_uuid" "$test_xml"

    sed -e "s,###UUID###,$uuid,g" -e "s,###DISK###,$disk1,g" -e "s,</disk>,</disk><hostdev mode='subsystem' type='pci'><source><address bus='0x00' slot='0x19' function='0x0'/></source></hostdev>,g" "$template_xml" > "$test_xml"
    testme "0" "create hostdev (PCI)" "-c -u $valid_uuid" "$test_xml"
fi

sed -e "s,###UUID###,$uuid,g" -e "s,###DISK###,$nonexistent,g" "$template_xml" > "$test_xml"
testme "0" "create (non-existent disk)" "-c -u $valid_uuid" "$test_xml"

sed -e "s,###UUID###,$uuid,g" -e "s,###DISK###,$relative_disk1,g" "$template_xml" > "$test_xml"
testme "0" "create (relative path)" "-c -u $valid_uuid" "$test_xml"

sed -e "s,###UUID###,$uuid,g" -e "s,###DISK###,$disk2,g" "$template_xml" > "$test_xml"
testme "0" "replace" "-r -u $valid_uuid" "$test_xml"

sed -e "s,###UUID###,$uuid,g" -e "s,###DISK###,$nonexistent,g" "$template_xml" > "$test_xml"
testme "0" "replace (non-existent disk)" "-r -u $valid_uuid" "$test_xml"

sed -e "s,###UUID###,$uuid,g" -e "s,###DISK###,$disk1,g" "$template_xml" > "$test_xml"
testme "0" "replace (adding disk)" "-r -u $valid_uuid -f $disk2" "$test_xml"

sed -e "s,###UUID###,$uuid,g" -e "s,###DISK###,$disk1,g" "$template_xml" > "$test_xml"
testme "0" "replace (adding non-existent disk)" "-r -u $valid_uuid -f $nonexistent" "$test_xml"

sed -e "s,###UUID###,$uuid,g" -e "s,###DISK###,$disk1,g" "$template_xml" > "$test_xml"
testme "0" "replace (appending disk)" "-r -u $valid_uuid -F $disk2" "$test_xml"

sed -e "s,###UUID###,$uuid,g" -e "s,###DISK###,$disk1,g" "$template_xml" > "$test_xml"
testme "0" "replace (appending non-existent disk)" "-r -u $valid_uuid -F $nonexistent" "$test_xml"

sed -e "s,###UUID###,$uuid,g" -e "s,###DISK###,$disk1,g" -e "s,</devices>,<disk type='block' device='cdrom'><target dev='hdc' bus='ide'/><readonly/></disk></devices>,g" "$template_xml" > "$test_xml"
testme "0" "disk (empty cdrom)" "-r -u $valid_uuid" "$test_xml"

sed -e "s,###UUID###,$uuid,g" -e "s,###DISK###,$disk1,g" -e "s,</devices>,<serial type='file'><source path='$tmpdir/serial.log'/><target port='0'/></serial></devices>,g" "$template_xml" > "$test_xml"
testme "0" "serial" "-r -u $valid_uuid" "$test_xml"

sed -e "s,###UUID###,$uuid,g" -e "s,###DISK###,$disk1,g" -e "s,</devices>,<serial type='pty'><target port='0'/></serial></devices>,g" "$template_xml" > "$test_xml"
testme "0" "serial (pty)" "-r -u $valid_uuid" "$test_xml"

<<<<<<< HEAD
cat "$template_xml" | sed "s,###UUID###,$uuid,g" | sed "s,###DISK###,$disk1,g" | sed "s,</devices>,<serial type='dev'><source path='/dev/ttyS0'/><target port='0'/></serial></devices>,g" > "$test_xml"
testme "0" "serial (dev)" "-r -u $valid_uuid" "$test_xml"

cat "$template_xml" | sed "s,###UUID###,$uuid,g" | sed "s,###DISK###,$disk1,g" | sed "s,</devices>,<console type='file'><source path='$tmpdir/console.log'/><target port='0'/></console></devices>,g" > "$test_xml"
=======
sed -e "s,###UUID###,$uuid,g" -e "s,###DISK###,$disk1,g" -e "s,</devices>,<serial type='dev'><source path='/dev/ttyS0'/><target port='0'/></serial></devices>,g" "$template_xml" > "$test_xml"
testme "0" "serial (dev)" "-r -u $valid_uuid" "$test_xml"

sed -e "s,###UUID###,$uuid,g" -e "s,###DISK###,$disk1,g" -e "s,</devices>,<console type='file'><source path='$tmpdir/console.log'/><target port='0'/></console></devices>,g" "$template_xml" > "$test_xml"
>>>>>>> c9773e66
touch "$tmpdir/console.log"
testme "0" "console" "-r -u $valid_uuid" "$test_xml"

sed -e "s,###UUID###,$uuid,g" -e "s,###DISK###,$disk1,g" -e "s,</devices>,<console type='pty'><target port='0'/></console></devices>,g" "$template_xml" > "$test_xml"
testme "0" "console (pty)" "-r -u $valid_uuid" "$test_xml"

<<<<<<< HEAD
cat "$template_xml" | sed "s,###UUID###,$uuid,g" | sed "s,###DISK###,$disk1,g" | sed "s,</devices>,<parallel type='pty'><source path='/dev/pts/0'/><target port='0'/></parallel></devices>,g" > "$test_xml"
testme "0" "parallel (pty)" "-r -u $valid_uuid" "$test_xml"

cat "$template_xml" | sed "s,###UUID###,$uuid,g" | sed "s,###DISK###,$disk1,g" | sed "s,</devices>,<channel type='unix'><source mode='bind' path='$tmpdir/guestfwd'/><target type='guestfwd' address='10.0.2.1' port='4600'/></channel></devices>,g" > "$test_xml"
touch "$tmpdir/guestfwd"
testme "0" "channel (unix)" "-r -u $valid_uuid" "$test_xml"

cat "$template_xml" | sed "s,###UUID###,$uuid,g" | sed "s,###DISK###,$disk1,g" | sed "s,</devices>,<channel type='pty'><target type='virtio'/></channel></devices>,g" > "$test_xml"
testme "0" "channel (pty)" "-r -u $valid_uuid" "$test_xml"

cat "$template_xml" | sed "s,###UUID###,$uuid,g" | sed "s,###DISK###,$disk1,g" | sed "s,</os>,<kernel>$tmpdir/kernel</kernel></os>,g" > "$test_xml"
=======
sed -e "s,###UUID###,$uuid,g" -e "s,###DISK###,$disk1,g" -e "s,</devices>,<parallel type='pty'><source path='/dev/pts/0'/><target port='0'/></parallel></devices>,g" "$template_xml" > "$test_xml"
testme "0" "parallel (pty)" "-r -u $valid_uuid" "$test_xml"

sed -e "s,###UUID###,$uuid,g" -e "s,###DISK###,$disk1,g" -e "s,</devices>,<channel type='unix'><source mode='bind' path='$tmpdir/guestfwd'/><target type='guestfwd' address='10.0.2.1' port='4600'/></channel></devices>,g" "$template_xml" > "$test_xml"
touch "$tmpdir/guestfwd"
testme "0" "channel (unix)" "-r -u $valid_uuid" "$test_xml"

sed -e "s,###UUID###,$uuid,g" -e "s,###DISK###,$disk1,g" -e "s,</devices>,<channel type='pty'><target type='virtio'/></channel></devices>,g" "$template_xml" > "$test_xml"
testme "0" "channel (pty)" "-r -u $valid_uuid" "$test_xml"

sed -e "s,###UUID###,$uuid,g" -e "s,###DISK###,$disk1,g" -e "s,</os>,<kernel>$tmpdir/kernel</kernel></os>,g" "$template_xml" > "$test_xml"
>>>>>>> c9773e66
touch "$tmpdir/kernel"
testme "0" "kernel" "-r -u $valid_uuid" "$test_xml"

sed -e "s,###UUID###,$uuid,g" -e "s,###DISK###,$disk1,g" -e "s,</os>,<initrd>$tmpdir/initrd</initrd></os>,g" "$template_xml" > "$test_xml"
touch "$tmpdir/initrd"
testme "0" "initrd" "-r -u $valid_uuid" "$test_xml"

sed -e "s,###UUID###,$uuid,g" -e "s,###DISK###,$disk1,g" -e "s,</os>,<kernel>/boot/kernel</kernel></os>,g" "$template_xml" > "$test_xml"
testme "0" "kernel in /boot" "-r -u $valid_uuid" "$test_xml"

sed -e "s,###UUID###,$uuid,g" -e "s,###DISK###,$disk1,g" -e "s,</os>,<initrd>/boot/initrd</initrd></os>,g" "$template_xml" > "$test_xml"
testme "0" "initrd in /boot" "-r -u $valid_uuid" "$test_xml"

sed -e "s,###UUID###,$uuid,g" -e "s,###DISK###,$disk1,g" -e "s,</os>,<kernel>/vmlinuz</kernel></os>,g" "$template_xml" > "$test_xml"
testme "0" "kernel is /vmlinuz" "-r -u $valid_uuid" "$test_xml"

sed -e "s,###UUID###,$uuid,g" -e "s,###DISK###,$disk1,g" -e "s,</os>,<initrd>/initrd/ramdisk</initrd></os>,g" "$template_xml" > "$test_xml"
testme "0" "initrd is /initrd/ramdisk" "-r -u $valid_uuid" "$test_xml"

sed -e "s,###UUID###,$uuid,g" -e "s,###DISK###,$disk1,g" -e "s,</os>,<initrd>/initrd.img</initrd></os>,g" "$template_xml" > "$test_xml"
testme "0" "initrd is /initrd.img" "-r -u $valid_uuid" "$test_xml"

sed -e "s,###UUID###,$uuid,g" -e "s,###DISK###,$disk1,g" -e "s,<graphics*,<graphics type='sdl' display=':0.0' xauth='/home/myself/.Xauthority'/>,g" "$template_xml" > "$test_xml"
testme "0" "sdl Xauthority" "-r -u $valid_uuid" "$test_xml"

testme "0" "help" "-h"

echo "" >$output
if [ "$errors" != "0" ]; then
    echo "FAIL: $errors error(s)" >$output
    exit 1
fi
echo PASS >$output<|MERGE_RESOLUTION|>--- conflicted
+++ resolved
@@ -161,12 +161,7 @@
 sed -e "s,###UUID###,$uuid,g" -e "s,###DISK###,$bad_disk,g" "$template_xml" > "$test_xml"
 testme "1" "bad disk" "-c -u $valid_uuid" "$test_xml"
 
-<<<<<<< HEAD
-cat "$template_xml" | sed "s,###UUID###,$uuid,g" | sed "s,###DISK###,$bad_disk,g" | sed "s,</devices>,<disk type='file' device='disk'><driver name='qemu' type='raw'/><source file='$disk2'/><target dev='hda' bus='ide'/></disk></devices>,g" > "$test_xml"
-
-=======
 sed -e "s,###UUID###,$uuid,g" -e "s,###DISK###,$bad_disk,g" -e "s,</devices>,<disk type='file' device='disk'><driver name='qemu' type='raw'/><source file='$disk2'/><target dev='hda' bus='ide'/></disk></devices>,g" "$template_xml" > "$test_xml"
->>>>>>> c9773e66
 testme "1" "bad disk2" "-c -u $valid_uuid" "$test_xml"
 
 sed -e "s,###UUID###,$uuid,g" -e "s,###DISK###,$disk1,g" -e "s,</devices>,<devices>,g" "$template_xml" > "$test_xml"
@@ -176,15 +171,6 @@
 if [ -z "$initrd" ]; then
     echo "Skipping /boot/initrd* tests. Could not find /boot/initrd*"
 else
-<<<<<<< HEAD
-    cat "$template_xml" | sed "s,###UUID###,$uuid,g" | sed "s,###DISK###,$initrd,g" > "$test_xml"
-    testme "1" "disk in /boot without probing" "-p 0 -r -u $valid_uuid" "$test_xml"
-    testme "1" "disk in /boot with probing" "-p 1 -r -u $valid_uuid" "$test_xml"
-
-    cat "$template_xml" | sed "s,###UUID###,$uuid,g" | sed "s,###DISK###,/boot/initrd,g" > "$test_xml"
-    testme "1" "-r with invalid -f with probing" "-p 1 -r -u $valid_uuid -f $bad_disk" "$test_xml"
-    testme "1" "-r with invalid -f without probing" "-p 0 -r -u $valid_uuid -f $bad_disk" "$test_xml"
-=======
     sed -e "s,###UUID###,$uuid,g" -e "s,###DISK###,$initrd,g" "$template_xml" > "$test_xml"
     testme "1" "disk in /boot without probing" "-p 0 -r -u $valid_uuid" "$test_xml"
     testme "1" "disk in /boot with probing" "-p 1 -r -u $valid_uuid" "$test_xml"
@@ -194,7 +180,6 @@
     testme "1" "-r with invalid -f without probing" "-p 0 -r -u $valid_uuid -f $bad_disk" "$test_xml"
     testme "1" "-r with invalid -F with probing" "-p 1 -r -u $valid_uuid -F $bad_disk" "$test_xml"
     testme "1" "-r with invalid -F without probing" "-p 0 -r -u $valid_uuid -F $bad_disk" "$test_xml"
->>>>>>> c9773e66
 fi
 
 sed -e "s,###UUID###,$uuid,g" -e "s,###DISK###,$disk1</disk>,g" "$template_xml" > "$test_xml"
@@ -220,11 +205,7 @@
 sed -e "s,###UUID###,$uuid,g" -e "s,###DISK###,$disk1,g" -e "s,arch='x86_64',arch='ppc',g" "$template_xml" > "$test_xml"
 testme "0" "create (ppc)" "-c -u $valid_uuid" "$test_xml"
 
-<<<<<<< HEAD
-cat "$template_xml" | sed "s,###UUID###,$uuid,g" | sed "s,###DISK###,$disk1,g" | sed "s,</disk>,</disk><disk type='file' device='disk'><driver name='qemu' type='raw'/><source file='$disk2'/><target dev='hdb' bus='ide'/></disk>,g" > "$test_xml"
-=======
 sed -e "s,###UUID###,$uuid,g" -e "s,###DISK###,$disk1,g" -e "s,</disk>,</disk><disk type='file' device='disk'><driver name='qemu' type='raw'/><source file='$disk2'/><target dev='hdb' bus='ide'/></disk>,g" "$template_xml" > "$test_xml"
->>>>>>> c9773e66
 testme "0" "create multiple disks" "-c -u $valid_uuid" "$test_xml"
 
 sed -e "s,###UUID###,$uuid,g" -e "s,###DISK###',${disk1}'/><readonly,g" "$template_xml" > "$test_xml"
@@ -271,36 +252,16 @@
 sed -e "s,###UUID###,$uuid,g" -e "s,###DISK###,$disk1,g" -e "s,</devices>,<serial type='pty'><target port='0'/></serial></devices>,g" "$template_xml" > "$test_xml"
 testme "0" "serial (pty)" "-r -u $valid_uuid" "$test_xml"
 
-<<<<<<< HEAD
-cat "$template_xml" | sed "s,###UUID###,$uuid,g" | sed "s,###DISK###,$disk1,g" | sed "s,</devices>,<serial type='dev'><source path='/dev/ttyS0'/><target port='0'/></serial></devices>,g" > "$test_xml"
-testme "0" "serial (dev)" "-r -u $valid_uuid" "$test_xml"
-
-cat "$template_xml" | sed "s,###UUID###,$uuid,g" | sed "s,###DISK###,$disk1,g" | sed "s,</devices>,<console type='file'><source path='$tmpdir/console.log'/><target port='0'/></console></devices>,g" > "$test_xml"
-=======
 sed -e "s,###UUID###,$uuid,g" -e "s,###DISK###,$disk1,g" -e "s,</devices>,<serial type='dev'><source path='/dev/ttyS0'/><target port='0'/></serial></devices>,g" "$template_xml" > "$test_xml"
 testme "0" "serial (dev)" "-r -u $valid_uuid" "$test_xml"
 
 sed -e "s,###UUID###,$uuid,g" -e "s,###DISK###,$disk1,g" -e "s,</devices>,<console type='file'><source path='$tmpdir/console.log'/><target port='0'/></console></devices>,g" "$template_xml" > "$test_xml"
->>>>>>> c9773e66
 touch "$tmpdir/console.log"
 testme "0" "console" "-r -u $valid_uuid" "$test_xml"
 
 sed -e "s,###UUID###,$uuid,g" -e "s,###DISK###,$disk1,g" -e "s,</devices>,<console type='pty'><target port='0'/></console></devices>,g" "$template_xml" > "$test_xml"
 testme "0" "console (pty)" "-r -u $valid_uuid" "$test_xml"
 
-<<<<<<< HEAD
-cat "$template_xml" | sed "s,###UUID###,$uuid,g" | sed "s,###DISK###,$disk1,g" | sed "s,</devices>,<parallel type='pty'><source path='/dev/pts/0'/><target port='0'/></parallel></devices>,g" > "$test_xml"
-testme "0" "parallel (pty)" "-r -u $valid_uuid" "$test_xml"
-
-cat "$template_xml" | sed "s,###UUID###,$uuid,g" | sed "s,###DISK###,$disk1,g" | sed "s,</devices>,<channel type='unix'><source mode='bind' path='$tmpdir/guestfwd'/><target type='guestfwd' address='10.0.2.1' port='4600'/></channel></devices>,g" > "$test_xml"
-touch "$tmpdir/guestfwd"
-testme "0" "channel (unix)" "-r -u $valid_uuid" "$test_xml"
-
-cat "$template_xml" | sed "s,###UUID###,$uuid,g" | sed "s,###DISK###,$disk1,g" | sed "s,</devices>,<channel type='pty'><target type='virtio'/></channel></devices>,g" > "$test_xml"
-testme "0" "channel (pty)" "-r -u $valid_uuid" "$test_xml"
-
-cat "$template_xml" | sed "s,###UUID###,$uuid,g" | sed "s,###DISK###,$disk1,g" | sed "s,</os>,<kernel>$tmpdir/kernel</kernel></os>,g" > "$test_xml"
-=======
 sed -e "s,###UUID###,$uuid,g" -e "s,###DISK###,$disk1,g" -e "s,</devices>,<parallel type='pty'><source path='/dev/pts/0'/><target port='0'/></parallel></devices>,g" "$template_xml" > "$test_xml"
 testme "0" "parallel (pty)" "-r -u $valid_uuid" "$test_xml"
 
@@ -312,7 +273,6 @@
 testme "0" "channel (pty)" "-r -u $valid_uuid" "$test_xml"
 
 sed -e "s,###UUID###,$uuid,g" -e "s,###DISK###,$disk1,g" -e "s,</os>,<kernel>$tmpdir/kernel</kernel></os>,g" "$template_xml" > "$test_xml"
->>>>>>> c9773e66
 touch "$tmpdir/kernel"
 testme "0" "kernel" "-r -u $valid_uuid" "$test_xml"
 
