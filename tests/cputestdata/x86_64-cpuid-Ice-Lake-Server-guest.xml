<cpu mode='custom' match='exact'>
  <model fallback='forbid'>Icelake-Server</model>
  <vendor>Intel</vendor>
  <feature policy='require' name='ds'/>
  <feature policy='require' name='acpi'/>
  <feature policy='require' name='ss'/>
  <feature policy='require' name='ht'/>
  <feature policy='require' name='tm'/>
  <feature policy='require' name='pbe'/>
  <feature policy='require' name='dtes64'/>
  <feature policy='require' name='monitor'/>
  <feature policy='require' name='ds_cpl'/>
  <feature policy='require' name='vmx'/>
  <feature policy='require' name='smx'/>
  <feature policy='require' name='est'/>
  <feature policy='require' name='tm2'/>
  <feature policy='require' name='xtpr'/>
  <feature policy='require' name='pdcm'/>
  <feature policy='require' name='dca'/>
  <feature policy='require' name='osxsave'/>
  <feature policy='require' name='tsc_adjust'/>
  <feature policy='require' name='cmt'/>
  <feature policy='require' name='avx512ifma'/>
  <feature policy='require' name='sha-ni'/>
  <feature policy='require' name='ospke'/>
  <feature policy='require' name='rdpid'/>
<<<<<<< HEAD
=======
  <feature policy='require' name='fsrm'/>
>>>>>>> ab05f9c0
  <feature policy='require' name='stibp'/>
  <feature policy='require' name='arch-capabilities'/>
  <feature policy='require' name='xsaves'/>
  <feature policy='require' name='mbm_total'/>
  <feature policy='require' name='mbm_local'/>
  <feature policy='require' name='invtsc'/>
  <feature policy='require' name='rdctl-no'/>
  <feature policy='require' name='ibrs-all'/>
  <feature policy='require' name='skip-l1dfl-vmentry'/>
</cpu><|MERGE_RESOLUTION|>--- conflicted
+++ resolved
@@ -24,10 +24,7 @@
   <feature policy='require' name='sha-ni'/>
   <feature policy='require' name='ospke'/>
   <feature policy='require' name='rdpid'/>
-<<<<<<< HEAD
-=======
   <feature policy='require' name='fsrm'/>
->>>>>>> ab05f9c0
   <feature policy='require' name='stibp'/>
   <feature policy='require' name='arch-capabilities'/>
   <feature policy='require' name='xsaves'/>
