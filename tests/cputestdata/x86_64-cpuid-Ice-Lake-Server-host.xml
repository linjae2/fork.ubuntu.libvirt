--- conflicted
+++ resolved
@@ -25,10 +25,7 @@
   <feature name='sha-ni'/>
   <feature name='ospke'/>
   <feature name='rdpid'/>
-<<<<<<< HEAD
-=======
   <feature name='fsrm'/>
->>>>>>> ab05f9c0
   <feature name='stibp'/>
   <feature name='arch-capabilities'/>
   <feature name='xsaves'/>
