--- conflicted
+++ resolved
@@ -123,10 +123,7 @@
                     self.function_return_field = attrs['field']
         elif tag == 'enum':
             if (attrs['file'] == "libvirt" or
-<<<<<<< HEAD
-=======
                 attrs['file'] == "virterror" or
->>>>>>> 9a3a2184
                 attrs['file'] == "virerror"):
                 enum(attrs['type'],attrs['name'],attrs['value'])
             elif attrs['file'] == "libvirt-lxc":
@@ -141,10 +138,7 @@
             if self.function != None:
                 if (self.function_module == "libvirt" or
                     self.function_module == "virevent" or
-<<<<<<< HEAD
-=======
                     self.function_module == "virterror" or
->>>>>>> 9a3a2184
                     self.function_module == "virerror"):
                     function(self.function, self.function_descr,
                              self.function_return, self.function_args,
