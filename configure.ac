dnl Process this file with autoconf to produce a configure script.

dnl Copyright (C) 2005-2015 Red Hat, Inc.
dnl
dnl This library is free software; you can redistribute it and/or
dnl modify it under the terms of the GNU Lesser General Public
dnl License as published by the Free Software Foundation; either
dnl version 2.1 of the License, or (at your option) any later version.
dnl
dnl This library is distributed in the hope that it will be useful,
dnl but WITHOUT ANY WARRANTY; without even the implied warranty of
dnl MERCHANTABILITY or FITNESS FOR A PARTICULAR PURPOSE.  See the GNU
dnl Lesser General Public License for more details.
dnl
dnl You should have received a copy of the GNU Lesser General Public
dnl License along with this library.  If not, see
dnl <http://www.gnu.org/licenses/>.

AC_INIT([libvirt], [2.5.0], [libvir-list@redhat.com], [], [http://libvirt.org])
AC_CONFIG_SRCDIR([src/libvirt.c])
AC_CONFIG_AUX_DIR([build-aux])
AC_CONFIG_HEADERS([config.h])
AH_BOTTOM([#include <config-post.h>])
AC_CONFIG_MACRO_DIR([m4])
dnl Make automake keep quiet about wildcards & other GNUmake-isms; also keep
dnl quiet about the fact that we intentionally cater to automake 1.9
AM_INIT_AUTOMAKE([-Wno-portability -Wno-obsolete tar-pax no-dist-gzip dist-xz subdir-objects])
dnl older automake's default of ARFLAGS=cru is noisy on newer binutils;
dnl we don't really need the 'u' even in older toolchains.  Then there is
dnl older libtool, which spelled it AR_FLAGS
m4_divert_text([DEFAULTS], [: "${ARFLAGS=cr} ${AR_FLAGS=cr}"])

# Maintainer note - comment this line out if you plan to rerun
# GNULIB_POSIXCHECK testing to see if libvirt should be using more modules.
# Leave it uncommented for normal releases, for faster ./configure.
gl_ASSERT_NO_GNULIB_POSIXCHECK

# Default to using the silent-rules feature when possible.  Formatting
# chosen to bypass 'grep' checks that cause older automake to warn.
# Users (include rpm) can still change the default at configure time.
m4_ifndef([AM_SILENT_RULES],
 [m4_define([AM_SILENT_RULES],[])])AM_SILENT_RULES([yes])

AC_CANONICAL_HOST

# First extract pieces from the version number string
LIBVIRT_MAJOR_VERSION=`echo $VERSION | awk -F. '{print $1}'`
LIBVIRT_MINOR_VERSION=`echo $VERSION | awk -F. '{print $2}'`
LIBVIRT_MICRO_VERSION=`echo $VERSION | awk -F. '{print $3}'`
LIBVIRT_VERSION=$LIBVIRT_MAJOR_VERSION.$LIBVIRT_MINOR_VERSION.$LIBVIRT_MICRO_VERSION$LIBVIRT_MICRO_VERSION_SUFFIX
LIBVIRT_VERSION_NUMBER=`expr $LIBVIRT_MAJOR_VERSION \* 1000000 + $LIBVIRT_MINOR_VERSION \* 1000 + $LIBVIRT_MICRO_VERSION`

# In libtool terminology we need to figure out:
#
# CURRENT
#     The most recent interface number that this library implements.
#
# REVISION
#     The implementation number of the CURRENT interface.
#
# AGE
#     The difference between the newest and oldest interfaces that this
#     library implements.
#
# In other words, the library implements all the interface numbers
# in the range from number `CURRENT - AGE' to `CURRENT'.
#
# Libtool assigns the soname version from `CURRENT - AGE', and we
# don't want that to ever change in libvirt. ie it must always be
# zero, to produce libvirt.so.0.
#
# We would, however, like the libvirt version number reflected
# in the so version'd symlinks, and this is based on AGE.REVISION
# eg  libvirt.so.0.AGE.REVISION
#
# Assuming we do ever want to break soname version, this can
# toggled. But seriously, don't ever touch this.
LIBVIRT_SONUM=0

# The following examples show what libtool will do
#
# Input: 0.9.14 ->   libvirt.so.0.9.14
# Input: 1.0.0  ->   libvirt.so.0.1000.0
# Input: 2.5.8  ->   libvirt.so.0.2005.8
#
AGE=`expr $LIBVIRT_MAJOR_VERSION '*' 1000 + $LIBVIRT_MINOR_VERSION`
REVISION=$LIBVIRT_MICRO_VERSION
CURRENT=`expr $LIBVIRT_SONUM + $AGE`
LIBVIRT_VERSION_INFO=$CURRENT:$REVISION:$AGE

AC_SUBST([LIBVIRT_MAJOR_VERSION])
AC_SUBST([LIBVIRT_MINOR_VERSION])
AC_SUBST([LIBVIRT_MICRO_VERSION])
AC_SUBST([LIBVIRT_SONUM])
AC_SUBST([LIBVIRT_VERSION])
AC_SUBST([LIBVIRT_VERSION_INFO])
AC_SUBST([LIBVIRT_VERSION_NUMBER])

AC_ARG_WITH([packager],
            [AS_HELP_STRING([--with-packager],
                            [Extra packager name])],
            [],[with_packager=no])
AC_ARG_WITH([packager-version],
            [AS_HELP_STRING([--with-packager-version],
                            [Extra packager version])],
            [],[with_packager_version=no])
if test "x$with_packager" != "xno"
then
  AC_DEFINE_UNQUOTED([PACKAGER], ["$with_packager"],
                     [Extra package name])
fi
if test "x$with_packager_version" != "xno"
then
  AC_DEFINE_UNQUOTED([PACKAGER_VERSION], ["$with_packager_version"],
                     [Extra package version])
fi

dnl Required minimum versions of all libs we depend on
LIBXML_REQUIRED="2.6.0"
POLKIT_REQUIRED="0.6"
PARTED_REQUIRED="1.8.0"
DEVMAPPER_REQUIRED=1.0.0
LIBPCAP_REQUIRED="1.0.0"
LIBNL_REQUIRED="1.1"
PARALLELS_SDK_REQUIRED="7.0.22"
dnl Where we look for daemons and admin binaries during configure
LIBVIRT_SBIN_PATH="$PATH:/sbin:/usr/sbin:/usr/local/sbin"

dnl Checks for C compiler.
AC_PROG_CC
AC_PROG_INSTALL
AC_PROG_CPP

dnl Setting AB_VERSION makes the 'autobuild' lines of configure output
dnl slightly more useful
if test -d $srcdir/.git && git --version >/dev/null 2>&1 ; then
  AB_VERSION=`cd $srcdir && git describe --match 'v[[0-9]]*' 2>/dev/null`
fi

gl_EARLY
gl_INIT

AC_TYPE_UID_T

dnl Support building Win32 DLLs (must appear *before* AM_PROG_LIBTOOL)
AC_LIBTOOL_WIN32_DLL

AC_HEADER_MAJOR

m4_ifndef([LT_INIT], [
  AM_PROG_LIBTOOL
], [
  LT_INIT([shared disable-static])
])
AM_PROG_CC_C_O
AM_PROG_LD

AC_MSG_CHECKING([for how to mark DSO non-deletable at runtime])
LIBVIRT_NODELETE=
`$LD --help 2>&1 | grep -- "-z nodelete" >/dev/null` && \
    LIBVIRT_NODELETE="-Wl,-z -Wl,nodelete"
AC_MSG_RESULT([$LIBVIRT_NODELETE])
AC_SUBST([LIBVIRT_NODELETE])

AC_MSG_CHECKING([for how to set DSO symbol versions])
VERSION_SCRIPT_FLAGS=-Wl,--version-script=
`$LD --help 2>&1 | grep -- --version-script >/dev/null` || \
    VERSION_SCRIPT_FLAGS="-Wl,-M -Wl,"
AC_MSG_RESULT([$VERSION_SCRIPT_FLAGS])

dnl Specify if we rely on ifconfig instead of iproute2 (e.g. in case
dnl we're working on BSD)
want_ifconfig=no

dnl Make some notes about which OS we're compiling for, as the lxc and qemu
dnl drivers require linux headers, and storage_mpath, dtrace, and nwfilter
dnl are also linux specific.  The "network" and storage_fs drivers are known
dnl to not work on MacOS X presently, so we also make a note if compiling
dnl for that

with_linux=no with_osx=no with_freebsd=no with_win=no with_cygwin=no
case $host in
  *-*-linux*) with_linux=yes ;;
  *-*-darwin*) with_osx=yes ;;
  *-*-freebsd*) with_freebsd=yes ;;
  *-*-mingw* | *-*-msvc* ) with_win=yes ;;
  *-*-cygwin*) with_cygwin=yes ;;
esac

if test $with_linux = no; then
    if test "x$with_lxc" != xyes
    then
        with_lxc=no
    fi
    with_dtrace=no
fi

if test $with_freebsd = yes; then
    want_ifconfig=yes
    with_firewalld=no
fi

if test $with_cygwin = yes; then
    with_vbox=no
fi

AM_CONDITIONAL([WITH_LINUX], [test "$with_linux" = "yes"])
AM_CONDITIONAL([WITH_FREEBSD], [test "$with_freebsd" = "yes"])

# We don't support the daemon yet
if test "$with_win" = "yes" ; then
  with_libvirtd=no
fi

# The daemon requires remote support.  Likewise, if we are not using
# RPC, we don't need several libraries.
if test "$with_remote" = "no" ; then
  with_libvirtd=no
  with_gnutls=no
  with_ssh2=no
  with_sasl=no
  with_libssh=no
fi
# Stateful drivers are useful only when building the daemon.
if test "$with_libvirtd" = "no" ; then
  with_qemu=no
  with_xen=no
  with_lxc=no
  with_libxl=no
  with_uml=no
  with_vbox=no
fi

# Check for compiler and library settings.

LIBVIRT_COMPILE_WARNINGS
LIBVIRT_COMPILE_PIE
LIBVIRT_LINKER_RELRO
LIBVIRT_LINKER_NO_INDIRECT

LIBVIRT_CHECK_APPARMOR
LIBVIRT_CHECK_ATTR
LIBVIRT_CHECK_AUDIT
LIBVIRT_CHECK_AVAHI
LIBVIRT_CHECK_BLKID
LIBVIRT_CHECK_CAPNG
LIBVIRT_CHECK_CURL
LIBVIRT_CHECK_DBUS
LIBVIRT_CHECK_FUSE
LIBVIRT_CHECK_GLUSTER
LIBVIRT_CHECK_HAL
LIBVIRT_CHECK_LIBSSH
LIBVIRT_CHECK_NETCF
LIBVIRT_CHECK_NUMACTL
LIBVIRT_CHECK_OPENWSMAN
LIBVIRT_CHECK_PCIACCESS
LIBVIRT_CHECK_READLINE
LIBVIRT_CHECK_SANLOCK
LIBVIRT_CHECK_SASL
LIBVIRT_CHECK_SELINUX
LIBVIRT_CHECK_SSH2
LIBVIRT_CHECK_UDEV
LIBVIRT_CHECK_WIRESHARK
LIBVIRT_CHECK_NSS
LIBVIRT_CHECK_YAJL
LIBVIRT_CHECK_GNUTLS

AC_MSG_CHECKING([for CPUID instruction])
AC_COMPILE_IFELSE([AC_LANG_PROGRAM(
  [[
    #include <stdint.h>
  ]],
  [[
    uint32_t eax, ebx, ecx, edx;
    asm volatile (
        "cpuid"
        : "=a" (eax), "=b" (ebx), "=c" (ecx), "=d" (edx)
        : "a" (eax));
  ]])],
  [have_cpuid=yes],
  [have_cpuid=no])
if test "x$have_cpuid" = xyes; then
  AC_DEFINE_UNQUOTED([HAVE_CPUID], 1, [whether CPUID instruction is supported])
fi
AC_MSG_RESULT([$have_cpuid])

AC_CHECK_SIZEOF([long])

dnl Availability of various common functions (non-fatal if missing),
dnl and various less common threadsafe functions
AC_CHECK_FUNCS_ONCE([cfmakeraw fallocate geteuid getgid getgrnam_r \
  getmntent_r getpwuid_r getrlimit getuid kill mmap newlocale posix_fallocate \
  posix_memalign prlimit regexec sched_getaffinity setgroups setns \
  setrlimit symlink sysctlbyname getifaddrs sched_setscheduler])

dnl Availability of pthread functions. Because of $LIB_PTHREAD, we
dnl cannot use AC_CHECK_FUNCS_ONCE. LIB_PTHREAD and LIBMULTITHREAD
dnl were set during gl_INIT by gnulib.
old_LIBS=$LIBS
LIBS="$LIBS $LIB_PTHREAD $LIBMULTITHREAD"

pthread_found=yes
AC_CHECK_FUNCS([pthread_mutexattr_init])
AC_CHECK_HEADER([pthread.h],,[pthread_found=no])

if test "$ac_cv_func_pthread_mutexattr_init:$pthread_found" != "yes:yes"
then
  AC_MSG_ERROR([A pthreads impl is required for building libvirt])
fi

dnl At least mingw64-winpthreads #defines pthread_sigmask to 0,
dnl which in turn causes compilation to complain about unused variables.
dnl Expose this broken implementation, so we can work around it.
AC_CACHE_CHECK([whether pthread_sigmask does anything],
  [lv_cv_pthread_sigmask_works],
  [AC_COMPILE_IFELSE([AC_LANG_PROGRAM([[
    #include <sys/types.h>
    #include <signal.h>
  ]], [[
    #ifdef pthread_sigmask
    int (*foo)(int, const sigset_t *, sigset_t *) = &pthread_sigmask;
    return !foo;
    #endif
  ]])], [lv_cv_pthread_sigmask_works=yes], [lv_cv_pthread_sigmask_works=no])])
if test "x$lv_cv_pthread_sigmask_works" != xyes; then
  AC_DEFINE([FUNC_PTHREAD_SIGMASK_BROKEN], [1],
    [Define to 1 if pthread_sigmask is not a real function])
fi
LIBS=$old_LIBS

dnl Availability of various common headers (non-fatal if missing).
AC_CHECK_HEADERS([pwd.h regex.h sys/un.h \
  sys/poll.h syslog.h mntent.h net/ethernet.h linux/magic.h \
  sys/un.h sys/syscall.h sys/sysctl.h netinet/tcp.h ifaddrs.h \
  libtasn1.h sys/ucred.h sys/mount.h])
dnl Check whether endian provides handy macros.
AC_CHECK_DECLS([htole64], [], [], [[#include <endian.h>]])
AC_CHECK_FUNCS([stat stat64 __xstat __xstat64 lstat lstat64 __lxstat __lxstat64])

dnl We need to decide at configure time if libvirt will use real atomic
dnl operations ("lock free") or emulated ones with a mutex.

dnl Note that the atomic ops are only available with GCC on x86 when
dnl using -march=i486 or higher.  If we detect that the atomic ops are
dnl not available but would be available given the right flags, we want
dnl to abort and advise the user to fix their CFLAGS.  It's better to do
dnl that then to silently fall back on emulated atomic ops just because
dnl the user had the wrong build environment.

atomic_ops=

AC_MSG_CHECKING([for atomic ops implementation])

AC_TRY_COMPILE([], [__GCC_HAVE_SYNC_COMPARE_AND_SWAP_4;],[
  atomic_ops=gcc
],[])

if test "$atomic_ops" = "" ; then
  SAVE_CFLAGS="${CFLAGS}"
  CFLAGS="-march=i486"
  AC_TRY_COMPILE([],
                 [__GCC_HAVE_SYNC_COMPARE_AND_SWAP_4;],
                 [AC_MSG_ERROR([Libvirt must be built with -march=i486 or later.])],
                 [])
  CFLAGS="${SAVE_CFLAGS}"

  case "$host" in
    *-*-mingw* | *-*-msvc* )
      atomic_ops=win32
      ;;
    *)
      if test "$ac_cv_header_pthread_h" = "yes" ; then
        atomic_ops=pthread
      else
        AC_MSG_ERROR([Libvirt must be built with GCC or have pthread.h on non-Win32 platforms])
      fi
      ;;
  esac
fi

case "$atomic_ops" in
   gcc)
     AC_DEFINE([VIR_ATOMIC_OPS_GCC],[1],[Use GCC atomic ops])
     ;;
   win32)
     AC_DEFINE([VIR_ATOMIC_OPS_WIN32],[1],[Use Win32 atomic ops])
     ;;
   pthread)
     AC_DEFINE([VIR_ATOMIC_OPS_PTHREAD],[1],[Use pthread atomic ops emulation])
     ;;
esac
AM_CONDITIONAL([WITH_ATOMIC_OPS_PTHREAD],[test "$atomic_ops" = "pthread"])
AC_MSG_RESULT([$atomic_ops])


AC_CHECK_TYPE([struct ifreq],
  [AC_DEFINE([HAVE_STRUCT_IFREQ],[1],
    [Defined if struct ifreq exists in net/if.h])],
  [], [[#include <sys/socket.h>
        #include <net/if.h>
  ]])

AC_CHECK_TYPE([struct sockpeercred],
  [AC_DEFINE([HAVE_STRUCT_SOCKPEERCRED], [1],
    [Defined if struct sockpeercred is available])],
  [], [[#include <sys/socket.h>
  ]])

AC_CHECK_DECLS([ETH_FLAG_TXVLAN, ETH_FLAG_NTUPLE, ETH_FLAG_RXHASH, ETH_FLAG_LRO,
                ETHTOOL_GGSO, ETHTOOL_GGRO, ETHTOOL_GFLAGS, ETHTOOL_GFEATURES],
  [], [], [[#include <linux/ethtool.h>
  ]])

dnl Our only use of libtasn1.h is in the testsuite, and can be skipped
dnl if the header is not present.  Assume -ltasn1 is present if the
dnl header could be found.
AM_CONDITIONAL([HAVE_LIBTASN1], [test "x$ac_cv_header_libtasn1_h" = "xyes"])

AC_CHECK_LIB([intl],[gettext],[])

dnl Do we have rpcgen?
AC_PATH_PROGS([RPCGEN], [rpcgen portable-rpcgen], [no])
AM_CONDITIONAL([HAVE_RPCGEN], [test "x$ac_cv_path_RPCGEN" != "xno"])

dnl Miscellaneous external programs.
AC_PATH_PROG([XMLLINT], [xmllint], [/usr/bin/xmllint])
AC_PATH_PROG([XMLCATALOG], [xmlcatalog], [/usr/bin/xmlcatalog])
AC_PATH_PROG([XSLTPROC], [xsltproc], [/usr/bin/xsltproc])
AC_PATH_PROG([AUGPARSE], [augparse], [/usr/bin/augparse])
AC_PROG_MKDIR_P
AC_PROG_LN_S

dnl External programs that we can use if they are available.
dnl We will hard-code paths to these programs unless we cannot
dnl detect them, in which case we'll search for the program
dnl along the $PATH at runtime and fail if it's not there.
AC_PATH_PROG([DMIDECODE], [dmidecode], [dmidecode],
	[$LIBVIRT_SBIN_PATH])
AC_PATH_PROG([DNSMASQ], [dnsmasq], [dnsmasq],
	[$LIBVIRT_SBIN_PATH])
AC_PATH_PROG([RADVD], [radvd], [radvd],
	[$LIBVIRT_SBIN_PATH])
AC_PATH_PROG([TC], [tc], [tc],
	[$LIBVIRT_SBIN_PATH])
AC_PATH_PROG([UDEVADM], [udevadm], [],
	[$LIBVIRT_SBIN_PATH])
AC_PATH_PROG([UDEVSETTLE], [udevsettle], [],
	[$LIBVIRT_SBIN_PATH])
AC_PATH_PROG([MODPROBE], [modprobe], [modprobe],
	[$LIBVIRT_SBIN_PATH])
AC_PATH_PROG([RMMOD], [rmmod], [rmmod],
	[$LIBVIRT_SBIN_PATH])
AC_PATH_PROG([MMCTL], [mm-ctl], [mm-ctl],
	[$LIBVIRT_SBIN_PATH])
AC_PATH_PROG([OVSVSCTL], [ovs-vsctl], [ovs-vsctl],
	[$LIBVIRT_SBIN_PATH])
AC_PATH_PROG([SCRUB], [scrub], [scrub],
	[$LIBVIRT_SBIN_PATH])
AC_PATH_PROG([ADDR2LINE], [addr2line], [addr2line],
	[$LIBVIRT_SBIN_PATH])

AC_DEFINE_UNQUOTED([DMIDECODE],["$DMIDECODE"],
        [Location or name of the dmidecode program])
AC_DEFINE_UNQUOTED([DNSMASQ],["$DNSMASQ"],
        [Location or name of the dnsmasq program])
AC_DEFINE_UNQUOTED([RADVD],["$RADVD"],
        [Location or name of the radvd program])
AC_DEFINE_UNQUOTED([TC],["$TC"],
        [Location or name of the tc program (see iproute2)])
AC_DEFINE_UNQUOTED([MMCTL],["$MMCTL"],
        [Location or name of the mm-ctl program])
AC_DEFINE_UNQUOTED([OVSVSCTL],["$OVSVSCTL"],
        [Location or name of the ovs-vsctl program])

if test -n "$UDEVADM"; then
  AC_DEFINE_UNQUOTED([UDEVADM],["$UDEVADM"],
        [Location or name of the udevadm program])
fi
if test -n "$UDEVSETTLE"; then
  AC_DEFINE_UNQUOTED([UDEVSETTLE],["$UDEVSETTLE"],
        [Location or name of the udevsettle program])
fi
if test -n "$MODPROBE"; then
  AC_DEFINE_UNQUOTED([MODPROBE],["$MODPROBE"],
        [Location or name of the modprobe program])
fi
if test -n "$RMMOD"; then
  AC_DEFINE_UNQUOTED([RMMOD],["$RMMOD"],
        [Location or name of the rmmod program])
fi
AC_DEFINE_UNQUOTED([SCRUB],["$SCRUB"],
        [Location or name of the scrub program (for wiping algorithms)])
AC_DEFINE_UNQUOTED([ADDR2LINE],["$ADDR2LINE"],
        [Location of addr2line program])

dnl Specific dir for HTML output ?
AC_ARG_WITH([html-dir], [AS_HELP_STRING([--with-html-dir=path],
            [path to base html directory, default $datadir/doc/html])],
            [HTML_DIR=$withval], [HTML_DIR='$(datadir)/doc'])

AC_ARG_WITH([html-subdir], [AS_HELP_STRING([--with-html-subdir=path],
            [directory used under html-dir, default $PACKAGE-$VERSION/html])],
            [test "x$withval" != "x" && HTML_DIR="$HTML_DIR/$withval"],
            [HTML_DIR="$HTML_DIR/\$(PACKAGE)-\$(VERSION)/html"])
AC_SUBST([HTML_DIR])

dnl Specific XML catalog file for validation of generated html
AC_ARG_WITH([xml-catalog-file],
            [AS_HELP_STRING([--with-xml-catalog-file=path],
                [path to XML catalog file for validating
                 generated html, default /etc/xml/catalog])],
            [XML_CATALOG_FILE=$withval],
            [XML_CATALOG_FILE='/etc/xml/catalog'])
AC_SUBST([XML_CATALOG_FILE])

dnl if --prefix is /usr, don't use /usr/var for localstatedir
dnl or /usr/etc for sysconfdir
dnl as this makes a lot of things break in testing situations

if test "$prefix" = "/usr" && test "$localstatedir" = '${prefix}/var' ; then
    localstatedir='/var'
fi
if test "$prefix" = "/usr" && test "$sysconfdir" = '${prefix}/etc' ; then
    sysconfdir='/etc'
fi

dnl Allow to build without Xen, QEMU/KVM, test or remote driver
AC_ARG_WITH([xen],
  [AS_HELP_STRING([--with-xen],
    [add XEN support @<:@default=check@:>@])])
m4_divert_text([DEFAULTS], [with_xen=check])
AC_ARG_WITH([xen-inotify],
  [AS_HELP_STRING([--with-xen-inotify],
    [add XEN inotify support @<:@default=check@:>@])])
m4_divert_text([DEFAULTS], [with_xen_inotify=check])
AC_ARG_WITH([qemu],
  [AS_HELP_STRING([--with-qemu],
    [add QEMU/KVM support @<:@default=yes@:>@])])
m4_divert_text([DEFAULTS], [with_qemu=yes])
AC_ARG_WITH([openvz],
  [AS_HELP_STRING([--with-openvz],
    [add OpenVZ support @<:@default=check@:>@])])
m4_divert_text([DEFAULTS], [with_openvz=check])
AC_ARG_WITH([vmware],
  [AS_HELP_STRING([--with-vmware],
    [add VMware support @<:@default=yes@:>@])])
m4_divert_text([DEFAULTS], [with_vmware=yes])
AC_ARG_WITH([phyp],
  [AS_HELP_STRING([--with-phyp],
    [add PHYP support @<:@default=check@:>@])])
m4_divert_text([DEFAULTS], [with_phyp=check])
AC_ARG_WITH([xenapi],
  [AS_HELP_STRING([--with-xenapi],
    [add XenAPI support @<:@default=check@:>@])])
m4_divert_text([DEFAULTS], [with_xenapi=check])
AC_ARG_WITH([libxl],
  [AS_HELP_STRING([--with-libxl],
    [add libxenlight support @<:@default=check@:>@])])
m4_divert_text([DEFAULTS], [with_libxl=check])
AC_ARG_WITH([vbox],
  [AS_HELP_STRING([--with-vbox=@<:@PFX@:>@],
    [VirtualBox XPCOMC location @<:@default=yes@:>@])])
m4_divert_text([DEFAULTS], [with_vbox=yes])
AC_ARG_WITH([lxc],
  [AS_HELP_STRING([--with-lxc],
    [add Linux Container support @<:@default=check@:>@])])
m4_divert_text([DEFAULTS], [with_lxc=check])
AC_ARG_WITH([esx],
  [AS_HELP_STRING([--with-esx],
    [add ESX support @<:@default=check@:>@])])
m4_divert_text([DEFAULTS], [with_esx=check])
AC_ARG_WITH([hyperv],
  [AS_HELP_STRING([--with-hyperv],
    [add Hyper-V support @<:@default=check@:>@])])
m4_divert_text([DEFAULTS], [with_hyperv=check])
AC_ARG_WITH([test],
  [AS_HELP_STRING([--with-test],
    [add test driver support @<:@default=yes@:>@])])
m4_divert_text([DEFAULTS], [with_test=yes])
AC_ARG_WITH([remote],
  [AS_HELP_STRING([--with-remote],
    [add remote driver support @<:@default=yes@:>@])])
m4_divert_text([DEFAULTS], [with_remote=yes])
AC_ARG_WITH([libvirtd],
  [AS_HELP_STRING([--with-libvirtd],
    [add libvirtd support @<:@default=yes@:>@])])
m4_divert_text([DEFAULTS], [with_libvirtd=yes])
AC_ARG_WITH([chrdev-lock-files],
  [AS_HELP_STRING([--with-chrdev-lock-files],
    [location for UUCP style lock files for character devices
     (use auto for default paths on some platforms) @<:@default=auto@:>@])])
m4_divert_text([DEFAULTS], [with_chrdev_lock_files=auto])
AC_ARG_WITH([pm-utils],
  [AS_HELP_STRING([--with-pm-utils],
    [use pm-utils for power management @<:@default=yes@:>@])])
m4_divert_text([DEFAULTS], [with_pm_utils=check])

dnl
dnl in case someone want to build static binaries
dnl STATIC_BINARIES="-static"
dnl
STATIC_BINARIES=
AC_SUBST([STATIC_BINARIES])

dnl --enable-debug=(yes|no)
AC_ARG_ENABLE([debug],
              [AS_HELP_STRING([--enable-debug=@<:@no|yes@:>@],
                             [enable debugging output @<:@default=yes@:>@])],
  [],[enable_debug=yes])
AM_CONDITIONAL([ENABLE_DEBUG], test x"$enable_debug" = x"yes")
if test x"$enable_debug" = x"yes"; then
   AC_DEFINE([ENABLE_DEBUG], [], [whether debugging is enabled])
fi

LIBVIRT_CHECK_INIT_SCRIPT

AC_MSG_CHECKING([for whether to install sysctl config])
AC_ARG_WITH([sysctl],
            [AS_HELP_STRING([--with-sysctl@<:@=yes/no@:>@],
               [Whether to install sysctl configs @<:@default=check@:>@])],
            [],[with_sysctl=check])

if test "$with_sysctl" = "yes" || test "$with_sysctl" = "check"
then
  case $host in
    *-*-linux*)
      with_sysctl=yes
      ;;
    **)
      if test "$with_sysctl" = "yes"; then
         AC_MSG_ERROR([No sysctl configuration supported for $host])
      else
         with_sysctl=no
      fi
      ;;
  esac
fi
AM_CONDITIONAL([WITH_SYSCTL], test "$with_sysctl" = "yes")
AC_MSG_RESULT($with_sysctl)

AC_PATH_PROG([IP_PATH], [ip], /sbin/ip, [$LIBVIRT_SBIN_PATH])
AC_DEFINE_UNQUOTED([IP_PATH], "$IP_PATH", [path to ip binary])

AC_PATH_PROG([IPTABLES_PATH], [iptables], /sbin/iptables, [$LIBVIRT_SBIN_PATH])
AC_DEFINE_UNQUOTED([IPTABLES_PATH], "$IPTABLES_PATH", [path to iptables binary])

AC_PATH_PROG([IP6TABLES_PATH], [ip6tables], /sbin/ip6tables, [$LIBVIRT_SBIN_PATH])
AC_DEFINE_UNQUOTED([IP6TABLES_PATH], "$IP6TABLES_PATH", [path to ip6tables binary])

AC_PATH_PROG([EBTABLES_PATH], [ebtables], /sbin/ebtables, [$LIBVIRT_SBIN_PATH])
AC_DEFINE_UNQUOTED([EBTABLES_PATH], "$EBTABLES_PATH", [path to ebtables binary])


dnl
dnl Checks for the OpenVZ driver
dnl

if test "$with_openvz" = "check"; then
    with_openvz=$with_linux
fi

if test "$with_openvz" = "yes" && test "$with_linux" = "no"; then
    AC_MSG_ERROR([The OpenVZ driver can be enabled on Linux only.])
fi

if test "$with_openvz" = "yes"; then
    AC_DEFINE_UNQUOTED([WITH_OPENVZ], 1, [whether OpenVZ driver is enabled])
fi
AM_CONDITIONAL([WITH_OPENVZ], [test "$with_openvz" = "yes"])


dnl
dnl Checks for the VMware Workstation/Player driver
dnl

if test "$with_vmware" = "yes"; then
    AC_DEFINE_UNQUOTED([WITH_VMWARE], 1, [whether VMware driver is enabled])
fi
AM_CONDITIONAL([WITH_VMWARE], [test "$with_vmware" = "yes"])


dnl
dnl check for XDR
dnl

if test x"$with_remote" = x"yes" || test x"$with_libvirtd" = x"yes"; then
    dnl Where are the XDR functions?
    dnl If portablexdr is installed, prefer that.
    dnl Otherwise try -lrpc (Cygwin) -lxdr (some MinGW), -lnsl (Solaris)
    dnl -ltirpc (glibc 2.13.90 or newer) or none (most Unix)
    AC_CHECK_LIB([portablexdr],[xdrmem_create],[],[
        AC_SEARCH_LIBS([xdrmem_create],[rpc xdr nsl tirpc],[],
            [AC_MSG_ERROR([Cannot find a XDR library])])
        ])

    dnl check for cygwin's variation in xdr function names
    AC_CHECK_FUNCS([xdr_u_int64_t],[],[],[#include <rpc/xdr.h>])

    dnl Cygwin/recent glibc requires -I/usr/include/tirpc for <rpc/rpc.h>
    old_CFLAGS=$CFLAGS
    AC_CACHE_CHECK([where to find <rpc/rpc.h>], [lv_cv_xdr_cflags], [
      for add_CFLAGS in '' '-I/usr/include/tirpc' 'missing'; do
        if test x"$add_CFLAGS" = xmissing; then
          lv_cv_xdr_cflags=missing; break
        fi
        CFLAGS="$old_CFLAGS $add_CFLAGS"
        AC_COMPILE_IFELSE([AC_LANG_PROGRAM([[#include <rpc/rpc.h>
        ]])], [lv_cv_xdr_cflags=${add_CFLAGS:-none}; break])
      done
    ])
    CFLAGS=$old_CFLAGS
    case $lv_cv_xdr_cflags in
      none) XDR_CFLAGS= ;;
      missing) AC_MSG_ERROR([Unable to find <rpc/rpc.h>]) ;;
      *) XDR_CFLAGS=$lv_cv_xdr_cflags ;;
    esac
    AC_SUBST([XDR_CFLAGS])
fi


dnl
dnl check for libdl
dnl

dlfcn_found=yes
dlopen_found=yes

AC_CHECK_HEADER([dlfcn.h],, [dlfcn_found=no])
AC_SEARCH_LIBS([dlopen], [dl],, [dlopen_found=no])

case $ac_cv_search_dlopen:$host_os in
  'none required'* | *:mingw* | *:msvc*) DLOPEN_LIBS= ;;
  no*) AC_MSG_ERROR([Unable to find dlopen()]) ;;
  *) if test "x$dlfcn_found" != "xyes"; then
       AC_MSG_ERROR([Unable to find dlfcn.h])
     fi
     DLOPEN_LIBS=$ac_cv_search_dlopen ;;
esac

AC_SUBST([DLOPEN_LIBS])


dnl
dnl check for VirtualBox XPCOMC location
dnl

vbox_xpcomc_dir=

if test "x$with_vbox" != "xyes" && test "x$with_vbox" != "xno"; then
    # intentionally don't do any further checks here on the provided path
    vbox_xpcomc_dir=$with_vbox
    with_vbox=yes
fi

AC_DEFINE_UNQUOTED([VBOX_XPCOMC_DIR], ["$vbox_xpcomc_dir"],
                   [Location of directory containing VirtualBox XPCOMC library])

if test "x$with_vbox" = "xyes"; then
    AC_DEFINE_UNQUOTED([WITH_VBOX], 1, [whether VirtualBox driver is enabled])
fi
AM_CONDITIONAL([WITH_VBOX], [test "$with_vbox" = "yes"])

if test "$with_qemu" = "yes" ; then
    AC_DEFINE_UNQUOTED([WITH_QEMU], 1, [whether QEMU driver is enabled])
fi
AM_CONDITIONAL([WITH_QEMU], [test "$with_qemu" = "yes"])

if test "$with_test" = "yes" ; then
    AC_DEFINE_UNQUOTED([WITH_TEST], 1, [whether Test driver is enabled])
fi
AM_CONDITIONAL([WITH_TEST], [test "$with_test" = "yes"])

if test "$with_remote" = "yes" ; then
    AC_DEFINE_UNQUOTED([WITH_REMOTE], 1, [whether Remote driver is enabled])
fi
AM_CONDITIONAL([WITH_REMOTE], [test "$with_remote" = "yes"])

if test "$with_libvirtd" = "yes" ; then
    AC_DEFINE_UNQUOTED([WITH_LIBVIRTD], 1, [whether libvirtd daemon is enabled])
fi
AM_CONDITIONAL([WITH_LIBVIRTD], [test "$with_libvirtd" = "yes"])

old_LIBS="$LIBS"
old_CFLAGS="$CFLAGS"
LIBXENSERVER_LIBS=""
LIBXENSERVER_CFLAGS=""
dnl search for the XenServer library
fail=0
if test "$with_xenapi" != "no" ; then
    if test "$with_xenapi" != "yes" && test "$with_xenapi" != "check" ; then
        LIBXENSERVER_CFLAGS="-I$with_xenapi/include"
        LIBXENSERVER_LIBS="-L$with_xenapi"
    fi
    CFLAGS="$CFLAGS $LIBXENSERVER_CFLAGS"
    LIBS="$LIBS $LIBXENSERVER_LIBS"
    AC_CHECK_LIB([xenserver], [xen_vm_start], [
        LIBXENSERVER_LIBS="$LIBXENSERVER_LIBS -lxenserver"
    ],[
        if test "$with_xenapi" = "yes"; then
            fail=1
        fi
        with_xenapi=no
    ])
    if test "$with_xenapi" != "no" ; then
        if test "$with_curl" = "no"; then
            if test "$with_xenapi" = "yes"; then
                fail=1
            fi
            with_xenapi=no
        else
            with_xenapi=yes
        fi
    fi
fi

LIBS="$old_LIBS"
CFLAGS="$old_CFLAGS"

if test $fail = 1; then
    AC_MSG_ERROR([You must install libxenserver and libcurl to compile the XenAPI driver])
fi

if test "$with_xenapi" = "yes"; then
    AC_DEFINE_UNQUOTED([WITH_XENAPI], 1, [whether XenAPI driver is enabled])
fi

AC_SUBST([LIBXENSERVER_CFLAGS])
AC_SUBST([LIBXENSERVER_LIBS])

old_LIBS="$LIBS"
old_CFLAGS="$CFLAGS"
LIBXL_LIBS=""
LIBXL_CFLAGS=""
LIBXL_FIRMWARE_DIR=""
LIBXL_EXECBIN_DIR=""

dnl search for libxl, aka libxenlight
dnl Xen > 4.5 introduced a pkgconfig file, check for it first
fail=0
if test "$with_libxl" != "no" ; then
    PKG_CHECK_MODULES([LIBXL], [xenlight], [
     LIBXL_FIRMWARE_DIR=`$PKG_CONFIG --variable xenfirmwaredir xenlight`
     LIBXL_EXECBIN_DIR=`$PKG_CONFIG --variable libexec_bin xenlight`
     with_libxl=yes
    ], [LIBXL_FOUND=no])
    if test "$LIBXL_FOUND" = "no"; then
        dnl No xenlight pkg-config file
        if test "$with_libxl" != "yes" && test "$with_libxl" != "check" ; then
            LIBXL_CFLAGS="-I$with_libxl/include"
            LIBXL_LIBS="-L$with_libxl"
        fi
        CFLAGS="$CFLAGS $LIBXL_CFLAGS"
        LIBS="$LIBS $LIBXL_LIBS"
        AC_CHECK_LIB([xenlight], [libxl_ctx_alloc], [
            with_libxl=yes
            LIBXL_LIBS="$LIBXL_LIBS -lxenlight"
        ],[
            if test "$with_libxl" = "yes"; then
                fail=1
            fi
            with_libxl=no
        ])
    fi
fi

# LIBXL_API_VERSION 4.4.0 introduced a new parameter to
# libxl_domain_create_restore for specifying restore parameters.
# The libxl driver will make use of this new parameter for specifying
# the Xen migration stream version.
LIBXL_CFLAGS="$LIBXL_CFLAGS -DLIBXL_API_VERSION=0x040400"
LIBS="$old_LIBS"
CFLAGS="$old_CFLAGS"

if test $fail = 1; then
    AC_MSG_ERROR([You must install the libxl Library from Xen >= 4.2 to compile libxenlight driver with -lxl])
fi

if test "$with_libxl" = "yes"; then
    dnl If building with libxl, use the libxl utility header and lib too
    AC_CHECK_HEADERS([libxlutil.h])
    LIBXL_LIBS="$LIBXL_LIBS -lxlutil"
    AC_DEFINE_UNQUOTED([WITH_LIBXL], 1, [whether libxenlight driver is enabled])
    if test "x$LIBXL_FIRMWARE_DIR" != "x"; then
        AC_DEFINE_UNQUOTED([LIBXL_FIRMWARE_DIR], ["$LIBXL_FIRMWARE_DIR"], [directory containing Xen firmware blobs])
    fi
    if test "x$LIBXL_EXECBIN_DIR" != "x"; then
        AC_DEFINE_UNQUOTED([LIBXL_EXECBIN_DIR], ["$LIBXL_EXECBIN_DIR"], [directory containing Xen libexec binaries])
    fi
    dnl Check if the xtl_* infrastructure is in libxentoollog
    dnl (since Xen 4.7) if not then assume it is in libxenctrl
    dnl (as it was for 4.6 and earler)
    AC_CHECK_LIB([xentoollog], [xtl_createlogger_stdiostream], [
        LIBXL_LIBS="$LIBXL_LIBS -lxentoollog"
    ],[
        LIBXL_LIBS="$LIBXL_LIBS -lxenctrl"
    ])
fi
AM_CONDITIONAL([WITH_LIBXL], [test "$with_libxl" = "yes"])

AC_SUBST([LIBXL_CFLAGS])
AC_SUBST([LIBXL_LIBS])

old_LIBS="$LIBS"
old_CFLAGS="$CFLAGS"
XEN_LIBS=""
XEN_CFLAGS=""
dnl search for the Xen store library
if test "$with_xen" != "no" ; then
    if test "$with_xen" != "yes" && test "$with_xen" != "check" ; then
        XEN_CFLAGS="-I$with_xen/include"
        XEN_LIBS="-L$with_xen/lib64 -L$with_xen/lib"
    fi
    fail=0
    CFLAGS="$CFLAGS $XEN_CFLAGS"
    LIBS="$LIBS $XEN_LIBS"
    AC_CHECK_LIB([xenstore], [xs_read], [
           with_xen=yes
           XEN_LIBS="$XEN_LIBS -lxenstore"
       ],[
           if test "$with_xen" = "yes"; then
               fail=1
           fi
           with_xen=no
       ])
fi

if test "$with_xen" != "no" ; then
    dnl In Xen 4.2, xs.h is deprecated in favor of xenstore.h.
    AC_CHECK_HEADERS([xenstore.h])
    AC_CHECK_HEADERS([xen/xen.h xen/version.h xen/dom0_ops.h],,[
       if test "$with_xen" = "yes"; then
           fail=1
       fi
       with_xen=no
    ],
[#include <stdio.h>
#include <stdint.h>
])
fi

if test "$with_xen" != "no" ; then
    dnl Search for the location of <xen/{linux,sys}/privcmd.h>.
    found=
    AC_CHECK_HEADERS([xen/sys/privcmd.h xen/linux/privcmd.h], [found=yes; break;], [],
       [#include <stdio.h>
        #include <stdint.h>
        #include <xen/xen.h>
       ])
    if test "x$found" != "xyes"; then
        if test "$with_xen" = "yes"; then
            fail=1
        fi
        with_xen=no
    fi
fi

LIBS="$old_LIBS"
CFLAGS="$old_CFLAGS"

if test $fail = 1; then
    AC_MSG_ERROR([You must install the Xen development package to compile Xen driver with -lxenstore])
fi

if test "$with_xen" = "yes"; then
    AC_DEFINE_UNQUOTED([WITH_XEN], 1, [whether Xen driver is enabled])
fi

AM_CONDITIONAL([WITH_XEN], [test "$with_xen" = "yes"])
AC_SUBST([XEN_CFLAGS])
AC_SUBST([XEN_LIBS])

AM_CONDITIONAL([WITH_XENCONFIG], [test "$with_libxl" = "yes" || test "$with_xen" = "yes"])

dnl
dnl check for kernel headers required by xen_inotify
dnl
if test "$with_xen" != "yes"; then
    with_xen_inotify=no
fi
if test "$with_xen_inotify" != "no"; then
    AC_CHECK_HEADER([sys/inotify.h], [
        with_xen_inotify=yes
    ], [
        if test "$with_xen_inotify" = "check"; then
            with_xen_inotify=no
            AC_MSG_NOTICE([Header file <sys/inotify.h> is required for Xen Inotify support, disabling it])
        else
            AC_MSG_ERROR([Header file <sys/inotify.h> is required for Xen Inotify support!])
        fi
    0])
fi
if test "$with_xen_inotify" = "yes"; then
    AC_DEFINE_UNQUOTED([WITH_XEN_INOTIFY], 1,[whether Xen inotify sub-driver is enabled])
fi
AM_CONDITIONAL([WITH_XEN_INOTIFY], [test "$with_xen_inotify" = "yes"])

dnl
dnl check for kvm headers
dnl
AC_CHECK_HEADERS([linux/kvm.h])

dnl
dnl check for sufficient headers for LXC
dnl
if test "$with_libvirtd" = "no" ; then
  with_lxc=no
fi
if test "$with_lxc" = "yes" || test "$with_lxc" = "check"; then
    AC_LINK_IFELSE([AC_LANG_PROGRAM(
    [[
        #include <sched.h>
        #include <linux/loop.h>
        #include <sys/epoll.h>
    ]], [[
        unshare(!(LO_FLAGS_AUTOCLEAR + EPOLL_CLOEXEC));
    ]])], [
        with_lxc=yes
       AC_DEFINE([HAVE_DECL_LO_FLAGS_AUTOCLEAR], [1],
         [Define to 1 if you have the declaration of `LO_FLAGS_AUTOCLEAR',
         and to 0 if you don't.])
    ], [
        if test "$with_lxc" = "check"; then
            with_lxc=no
            AC_MSG_NOTICE([Required kernel features were not found, disabling LXC])
        else
            AC_MSG_ERROR([Required kernel features for LXC were not found])
        fi
    ])
    AC_LINK_IFELSE([AC_LANG_PROGRAM(
    [[
        #include <sched.h>
        #include <linux/loop.h>
        #include <sys/epoll.h>
    ]], [[
        unshare(!(LOOP_CTL_GET_FREE));
    ]])], [
       AC_DEFINE([HAVE_DECL_LOOP_CTL_GET_FREE], [1],
         [Define to 1 if you have the declaration of `LOOP_CTL_GET_FREE',
         and to 0 if you don't.])
    ])
fi
if test "$with_lxc" = "yes" ; then
    AC_DEFINE_UNQUOTED([WITH_LXC], 1, [whether LXC driver is enabled])
fi
AM_CONDITIONAL([WITH_LXC], [test "$with_lxc" = "yes"])

dnl
dnl Check for virt-login-shell
dnl

LIBVIRT_CHECK_LOGIN_SHELL

dnl
dnl Check for virt-host-validate
dnl

LIBVIRT_CHECK_HOST_VALIDATE

AM_CONDITIONAL([WITH_SETUID_RPC_CLIENT], [test "$with_lxc$with_login_shell" != "nono"])

dnl
dnl Checks for the Parallels driver
dnl

LIBVIRT_DRIVER_CHECK_VZ

dnl
dnl Checks for bhyve driver
dnl

LIBVIRT_DRIVER_CHECK_BHYVE


dnl
dnl check for kernel headers required by src/bridge.c
dnl
if test "$with_linux" = "yes"; then
    # Various kernel versions have headers that are not self-standing, but
    # yet are incompatible with the corresponding glibc headers.  In order
    # to guarantee compilation across a wide range of versions (from RHEL 5
    # to rawhide), we first have to probe whether glibc and kernel can be
    # used in tandem; and if not, provide workarounds that ensure that
    # ABI-compatible IPv6 types are present for use by the kernel headers.
    # These probes mirror the usage in virnetdevbridge.c
    AC_CACHE_CHECK(
      [whether <linux/*.h> and <netinet/*.h> headers are compatible],
      [lv_cv_netinet_linux_compatible],
      [AC_COMPILE_IFELSE([AC_LANG_PROGRAM([[
        #include <netinet/in.h>
        #include <linux/in6.h>
      ]])],
      [lv_cv_netinet_linux_compatible=yes],
      [lv_cv_netinet_linux_compatible=no])])
    if test "x$lv_cv_netinet_linux_compatible" != xyes; then
      AC_DEFINE([NETINET_LINUX_WORKAROUND], [1],
        [define to 1 if Linux kernel headers require a workaround to avoid
        compilation errors when mixed with glibc netinet headers])
    fi
    AC_CHECK_HEADERS([linux/param.h linux/sockios.h linux/if_bridge.h linux/if_tun.h],,
      [AC_MSG_ERROR([You must install kernel-headers in order to compile libvirt with QEMU or LXC support])],
      [[#include <netinet/in.h>
        #if NETINET_LINUX_WORKAROUND
        # define in6_addr in6_addr_
        # define sockaddr_in6 sockaddr_in6_
        # define ipv6_mreq ipv6_mreq_
        # define in6addr_any in6addr_any_
        # define in6addr_loopback in6addr_loopback_
        #endif
        #include <linux/in6.h>
      ]])
fi


dnl Need to test if pkg-config exists
PKG_PROG_PKG_CONFIG


dnl ==========================================================================
dnl find libxml2 library, borrowed from xmlsec
dnl ==========================================================================
LIBXML_CONFIG="xml2-config"
LIBXML_CFLAGS=""
LIBXML_LIBS=""
LIBXML_FOUND="no"

AC_ARG_WITH([libxml], [AS_HELP_STRING([--with-libxml=@<:@PFX@:>@],
   [libxml2 location])])
if test "x$with_libxml" = "xno" ; then
    AC_MSG_CHECKING(for libxml2 libraries >= $LIBXML_REQUIRED)
    AC_MSG_ERROR([libxml2 >= $LIBXML_REQUIRED is required for libvirt])
elif test "x$with_libxml" = "x" && test "x$PKG_CONFIG" != "x" ; then
    PKG_CHECK_MODULES(LIBXML, libxml-2.0 >= $LIBXML_REQUIRED, [LIBXML_FOUND=yes], [LIBXML_FOUND=no])
fi
if test "$LIBXML_FOUND" = "no" ; then
    if test "x$with_libxml" != "x" ; then
	LIBXML_CONFIG=$with_libxml/bin/$LIBXML_CONFIG
    fi
    AC_MSG_CHECKING(libxml2 $LIBXML_CONFIG >= $LIBXML_REQUIRED )
    if ! $LIBXML_CONFIG --version > /dev/null 2>&1 ; then
	AC_MSG_ERROR([Could not find libxml2 anywhere (see config.log for details).])
    fi
    vers=`$LIBXML_CONFIG --version | awk -F. '{ printf "%d", ($1 * 1000 + $2) * 1000 + $3;}'`
    minvers=`echo $LIBXML_REQUIRED | awk -F. '{ printf "%d", ($1 * 1000 + $2) * 1000 + $3;}'`
    if test "$vers" -ge "$minvers" ; then
        LIBXML_LIBS="`$LIBXML_CONFIG --libs`"
        LIBXML_CFLAGS="`$LIBXML_CONFIG --cflags`"
	LIBXML_FOUND="yes"
        AC_MSG_RESULT(yes)
    else
        AC_MSG_ERROR(
          [You need at least libxml2 $LIBXML_REQUIRED for this version of libvirt])
    fi
fi

AC_SUBST([LIBXML_CFLAGS])
AC_SUBST([LIBXML_LIBS])

dnl xmlURI structure has query_raw?
old_CFLAGS="$CFLAGS"
old_LIBS="$LIBS"
CFLAGS="$CFLAGS $LIBXML_CFLAGS"
LIBS="$LIBS $LIBXML_LIBS"
AC_CHECK_MEMBER([struct _xmlURI.query_raw],
		[AC_DEFINE([HAVE_XMLURI_QUERY_RAW], [], [Have query_raw field in libxml2 xmlURI structure])],,
		[#include <libxml/uri.h>])
CFLAGS="$old_CFLAGS"
LIBS="$old_LIBS"


AC_ARG_WITH([tls-priority],
  [AS_HELP_STRING([--with-tls-priority],
    [set the default TLS session priority string @<:@default=NORMAL@:>@])],
  [],
  [with_tls_priority=NORMAL])

AC_DEFINE_UNQUOTED([TLS_PRIORITY], ["$with_tls_priority"],
		   [TLS default priority string])


dnl PolicyKit library
POLKIT_CFLAGS=
POLKIT_LIBS=
PKCHECK_PATH=
AC_ARG_WITH([polkit],
  [AS_HELP_STRING([--with-polkit],
     [use PolicyKit for UNIX socket access checks @<:@default=check@:>@])],
  [],
  [with_polkit=check])

with_polkit0=no
with_polkit1=no
if test "x$with_polkit" = "xyes" || test "x$with_polkit" = "xcheck"; then
  dnl Check for new polkit first. We directly talk over DBus
  dnl but we use existence of pkcheck binary as a sign that
  dnl we should prefer polkit-1 over polkit-0, so we check
  dnl for it even though we don't ultimately use it
  AC_PATH_PROG([PKCHECK_PATH],[pkcheck], [], [$LIBVIRT_SBIN_PATH])
  if test "x$PKCHECK_PATH" != "x" ; then
    dnl Found pkcheck, so ensure dbus-devel is present
    if test "x$with_dbus" = "xyes" ; then
      AC_DEFINE_UNQUOTED([WITH_POLKIT], 1,
          [use PolicyKit for UNIX socket access checks])
      AC_DEFINE_UNQUOTED([WITH_POLKIT1], 1,
          [use PolicyKit for UNIX socket access checks])
      with_polkit="yes"
      with_polkit1="yes"
    else
      if test "x$with_polkit" = "xcheck" ; then
        with_polkit=no
      else
         AC_MSG_ERROR(
           [You must install dbus to compile libvirt with polkit-1])
      fi
    fi
  else
    dnl Check for old polkit second - library + binary
    PKG_CHECK_MODULES(POLKIT, polkit-dbus >= $POLKIT_REQUIRED,
      [with_polkit=yes], [
      if test "x$with_polkit" = "xcheck" ; then
         with_polkit=no
      else
         AC_MSG_ERROR(
           [You must install PolicyKit >= $POLKIT_REQUIRED to compile libvirt])
      fi
    ])
    if test "x$with_polkit" = "xyes" ; then
      AC_DEFINE_UNQUOTED([WITH_POLKIT], 1,
        [use PolicyKit for UNIX socket access checks])
      AC_DEFINE_UNQUOTED([WITH_POLKIT0], 1,
        [use PolicyKit for UNIX socket access checks])

      old_CFLAGS=$CFLAGS
      old_LIBS=$LIBS
      CFLAGS="$CFLAGS $POLKIT_CFLAGS"
      LIBS="$LIBS $POLKIT_LIBS"
      AC_CHECK_FUNCS([polkit_context_is_caller_authorized])
      CFLAGS="$old_CFLAGS"
      LIBS="$old_LIBS"

      AC_PATH_PROG([POLKIT_AUTH], [polkit-auth])
      if test "x$POLKIT_AUTH" != "x"; then
        AC_DEFINE_UNQUOTED([POLKIT_AUTH],["$POLKIT_AUTH"],[Location of polkit-auth program])
      fi
      with_polkit0="yes"
    fi
  fi
fi
AM_CONDITIONAL([WITH_POLKIT], [test "x$with_polkit" = "xyes"])
AM_CONDITIONAL([WITH_POLKIT0], [test "x$with_polkit0" = "xyes"])
AM_CONDITIONAL([WITH_POLKIT1], [test "x$with_polkit1" = "xyes"])
AC_SUBST([POLKIT_CFLAGS])
AC_SUBST([POLKIT_LIBS])

dnl firewalld
AC_ARG_WITH([firewalld],
  [AS_HELP_STRING([--with-firewalld],
    [enable firewalld support @<:@default=check@:>@])],
  [],
  [with_firewalld=check])
if test "x$with_firewalld" = "xcheck" ; then
   with_firewalld=$with_dbus
fi
if test "x$with_firewalld" = "xyes" ; then
  if test "x$with_dbus" != "xyes" ; then
     AC_MSG_ERROR([You must have dbus enabled for firewalld support])
  fi
  AC_DEFINE_UNQUOTED([HAVE_FIREWALLD], [1], [whether firewalld support is enabled])
fi
AM_CONDITIONAL([HAVE_FIREWALLD], [test "x$with_firewalld" != "xno"])


dnl UUCP style file locks for character devices
if test "$with_chrdev_lock_files" != "no"; then
  case $with_chrdev_lock_files in
  yes | auto)
    dnl Default locations for platforms, or disable if unknown
    if test "$with_linux" = "yes"; then
      with_chrdev_lock_files=/var/lock
    elif test "$with_chrdev_lock_files" = "auto"; then
      with_chrdev_lock_files=no
    fi ;;
  esac
  if test "$with_chrdev_lock_files" = "yes"; then
    AC_MSG_ERROR([You must specify path for the lock files on this
platform])
  fi
  if test "$with_chrdev_lock_files" != "no"; then
    AC_DEFINE_UNQUOTED([VIR_CHRDEV_LOCK_FILE_PATH], "$with_chrdev_lock_files",
                       [path to directory containing UUCP device lock files])
  fi
fi
AM_CONDITIONAL([VIR_CHRDEV_LOCK_FILE_PATH], [test "$with_chrdev_lock_files" != "no"])


AC_ARG_WITH([secdriver-selinux],
  [AS_HELP_STRING([--with-secdriver-selinux],
    [use SELinux security driver @<:@default=check@:>@])],
  [],
  [with_secdriver_selinux=check])

if test "$with_selinux" != "yes" ; then
  if test "$with_secdriver_selinux" = "check" ; then
    with_secdriver_selinux=no
  fi
  if test "$with_secdriver_selinux" != "no"; then
        AC_MSG_ERROR([You must install the libselinux development package and enable SELinux with the --with-selinux=yes in order to compile libvirt --with-secdriver-selinux=yes])
  fi
elif test "$with_secdriver_selinux" != "no"; then
  old_CFLAGS="$CFLAGS"
  old_LIBS="$LIBS"
  CFLAGS="$CFLAGS $SELINUX_CFLAGS"
  LIBS="$CFLAGS $SELINUX_LIBS"

  fail=0
  AC_CHECK_FUNC([selinux_virtual_domain_context_path], [], [fail=1])
  AC_CHECK_FUNC([selinux_virtual_image_context_path], [], [fail=1])
  AC_CHECK_FUNCS([selinux_lxc_contexts_path])
  CFLAGS="$old_CFLAGS"
  LIBS="$old_LIBS"

  if test "$fail" = "1" ; then
    if test "$with_secdriver_selinux" = "check" ; then
      with_secdriver_selinux=no
    else
      AC_MSG_ERROR([You must install libselinux development package >= 2.0.82 in order to compile libvirt --with-secdriver-selinux=yes])
    fi
  else
    with_secdriver_selinux=yes
    AC_DEFINE_UNQUOTED([WITH_SECDRIVER_SELINUX], 1, [whether SELinux security driver is available])
  fi
fi
AM_CONDITIONAL([WITH_SECDRIVER_SELINUX], [test "$with_secdriver_selinux" != "no"])


AC_ARG_WITH([secdriver-apparmor],
  [AS_HELP_STRING([--with-secdriver-apparmor],
    [use AppArmor security driver @<:@default=check@:>@])],
  [],
  [with_secdriver_apparmor=check])

if test "$with_apparmor" != "yes" ; then
  if test "$with_secdriver_apparmor" = "check" ; then
    with_secdriver_apparmor=no
  fi
  if test "$with_secdriver_apparmor" != "no" ; then
    AC_MSG_ERROR([You must install the AppArmor development package in order to compile libvirt])
  fi
elif test "with_secdriver_apparmor" != "no" ; then
  with_secdriver_apparmor=yes
  AC_DEFINE_UNQUOTED([WITH_SECDRIVER_APPARMOR], 1, [whether AppArmor security driver is available])
fi
AM_CONDITIONAL([WITH_SECDRIVER_APPARMOR], [test "$with_secdriver_apparmor" != "no"])

AC_ARG_WITH([apparmor-profiles],
  [AS_HELP_STRING([--with-apparmor-profiles],
    [install apparmor profiles @<:@default=no@:>@])],
  [with_apparmor_profiles=yes],
  [with_apparmor_profiles=no])
if test "$with_apparmor" = "no"; then
  with_apparmor_profiles="no"
fi
AM_CONDITIONAL([WITH_APPARMOR_PROFILES], [test "$with_apparmor_profiles" != "no"])

dnl DTrace static probes
AC_ARG_WITH([dtrace],
  [AS_HELP_STRING([--with-dtrace],
    [use dtrace for static probing @<:@default=check@:>@])],
  [],
  [with_dtrace=check])

if test "$with_dtrace" != "no" ; then
  AC_PATH_PROG([DTRACE], [dtrace], [], [$LIBVIRT_SBIN_PATH])
  if test -z "$DTRACE" ; then
    if test "$with_dtrace" = "check"; then
      with_dtrace=no
    else
      AC_MSG_ERROR([You must install the 'dtrace' binary to enable libvirt static probes])
    fi
  else
    with_dtrace=yes
  fi
  if test "$with_dtrace" = "yes"; then
    AC_DEFINE_UNQUOTED([WITH_DTRACE_PROBES], 1, [whether DTrace static probes are available])
  fi
fi
AM_CONDITIONAL([WITH_DTRACE_PROBES], [test "$with_dtrace" != "no"])


dnl numad
AC_ARG_WITH([numad],
  [AS_HELP_STRING([--with-numad],
    [use numad to manage CPU placement dynamically @<:@default=check@:>@])],
  [],
  [with_numad=check])

if test "$with_numad" != "no" ; then
  fail=0

<<<<<<< HEAD
  AC_PATH_PROG([NUMAD], [numad], [], [/usr/bin:/bin:/usr/sbin])
=======
  AC_PATH_PROG([NUMAD], [numad], [], [$LIBVIRT_SBIN_PATH])
>>>>>>> 9b89da3d

  if test "$with_numad" = "check"; then
    test "$with_numactl" = "yes" || fail=1
    if test -z "$NUMAD" || test $fail = 1; then
      with_numad="no"
    else
      with_numad="yes"
    fi
  else
    test -z  "$NUMAD" &&
      AC_MSG_ERROR([You must install numad package to manage CPU and memory placement dynamically])

    test "$with_numactl" = "yes" || fail=1
    test $fail = 1 &&
      AC_MSG_ERROR([You must install the numactl development package in order to compile and run libvirt])
  fi
fi
if test "$with_numad" = "yes"; then
  AC_DEFINE_UNQUOTED([HAVE_NUMAD], 1, [whether numad is available])
  AC_DEFINE_UNQUOTED([NUMAD],["$NUMAD"], [Location or name of the numad program])
fi
AM_CONDITIONAL([HAVE_NUMAD], [test "$with_numad" != "no"])

dnl pcap lib
LIBPCAP_CONFIG="pcap-config"
LIBPCAP_CFLAGS=""
LIBPCAP_LIBS=""
LIBPCAP_FOUND="no"

AC_ARG_WITH([libpcap], [AS_HELP_STRING([--with-libpcap=@<:@PFX@:>@],
  [libpcap location])])
if test "$with_qemu" = "yes"; then
  case $with_libpcap in
    no)     LIBPCAP_CONFIG= ;;
    ''|yes) LIBPCAP_CONFIG="pcap-config" ;;
    *)      LIBPCAP_CONFIG="$with_libpcap/bin/pcap-config" ;;
  esac
  AS_IF([test "x$LIBPCAP_CONFIG" != "x"], [
    AC_MSG_CHECKING(libpcap $LIBPCAP_CONFIG >= $LIBPCAP_REQUIRED )
    if ! $LIBPCAP_CONFIG --libs > /dev/null 2>&1 ; then
      AC_MSG_RESULT(no)
    else
      LIBPCAP_LIBS="`$LIBPCAP_CONFIG --libs`"
      LIBPCAP_CFLAGS="`$LIBPCAP_CONFIG --cflags`"
      LIBPCAP_FOUND="yes"
      AC_MSG_RESULT(yes)
    fi
  ])
fi

if test "x$LIBPCAP_FOUND" = "xyes"; then
  AC_DEFINE_UNQUOTED([HAVE_LIBPCAP], 1, [whether libpcap can be used])
fi

AC_SUBST([LIBPCAP_CFLAGS])
AC_SUBST([LIBPCAP_LIBS])



dnl
dnl Checks for the UML driver
dnl

LIBVIRT_DRIVER_CHECK_UML

dnl
dnl check for PHYP
dnl

if test "$with_phyp" != "no"; then
  if test "$with_ssh2" = "no" ; then
    if test "$with_phyp" = "check"; then
      with_phyp=no
    else
      AC_MSG_ERROR([libssh2 is required for Phyp driver])
    fi
  else
    with_phyp=yes
  fi
fi

if test "$with_phyp" = "yes"; then
    AC_DEFINE_UNQUOTED([WITH_PHYP], 1, [whether IBM HMC / IVM driver is enabled])
fi

AM_CONDITIONAL([WITH_PHYP],[test "$with_phyp" = "yes"])

dnl
dnl Should we build with pm-utils support?
dnl
if test "$with_pm_utils" = "check"; then
    with_pm_utils=yes
    if test "$with_dbus" = "yes"; then
        if test "$init_systemd" = "yes"; then
            with_pm_utils=no
        fi
    fi
fi

if test "$with_pm_utils" = "yes"; then
    AC_DEFINE_UNQUOTED([WITH_PM_UTILS], 1, [whether to use pm-utils])
fi
AM_CONDITIONAL([WITH_PM_UTILS], [test "$with_pm_utils" = "yes"])

dnl check if the network driver should be compiled

AC_ARG_WITH([network],
  [AS_HELP_STRING([--with-network],
    [with virtual network driver @<:@default=yes@:>@])],
  [],[with_network=yes])

dnl there's no use compiling the network driver without the libvirt
dnl daemon, nor compiling it for MacOS X, where it breaks the compile

if test "$with_libvirtd" = "no" || test "$with_osx" = "yes"; then
  with_network=no
fi

if test "$with_network" = "yes" ; then
  AC_DEFINE_UNQUOTED([WITH_NETWORK], 1, [whether network driver is enabled])
fi
AM_CONDITIONAL([WITH_NETWORK], [test "$with_network" = "yes"])

with_bridge=no
if test "$with_qemu:$with_lxc:$with_network" != "no:no:no"; then
    with_bridge=yes
    AC_DEFINE_UNQUOTED([WITH_BRIDGE], 1, [whether bridge code is needed])
fi
AM_CONDITIONAL([WITH_BRIDGE], [test "$with_bridge" = "yes"])


AC_ARG_WITH([secrets],
  [AS_HELP_STRING([--with-secrets],
    [with local secrets management driver @<:@default=yes@:>@])],
  [],[with_secrets=yes])

if test "$with_libvirtd" = "no"; then
  with_secrets=no
fi
if test "$with_secrets" = "yes" ; then
  AC_DEFINE_UNQUOTED([WITH_SECRETS], 1, [whether local secrets management driver is available])
fi
AM_CONDITIONAL([WITH_SECRETS], [test "$with_secrets" = "yes"])


AC_ARG_WITH([storage-dir],
  [AS_HELP_STRING([--with-storage-dir],
    [with directory backend for the storage driver @<:@default=yes@:>@])],
  [],[with_storage_dir=yes])
AC_ARG_WITH([storage-fs],
  [AS_HELP_STRING([--with-storage-fs],
    [with FileSystem backend for the storage driver @<:@default=check@:>@])],
  [],[with_storage_fs=check])
AC_ARG_WITH([storage-lvm],
  [AS_HELP_STRING([--with-storage-lvm],
    [with LVM backend for the storage driver @<:@default=check@:>@])],
  [],[with_storage_lvm=check])
AC_ARG_WITH([storage-iscsi],
  [AS_HELP_STRING([--with-storage-iscsi],
    [with iSCSI backend for the storage driver @<:@default=check@:>@])],
  [],[with_storage_iscsi=check])
AC_ARG_WITH([storage-scsi],
  [AS_HELP_STRING([--with-storage-scsi],
    [with SCSI backend for the storage driver @<:@default=check@:>@])],
  [],[with_storage_scsi=check])
AC_ARG_WITH([storage-mpath],
  [AS_HELP_STRING([--with-storage-mpath],
    [with mpath backend for the storage driver @<:@default=check@:>@])],
  [],[with_storage_mpath=check])
AC_ARG_WITH([storage-disk],
  [AS_HELP_STRING([--with-storage-disk],
    [with GPartd Disk backend for the storage driver @<:@default=check@:>@])],
  [],[with_storage_disk=check])
AC_ARG_WITH([storage-rbd],
  [AS_HELP_STRING([--with-storage-rbd],
    [with RADOS Block Device backend for the storage driver
     @<:@default=check@:>@])],
  [],[with_storage_rbd=check])
AC_ARG_WITH([storage-sheepdog],
  [AS_HELP_STRING([--with-storage-sheepdog],
    [with Sheepdog backend for the storage driver @<:@default=check@:>@])],
  [],[with_storage_sheepdog=check])
AC_ARG_WITH([storage-gluster],
  [AS_HELP_STRING([--with-storage-gluster],
    [with Gluster backend for the storage driver @<:@default=check@:>@])],
  [],[with_storage_gluster=check])
AC_ARG_WITH([storage-zfs],
  [AS_HELP_STRING([--with-storage-zfs],
    [with ZFS backend for the storage driver @<:@default=check@:>@])],
  [],[with_storage_zfs=check])

if test "$with_libvirtd" = "no"; then
  with_storage_dir=no
  with_storage_fs=no
  with_storage_lvm=no
  with_storage_iscsi=no
  with_storage_scsi=no
  with_storage_mpath=no
  with_storage_disk=no
  with_storage_rbd=no
  with_storage_sheepdog=no
  with_storage_gluster=no
  with_storage_zfs=no
fi
if test "$with_storage_dir" = "yes" ; then
  AC_DEFINE_UNQUOTED([WITH_STORAGE_DIR], 1, [whether directory backend for storage driver is enabled])
fi
AM_CONDITIONAL([WITH_STORAGE_DIR], [test "$with_storage_dir" = "yes"])

dnl storage-fs does not work on MacOS X

if test "$with_osx" = "yes"; then
  with_storage_fs=no
fi

if test "$with_storage_fs" = "yes" || test "$with_storage_fs" = "check"; then
    AC_CHECK_HEADER([mntent.h],,
    [
        if test "$with_storage_fs" = "check"; then
            with_storage_fs=no
            AC_MSG_NOTICE([<mntent.h> is required for the FS storage driver, disabling it])
        else
            AC_MSG_ERROR([<mntent.h> is required for the FS storage driver])
        fi
    ])
fi

if test "$with_storage_fs" = "yes" || test "$with_storage_fs" = "check"; then
  AC_PATH_PROG([MOUNT], [mount], [], [$LIBVIRT_SBIN_PATH])
  AC_PATH_PROG([UMOUNT], [umount], [], [$LIBVIRT_SBIN_PATH])
  AC_PATH_PROG([MKFS], [mkfs], [], [$LIBVIRT_SBIN_PATH])
  if test "$with_storage_fs" = "yes" ; then
    if test -z "$MOUNT" ; then AC_MSG_ERROR([We need mount for FS storage driver]) ; fi
    if test -z "$UMOUNT" ; then AC_MSG_ERROR([We need umount for FS storage driver]) ; fi
    if test -z "$MKFS" ; then AC_MSG_ERROR([We need mkfs for FS storage driver]) ; fi
  else
    if test -z "$MOUNT" ; then with_storage_fs=no ; fi
    if test -z "$UMOUNT" ; then with_storage_fs=no ; fi
    if test -z "$MKFS" ; then with_storage_fs=no ; fi

    if test "$with_storage_fs" = "check" ; then with_storage_fs=yes ; fi
  fi

  if test "$with_storage_fs" = "yes" ; then
    AC_DEFINE_UNQUOTED([WITH_STORAGE_FS], 1, [whether FS backend for storage driver is enabled])
    AC_DEFINE_UNQUOTED([MOUNT],["$MOUNT"],
        [Location or name of the mount program])
    AC_DEFINE_UNQUOTED([UMOUNT],["$UMOUNT"],
        [Location or name of the mount program])
    AC_DEFINE_UNQUOTED([MKFS],["$MKFS"],
        [Location or name of the mkfs program])
  fi
fi
AM_CONDITIONAL([WITH_STORAGE_FS], [test "$with_storage_fs" = "yes"])
if test "$with_storage_fs" = "yes"; then
  AC_PATH_PROG([SHOWMOUNT], [showmount], [], [$LIBVIRT_SBIN_PATH])
  AC_DEFINE_UNQUOTED([SHOWMOUNT], ["$SHOWMOUNT"],
    [Location or name of the showmount program])
fi

if test "$with_storage_lvm" = "yes" || test "$with_storage_lvm" = "check"; then
  AC_PATH_PROG([PVCREATE], [pvcreate], [], [$LIBVIRT_SBIN_PATH])
  AC_PATH_PROG([VGCREATE], [vgcreate], [], [$LIBVIRT_SBIN_PATH])
  AC_PATH_PROG([LVCREATE], [lvcreate], [], [$LIBVIRT_SBIN_PATH])
  AC_PATH_PROG([PVREMOVE], [pvremove], [], [$LIBVIRT_SBIN_PATH])
  AC_PATH_PROG([VGREMOVE], [vgremove], [], [$LIBVIRT_SBIN_PATH])
  AC_PATH_PROG([LVREMOVE], [lvremove], [], [$LIBVIRT_SBIN_PATH])
  AC_PATH_PROG([LVCHANGE], [lvchange], [], [$LIBVIRT_SBIN_PATH])
  AC_PATH_PROG([VGCHANGE], [vgchange], [], [$LIBVIRT_SBIN_PATH])
  AC_PATH_PROG([VGSCAN], [vgscan], [], [$LIBVIRT_SBIN_PATH])
  AC_PATH_PROG([PVS], [pvs], [], [$LIBVIRT_SBIN_PATH])
  AC_PATH_PROG([VGS], [vgs], [], [$LIBVIRT_SBIN_PATH])
  AC_PATH_PROG([LVS], [lvs], [], [$LIBVIRT_SBIN_PATH])

  if test "$with_storage_lvm" = "yes" ; then
    if test -z "$PVCREATE" ; then AC_MSG_ERROR([We need pvcreate for LVM storage driver]) ; fi
    if test -z "$VGCREATE" ; then AC_MSG_ERROR([We need vgcreate for LVM storage driver]) ; fi
    if test -z "$LVCREATE" ; then AC_MSG_ERROR([We need lvcreate for LVM storage driver]) ; fi
    if test -z "$PVREMOVE" ; then AC_MSG_ERROR([We need pvremove for LVM storage driver]) ; fi
    if test -z "$VGREMOVE" ; then AC_MSG_ERROR([We need vgremove for LVM storage driver]) ; fi
    if test -z "$LVREMOVE" ; then AC_MSG_ERROR([We need lvremove for LVM storage driver]) ; fi
    if test -z "$LVCHANGE" ; then AC_MSG_ERROR([We need lvchange for LVM storage driver]) ; fi
    if test -z "$VGCHANGE" ; then AC_MSG_ERROR([We need vgchange for LVM storage driver]) ; fi
    if test -z "$VGSCAN" ; then AC_MSG_ERROR([We need vgscan for LVM storage driver]) ; fi
    if test -z "$PVS" ; then AC_MSG_ERROR([We need pvs for LVM storage driver]) ; fi
    if test -z "$VGS" ; then AC_MSG_ERROR([We need vgs for LVM storage driver]) ; fi
    if test -z "$LVS" ; then AC_MSG_ERROR([We need lvs for LVM storage driver]) ; fi
  else
    if test -z "$PVCREATE" ; then with_storage_lvm=no ; fi
    if test -z "$VGCREATE" ; then with_storage_lvm=no ; fi
    if test -z "$LVCREATE" ; then with_storage_lvm=no ; fi
    if test -z "$PVREMOVE" ; then with_storage_lvm=no ; fi
    if test -z "$VGREMOVE" ; then with_storage_lvm=no ; fi
    if test -z "$LVREMOVE" ; then with_storage_lvm=no ; fi
    if test -z "$LVCHANGE" ; then with_storage_lvm=no ; fi
    if test -z "$VGCHANGE" ; then with_storage_lvm=no ; fi
    if test -z "$VGSCAN" ; then with_storage_lvm=no ; fi
    if test -z "$PVS" ; then with_storage_lvm=no ; fi
    if test -z "$VGS" ; then with_storage_lvm=no ; fi
    if test -z "$LVS" ; then with_storage_lvm=no ; fi

    if test "$with_storage_lvm" = "check" ; then with_storage_lvm=yes ; fi
  fi

  if test "$with_storage_lvm" = "yes" ; then
    AC_DEFINE_UNQUOTED([WITH_STORAGE_LVM], 1, [whether LVM backend for storage driver is enabled])
    AC_DEFINE_UNQUOTED([PVCREATE],["$PVCREATE"],[Location of pvcreate program])
    AC_DEFINE_UNQUOTED([VGCREATE],["$VGCREATE"],[Location of vgcreate program])
    AC_DEFINE_UNQUOTED([LVCREATE],["$LVCREATE"],[Location of lvcreate program])
    AC_DEFINE_UNQUOTED([PVREMOVE],["$PVREMOVE"],[Location of pvremove program])
    AC_DEFINE_UNQUOTED([VGREMOVE],["$VGREMOVE"],[Location of vgremove program])
    AC_DEFINE_UNQUOTED([LVREMOVE],["$LVREMOVE"],[Location of lvremove program])
    AC_DEFINE_UNQUOTED([LVCHANGE],["$LVCHANGE"],[Location of lvchange program])
    AC_DEFINE_UNQUOTED([VGCHANGE],["$VGCHANGE"],[Location of vgchange program])
    AC_DEFINE_UNQUOTED([VGSCAN],["$VGSCAN"],[Location of vgscan program])
    AC_DEFINE_UNQUOTED([PVS],["$PVS"],[Location of pvs program])
    AC_DEFINE_UNQUOTED([VGS],["$VGS"],[Location of vgs program])
    AC_DEFINE_UNQUOTED([LVS],["$LVS"],[Location of lvs program])
  fi
fi
AM_CONDITIONAL([WITH_STORAGE_LVM], [test "$with_storage_lvm" = "yes"])



if test "$with_storage_iscsi" = "yes" || test "$with_storage_iscsi" = "check"; then
  AC_PATH_PROG([ISCSIADM], [iscsiadm], [], [$LIBVIRT_SBIN_PATH])
  if test "$with_storage_iscsi" = "yes" ; then
    if test -z "$ISCSIADM" ; then AC_MSG_ERROR([We need iscsiadm for iSCSI storage driver]) ; fi
  else
    if test -z "$ISCSIADM" ; then with_storage_iscsi=no ; fi

    if test "$with_storage_iscsi" = "check" ; then with_storage_iscsi=yes ; fi
  fi

  if test "$with_storage_iscsi" = "yes" ; then
    AC_DEFINE_UNQUOTED([WITH_STORAGE_ISCSI], 1, [whether iSCSI backend for storage driver is enabled])
  fi
fi
if test -z "$ISCIADM" ; then
    AC_DEFINE_UNQUOTED([ISCSIADM],["iscsiadm"],[Name of iscsiadm program])
else
    AC_DEFINE_UNQUOTED([ISCSIADM],["$ISCSIADM"],[Location of iscsiadm program])
fi
AM_CONDITIONAL([WITH_STORAGE_ISCSI], [test "$with_storage_iscsi" = "yes"])

if test "$with_storage_scsi" = "check" || test "$with_storage_scsi" = "yes"; then
   with_storage_scsi=yes

   AC_DEFINE_UNQUOTED([WITH_STORAGE_SCSI], 1,
     [whether SCSI backend for storage driver is enabled])
fi
AM_CONDITIONAL([WITH_STORAGE_SCSI], [test "$with_storage_scsi" = "yes"])

if test "$with_storage_mpath" = "check" || test "$with_storage_mpath" = "yes"; then
   if test "$with_linux" = "yes"; then
      with_storage_mpath=yes

      AC_DEFINE_UNQUOTED([WITH_STORAGE_MPATH], 1,
        [whether mpath backend for storage driver is enabled])
   else
      if test "$with_storage_mpath" = "yes"; then
        AC_MSG_ERROR([mpath storage is only supported on Linux])
      fi
      with_storage_mpath=no
   fi
fi
AM_CONDITIONAL([WITH_STORAGE_MPATH], [test "$with_storage_mpath" = "yes"])

LIBRBD_LIBS=
if test "$with_storage_rbd" = "yes" || test "$with_storage_rbd" = "check"; then
    AC_CHECK_HEADER([rbd/librbd.h], [LIBRBD_FOUND=yes; break;])

    if test "$LIBRBD_FOUND" = "yes"; then
        with_storage_rbd=yes
        LIBRBD_LIBS="-lrbd -lrados"
        AC_DEFINE_UNQUOTED([WITH_STORAGE_RBD], [1],
         [whether RBD backend for storage driver is enabled])
    else
        with_storage_rbd=no
    fi
fi
AM_CONDITIONAL([WITH_STORAGE_RBD], [test "$with_storage_rbd" = "yes"])
AC_SUBST([LIBRBD_LIBS])

if test "$with_storage_sheepdog" = "yes" ||
   test "$with_storage_sheepdog" = "check"; then
  AC_PATH_PROGS([SHEEPDOGCLI], [collie dog], [], [$LIBVIRT_SBIN_PATH])

  if test "$with_storage_sheepdog" = "yes"; then
    if test -z "$SHEEPDOGCLI"; then
      AC_MSG_ERROR([We need sheepdog client for Sheepdog storage driver])
    fi
  else
    if test -z "$SHEEPDOGCLI"; then
      with_storage_sheepdog=no
    fi

    if test "$with_storage_sheepdog" = "check"; then
      with_storage_sheepdog=yes
    fi
  fi

  if test "$with_storage_sheepdog" = "yes"; then
    AC_DEFINE_UNQUOTED([WITH_STORAGE_SHEEPDOG], 1,
      [whether Sheepdog backend for storage driver is enabled])
    AC_DEFINE_UNQUOTED([SHEEPDOGCLI],["$SHEEPDOGCLI"],[Location of sheepdog client program])
  fi
fi
AM_CONDITIONAL([WITH_STORAGE_SHEEPDOG],
  [test "$with_storage_sheepdog" = "yes"])

if test "$with_storage_gluster" = "check"; then
  with_storage_gluster=$with_glusterfs
fi
if test "$with_storage_gluster" = "yes"; then
  if test "$with_glusterfs" = no; then
    AC_MSG_ERROR([Need glusterfs (libgfapi) for gluster storage driver])
  fi
  AC_DEFINE_UNQUOTED([WITH_STORAGE_GLUSTER], [1],
    [whether Gluster backend for storage driver is enabled])
fi
AM_CONDITIONAL([WITH_STORAGE_GLUSTER], [test "$with_storage_gluster" = "yes"])

if test "$with_storage_zfs" = "yes" ||
   test "$with_storage_zfs" = "check"; then
<<<<<<< HEAD
  AC_PATH_PROG([ZFS], [zfs], [/sbin/zfs], [$PATH:/sbin:/usr/sbin])
  AC_PATH_PROG([ZPOOL], [zpool], [/sbin/zpool], [$PATH:/sbin:/usr/sbin])
=======
  AC_PATH_PROG([ZFS], [zfs], [/sbin/zfs], [$LIBVIRT_SBIN_PATH])
  AC_PATH_PROG([ZPOOL], [zpool], [/sbin/zpool], [$LIBVIRT_SBIN_PATH])
>>>>>>> 9b89da3d

  if test "$with_storage_zfs" = "yes"; then
    if test -z "$ZFS" || test -z "$ZPOOL"; then
      AC_MSG_ERROR([We need zfs and zpool for ZFS storage driver])
    fi
  else
    if test -z "$ZFS" || test -z "$ZPOOL"; then
      with_storage_zfs=no
    fi

    if test "$with_storage_zfs" = "check"; then
      with_storage_zfs=yes
    fi
  fi

  if test "$with_storage_zfs" = "yes"; then
    AC_DEFINE_UNQUOTED([WITH_STORAGE_ZFS], 1,
      [whether ZFS backend for storage driver is enabled])
    AC_DEFINE_UNQUOTED([ZFS], ["$ZFS"], [Location of zfs program])
    AC_DEFINE_UNQUOTED([ZPOOL], ["$ZPOOL"], [Location of zpool program])
  fi
fi
AM_CONDITIONAL([WITH_STORAGE_ZFS],
  [test "$with_storage_zfs" = "yes"])

if test "$with_storage_fs" = "yes" ||
   test "$with_storage_gluster" = "yes"; then
  AC_PATH_PROG([GLUSTER_CLI], [gluster], [], [$LIBVIRT_SBIN_PATH])
  if test "x$GLUSTER_CLI" != "x"; then
      AC_DEFINE_UNQUOTED([GLUSTER_CLI], ["$GLUSTER_CLI"],
        [Location or name of the gluster command line tool])
  fi
fi

LIBPARTED_CFLAGS=
LIBPARTED_LIBS=
if test "$with_storage_disk" = "yes" ||
   test "$with_storage_disk" = "check"; then
  AC_PATH_PROG([PARTED], [parted], [], [$LIBVIRT_SBIN_PATH])
  if test -z "$PARTED" ; then
    PARTED_FOUND=no
  else
    PARTED_FOUND=yes
  fi

  if test "$PARTED_FOUND" = "yes" && test "x$PKG_CONFIG" != "x" ; then
    PKG_CHECK_MODULES([LIBPARTED], [libparted >= $PARTED_REQUIRED], [],
      [PARTED_FOUND=no])
  fi

  if test "$with_storage_disk" = "yes" &&
     test "$PARTED_FOUND" != "yes"; then
    AC_MSG_ERROR([Need parted for disk storage driver])
  fi

  if test "$with_storage_disk" = "check"; then
    if test "$PARTED_FOUND" != "yes"; then
      with_storage_disk=no
    else
      with_storage_disk=yes
    fi
  fi

  if test "$with_storage_disk" = "yes"; then
    AC_DEFINE_UNQUOTED([WITH_STORAGE_DISK], 1,
      [whether Disk backend for storage driver is enabled])
    AC_DEFINE_UNQUOTED([PARTED],["$PARTED"],
      [Location or name of the parted program])
  fi
fi
AM_CONDITIONAL([WITH_STORAGE_DISK], [test "$with_storage_disk" = "yes"])
AC_SUBST([LIBPARTED_CFLAGS])
AC_SUBST([LIBPARTED_LIBS])

if test "$with_storage_mpath" = "yes" ||
   test "$with_storage_disk" = "yes"; then
   DEVMAPPER_CFLAGS=
   DEVMAPPER_LIBS=
   PKG_CHECK_MODULES([DEVMAPPER], [devmapper >= $DEVMAPPER_REQUIRED], [], [DEVMAPPER_FOUND=no])
   if test "$DEVMAPPER_FOUND" = "no"; then
     # devmapper is missing pkg-config files in ubuntu, suse, etc
     save_LIBS="$LIBS"
     save_CFLAGS="$CFLAGS"
     DEVMAPPER_FOUND=yes
     AC_CHECK_LIB([devmapper], [dm_task_run],,[DEVMAPPER_FOUND=no])
     DEVMAPPER_LIBS="-ldevmapper"
     LIBS="$save_LIBS"
     CFLAGS="$save_CFLAGS"
   fi
   AC_CHECK_HEADERS([libdevmapper.h],,[DEVMAPPER_FOUND=no])
   if test "$DEVMAPPER_FOUND" = "no" ; then
     AC_MSG_ERROR([You must install device-mapper-devel/libdevmapper >= $DEVMAPPER_REQUIRED to compile libvirt])
   fi

fi
AC_SUBST([DEVMAPPER_CFLAGS])
AC_SUBST([DEVMAPPER_LIBS])

with_storage=no
for backend in dir fs lvm iscsi scsi mpath rbd disk; do
    if eval test \$with_storage_$backend = yes; then
        with_storage=yes
        break
    fi
done
if test $with_storage = yes; then
    AC_DEFINE([WITH_STORAGE], [1],
      [Define to 1 if at least one storage backend is in use])
fi
AM_CONDITIONAL([WITH_STORAGE], [test "$with_storage" = "yes"])

dnl
dnl check for (ESX)
dnl

if test "$with_curl" != "yes" ; then
  if test "$with_esx" != "yes"; then
    with_esx=no
  else
    AC_MSG_ERROR([Curl is required for the ESX driver])
  fi
else
  if test "$with_esx" = "check"; then
    with_esx=yes
  fi
fi

if test "$with_esx" = "yes" ; then
    AC_DEFINE_UNQUOTED([WITH_ESX], 1, [whether ESX driver is enabled])
fi
AM_CONDITIONAL([WITH_ESX], [test "$with_esx" = "yes"])

with_vmx=yes
if test "$with_esx" != "yes" && test "$with_vmware" != "yes"; then
  with_vmx=no
fi
if test "$with_vmx" = "yes" ; then
  AC_DEFINE_UNQUOTED([WITH_VMX], 1, [whether VMware VMX config handling is enabled])
fi
AM_CONDITIONAL([WITH_VMX], [test "$with_vmx" = "yes"])

if test "$with_xenapi" = "yes" ; then
    AC_DEFINE_UNQUOTED([WITH_XENAPI], 1, [whether XenAPI driver is enabled])
fi
AM_CONDITIONAL([WITH_XENAPI], [test "$with_xenapi" = "yes"])


dnl
dnl check for Hyper-V
dnl

if test "$with_hyperv" != "no"; then
  if test "$with_openwsman" != "yes"; then
    if test "$with_hyperv" = "check"; then
      with_hyperv=no
    else
      AC_MSG_ERROR([openwsman is required for the Hyper-V driver])
    fi
  else
    with_hyperv=yes
  fi
fi

if test "$with_hyperv" = "yes" ; then
    AC_DEFINE_UNQUOTED([WITH_HYPERV], 1, [whether Hyper-V driver is enabled])
fi
AM_CONDITIONAL([WITH_HYPERV], [test "$with_hyperv" = "yes"])


dnl
dnl check for kernel headers required by btrfs ioctl
dnl
if test "$with_linux" = "yes"; then
    AC_CHECK_HEADERS([linux/btrfs.h])
fi

dnl Allow perl/python overrides
AC_PATH_PROGS([PYTHON], [python2 python])
AC_PATH_PROG([PERL], [perl])
if test -z "$PERL"; then
         AC_MSG_ERROR([Failed to find perl.])
fi

AC_ARG_WITH([test-suite],
            [AS_HELP_STRING([--with-test-suite],
               [build test suite by default @<:@default=check@:>@])],
            [case "${withval}" in
               yes|no|check) ;;
               *)      AC_MSG_ERROR([bad value ${withval} for tests option]) ;;
            esac],
            [withval=check])

AC_MSG_CHECKING([Whether to build test suite by default])
if test "$withval" = "check" ; then
  if test -d $srcdir/.git ; then
    withval=yes
  else
    withval=no
  fi
fi
AC_MSG_RESULT([$withval])
AM_CONDITIONAL([WITH_TESTS], [test "$withval" = "yes"])

AC_ARG_ENABLE([expensive-tests],
  [AS_HELP_STRING([--enable-expensive-tests],
    [set the default for enabling expensive tests (gnulib and long timeouts) ]
    [@<:@default=check@:>@; use VIR_TEST_EXPENSIVE to override during make])],
  [case $enableval in
    0|no) VIR_TEST_EXPENSIVE_DEFAULT=0 ;;
    1|yes) VIR_TEST_EXPENSIVE_DEFAULT=1 ;;
    check) ;;
    *) AC_MSG_ERROR([bad value ${enableval} for enable-expensive-tests option])
      ;;
  esac], [enableval=check])
if test "$enableval" = check; then
  if test -d $srcdir/.git ; then
    VIR_TEST_EXPENSIVE_DEFAULT=0
  else
    VIR_TEST_EXPENSIVE_DEFAULT=1
  fi
fi
AC_SUBST([VIR_TEST_EXPENSIVE_DEFAULT])
AM_CONDITIONAL([WITH_EXPENSIVE_TESTS], [test $VIR_TEST_EXPENSIVE_DEFAULT = 1])

AC_ARG_ENABLE([test-coverage],
  [AS_HELP_STRING([--enable-test-coverage],
    [turn on code coverage instrumentation @<:@default=no@:>@])],
[case "${enableval}" in
   yes|no) ;;
   *)      AC_MSG_ERROR([bad value ${enableval} for test-coverage option]) ;;
 esac],
              [enableval=no])
enable_coverage=$enableval

if test "${enable_coverage}" = yes; then
  save_WARN_CFLAGS=$WARN_CFLAGS
  WARN_CFLAGS=
  gl_WARN_ADD([-fprofile-arcs])
  gl_WARN_ADD([-ftest-coverage])
  COVERAGE_FLAGS=$WARN_CFLAGS
  AC_SUBST([COVERAGE_CFLAGS], [$COVERAGE_FLAGS])
  AC_SUBST([COVERAGE_LDFLAGS], [$COVERAGE_FLAGS])
  WARN_CFLAGS=$save_WARN_CFLAGS
fi

AC_ARG_ENABLE([test-oom],
  [AS_HELP_STRING([--enable-test-oom],
    [memory allocation failure checking @<:@default=no@:>@])],
[case "${enableval}" in
   yes|no) ;;
   *)      AC_MSG_ERROR([bad value ${enableval} for test-oom option]) ;;
 esac],
              [enableval=no])
enable_oom=$enableval

if test "${enable_oom}" = yes; then
  have_trace=yes
  AC_CHECK_HEADER([execinfo.h],[],[have_trace=no])
  AC_CHECK_FUNC([backtrace],[],[have_trace=no])
  if test "$have_trace" = "yes"; then
    AC_DEFINE([TEST_OOM_TRACE], 1, [Whether backtrace() is available])
  fi
  AC_DEFINE([TEST_OOM], 1, [Whether malloc OOM checking is enabled])
fi


AC_ARG_ENABLE([test-locking],
  [AS_HELP_STRING([--enable-test-locking],
    [thread locking tests using CIL @<:@default=no@:>@])],
[case "${enableval}" in
   yes|no) ;;
   *)      AC_MSG_ERROR([bad value ${enableval} for test-locking option]) ;;
 esac],
              [enableval=no])
enable_locking=$enableval

if test "$enable_locking" = "yes"; then
  LOCK_CHECKING_CFLAGS="-save-temps"
  AC_SUBST([LOCK_CHECKING_CFLAGS])
fi
AM_CONDITIONAL([WITH_CIL],[test "$enable_locking" = "yes"])

dnl Enable building libvirtd?
AM_CONDITIONAL([WITH_LIBVIRTD],[test "x$with_libvirtd" = "xyes"])

dnl Check for gettext - don't go any newer than what RHEL 5 supports
dnl
dnl save and restore CPPFLAGS around gettext check as the internal iconv
dnl check might leave -I/usr/local/include in CPPFLAGS on FreeBSD resulting
dnl in the build picking up previously installed libvirt/libvirt.h instead
dnl of the correct one from the source tree.
dnl compute the difference between save_CPPFLAGS and CPPFLAGS and append it
dnl to INCLUDES in order to preserve changes made by gettext but in a place
dnl that does not break the build
save_CPPFLAGS="$CPPFLAGS"
AM_GNU_GETTEXT_VERSION([0.17])
AM_GNU_GETTEXT([external])
GETTEXT_CPPFLAGS=
if test "x$save_CPPFLAGS" != "x$CPPFLAGS"; then
 set dummy $CPPFLAGS; shift
 for var
 do
   case " $var " in
     " $save_CPPFLAGS ") ;;
     *) GETTEXT_CPPFLAGS="$GETTEXT_CPPFLAGS $var" ;;
   esac
 done
fi
CPPFLAGS="$save_CPPFLAGS"
AC_SUBST([GETTEXT_CPPFLAGS])

ALL_LINGUAS=`cd "$srcdir/po" > /dev/null && ls *.po | sed 's+\.po$++'`

dnl Extra link-time flags for Cygwin.
dnl Copied from libxml2 configure.in, but I removed mingw changes
dnl for now since I'm not supporting mingw at present.  - RWMJ
CYGWIN_EXTRA_LDFLAGS=
CYGWIN_EXTRA_LIBADD=
MINGW_EXTRA_LDFLAGS=
WIN32_EXTRA_CFLAGS=
dnl libvirt.syms is generated in builddir, but libvirt_qemu.syms is in git;
dnl hence the asymmetric naming of these two symbol files.
LIBVIRT_SYMBOL_FILE=libvirt.syms
LIBVIRT_ADMIN_SYMBOL_FILE=libvirt_admin.syms
LIBVIRT_LXC_SYMBOL_FILE='$(srcdir)/libvirt_lxc.syms'
LIBVIRT_QEMU_SYMBOL_FILE='$(srcdir)/libvirt_qemu.syms'
MSCOM_LIBS=
case "$host" in
  *-*-cygwin*)
    CYGWIN_EXTRA_LDFLAGS="-no-undefined"
    CYGWIN_EXTRA_LIBADD="${INTLLIBS}"
    MSCOM_LIBS="-lole32 -loleaut32"
    ;;
  *-*-mingw*)
    MINGW_EXTRA_LDFLAGS="-no-undefined"
    MSCOM_LIBS="-lole32 -loleaut32"
    ;;
  *-*-msvc*)
    MSCOM_LIBS="-lole32 -loleaut32"
    ;;
esac
case "$host" in
  *-*-mingw* | *-*-cygwin* | *-*-msvc* )
    # If the host is Windows, and shared libraries are disabled, we
    # need to add -DLIBVIRT_STATIC to the CFLAGS for proper linking
    if test "x$enable_shared" = "xno"; then
      WIN32_EXTRA_CFLAGS="-DLIBVIRT_STATIC"
    fi
esac
case "$host" in
  *-*-mingw* | *-*-msvc* )
    # Also set the symbol file to .def, so src/Makefile generates libvirt.def
    # from libvirt.syms and passes libvirt.def instead of libvirt.syms to the linker
    LIBVIRT_SYMBOL_FILE=libvirt.def
    LIBVIRT_ADMIN_SYMBOL_FILE=libvirt_admin.def
    LIBVIRT_LXC_SYMBOL_FILE=libvirt_lxc.def
    LIBVIRT_QEMU_SYMBOL_FILE=libvirt_qemu.def
    # mingw's ld has the --version-script parameter, but it requires a .def file
    # instead to work properly, therefore clear --version-script here and use
    # -Wl, to pass the .def file to the linker
    # cygwin's ld has the --version-script parameter too, but for some reason
    # it's working there as expected
    VERSION_SCRIPT_FLAGS="-Wl,"
    ;;
esac
AC_SUBST([CYGWIN_EXTRA_LDFLAGS])
AC_SUBST([CYGWIN_EXTRA_LIBADD])
AC_SUBST([MINGW_EXTRA_LDFLAGS])
AC_SUBST([WIN32_EXTRA_CFLAGS])
AC_SUBST([LIBVIRT_SYMBOL_FILE])
AC_SUBST([LIBVIRT_ADMIN_SYMBOL_FILE])
AC_SUBST([LIBVIRT_LXC_SYMBOL_FILE])
AC_SUBST([LIBVIRT_QEMU_SYMBOL_FILE])
AC_SUBST([VERSION_SCRIPT_FLAGS])
AC_SUBST([MSCOM_LIBS])


dnl Look for windres to build a Windows icon resource.
case "$host" in
  *-*-mingw* | *-*-cygwin* | *-*-msvc* )
    AC_CHECK_TOOL([WINDRES], [windres], [])
    ;;
esac
AM_CONDITIONAL([WITH_WIN_ICON], [test "$WINDRES" != ""])


dnl Driver-Modules library
AC_ARG_WITH([driver-modules],
  [AS_HELP_STRING([--with-driver-modules],
    [build drivers as loadable modules @<:@default=check@:>@])],
  [],
  [with_driver_modules=check])

if test "$with_libvirtd" = "no" ; then
  with_driver_modules=no
fi

DRIVER_MODULE_CFLAGS=
DRIVER_MODULE_LIBS=
if test "$with_driver_modules" = "yes" || test "$with_driver_modules" = "check"; then
  if test "$dlfcn_found" != "yes" || test "$dlopen_found" != "yes"; then
    if test "$with_driver_modules" = "yes" ; then
      AC_MSG_ERROR([You must have dlfcn.h / dlopen() support to build driver modules])
    else
      with_driver_modules=no
    fi
  else
    with_driver_modules=yes
  fi
fi

if test "$with_driver_modules" = "yes" ; then
  DRIVER_MODULE_LDFLAGS="-export-dynamic"
  case $ac_cv_search_dlopen in
    no*) DRIVER_MODULE_LIBS= ;;
    *) DRIVER_MODULE_LIBS=$ac_cv_search_dlopen ;;
  esac
  AC_DEFINE_UNQUOTED([WITH_DRIVER_MODULES], 1, [whether to build drivers as modules])
fi
AM_CONDITIONAL([WITH_DRIVER_MODULES], [test "$with_driver_modules" != "no"])
AC_SUBST([DRIVER_MODULE_LDFLAGS])
AC_SUBST([DRIVER_MODULE_LIBS])


# Set LV_LIBTOOL_OBJDIR to "." or $lt_cv_objdir, depending on whether
# we're building shared libraries.  This is the name of the directory
# in which .o files will be created.
test "$enable_shared" = no && lt_cv_objdir=.
LV_LIBTOOL_OBJDIR=${lt_cv_objdir-.}
AC_SUBST([LV_LIBTOOL_OBJDIR])


with_nodedev=no;
if test "$with_hal" = "yes" || test "$with_udev" = "yes";
then
  with_nodedev=yes
  AC_DEFINE_UNQUOTED([WITH_NODE_DEVICES], 1, [with node device driver])
fi
AM_CONDITIONAL([WITH_NODE_DEVICES], [test "$with_nodedev" = "yes"])

dnl nwfilter should only be compiled for linux, and only if the
dnl libvirt daemon is also being compiled

with_nwfilter=yes
if test "$with_libvirtd" = "no" || test "$with_linux" != "yes"; then
  with_nwfilter=no
fi
if test "$with_nwfilter" = "yes" ; then
  AC_DEFINE([WITH_NWFILTER], 1, [whether local network filter management driver is available])
fi
AM_CONDITIONAL([WITH_NWFILTER], [test "$with_nwfilter" = "yes"])

dnl check if the interface driver should be compiled
AC_ARG_WITH([interface],
  [AS_HELP_STRING([--with-interface],
    [with host interface driver @<:@default=check@:>@])],
  [],[with_interface=check])

dnl Don't compile the interface driver without libvirtd
if test "$with_libvirtd" = "no" ; then
  with_interface=no
fi

dnl The interface driver depends on the netcf library or udev library
case $with_interface:$with_netcf:$with_udev in
    check:*yes*) with_interface=yes ;;
    check:no:no) with_interface=no ;;
    yes:no:no) AC_MSG_ERROR([Requested the Interface driver without netcf or udev support]) ;;
esac

if test "$with_interface" = "yes" ; then
  AC_DEFINE_UNQUOTED([WITH_INTERFACE], [1],
    [whether the interface driver is enabled])
fi
AM_CONDITIONAL([WITH_INTERFACE], [test "$with_interface" = "yes"])


if test $with_freebsd = yes || test $with_osx = yes; then
  default_qemu_user=root
  default_qemu_group=wheel
else
  default_qemu_user=root
  default_qemu_group=root
fi

AC_ARG_WITH([qemu-user],
  [AS_HELP_STRING([--with-qemu-user],
    [username to run QEMU system instance as
     @<:@default=platform dependent@:>@])],
  [QEMU_USER=${withval}],
  [QEMU_USER=${default_qemu_user}])
AC_ARG_WITH([qemu-group],
  [AS_HELP_STRING([--with-qemu-group],
    [groupname to run QEMU system instance as
     @<:@default=platform dependent@:>@])],
  [QEMU_GROUP=${withval}],
  [QEMU_GROUP=${default_qemu_group}])
AC_DEFINE_UNQUOTED([QEMU_USER], ["$QEMU_USER"], [QEMU user account])
AC_DEFINE_UNQUOTED([QEMU_GROUP], ["$QEMU_GROUP"], [QEMU group account])

AC_PATH_PROG([QEMU_BRIDGE_HELPER], [qemu-bridge-helper], [/usr/libexec/qemu-bridge-helper],
                  [/usr/libexec:/usr/lib/qemu:/usr/lib])
AC_DEFINE_UNQUOTED([QEMU_BRIDGE_HELPER], ["$QEMU_BRIDGE_HELPER"], [QEMU bridge helper])

AC_ARG_WITH([macvtap],
  [AS_HELP_STRING([--with-macvtap],
    [enable macvtap device @<:@default=check@:>@])],
  [with_macvtap=${withval}],
  [with_macvtap=check])

AC_MSG_CHECKING([whether to compile with macvtap support])
if test "$with_macvtap" != "no" ; then
    AC_TRY_COMPILE([ #include <sys/socket.h>
                     #include <linux/rtnetlink.h> ],
                   [ int x = MACVLAN_MODE_BRIDGE;
                     int y = IFLA_VF_MAX; ],
                   [ with_macvtap=yes ],
                   [ if test "$with_macvtap" = "yes" ; then
                         AC_MSG_ERROR([Installed linux headers don't show support for macvtap device.])
                     fi
                     with_macvtap=no ])
    if test "$with_macvtap" = "yes" ; then
        val=1
    else
        val=0
    fi
    AC_DEFINE_UNQUOTED([WITH_MACVTAP], $val, [whether macvtap support is enabled])
fi
AM_CONDITIONAL([WITH_MACVTAP], [test "$with_macvtap" = "yes"])
AC_MSG_RESULT([$with_macvtap])
if test "$with_macvtap" = yes; then
    AC_CHECK_DECLS([MACVLAN_MODE_PASSTHRU], [], [], [[
      #include <sys/socket.h>
      #include <linux/if_link.h>
    ]])
fi


AC_ARG_WITH([virtualport],
  [AS_HELP_STRING([--with-virtualport],
    [enable virtual port support @<:@default=check@:>@])],
  [with_virtualport=${withval}],
  [with_virtualport=check])

dnl Warn the user and error out if they requested virtualport support with configure
dnl options, but the required macvtap support isn't available

if test "$with_virtualport" = "yes"; then
    if test "$with_macvtap" = "no"; then
        AC_MSG_ERROR([--with-virtualport requires --with-macvtap])
    fi
fi

dnl virtualport checks

if test "$with_macvtap" != "yes"; then
    with_virtualport=no
fi
if test "$with_virtualport" != "no"; then
    AC_MSG_CHECKING([whether to compile with virtual port support])
    AC_TRY_COMPILE([ #include <sys/socket.h>
                     #include <linux/rtnetlink.h> ],
                     [ int x = IFLA_PORT_MAX; ],
                     [ with_virtualport=yes ],
                     [ if test "$with_virtualport" = "yes" ; then
                         AC_MSG_ERROR([Installed linux headers don't show support for virtual port support.])
                       fi
                       with_virtualport=no ])
    if test "$with_virtualport" = "yes"; then
        val=1
    else
        val=0
    fi
    AC_DEFINE_UNQUOTED([WITH_VIRTUALPORT], $val,
                       [whether vsi vepa support is enabled])
    AC_MSG_RESULT([$with_virtualport])
fi
AM_CONDITIONAL([WITH_VIRTUALPORT], [test "$with_virtualport" = "yes"])

dnl GET_VLAN_VID_CMD is required for virNetDevGetVLanID
AC_CHECK_DECLS([GET_VLAN_VID_CMD], [], [], [[#include <linux/if_vlan.h>]])

dnl netlink library

have_libnl=no

if test "$with_linux" = "yes"; then
    # When linking with netcf, we must ensure that we pick the same version
    # of libnl that netcf picked.  Prefer libnl-3 unless we can prove
    # netcf linked against libnl-1, or unless the user set LIBNL_CFLAGS.
    # (Setting LIBNL_CFLAGS is already used by PKG_CHECK_MODULES to
    # override any probing, so if it set, you know which libnl is in use.)
    libnl_ldd=
    for dir in /usr/lib64 /usr/lib /usr/lib/*-linux-gnu*; do
        if test -f $dir/libnetcf.so; then
            libnl_ldd=`(ldd $dir/libnetcf.so) 2>&1`
            break
        fi
    done
    case $libnl_ldd:${LIBNL_CFLAGS+set} in
        *libnl-3.so.*:) LIBNL_REQUIRED=3.0 ;;
    esac
    case $libnl_ldd:${LIBNL_CFLAGS+set} in
        *libnl.so.1*:) ;;
        *)
        PKG_CHECK_MODULES([LIBNL], [libnl-3.0], [
            have_libnl=yes
            AC_DEFINE([HAVE_LIBNL3], [1], [Use libnl-3.0])
            AC_DEFINE([HAVE_LIBNL], [1], [whether the netlink library is available])
            PKG_CHECK_MODULES([LIBNL_ROUTE3], [libnl-route-3.0])
            LIBNL_CFLAGS="$LIBNL_CFLAGS $LIBNL_ROUTE3_CFLAGS"
            LIBNL_LIBS="$LIBNL_LIBS $LIBNL_ROUTE3_LIBS"
        ], [:]) ;;
    esac
    if test "$have_libnl" = no; then
        PKG_CHECK_MODULES([LIBNL], [libnl-1 >= $LIBNL_REQUIRED], [
            have_libnl=yes
            AC_DEFINE_UNQUOTED([HAVE_LIBNL], [1],
             [whether the netlink library is available])
            AC_DEFINE_UNQUOTED([HAVE_LIBNL1], [1],
             [whether the netlink v1 library is available])
        ], [
            if test "$with_macvtap" = "yes"; then
                    if test "$LIBNL_REQUIRED" = "3.0";then
                        AC_MSG_ERROR([libnl3-devel >= $LIBNL_REQUIRED is required for macvtap support])
                    else
                        AC_MSG_ERROR([libnl-devel >= $LIBNL_REQUIRED is required for macvtap support])
                    fi
            fi
        ])
    fi
fi
AM_CONDITIONAL([HAVE_LIBNL], [test "$have_libnl" = "yes"])

AC_SUBST([LIBNL_CFLAGS])
AC_SUBST([LIBNL_LIBS])

# Check for Linux vs. BSD ifreq members
AC_CHECK_MEMBERS([struct ifreq.ifr_newname,
                  struct ifreq.ifr_ifindex,
                  struct ifreq.ifr_index,
                  struct ifreq.ifr_hwaddr],
                 [], [],
                 [#include <sys/socket.h>
                  #include <net/if.h>
                 ])

# Check for BSD approach for setting MAC addr
AC_LINK_IFELSE([AC_LANG_PROGRAM(
     [[
        #include <sys/types.h>
        #include <sys/socket.h>
        #include <net/if_dl.h>
     ]],
     [[
        link_addr(0, 0)]])],
     [AC_DEFINE([HAVE_DECL_LINK_ADDR],
                [1],
                [whether link_addr is available])])

# Check for BSD approach for bridge management
AC_CHECK_DECLS([BRDGSFD, BRDGADD, BRDGDEL],
               [AC_DEFINE([HAVE_BSD_BRIDGE_MGMT],
                          [1],
                          [whether BSD style bridge management is available])],
               [],
               [#include <stdint.h>
                #include <net/if.h>
                #include <net/ethernet.h>
                #include <net/if_bridgevar.h>
               ])

# Check for BSD CPU affinity availability
AC_CHECK_DECLS([cpuset_getaffinity],
               [AC_DEFINE([HAVE_BSD_CPU_AFFINITY],
                          [1],
                          [whether BSD CPU affinity management is available])],
               [],
               [#include <sys/param.h>
                #include <sys/cpuset.h>
               ])

# Check for BSD kvm (kernel memory interface)
if test $with_freebsd = yes; then
     AC_CHECK_LIB([kvm], [kvm_getprocs], [],
                  [AC_MSG_ERROR([BSD kernel memory interface library is required to build on FreeBSD])]
                 )
fi

# FreeBSD 10-STABLE requires _IFI_OQDROPS to be defined for if_data.ifi_oqdrops
# field be available
old_CFLAGS="$CFLAGS"
CFLAGS="$CFLAGS -D_IFI_OQDROPS"

AC_CHECK_MEMBERS([struct if_data.ifi_oqdrops],
		 [],
		 [CFLAGS="$old_CFLAGS"],
		 [#include <net/if.h>
		 ])

AC_CHECK_DECLS([clock_serv_t, host_get_clock_service, clock_get_time],
               [AC_DEFINE([HAVE_MACH_CLOCK_ROUTINES],
                          [1],
                          [whether Mach clock routines are available])],
               [],
               [#include <mach/clock.h>
                #include <mach/mach.h>
               ])

# Check if we need to look for ifconfig
if test "$want_ifconfig" = "yes"; then
     AC_PATH_PROG([IFCONFIG_PATH], [ifconfig])
     if test -z "$IFCONFIG_PATH"; then
         AC_MSG_ERROR([Failed to find ifconfig.])
     fi
     AC_DEFINE_UNQUOTED([IFCONFIG_PATH], "$IFCONFIG_PATH", [path to ifconfig binary])
fi

# Detect when running under the clang static analyzer's scan-build driver
# or Coverity-prevent's cov-build.  Define STATIC_ANALYSIS accordingly.
AC_CACHE_CHECK([whether this build is done by a static analysis tool],
  [lv_cv_static_analysis], [
    lv_cv_static_analysis=no
    if test -n "${CCC_ANALYZER_ANALYSIS+set}" || \
       test -n "$COVERITY_BUILD_COMMAND$COVERITY_LD_PRELOAD"; then
      lv_cv_static_analysis=yes
    fi
  ])
t=0
test "x$lv_cv_static_analysis" = xyes && t=1
AC_DEFINE_UNQUOTED([STATIC_ANALYSIS], [$t],
  [Define to 1 when performing static analysis.])

AC_ARG_WITH([default-editor],
  [AS_HELP_STRING([--with-default-editor],
    [Editor to use for interactive commands
     @<:@default=vi@:>@])],
  [DEFAULT_EDITOR=${withval}],
  [DEFAULT_EDITOR=vi])
AC_DEFINE_UNQUOTED([DEFAULT_EDITOR], ["$DEFAULT_EDITOR"], [Default editor to use])

AC_ARG_WITH([loader-nvram],
  [AS_HELP_STRING([--with-loader-nvram],
    [Pass list of pairs of <loader>:<nvram> paths. Both
     pairs and list items are separated by a colon.
     @<:default=paths to OVMF and its clones@:>@])],
     [if test "$withval" = "no"; then
        withval=""
      else
        l=`echo $withval | tr ':' '\n' | wc -l`
        if test "`expr $l % 2`" -ne 0; then
            AC_MSG_ERROR([Malformed --with-loader-nvram argument])
        fi
      fi
      AC_DEFINE_UNQUOTED([DEFAULT_LOADER_NVRAM],
                          ["$withval"],
                          [List of loader:nvram pairs])])

# Some GNULIB base64 symbols clash with a kerberos library
AC_DEFINE_UNQUOTED([isbase64],[libvirt_gl_isbase64],[Hack to avoid symbol clash])
AC_DEFINE_UNQUOTED([base64_encode],[libvirt_gl_base64_encode],[Hack to avoid symbol clash])
AC_DEFINE_UNQUOTED([base64_encode_alloc],[libvirt_gl_base64_encode_alloc],[Hack to avoid symbol clash])

AC_CONFIG_FILES([run],
                [chmod +x,-w run])
AC_CONFIG_FILES([\
        Makefile src/Makefile include/libvirt/Makefile docs/Makefile \
        gnulib/lib/Makefile \
        gnulib/tests/Makefile \
        libvirt.pc \
        libvirt-qemu.pc \
        libvirt-lxc.pc \
        libvirt-admin.pc \
        src/libvirt.pc \
        src/libvirt-qemu.pc \
        src/libvirt-lxc.pc \
        libvirt.spec mingw-libvirt.spec \
        po/Makefile.in \
        include/libvirt/libvirt-common.h \
        daemon/Makefile \
        examples/Makefile \
        tests/Makefile \
        tools/Makefile])
AC_OUTPUT

AC_MSG_NOTICE([])
AC_MSG_NOTICE([Configuration summary])
AC_MSG_NOTICE([=====================])
AC_MSG_NOTICE([])
AC_MSG_NOTICE([Drivers])
AC_MSG_NOTICE([])
AC_MSG_NOTICE([      Xen: $with_xen])
AC_MSG_NOTICE([     QEMU: $with_qemu])
LIBVIRT_DRIVER_RESULT_UML
AC_MSG_NOTICE([   OpenVZ: $with_openvz])
AC_MSG_NOTICE([   VMware: $with_vmware])
AC_MSG_NOTICE([     VBox: $with_vbox])
AC_MSG_NOTICE([   XenAPI: $with_xenapi])
AC_MSG_NOTICE([ xenlight: $with_libxl])
AC_MSG_NOTICE([      LXC: $with_lxc])
AC_MSG_NOTICE([     PHYP: $with_phyp])
AC_MSG_NOTICE([      ESX: $with_esx])
AC_MSG_NOTICE([  Hyper-V: $with_hyperv])
LIBVIRT_DRIVER_RESULT_VZ
LIBVIRT_DRIVER_RESULT_BHYVE
AC_MSG_NOTICE([     Test: $with_test])
AC_MSG_NOTICE([   Remote: $with_remote])
AC_MSG_NOTICE([  Network: $with_network])
AC_MSG_NOTICE([ Libvirtd: $with_libvirtd])
AC_MSG_NOTICE([Interface: $with_interface])
AC_MSG_NOTICE([  macvtap: $with_macvtap])
AC_MSG_NOTICE([ virtport: $with_virtualport])
AC_MSG_NOTICE([])
AC_MSG_NOTICE([Storage Drivers])
AC_MSG_NOTICE([])
AC_MSG_NOTICE([     Dir: $with_storage_dir])
AC_MSG_NOTICE([      FS: $with_storage_fs])
AC_MSG_NOTICE([   NetFS: $with_storage_fs])
AC_MSG_NOTICE([     LVM: $with_storage_lvm])
AC_MSG_NOTICE([   iSCSI: $with_storage_iscsi])
AC_MSG_NOTICE([    SCSI: $with_storage_scsi])
AC_MSG_NOTICE([   mpath: $with_storage_mpath])
AC_MSG_NOTICE([    Disk: $with_storage_disk])
AC_MSG_NOTICE([     RBD: $with_storage_rbd])
AC_MSG_NOTICE([Sheepdog: $with_storage_sheepdog])
AC_MSG_NOTICE([ Gluster: $with_storage_gluster])
AC_MSG_NOTICE([     ZFS: $with_storage_zfs])
AC_MSG_NOTICE([])
AC_MSG_NOTICE([Security Drivers])
AC_MSG_NOTICE([])
AC_MSG_NOTICE([ SELinux: $with_secdriver_selinux ($SELINUX_MOUNT)])
AC_MSG_NOTICE([AppArmor: $with_secdriver_apparmor (install profiles: $with_apparmor_profiles)])
AC_MSG_NOTICE([])
AC_MSG_NOTICE([Driver Loadable Modules])
AC_MSG_NOTICE([])
if test "$with_driver_modules" != "no" ; then
AC_MSG_NOTICE([  dlopen: $DRIVER_MODULE_CFLAGS $DRIVER_MODULE_LIBS])
else
AC_MSG_NOTICE([  dlopen: no])
fi
AC_MSG_NOTICE([])
AC_MSG_NOTICE([Libraries])
AC_MSG_NOTICE([])
LIBVIRT_RESULT_APPARMOR
LIBVIRT_RESULT_ATTR
LIBVIRT_RESULT_AUDIT
LIBVIRT_RESULT_AVAHI
LIBVIRT_RESULT_BLKID
LIBVIRT_RESULT_CAPNG
LIBVIRT_RESULT_CURL
LIBVIRT_RESULT_DBUS
LIBVIRT_RESULT_FUSE
LIBVIRT_RESULT_GLUSTER
LIBVIRT_RESULT_HAL
LIBVIRT_RESULT_LIBSSH
LIBVIRT_RESULT_NETCF
LIBVIRT_RESULT_NUMACTL
LIBVIRT_RESULT_OPENWSMAN
LIBVIRT_RESULT_PCIACCESS
LIBVIRT_RESULT_READLINE
LIBVIRT_RESULT_SANLOCK
LIBVIRT_RESULT_SASL
LIBVIRT_RESULT_SELINUX
LIBVIRT_RESULT_SSH2
LIBVIRT_RESULT_UDEV
LIBVIRT_RESULT_WIRESHARK
LIBVIRT_RESULT_NSS
LIBVIRT_RESULT_YAJL
LIBVIRT_RESULT_GNUTLS
AC_MSG_NOTICE([  libxml: $LIBXML_CFLAGS $LIBXML_LIBS])
AC_MSG_NOTICE([  dlopen: $DLOPEN_LIBS])
if test "$with_hyperv" = "yes" ; then
AC_MSG_NOTICE([openwsman: $OPENWSMAN_CFLAGS $OPENWSMAN_LIBS])
else
AC_MSG_NOTICE([openwsman: no])
fi
AC_MSG_NOTICE([firewalld: $with_firewalld])
if test "$with_polkit" = "yes" ; then
if test "$with_polkit0" = "yes" ; then
AC_MSG_NOTICE([  polkit: $POLKIT_CFLAGS $POLKIT_LIBS (version 0)])
else
AC_MSG_NOTICE([  polkit: $PKCHECK_PATH (version 1)])
fi
else
AC_MSG_NOTICE([  polkit: no])
fi
if test "$with_xen" = "yes" ; then
AC_MSG_NOTICE([     xen: $XEN_CFLAGS $XEN_LIBS])
else
AC_MSG_NOTICE([     xen: no])
fi
if test "$with_xenapi" = "yes" ; then
AC_MSG_NOTICE([  xenapi: $LIBXENSERVER_CFLAGS $LIBXENSERVER_LIBS])
else
AC_MSG_NOTICE([  xenapi: no])
fi
if test "$with_libxl" = "yes" ; then
AC_MSG_NOTICE([xenlight: $LIBXL_CFLAGS $LIBXL_LIBS])
else
AC_MSG_NOTICE([xenlight: no])
fi
if test "$with_qemu" = "yes" && test "$LIBPCAP_FOUND" != "no"; then
AC_MSG_NOTICE([    pcap: $LIBPCAP_CFLAGS $LIBPCAP_LIBS])
else
AC_MSG_NOTICE([    pcap: no])
fi
if test "$have_libnl" = "yes" ; then
AC_MSG_NOTICE([      nl: $LIBNL_CFLAGS $LIBNL_LIBS])
else
AC_MSG_NOTICE([      nl: no])
fi
if test "$with_vbox" = "yes" && test -n "$MSCOM_LIBS" ; then
AC_MSG_NOTICE([   mscom: $MSCOM_LIBS])
else
AC_MSG_NOTICE([   mscom: no])
fi
if test "$with_remote" = "yes" || test "$with_libvirtd" = "yes" ; then
AC_MSG_NOTICE([     xdr: $XDR_CFLAGS])
else
AC_MSG_NOTICE([     xdr: no])
fi
if test "$with_storage_rbd" = "yes" ; then
AC_MSG_NOTICE([     rbd: $LIBRBD_LIBS])
else
AC_MSG_NOTICE([     rbd: no])
fi
AC_MSG_NOTICE([pm-utils: $with_pm_utils])

AC_MSG_NOTICE([])
AC_MSG_NOTICE([Test suite])
AC_MSG_NOTICE([])
AC_MSG_NOTICE([         Coverage: $enable_coverage])
AC_MSG_NOTICE([        Alloc OOM: $enable_oom])
AC_MSG_NOTICE([])
AC_MSG_NOTICE([Miscellaneous])
AC_MSG_NOTICE([])
AC_MSG_NOTICE([             Debug: $enable_debug])
AC_MSG_NOTICE([       Use -Werror: $set_werror])
AC_MSG_NOTICE([     Warning Flags: $WARN_CFLAGS])
AC_MSG_NOTICE([            DTrace: $with_dtrace])
AC_MSG_NOTICE([             numad: $with_numad])
AC_MSG_NOTICE([       XML Catalog: $XML_CATALOG_FILE])
LIBVIRT_RESULT_INIT_SCRIPT
AC_MSG_NOTICE([ Char device locks: $with_chrdev_lock_files])
AC_MSG_NOTICE([    Default Editor: $DEFAULT_EDITOR])
AC_MSG_NOTICE([      Loader/NVRAM: $with_loader_nvram])
AC_MSG_NOTICE([  virt-login-shell: $with_login_shell])
AC_MSG_NOTICE([virt-host-validate: $with_host_validate])
AC_MSG_NOTICE([      TLS priority: $with_tls_priority])
AC_MSG_NOTICE([])
AC_MSG_NOTICE([Developer Tools])
AC_MSG_NOTICE([])
AC_MSG_NOTICE([Wireshark dissector: $with_wireshark_dissector])
AC_MSG_NOTICE([])
AC_MSG_NOTICE([Privileges])
AC_MSG_NOTICE([])
AC_MSG_NOTICE([      QEMU: $QEMU_USER:$QEMU_GROUP])
AC_MSG_NOTICE([])<|MERGE_RESOLUTION|>--- conflicted
+++ resolved
@@ -1396,11 +1396,7 @@
 if test "$with_numad" != "no" ; then
   fail=0
 
-<<<<<<< HEAD
-  AC_PATH_PROG([NUMAD], [numad], [], [/usr/bin:/bin:/usr/sbin])
-=======
   AC_PATH_PROG([NUMAD], [numad], [], [$LIBVIRT_SBIN_PATH])
->>>>>>> 9b89da3d
 
   if test "$with_numad" = "check"; then
     test "$with_numactl" = "yes" || fail=1
@@ -1826,13 +1822,8 @@
 
 if test "$with_storage_zfs" = "yes" ||
    test "$with_storage_zfs" = "check"; then
-<<<<<<< HEAD
-  AC_PATH_PROG([ZFS], [zfs], [/sbin/zfs], [$PATH:/sbin:/usr/sbin])
-  AC_PATH_PROG([ZPOOL], [zpool], [/sbin/zpool], [$PATH:/sbin:/usr/sbin])
-=======
   AC_PATH_PROG([ZFS], [zfs], [/sbin/zfs], [$LIBVIRT_SBIN_PATH])
   AC_PATH_PROG([ZPOOL], [zpool], [/sbin/zpool], [$LIBVIRT_SBIN_PATH])
->>>>>>> 9b89da3d
 
   if test "$with_storage_zfs" = "yes"; then
     if test -z "$ZFS" || test -z "$ZPOOL"; then
