dnl Process this file with autoconf to produce a configure script.

dnl Copyright (C) 2005-2013 Red Hat, Inc.
dnl
dnl This library is free software; you can redistribute it and/or
dnl modify it under the terms of the GNU Lesser General Public
dnl License as published by the Free Software Foundation; either
dnl version 2.1 of the License, or (at your option) any later version.
dnl
dnl This library is distributed in the hope that it will be useful,
dnl but WITHOUT ANY WARRANTY; without even the implied warranty of
dnl MERCHANTABILITY or FITNESS FOR A PARTICULAR PURPOSE.  See the GNU
dnl Lesser General Public License for more details.
dnl
dnl You should have received a copy of the GNU Lesser General Public
dnl License along with this library.  If not, see
dnl <http://www.gnu.org/licenses/>.

AC_INIT([libvirt], [1.1.4], [libvir-list@redhat.com], [], [http://libvirt.org])
AC_CONFIG_SRCDIR([src/libvirt.c])
AC_CONFIG_AUX_DIR([build-aux])
AC_CONFIG_HEADERS([config.h])
AH_BOTTOM([#include <config-post.h>])
AC_CONFIG_MACRO_DIR([m4])
dnl Make automake keep quiet about wildcards & other GNUmake-isms; also keep
dnl quiet about the fact that we intentionally cater to automake 1.9
AM_INIT_AUTOMAKE([-Wno-portability -Wno-obsolete tar-ustar subdir-objects])

# Maintainer note - comment this line out if you plan to rerun
# GNULIB_POSIXCHECK testing to see if libvirt should be using more modules.
# Leave it uncommented for normal releases, for faster ./configure.
gl_ASSERT_NO_GNULIB_POSIXCHECK

# Default to using the silent-rules feature when possible.  Formatting
# chosen to bypass 'grep' checks that cause older automake to warn.
# Users (include rpm) can still change the default at configure time.
m4_ifndef([AM_SILENT_RULES],
 [m4_define([AM_SILENT_RULES],[])])AM_SILENT_RULES([yes])

AC_CANONICAL_HOST

# First extract pieces from the version number string
LIBVIRT_MAJOR_VERSION=`echo $VERSION | awk -F. '{print $1}'`
LIBVIRT_MINOR_VERSION=`echo $VERSION | awk -F. '{print $2}'`
LIBVIRT_MICRO_VERSION=`echo $VERSION | awk -F. '{print $3}'`
LIBVIRT_VERSION=$LIBVIRT_MAJOR_VERSION.$LIBVIRT_MINOR_VERSION.$LIBVIRT_MICRO_VERSION$LIBVIRT_MICRO_VERSION_SUFFIX
LIBVIRT_VERSION_NUMBER=`expr $LIBVIRT_MAJOR_VERSION \* 1000000 + $LIBVIRT_MINOR_VERSION \* 1000 + $LIBVIRT_MICRO_VERSION`

# In libtool terminology we need to figure out:
#
# CURRENT
#     The most recent interface number that this library implements.
#
# REVISION
#     The implementation number of the CURRENT interface.
#
# AGE
#     The difference between the newest and oldest interfaces that this
#     library implements.
#
# In other words, the library implements all the interface numbers
# in the range from number `CURRENT - AGE' to `CURRENT'.
#
# Libtool assigns the soname version from `CURRENT - AGE', and we
# don't want that to ever change in libvirt. ie it must always be
# zero, to produce libvirt.so.0.
#
# We would, however, like the libvirt version number reflected
# in the so version'd symlinks, and this is based on AGE.REVISION
# eg  libvirt.so.0.AGE.REVISION
#
# Assuming we do ever want to break soname version, this can
# toggled. But seriously, don't ever touch this.
LIBVIRT_SONUM=0

# The following examples show what libtool will do
#
# Input: 0.9.14 ->   libvirt.so.0.9.14
# Input: 1.0.0  ->   libvirt.so.0.1000.0
# Input: 2.5.8  ->   libvirt.so.0.2005.8
#
AGE=`expr $LIBVIRT_MAJOR_VERSION '*' 1000 + $LIBVIRT_MINOR_VERSION`
REVISION=$LIBVIRT_MICRO_VERSION
CURRENT=`expr $LIBVIRT_SONUM + $AGE`
LIBVIRT_VERSION_INFO=$CURRENT:$REVISION:$AGE

AC_SUBST([LIBVIRT_MAJOR_VERSION])
AC_SUBST([LIBVIRT_MINOR_VERSION])
AC_SUBST([LIBVIRT_MICRO_VERSION])
AC_SUBST([LIBVIRT_SONUM])
AC_SUBST([LIBVIRT_VERSION])
AC_SUBST([LIBVIRT_VERSION_INFO])
AC_SUBST([LIBVIRT_VERSION_NUMBER])

AC_ARG_WITH([packager],
            [AS_HELP_STRING([--with-packager],
                            [Extra packager name])],
            [],[with_packager=no])
AC_ARG_WITH([packager-version],
            [AS_HELP_STRING([--with-packager-version],
                            [Extra packager version])],
            [],[with_packager_version=no])
if test "x$with_packager" != "xno"
then
  AC_DEFINE_UNQUOTED([PACKAGER], ["$with_packager"],
                     [Extra package name])
fi
if test "x$with_packager_version" != "xno"
then
  AC_DEFINE_UNQUOTED([PACKAGER_VERSION], ["$with_packager_version"],
                     [Extra package version])
fi

dnl Required minimum versions of all libs we depend on
LIBXML_REQUIRED="2.6.0"
GNUTLS_REQUIRED="1.0.25"
POLKIT_REQUIRED="0.6"
PARTED_REQUIRED="1.8.0"
DEVMAPPER_REQUIRED=1.0.0
LIBPCAP_REQUIRED="1.0.0"
LIBNL_REQUIRED="1.1"

dnl Checks for C compiler.
AC_PROG_CC
AC_PROG_INSTALL
AC_PROG_CPP

dnl Setting AB_VERSION makes the 'autobuild' lines of configure output
dnl slightly more useful
if test -d $srcdir/.git && git --version >/dev/null 2>&1 ; then
  AB_VERSION=`cd $srcdir && git describe --match 'v[[0-9]]*' 2>/dev/null`
fi

gl_EARLY
gl_INIT

AC_TYPE_UID_T

dnl Support building Win32 DLLs (must appear *before* AM_PROG_LIBTOOL)
AC_LIBTOOL_WIN32_DLL

m4_ifndef([LT_INIT], [
  AM_PROG_LIBTOOL
], [
  LT_INIT([shared disable-static])
])
AM_PROG_CC_C_O
AM_PROG_LD

AC_MSG_CHECKING([for how to mark DSO non-deletable at runtime])
LIBVIRT_NODELETE=
`$LD --help 2>&1 | grep -- "-z nodelete" >/dev/null` && \
    LIBVIRT_NODELETE="-Wl,-z -Wl,nodelete"
AC_MSG_RESULT([$LIBVIRT_NODELETE])
AC_SUBST([LIBVIRT_NODELETE])

AC_MSG_CHECKING([for how to set DSO symbol versions])
VERSION_SCRIPT_FLAGS=-Wl,--version-script=
`$LD --help 2>&1 | grep -- --version-script >/dev/null` || \
    VERSION_SCRIPT_FLAGS="-Wl,-M -Wl,"
AC_MSG_RESULT([$VERSION_SCRIPT_FLAGS])

dnl Specify if we rely on ifconfig instead of iproute2 (e.g. in case
dnl we're working on BSD)
want_ifconfig=no

dnl Make some notes about which OS we're compiling for, as the lxc and qemu
dnl drivers require linux headers, and storage_mpath, dtrace, and nwfilter
dnl are also linux specific.  The "network" and storage_fs drivers are known
dnl to not work on MacOS X presently, so we also make a note if compiling
dnl for that

with_linux=no with_osx=no with_freebsd=no
case $host in
  *-*-linux*) with_linux=yes ;;
  *-*-darwin*) with_osx=yes ;;
  *-*-freebsd*) with_freebsd=yes ;;
esac

if test $with_linux = no; then
    if test "x$with_lxc" != xyes
    then
        with_lxc=no
    fi
    with_dtrace=no
fi

if test $with_freebsd = yes; then
   want_ifconfig=yes

   with_firewalld=no
fi

AM_CONDITIONAL([WITH_LINUX], [test "$with_linux" = "yes"])
AM_CONDITIONAL([WITH_FREEBSD], [test "$with_freebsd" = "yes"])

# The daemon requires remote support.  Likewise, if we are not using
# RPC, we don't need several libraries.
if test "$with_remote" = "no" ; then
  with_libvirtd=no
  with_gnutls=no
  with_ssh2=no
  with_sasl=no
fi
# Stateful drivers are useful only when building the daemon.
if test "$with_libvirtd" = "no" ; then
  with_qemu=no
  with_xen=no
  with_lxc=no
  with_libxl=no
  with_uml=no
  with_vbox=no
fi

# Check for compiler and library settings.

LIBVIRT_COMPILE_WARNINGS
LIBVIRT_COMPILE_PIE
LIBVIRT_LINKER_RELRO
LIBVIRT_LINKER_NO_INDIRECT

LIBVIRT_CHECK_APPARMOR
LIBVIRT_CHECK_ATTR
LIBVIRT_CHECK_AUDIT
LIBVIRT_CHECK_AVAHI
LIBVIRT_CHECK_BLKID
LIBVIRT_CHECK_CAPNG
LIBVIRT_CHECK_CURL
LIBVIRT_CHECK_DBUS
LIBVIRT_CHECK_FUSE
LIBVIRT_CHECK_HAL
LIBVIRT_CHECK_NETCF
LIBVIRT_CHECK_NUMACTL
LIBVIRT_CHECK_OPENWSMAN
LIBVIRT_CHECK_PCIACCESS
LIBVIRT_CHECK_READLINE
LIBVIRT_CHECK_SANLOCK
LIBVIRT_CHECK_SASL
LIBVIRT_CHECK_SELINUX
LIBVIRT_CHECK_SSH2
LIBVIRT_CHECK_UDEV
LIBVIRT_CHECK_YAJL

AC_MSG_CHECKING([for CPUID instruction])
AC_COMPILE_IFELSE([AC_LANG_PROGRAM(
  [[
    #include <stdint.h>
  ]],
  [[
    uint32_t eax, ebx, ecx, edx;
    asm volatile (
        "cpuid"
        : "=a" (eax), "=b" (ebx), "=c" (ecx), "=d" (edx)
        : "a" (eax));
  ]])],
  [have_cpuid=yes],
  [have_cpuid=no])
if test "x$have_cpuid" = xyes; then
  AC_DEFINE_UNQUOTED([HAVE_CPUID], 1, [whether CPUID instruction is supported])
fi
AC_MSG_RESULT([$have_cpuid])

AC_CHECK_SIZEOF([long])

dnl Availability of various common functions (non-fatal if missing),
dnl and various less common threadsafe functions
AC_CHECK_FUNCS_ONCE([cfmakeraw fallocate geteuid getgid getgrnam_r \
  getmntent_r getpwuid_r getuid kill mmap newlocale posix_fallocate \
  posix_memalign prlimit regexec sched_getaffinity setgroups setns \
  setrlimit symlink sysctlbyname])

dnl Availability of pthread functions (if missing, win32 threading is
dnl assumed).  Because of $LIB_PTHREAD, we cannot use AC_CHECK_FUNCS_ONCE.
dnl LIB_PTHREAD and LIBMULTITHREAD were set during gl_INIT by gnulib.
old_LIBS=$LIBS
LIBS="$LIBS $LIB_PTHREAD $LIBMULTITHREAD"
AC_CHECK_FUNCS([pthread_mutexattr_init])
LIBS=$old_libs

dnl Availability of various common headers (non-fatal if missing).
AC_CHECK_HEADERS([pwd.h paths.h regex.h sys/un.h \
  sys/poll.h syslog.h mntent.h net/ethernet.h linux/magic.h \
  sys/un.h sys/syscall.h sys/sysctl.h netinet/tcp.h ifaddrs.h \
  libtasn1.h sys/ucred.h sys/mount.h])
dnl Check whether endian provides handy macros.
AC_CHECK_DECLS([htole64], [], [], [[#include <endian.h>]])

dnl We need to decide at configure time if libvirt will use real atomic
dnl operations ("lock free") or emulated ones with a mutex.

dnl Note that the atomic ops are only available with GCC on x86 when
dnl using -march=i486 or higher.  If we detect that the atomic ops are
dnl not available but would be available given the right flags, we want
dnl to abort and advise the user to fix their CFLAGS.  It's better to do
dnl that then to silently fall back on emulated atomic ops just because
dnl the user had the wrong build environment.

atomic_ops=

AC_MSG_CHECKING([for atomic ops implementation])

AC_TRY_COMPILE([], [__GCC_HAVE_SYNC_COMPARE_AND_SWAP_4;],[
  atomic_ops=gcc
],[])

if test "$atomic_ops" = "" ; then
  SAVE_CFLAGS="${CFLAGS}"
  CFLAGS="-march=i486"
  AC_TRY_COMPILE([],
                 [__GCC_HAVE_SYNC_COMPARE_AND_SWAP_4;],
                 [AC_MSG_ERROR([Libvirt must be built with -march=i486 or later.])],
                 [])
  CFLAGS="${SAVE_CFLAGS}"

  case "$host" in
    *-*-mingw* | *-*-msvc* )
      atomic_ops=win32
      ;;
    *)
      if test "$ac_cv_header_pthread_h" = "yes" ; then
        atomic_ops=pthread
      else
        AC_MSG_ERROR([Libvirt must be built with GCC or have pthread.h on non-Win32 platforms])
      fi
      ;;
  esac
fi

case "$atomic_ops" in
   gcc)
     AC_DEFINE([VIR_ATOMIC_OPS_GCC],[1],[Use GCC atomic ops])
     ;;
   win32)
     AC_DEFINE([VIR_ATOMIC_OPS_WIN32],[1],[Use Win32 atomic ops])
     ;;
   pthread)
     AC_DEFINE([VIR_ATOMIC_OPS_PTHREAD],[1],[Use pthread atomic ops emulation])
     ;;
esac
AM_CONDITIONAL([WITH_ATOMIC_OPS_PTHREAD],[test "$atomic_ops" = "pthread"])
AC_MSG_RESULT([$atomic_ops])


AC_CHECK_TYPE([struct ifreq],
  [AC_DEFINE([HAVE_STRUCT_IFREQ],[1],
    [Defined if struct ifreq exists in net/if.h])],
  [], [[#include <sys/socket.h>
        #include <net/if.h>
  ]])

dnl Our only use of libtasn1.h is in the testsuite, and can be skipped
dnl if the header is not present.  Assume -ltasn1 is present if the
dnl header could be found.
AM_CONDITIONAL([HAVE_LIBTASN1], [test "x$ac_cv_header_libtasn1_h" = "xyes"])

AC_CHECK_LIB([intl],[gettext],[])

dnl Do we have rpcgen?
AC_PATH_PROG([RPCGEN], [rpcgen], [no])
AM_CONDITIONAL([HAVE_RPCGEN], [test "x$ac_cv_path_RPCGEN" != "xno"])
dnl Is this GLIBC's buggy rpcgen?
AM_CONDITIONAL([HAVE_GLIBC_RPCGEN],
	       [test "x$ac_cv_path_RPCGEN" != "xno" &&
	        $ac_cv_path_RPCGEN -t </dev/null >/dev/null 2>&1])

dnl Miscellaneous external programs.
AC_PATH_PROG([XMLLINT], [xmllint], [/usr/bin/xmllint])
AC_PATH_PROG([XMLCATALOG], [xmlcatalog], [/usr/bin/xmlcatalog])
AC_PATH_PROG([XSLTPROC], [xsltproc], [/usr/bin/xsltproc])
AC_PATH_PROG([AUGPARSE], [augparse], [/usr/bin/augparse])
AC_PROG_MKDIR_P

dnl External programs that we can use if they are available.
dnl We will hard-code paths to these programs unless we cannot
dnl detect them, in which case we'll search for the program
dnl along the $PATH at runtime and fail if it's not there.
AC_PATH_PROG([DNSMASQ], [dnsmasq], [dnsmasq],
	[/sbin:/usr/sbin:/usr/local/sbin:$PATH])
AC_PATH_PROG([RADVD], [radvd], [radvd],
	[/sbin:/usr/sbin:/usr/local/sbin:$PATH])
AC_PATH_PROG([TC], [tc], [tc],
    [/sbin:/usr/sbin:/usr/local/sbin:$PATH])
AC_PATH_PROG([UDEVADM], [udevadm], [],
	[/sbin:/usr/sbin:/usr/local/sbin:$PATH])
AC_PATH_PROG([UDEVSETTLE], [udevsettle], [],
	[/sbin:/usr/sbin:/usr/local/sbin:$PATH])
AC_PATH_PROG([MODPROBE], [modprobe], [modprobe],
	[/sbin:/usr/sbin:/usr/local/sbin:$PATH])
AC_PATH_PROG([OVSVSCTL], [ovs-vsctl], [ovs-vsctl],
	[/sbin:/usr/sbin:/usr/local/sbin:$PATH])
AC_PATH_PROG([SCRUB], [scrub], [scrub],
	[/sbin:/usr/sbin:/usr/local/sbin:$PATH])

AC_DEFINE_UNQUOTED([DNSMASQ],["$DNSMASQ"],
        [Location or name of the dnsmasq program])
AC_DEFINE_UNQUOTED([RADVD],["$RADVD"],
        [Location or name of the radvd program])
AC_DEFINE_UNQUOTED([TC],["$TC"],
        [Location or name of the tc profram (see iproute2)])
AC_DEFINE_UNQUOTED([OVSVSCTL],["$OVSVSCTL"],
        [Location or name of the ovs-vsctl program])

if test -n "$UDEVADM"; then
  AC_DEFINE_UNQUOTED([UDEVADM],["$UDEVADM"],
        [Location or name of the udevadm program])
fi
if test -n "$UDEVSETTLE"; then
  AC_DEFINE_UNQUOTED([UDEVSETTLE],["$UDEVSETTLE"],
        [Location or name of the udevsettle program])
fi
if test -n "$MODPROBE"; then
  AC_DEFINE_UNQUOTED([MODPROBE],["$MODPROBE"],
        [Location or name of the modprobe program])
fi
AC_DEFINE_UNQUOTED([SCRUB],["$SCRUB"],
        [Location or name of the scrub program (for wiping algorithms)])

dnl Specific dir for HTML output ?
AC_ARG_WITH([html-dir], [AS_HELP_STRING([--with-html-dir=path],
            [path to base html directory, default $datadir/doc/html])],
            [HTML_DIR=$withval], [HTML_DIR='$(datadir)/doc'])

AC_ARG_WITH([html-subdir], [AS_HELP_STRING([--with-html-subdir=path],
            [directory used under html-dir, default $PACKAGE-$VERSION/html])],
            [test "x$withval" != "x" && HTML_DIR="$HTML_DIR/$withval"],
            [HTML_DIR="$HTML_DIR/\$(PACKAGE)-\$(VERSION)/html"])
AC_SUBST([HTML_DIR])

dnl Specific XML catalog file for validation of generated html
AC_ARG_WITH([xml-catalog-file],
            [AS_HELP_STRING([--with-xml-catalog-file=path],
                [path to XML catalog file for validating
                 generated html, default /etc/xml/catalog])],
            [XML_CATALOG_FILE=$withval],
            [XML_CATALOG_FILE='/etc/xml/catalog'])
AC_SUBST([XML_CATALOG_FILE])

dnl if --prefix is /usr, don't use /usr/var for localstatedir
dnl or /usr/etc for sysconfdir
dnl as this makes a lot of things break in testing situations

if test "$prefix" = "/usr" && test "$localstatedir" = '${prefix}/var' ; then
    localstatedir='/var'
fi
if test "$prefix" = "/usr" && test "$sysconfdir" = '${prefix}/etc' ; then
    sysconfdir='/etc'
fi

dnl Allow to build without Xen, QEMU/KVM, test or remote driver
AC_ARG_WITH([xen],
  [AS_HELP_STRING([--with-xen],
    [add XEN support @<:@default=check@:>@])])
m4_divert_text([DEFAULTS], [with_xen=check])
AC_ARG_WITH([xen-inotify],
  [AS_HELP_STRING([--with-xen-inotify],
    [add XEN inotify support @<:@default=check@:>@])])
m4_divert_text([DEFAULTS], [with_xen_inotify=check])
AC_ARG_WITH([qemu],
  [AS_HELP_STRING([--with-qemu],
    [add QEMU/KVM support @<:@default=yes@:>@])])
m4_divert_text([DEFAULTS], [with_qemu=yes])
AC_ARG_WITH([uml],
  [AS_HELP_STRING([--with-uml],
    [add UML support @<:@default=check@:>@])])
m4_divert_text([DEFAULTS], [with_uml=check])
AC_ARG_WITH([openvz],
  [AS_HELP_STRING([--with-openvz],
    [add OpenVZ support @<:@default=check@:>@])])
m4_divert_text([DEFAULTS], [with_openvz=check])
AC_ARG_WITH([vmware],
  [AS_HELP_STRING([--with-vmware],
    [add VMware support @<:@default=yes@:>@])])
m4_divert_text([DEFAULTS], [with_vmware=yes])
AC_ARG_WITH([phyp],
  [AS_HELP_STRING([--with-phyp],
    [add PHYP support @<:@default=check@:>@])])
m4_divert_text([DEFAULTS], [with_phyp=check])
AC_ARG_WITH([xenapi],
  [AS_HELP_STRING([--with-xenapi],
    [add XenAPI support @<:@default=check@:>@])])
m4_divert_text([DEFAULTS], [with_xenapi=check])
AC_ARG_WITH([libxl],
  [AS_HELP_STRING([--with-libxl],
    [add libxenlight support @<:@default=check@:>@])])
m4_divert_text([DEFAULTS], [with_libxl=check])
AC_ARG_WITH([vbox],
  [AS_HELP_STRING([--with-vbox=@<:@PFX@:>@],
    [VirtualBox XPCOMC location @<:@default=yes@:>@])])
m4_divert_text([DEFAULTS], [with_vbox=yes])
AC_ARG_WITH([lxc],
  [AS_HELP_STRING([--with-lxc],
    [add Linux Container support @<:@default=check@:>@])])
m4_divert_text([DEFAULTS], [with_lxc=check])
AC_ARG_WITH([esx],
  [AS_HELP_STRING([--with-esx],
    [add ESX support @<:@default=check@:>@])])
m4_divert_text([DEFAULTS], [with_esx=check])
AC_ARG_WITH([hyperv],
  [AS_HELP_STRING([--with-hyperv],
    [add Hyper-V support @<:@default=check@:>@])])
m4_divert_text([DEFAULTS], [with_hyperv=check])
AC_ARG_WITH([parallels],
  [AS_HELP_STRING([--with-parallels],
    [add Parallels Cloud Server support @<:@default=check@:>@])])
m4_divert_text([DEFAULTS], [with_parallels=check])
AC_ARG_WITH([test],
  [AS_HELP_STRING([--with-test],
    [add test driver support @<:@default=yes@:>@])])
m4_divert_text([DEFAULTS], [with_test=yes])
AC_ARG_WITH([remote],
  [AS_HELP_STRING([--with-remote],
    [add remote driver support @<:@default=yes@:>@])])
m4_divert_text([DEFAULTS], [with_remote=yes])
AC_ARG_WITH([libvirtd],
  [AS_HELP_STRING([--with-libvirtd],
    [add libvirtd support @<:@default=yes@:>@])])
m4_divert_text([DEFAULTS], [with_libvirtd=yes])
AC_ARG_WITH([chrdev-lock-files],
  [AS_HELP_STRING([--with-chrdev-lock-files],
    [location for UUCP style lock files for character devices
     (use auto for default paths on some platforms) @<:@default=auto@:>@])])
m4_divert_text([DEFAULTS], [with_chrdev_lock_files=auto])

dnl
dnl in case someone want to build static binaries
dnl STATIC_BINARIES="-static"
dnl
STATIC_BINARIES=
AC_SUBST([STATIC_BINARIES])

dnl --enable-debug=(yes|no)
AC_ARG_ENABLE([debug],
              [AS_HELP_STRING([--enable-debug=@<:@no|yes@:>@],
                             [enable debugging output @<:@default=yes@:>@])],
  [],[enable_debug=yes])
AM_CONDITIONAL([ENABLE_DEBUG], test x"$enable_debug" = x"yes")
if test x"$enable_debug" = x"yes"; then
   AC_DEFINE([ENABLE_DEBUG], [], [whether debugging is enabled])
fi



dnl
dnl init script flavor
dnl
AC_MSG_CHECKING([for init script flavor])
AC_ARG_WITH([init-script],
  [AS_HELP_STRING([--with-init-script@<:@=STYLE@:>@],
    [Style of init script to install: redhat, systemd, systemd+redhat,
     upstart, check, none @<:@default=check@:>@])],
  [],[with_init_script=check])
init_redhat=no
init_systemd=no
init_upstart=no
case "$with_init_script" in
    systemd+redhat)
       init_redhat=yes
       init_systemd=yes
       ;;
    systemd)
       init_systemd=yes
       ;;
    upstart)
       init_upstart=yes
       ;;
    redhat)
       init_redhat=yes
       ;;
    none)
       ;;
    check)
       if test "$cross_compiling" != yes && test -f /etc/redhat-release; then
          init_redhat=yes
          with_init_script=redhat
       fi
       ;;
    *)
       AC_MSG_ERROR([Unknown initscript flavour $with_init_script])
    ;;
esac
AM_CONDITIONAL([LIBVIRT_INIT_SCRIPT_RED_HAT], test "$init_redhat" = "yes")
AM_CONDITIONAL([LIBVIRT_INIT_SCRIPT_UPSTART], test "$init_upstart" = "yes")
AM_CONDITIONAL([LIBVIRT_INIT_SCRIPT_SYSTEMD], test "$init_systemd" = "yes")
AC_MSG_RESULT($with_init_script)


AC_MSG_CHECKING([for whether to install sysctl config])
AC_ARG_WITH([sysctl],
            [AS_HELP_STRING([--with-sysctl@<:@=yes/no@:>@],
               [Whether to install sysctl configs @<:@default=check@:>@])],
            [],[with_sysctl=check])

if test "$with_sysctl" = "yes" || test "$with_sysctl" = "check"
then
  case $host in
    *-*-linux*)
      with_sysctl=yes
      ;;
    **)
      if test "$with_sysctl" = "yes"; then
         AC_MSG_ERROR([No sysctl configuration supported for $host])
      else
         with_sysctl=no
      fi
      ;;
  esac
fi
AM_CONDITIONAL([WITH_SYSCTL], test "$with_sysctl" = "yes")
AC_MSG_RESULT($with_sysctl)

dnl RHEL-5 has a peculiar version of Xen, which requires some special casing
AC_ARG_WITH([rhel5-api],
	[AS_HELP_STRING([--with-rhel5-api=@<:@ARG@:>@],
		[build for the RHEL-5 API @<:@default=no@:>@])])
if test x"$with_rhel5_api" = x"yes"; then
   AC_DEFINE([WITH_RHEL5_API], [1], [whether building for the RHEL-5 API])
fi

AC_PATH_PROG([IP_PATH], [ip], /sbin/ip, [/usr/sbin:$PATH])
AC_DEFINE_UNQUOTED([IP_PATH], "$IP_PATH", [path to ip binary])

AC_PATH_PROG([IPTABLES_PATH], [iptables], /sbin/iptables, [/usr/sbin:$PATH])
AC_DEFINE_UNQUOTED([IPTABLES_PATH], "$IPTABLES_PATH", [path to iptables binary])

AC_PATH_PROG([IP6TABLES_PATH], [ip6tables], /sbin/ip6tables, [/usr/sbin:$PATH])
AC_DEFINE_UNQUOTED([IP6TABLES_PATH], "$IP6TABLES_PATH", [path to ip6tables binary])

AC_PATH_PROG([EBTABLES_PATH], [ebtables], /sbin/ebtables, [/usr/sbin:$PATH])
AC_DEFINE_UNQUOTED([EBTABLES_PATH], "$EBTABLES_PATH", [path to ebtables binary])


dnl
dnl Checks for the OpenVZ driver
dnl

if test "$with_openvz" = "check"; then
    with_openvz=$with_linux
fi

if test "$with_openvz" = "yes" && test "$with_linux" = "no"; then
    AC_MSG_ERROR([The OpenVZ driver can be enabled on Linux only.])
fi

if test "$with_openvz" = "yes"; then
    AC_DEFINE_UNQUOTED([WITH_OPENVZ], 1, [whether OpenVZ driver is enabled])
fi
AM_CONDITIONAL([WITH_OPENVZ], [test "$with_openvz" = "yes"])


dnl
dnl Checks for the VMware Workstation/Player driver
dnl

if test "$with_vmware" = "yes"; then
    AC_DEFINE_UNQUOTED([WITH_VMWARE], 1, [whether VMware driver is enabled])
fi
AM_CONDITIONAL([WITH_VMWARE], [test "$with_vmware" = "yes"])


dnl
dnl check for XDR
dnl

if test x"$with_remote" = x"yes" || test x"$with_libvirtd" = x"yes"; then
    dnl Where are the XDR functions?
    dnl If portablexdr is installed, prefer that.
    dnl Otherwise try -lrpc (Cygwin) -lxdr (some MinGW), -lnsl (Solaris)
    dnl -ltirpc (glibc 2.13.90 or newer) or none (most Unix)
    AC_CHECK_LIB([portablexdr],[xdrmem_create],[],[
        AC_SEARCH_LIBS([xdrmem_create],[rpc xdr nsl tirpc],[],
            [AC_MSG_ERROR([Cannot find a XDR library])])
        ])

    dnl check for cygwin's variation in xdr function names
    AC_CHECK_FUNCS([xdr_u_int64_t],[],[],[#include <rpc/xdr.h>])

    dnl Cygwin/recent glibc requires -I/usr/include/tirpc for <rpc/rpc.h>
    old_CFLAGS=$CFLAGS
    AC_CACHE_CHECK([where to find <rpc/rpc.h>], [lv_cv_xdr_cflags], [
      for add_CFLAGS in '' '-I/usr/include/tirpc' 'missing'; do
        if test x"$add_CFLAGS" = xmissing; then
          lv_cv_xdr_cflags=missing; break
        fi
        CFLAGS="$old_CFLAGS $add_CFLAGS"
        AC_COMPILE_IFELSE([AC_LANG_PROGRAM([[#include <rpc/rpc.h>
        ]])], [lv_cv_xdr_cflags=${add_CFLAGS:-none}; break])
      done
    ])
    CFLAGS=$old_CFLAGS
    case $lv_cv_xdr_cflags in
      none) XDR_CFLAGS= ;;
      missing) AC_MSG_ERROR([Unable to find <rpc/rpc.h>]) ;;
      *) XDR_CFLAGS=$lv_cv_xdr_cflags ;;
    esac
    AC_SUBST([XDR_CFLAGS])
fi


dnl
dnl check for libdl
dnl

dlfcn_found=yes
dlopen_found=yes

AC_CHECK_HEADER([dlfcn.h],, [dlfcn_found=no])
AC_SEARCH_LIBS([dlopen], [dl],, [dlopen_found=no])

case $ac_cv_search_dlopen:$host_os in
  'none required'* | *:mingw* | *:msvc*) DLOPEN_LIBS= ;;
  no*) AC_MSG_ERROR([Unable to find dlopen()]) ;;
  *) if test "x$dlfcn_found" != "xyes"; then
       AC_MSG_ERROR([Unable to find dlfcn.h])
     fi
     DLOPEN_LIBS=$ac_cv_search_dlopen ;;
esac

AC_SUBST([DLOPEN_LIBS])


dnl
dnl check for VirtualBox XPCOMC location
dnl

vbox_xpcomc_dir=

if test "x$with_vbox" != "xyes" && test "x$with_vbox" != "xno"; then
    # intentionally don't do any further checks here on the provided path
    vbox_xpcomc_dir=$with_vbox
    with_vbox=yes
fi

AC_DEFINE_UNQUOTED([VBOX_XPCOMC_DIR], ["$vbox_xpcomc_dir"],
                   [Location of directory containing VirtualBox XPCOMC library])

if test "x$with_vbox" = "xyes"; then
    AC_DEFINE_UNQUOTED([WITH_VBOX], 1, [whether VirtualBox driver is enabled])
fi
AM_CONDITIONAL([WITH_VBOX], [test "$with_vbox" = "yes"])

if test "$with_qemu" = "yes" ; then
    AC_DEFINE_UNQUOTED([WITH_QEMU], 1, [whether QEMU driver is enabled])
fi
AM_CONDITIONAL([WITH_QEMU], [test "$with_qemu" = "yes"])

if test "$with_test" = "yes" ; then
    AC_DEFINE_UNQUOTED([WITH_TEST], 1, [whether Test driver is enabled])
fi
AM_CONDITIONAL([WITH_TEST], [test "$with_test" = "yes"])

if test "$with_remote" = "yes" ; then
    AC_DEFINE_UNQUOTED([WITH_REMOTE], 1, [whether Remote driver is enabled])
fi
AM_CONDITIONAL([WITH_REMOTE], [test "$with_remote" = "yes"])

if test "$with_libvirtd" = "yes" ; then
    AC_DEFINE_UNQUOTED([WITH_LIBVIRTD], 1, [whether libvirtd daemon is enabled])
fi
AM_CONDITIONAL([WITH_LIBVIRTD], [test "$with_libvirtd" = "yes"])


old_LIBS="$LIBS"
old_CFLAGS="$CFLAGS"
LIBXENSERVER_LIBS=""
LIBXENSERVER_CFLAGS=""
dnl search for the XenServer library
fail=0
if test "$with_xenapi" != "no" ; then
    if test "$with_xenapi" != "yes" && test "$with_xenapi" != "check" ; then
        LIBXENSERVER_CFLAGS="-I$with_xenapi/include"
        LIBXENSERVER_LIBS="-L$with_xenapi"
    fi
    CFLAGS="$CFLAGS $LIBXENSERVER_CFLAGS"
    LIBS="$LIBS $LIBXENSERVER_LIBS"
    AC_CHECK_LIB([xenserver], [xen_vm_start], [
        LIBXENSERVER_LIBS="$LIBXENSERVER_LIBS -lxenserver"
    ],[
        if test "$with_xenapi" = "yes"; then
            fail=1
        fi
        with_xenapi=no
    ])
    if test "$with_xenapi" != "no" ; then
        if test "$with_curl" = "no"; then
            if test "$with_xenapi" = "yes"; then
                fail=1
            fi
            with_xenapi=no
        else
            with_xenapi=yes
        fi
    fi
fi

LIBS="$old_LIBS"
CFLAGS="$old_CFLAGS"

if test $fail = 1; then
    AC_MSG_ERROR([You must install libxenserver and libcurl to compile the XenAPI driver])
fi

if test "$with_xenapi" = "yes"; then
    AC_DEFINE_UNQUOTED([WITH_XENAPI], 1, [whether XenAPI driver is enabled])
fi

AC_SUBST([LIBXENSERVER_CFLAGS])
AC_SUBST([LIBXENSERVER_LIBS])

old_LIBS="$LIBS"
old_CFLAGS="$CFLAGS"
LIBXL_LIBS=""
LIBXL_CFLAGS=""
dnl search for libxl, aka libxenlight
fail=0
if test "$with_libxl" != "no" ; then
    if test "$with_libxl" != "yes" && test "$with_libxl" != "check" ; then
        LIBXL_CFLAGS="-I$with_libxl/include"
        LIBXL_LIBS="-L$with_libxl"
    fi
    CFLAGS="$CFLAGS $LIBXL_CFLAGS"
    LIBS="$LIBS $LIBXL_LIBS"
    AC_CHECK_LIB([xenlight], [libxl_ctx_alloc], [
        with_libxl=yes
        LIBXL_LIBS="$LIBXL_LIBS -lxenlight -lxenctrl"
    ],[
        if test "$with_libxl" = "yes"; then
            fail=1
        fi
        with_libxl=no
    ])
fi

LIBS="$old_LIBS"
CFLAGS="$old_CFLAGS"

if test $fail = 1; then
    AC_MSG_ERROR([You must install the libxl Library from Xen >= 4.2 to compile libxenlight driver with -lxl])
fi

if test "$with_libxl" = "yes"; then
    AC_DEFINE_UNQUOTED([WITH_LIBXL], 1, [whether libxenlight driver is enabled])
fi
AM_CONDITIONAL([WITH_LIBXL], [test "$with_libxl" = "yes"])

AC_SUBST([LIBXL_CFLAGS])
AC_SUBST([LIBXL_LIBS])

old_LIBS="$LIBS"
old_CFLAGS="$CFLAGS"
XEN_LIBS=""
XEN_CFLAGS=""
dnl search for the Xen store library
if test "$with_xen" != "no" ; then
    if test "$with_xen" != "yes" && test "$with_xen" != "check" ; then
        XEN_CFLAGS="-I$with_xen/include"
        XEN_LIBS="-L$with_xen/lib64 -L$with_xen/lib"
    fi
    fail=0
    CFLAGS="$CFLAGS $XEN_CFLAGS"
    LIBS="$LIBS $XEN_LIBS"
    AC_CHECK_LIB([xenstore], [xs_read], [
           with_xen=yes
           XEN_LIBS="$XEN_LIBS -lxenstore"
       ],[
           if test "$with_xen" = "yes"; then
               fail=1
           fi
           with_xen=no
       ])
fi

if test "$with_xen" != "no" ; then
    dnl In Xen 4.2, xs.h is deprecated in favor of xenstore.h.
    AC_CHECK_HEADERS([xenstore.h])
    AC_CHECK_HEADERS([xen/xen.h xen/version.h xen/dom0_ops.h],,[
       if test "$with_xen" = "yes"; then
           fail=1
       fi
       with_xen=no
    ],
[#include <stdio.h>
#include <stdint.h>
])
fi

if test "$with_xen" != "no" ; then
    dnl Search for the location of <xen/{linux,sys}/privcmd.h>.
    found=
    AC_CHECK_HEADERS([xen/sys/privcmd.h xen/linux/privcmd.h], [found=yes; break;], [],
       [#include <stdio.h>
        #include <stdint.h>
        #include <xen/xen.h>
       ])
    if test "x$found" != "xyes"; then
        if test "$with_xen" = "yes"; then
            fail=1
        fi
        with_xen=no
    fi
fi

LIBS="$old_LIBS"
CFLAGS="$old_CFLAGS"

if test $fail = 1; then
    AC_MSG_ERROR([You must install the Xen development package to compile Xen driver with -lxenstore])
fi

if test "$with_xen" = "yes"; then
    AC_DEFINE_UNQUOTED([WITH_XEN], 1, [whether Xen driver is enabled])
fi

AM_CONDITIONAL([WITH_XEN], [test "$with_xen" = "yes"])
AC_SUBST([XEN_CFLAGS])
AC_SUBST([XEN_LIBS])

AM_CONDITIONAL([WITH_XENXS], [test "$with_libxl" = "yes" || test "$with_xen" = "yes"])

dnl
dnl check for kernel headers required by xen_inotify
dnl
if test "$with_xen" != "yes"; then
    with_xen_inotify=no
fi
if test "$with_xen_inotify" != "no"; then
    AC_CHECK_HEADER([sys/inotify.h], [
        with_xen_inotify=yes
    ], [
        if test "$with_xen_inotify" = "check"; then
            with_xen_inotify=no
            AC_MSG_NOTICE([Header file <sys/inotify.h> is required for Xen Inotify support, disabling it])
        else
            AC_MSG_ERROR([Header file <sys/inotify.h> is required for Xen Inotify support!])
        fi
    0])
fi
if test "$with_xen_inotify" = "yes"; then
    AC_DEFINE_UNQUOTED([WITH_XEN_INOTIFY], 1,[whether Xen inotify sub-driver is enabled])
fi
AM_CONDITIONAL([WITH_XEN_INOTIFY], [test "$with_xen_inotify" = "yes"])

dnl
dnl check for kvm headers
dnl
AC_CHECK_HEADERS([linux/kvm.h])

dnl
dnl check for sufficient headers for LXC
dnl
if test "$with_libvirtd" = "no" ; then
  with_lxc=no
fi
if test "$with_lxc" = "yes" || test "$with_lxc" = "check"; then
    AC_LINK_IFELSE([AC_LANG_PROGRAM(
    [[
        #include <sched.h>
        #include <linux/loop.h>
        #include <sys/epoll.h>
    ]], [[
        unshare(!(LO_FLAGS_AUTOCLEAR + EPOLL_CLOEXEC));
    ]])], [
        with_lxc=yes
       AC_DEFINE([HAVE_DECL_LO_FLAGS_AUTOCLEAR], [1],
         [Define to 1 if you have the declaration of `LO_FLAGS_AUTOCLEAR',
         and to 0 if you don't.])
    ], [
        if test "$with_lxc" = "check"; then
            with_lxc=no
            AC_MSG_NOTICE([Required kernel features were not found, disabling LXC])
        else
            AC_MSG_ERROR([Required kernel features for LXC were not found])
        fi
    ])
    AC_LINK_IFELSE([AC_LANG_PROGRAM(
    [[
        #include <sched.h>
        #include <linux/loop.h>
        #include <sys/epoll.h>
    ]], [[
        unshare(!(LOOP_CTL_GET_FREE));
    ]])], [
       AC_DEFINE([HAVE_DECL_LOOP_CTL_GET_FREE], [1],
         [Define to 1 if you have the declaration of `LOOP_CTL_GET_FREE',
         and to 0 if you don't.])
    ])
fi
if test "$with_lxc" = "yes" ; then
    AC_DEFINE_UNQUOTED([WITH_LXC], 1, [whether LXC driver is enabled])
fi
AM_CONDITIONAL([WITH_LXC], [test "$with_lxc" = "yes"])

dnl
dnl Checks for the Parallels driver
dnl

if test "$with_parallels" = "check"; then
    with_parallels=$with_linux
    if test ! $host_cpu = 'x86_64'; then
        with_parallels=no
    fi
fi

if test "$with_parallels" = "yes" && test "$with_linux" = "no"; then
    AC_MSG_ERROR([The Parallels driver can be enabled on Linux only.])
fi

if test "$with_parallels" = "yes"; then
    AC_DEFINE_UNQUOTED([WITH_PARALLELS], 1, [whether Parallels driver is enabled])
fi
AM_CONDITIONAL([WITH_PARALLELS], [test "$with_parallels" = "yes"])

dnl
dnl check for shell that understands <> redirection without truncation,
dnl needed by src/qemu/qemu_monitor_{text,json}.c.
dnl
if test "$with_qemu" = yes; then
  lv_wrapper_shell=
  AC_CACHE_CHECK([for shell that supports <> redirection],
    [lv_cv_wrapper_shell],
    [
    # If cross-compiling, guess that /bin/sh is good enough except for
    # Linux, where it might be dash 0.5.5 which is known broken; and on
    # Linux, we have a good chance that /bin/bash will exist.
    # If we guess wrong, a user can override the cache variable.
    # Going through /bin/bash is a slight slowdown if /bin/sh works.
    if test "$cross_compiling" = yes; then
      case $host_os in
        linux*) lv_cv_wrapper_shell=/bin/bash ;;
        *) lv_cv_wrapper_shell=/bin/sh ;;
      esac
    else
      for lv_cv_wrapper_shell in /bin/sh bash ksh zsh none; do
        test $lv_cv_wrapper_shell = none &&
          AC_MSG_ERROR([could not find decent shell])
        echo a > conftest.a
        ($lv_cv_wrapper_shell -c ': 1<>conftest.a') 2>/dev/null &&
        case `cat conftest.a`.$lv_cv_wrapper_shell in
          a./*) break;; dnl /bin/sh is good enough
          a.*) dnl bash, ksh, and zsh all understand 'command', use that
               dnl to determine the absolute path of the shell
            lv_cv_wrapper_shell=`$lv_cv_wrapper_shell -c \
              "command -v $lv_cv_wrapper_shell"`
            case $lv_cv_wrapper_shell in
              /*) break;;
            esac
            ;;
        esac
      done
      rm -f conftest.a
    fi
  ])
  if test "x$lv_cv_wrapper_shell" != x/bin/sh; then
    lv_wrapper_shell=$lv_cv_wrapper_shell
  fi
  if test "x$lv_wrapper_shell" != x; then
    AC_DEFINE_UNQUOTED([VIR_WRAPPER_SHELL], ["$lv_wrapper_shell"],
      [Define to the absolute path of a shell that does not truncate on
       <> redirection, if /bin/sh does not fit the bill])
  fi
fi


dnl
dnl check for kernel headers required by src/bridge.c
dnl
if test "$with_linux" = "yes"; then
    # Various kernel versions have headers that are not self-standing, but
    # yet are incompatible with the corresponding glibc headers.  In order
    # to guarantee compilation across a wide range of versions (from RHEL 5
    # to rawhide), we first have to probe whether glibc and kernel can be
    # used in tandem; and if not, provide workarounds that ensure that
    # ABI-compatible IPv6 types are present for use by the kernel headers.
    # These probes mirror the usage in virnetdevbridge.c
    AC_CACHE_CHECK(
      [whether <linux/*.h> and <netinet/*.h> headers are compatible],
      [lv_cv_netinet_linux_compatible],
      [AC_COMPILE_IFELSE([AC_LANG_PROGRAM([[
        #include <netinet/in.h>
        #include <linux/in6.h>
      ]])],
      [lv_cv_netinet_linux_compatible=yes],
      [lv_cv_netinet_linux_compatible=no])])
    if test "x$lv_cv_netinet_linux_compatible" != xyes; then
      AC_DEFINE([NETINET_LINUX_WORKAROUND], [1],
        [define to 1 if Linux kernel headers require a workaround to avoid
        compilation errors when mixed with glibc netinet headers])
    fi
    AC_CHECK_HEADERS([linux/param.h linux/sockios.h linux/if_bridge.h linux/if_tun.h],,
      [AC_MSG_ERROR([You must install kernel-headers in order to compile libvirt with QEMU or LXC support])],
<<<<<<< HEAD
      [[/* The kernel folks broke their headers when used with particular
         * glibc versions; although the structs are ABI compatible, the
         * C type system doesn't like struct redefinitions.  We work around
         * the problem here in the same manner as in virnetdevbridge.c.  */
        #include <netinet/in.h>
        #define in6_addr in6_addr_
        #define sockaddr_in6 sockaddr_in6_
        #define ipv6_mreq ipv6_mreq_
        #define in6addr_any in6addr_any_
        #define in6addr_loopback in6addr_loopback_
=======
      [[#include <netinet/in.h>
        #if NETINET_LINUX_WORKAROUND
        # define in6_addr in6_addr_
        # define sockaddr_in6 sockaddr_in6_
        # define ipv6_mreq ipv6_mreq_
        # define in6addr_any in6addr_any_
        # define in6addr_loopback in6addr_loopback_
        #endif
>>>>>>> b4a0ec92
        #include <linux/in6.h>
      ]])
fi


dnl Need to test if pkg-config exists
PKG_PROG_PKG_CONFIG


dnl ==========================================================================
dnl find libxml2 library, borrowed from xmlsec
dnl ==========================================================================
LIBXML_CONFIG="xml2-config"
LIBXML_CFLAGS=""
LIBXML_LIBS=""
LIBXML_FOUND="no"

AC_ARG_WITH([libxml], [AS_HELP_STRING([--with-libxml=@<:@PFX@:>@],
   [libxml2 location])])
if test "x$with_libxml" = "xno" ; then
    AC_MSG_CHECKING(for libxml2 libraries >= $LIBXML_REQUIRED)
    AC_MSG_ERROR([libxml2 >= $LIBXML_REQUIRED is required for libvirt])
elif test "x$with_libxml" = "x" && test "x$PKG_CONFIG" != "x" ; then
    PKG_CHECK_MODULES(LIBXML, libxml-2.0 >= $LIBXML_REQUIRED, [LIBXML_FOUND=yes], [LIBXML_FOUND=no])
fi
if test "$LIBXML_FOUND" = "no" ; then
    if test "x$with_libxml" != "x" ; then
	LIBXML_CONFIG=$with_libxml/bin/$LIBXML_CONFIG
    fi
    AC_MSG_CHECKING(libxml2 $LIBXML_CONFIG >= $LIBXML_REQUIRED )
    if ! $LIBXML_CONFIG --version > /dev/null 2>&1 ; then
	AC_MSG_ERROR([Could not find libxml2 anywhere (see config.log for details).])
    fi
    vers=`$LIBXML_CONFIG --version | awk -F. '{ printf "%d", ($1 * 1000 + $2) * 1000 + $3;}'`
    minvers=`echo $LIBXML_REQUIRED | awk -F. '{ printf "%d", ($1 * 1000 + $2) * 1000 + $3;}'`
    if test "$vers" -ge "$minvers" ; then
        LIBXML_LIBS="`$LIBXML_CONFIG --libs`"
        LIBXML_CFLAGS="`$LIBXML_CONFIG --cflags`"
	LIBXML_FOUND="yes"
        AC_MSG_RESULT(yes)
    else
        AC_MSG_ERROR(
          [You need at least libxml2 $LIBXML_REQUIRED for this version of libvirt])
    fi
fi

AC_SUBST([LIBXML_CFLAGS])
AC_SUBST([LIBXML_LIBS])

dnl xmlURI structure has query_raw?
old_cflags="$CFLAGS"
old_libs="$LIBS"
CFLAGS="$CFLAGS $LIBXML_CFLAGS"
LIBS="$LIBS $LIBXML_LIBS"
AC_CHECK_MEMBER([struct _xmlURI.query_raw],
		[AC_DEFINE([HAVE_XMLURI_QUERY_RAW], [], [Have query_raw field in libxml2 xmlURI structure])],,
		[#include <libxml/uri.h>])
CFLAGS="$old_cflags"
LIBS="$old_libs"

dnl GnuTLS library
AC_ARG_WITH([gnutls],
  [AS_HELP_STRING([--with-gnutls],
    [use GNUTLS for encryption @<:@default=check@:>@])],
  [],
  [with_gnutls=check])


if test "x$with_gnutls" != "xno"; then
  if test "x$with_gnutls" != "xyes" && test "x$with_gnutls" != "xcheck"; then
    GNUTLS_CFLAGS="-I$with_gnutls/include"
    GNUTLS_LIBS="-L$with_gnutls/lib"
  fi
  fail=0
  old_cflags="$CFLAGS"
  old_libs="$LIBS"
  CFLAGS="$CFLAGS $GNUTLS_CFLAGS"
  LIBS="$LIBS $GNUTLS_LIBS"

  GNUTLS_FOUND=no
  GNUTLS_GCRYPT=unknown
  if test -x "$PKG_CONFIG" ; then
    dnl Triple probe: gnutls < 2.12 only used gcrypt, gnutls >= 3.0 uses
    dnl only nettle, and versions in between had a configure option.
    dnl Our goal is to avoid gcrypt if we can prove gnutls uses nettle,
    dnl but it is a safe fallback to use gcrypt if we can't prove anything.
    if $PKG_CONFIG --exists 'gnutls >= 3.0'; then
      GNUTLS_GCRYPT=no
    elif $PKG_CONFIG --exists 'gnutls >= 2.12'; then
      GNUTLS_GCRYPT=probe
    else
      GNUTLS_GCRYPT=yes
    fi
    PKG_CHECK_MODULES(GNUTLS, gnutls >= $GNUTLS_REQUIRED,
      [GNUTLS_FOUND=yes], [GNUTLS_FOUND=no])
  fi
  if test "$GNUTLS_FOUND" = "no"; then
    dnl pkg-config couldn't help us, assume gcrypt is necessary
    fail=0
    GNUTLS_GCRYPT=yes
    AC_CHECK_HEADER([gnutls/gnutls.h], [], [fail=1])
    AC_CHECK_LIB([gnutls], [gnutls_handshake],[], [fail=1], [-lgcrypt])

    test $fail = 0 && GNUTLS_FOUND=yes

    GNUTLS_LIBS="$GNUTLS_LIBS -lgnutls"
  fi
  if test "$GNUTLS_FOUND" = "no"; then
    if test "$with_gnutls" = "check"; then
      with_gnutls=no
      GNUTLS_LIBS=
      GNUTLS_CFLAGS=
    else
      AC_MSG_ERROR([You must install the GnuTLS library in order to compile and run libvirt])
    fi
  else
    dnl See comments above about when to use gcrypt.
    if test "$GNUTLS_GCRYPT" = probe; then
      case `$PKG_CONFIG --libs --static gnutls` in
        *gcrypt*) GNUTLS_GCRYPT=yes     ;;
        *nettle*) GNUTLS_GCRYPT=no      ;;
        *)        GNUTLS_GCRYPT=unknown ;;
      esac
    fi
    if test "$GNUTLS_GCRYPT" = yes || test "$GNUTLS_GCRYPT" = unknown; then
      GNUTLS_LIBS="$GNUTLS_LIBS -lgcrypt"
      dnl We're not using gcrypt deprecated features so define
      dnl GCRYPT_NO_DEPRECATED to avoid deprecated warnings
      GNUTLS_CFLAGS="$GNUTLS_CFLAGS -DGCRYPT_NO_DEPRECATED"
      AC_DEFINE_UNQUOTED([WITH_GNUTLS_GCRYPT], 1,
        [set to 1 if it is known or assumed that GNUTLS uses gcrypt])
    fi

    dnl gnutls 3.x moved some declarations to a new header
    AC_CHECK_HEADERS([gnutls/crypto.h], [], [], [[
      #include <gnutls/gnutls.h>
    ]])

    with_gnutls=yes
  fi

  LIBS="$old_libs"
  CFLAGS="$old_CFLAGS"
fi

if test "x$with_gnutls" = "xyes" ; then
  AC_DEFINE_UNQUOTED([WITH_GNUTLS], 1,
      [whether GNUTLS is available for encryption])
fi
AM_CONDITIONAL([WITH_GNUTLS], [test "x$with_gnutls" = "xyes"])
AC_SUBST([GNUTLS_CFLAGS])
AC_SUBST([GNUTLS_LIBS])


dnl PolicyKit library
POLKIT_CFLAGS=
POLKIT_LIBS=
PKCHECK_PATH=
AC_ARG_WITH([polkit],
  [AS_HELP_STRING([--with-polkit],
     [use PolicyKit for UNIX socket access checks @<:@default=check@:>@])],
  [],
  [with_polkit=check])

with_polkit0=no
with_polkit1=no
if test "x$with_polkit" = "xyes" || test "x$with_polkit" = "xcheck"; then
  dnl Check for new polkit first - just a binary
  AC_PATH_PROG([PKCHECK_PATH],[pkcheck], [], [/usr/sbin:$PATH])
  if test "x$PKCHECK_PATH" != "x" ; then
    AC_DEFINE_UNQUOTED([PKCHECK_PATH],["$PKCHECK_PATH"],[Location of pkcheck program])
    AC_MSG_CHECKING([whether pkcheck supports uid value])
    pkcheck_supports_uid=`$PKG_CONFIG --variable pkcheck_supports_uid polkit-gobject-1`
    if test "x$pkcheck_supports_uid" = "xtrue"; then
      AC_MSG_RESULT([yes])
      AC_DEFINE_UNQUOTED([PKCHECK_SUPPORTS_UID], 1, [Pass uid to pkcheck])
    else
      AC_MSG_RESULT([no])
    fi
    AC_DEFINE_UNQUOTED([WITH_POLKIT], 1,
        [use PolicyKit for UNIX socket access checks])
    AC_DEFINE_UNQUOTED([WITH_POLKIT1], 1,
        [use PolicyKit for UNIX socket access checks])
    with_polkit="yes"
    with_polkit1="yes"
  else
    dnl Check for old polkit second - library + binary
    PKG_CHECK_MODULES(POLKIT, polkit-dbus >= $POLKIT_REQUIRED,
      [with_polkit=yes], [
      if test "x$with_polkit" = "xcheck" ; then
         with_polkit=no
      else
         AC_MSG_ERROR(
           [You must install PolicyKit >= $POLKIT_REQUIRED to compile libvirt])
      fi
    ])
    if test "x$with_polkit" = "xyes" ; then
      AC_DEFINE_UNQUOTED([WITH_POLKIT], 1,
        [use PolicyKit for UNIX socket access checks])
      AC_DEFINE_UNQUOTED([WITH_POLKIT0], 1,
        [use PolicyKit for UNIX socket access checks])

      old_CFLAGS=$CFLAGS
      old_LIBS=$LIBS
      CFLAGS="$CFLAGS $POLKIT_CFLAGS"
      LIBS="$LIBS $POLKIT_LIBS"
      AC_CHECK_FUNCS([polkit_context_is_caller_authorized])
      CFLAGS="$old_CFLAGS"
      LIBS="$old_LIBS"

      AC_PATH_PROG([POLKIT_AUTH], [polkit-auth])
      if test "x$POLKIT_AUTH" != "x"; then
        AC_DEFINE_UNQUOTED([POLKIT_AUTH],["$POLKIT_AUTH"],[Location of polkit-auth program])
      fi
      with_polkit0="yes"
    fi
  fi
fi
AM_CONDITIONAL([WITH_POLKIT], [test "x$with_polkit" = "xyes"])
AM_CONDITIONAL([WITH_POLKIT0], [test "x$with_polkit0" = "xyes"])
AM_CONDITIONAL([WITH_POLKIT1], [test "x$with_polkit1" = "xyes"])
AC_SUBST([POLKIT_CFLAGS])
AC_SUBST([POLKIT_LIBS])

dnl firewalld
AC_ARG_WITH([firewalld],
  [AS_HELP_STRING([--with-firewalld],
    [enable firewalld support @<:@default=check@:>@])],
  [],
  [with_firewalld=check])
if test "x$with_firewalld" = "xcheck" ; then
   with_firewalld=$with_dbus
fi
if test "x$with_firewalld" == "xyes" ; then
  if test "x$with_dbus" != "xyes" ; then
     AC_MSG_ERROR([You must have dbus enabled for firewalld support])
  fi
  AC_DEFINE_UNQUOTED([HAVE_FIREWALLD], [1], [whether firewalld support is enabled])
fi
AM_CONDITIONAL([HAVE_FIREWALLD], [test "x$with_firewalld" != "xno"])


dnl UUCP style file locks for character devices
if test "$with_chrdev_lock_files" != "no"; then
  case $with_chrdev_lock_files in
  yes | auto)
    dnl Default locations for platforms, or disable if unknown
    if test "$with_linux" = "yes"; then
      with_chrdev_lock_files=/var/lock
    elif test "$with_chrdev_lock_files" = "auto"; then
      with_chrdev_lock_files=no
    fi ;;
  esac
  if test "$with_chrdev_lock_files" = "yes"; then
    AC_MSG_ERROR([You must specify path for the lock files on this
platform])
  fi
  AC_DEFINE_UNQUOTED([VIR_CHRDEV_LOCK_FILE_PATH], "$with_chrdev_lock_files",
                      [path to directory containing UUCP device lock files])
fi
AM_CONDITIONAL([VIR_CHRDEV_LOCK_FILE_PATH], [test "$with_chrdev_lock_files" != "no"])


AC_ARG_WITH([secdriver-selinux],
  [AS_HELP_STRING([--with-secdriver-selinux],
    [use SELinux security driver @<:@default=check@:>@])],
  [],
  [with_secdriver_selinux=check])

if test "$with_selinux" != "yes" ; then
  if test "$with_secdriver_selinux" = "check" ; then
    with_secdriver_selinux=no
  fi
  if test "$with_secdriver_selinux" != "no"; then
        AC_MSG_ERROR([You must install the libselinux development package and enable SELinux with the --with-selinux=yes in order to compile libvirt --with-secdriver-selinux=yes])
  fi
elif test "$with_secdriver_selinux" != "no"; then
  old_cflags="$CFLAGS"
  old_libs="$LIBS"
  CFLAGS="$CFLAGS $SELINUX_CFLAGS"
  LIBS="$CFLAGS $SELINUX_LIBS"

  fail=0
  AC_CHECK_FUNC([selinux_virtual_domain_context_path], [], [fail=1])
  AC_CHECK_FUNC([selinux_virtual_image_context_path], [], [fail=1])
  AC_CHECK_FUNCS([selinux_lxc_contexts_path])
  CFLAGS="$old_cflags"
  LIBS="$old_libs"

  if test "$fail" = "1" ; then
    if test "$with_secdriver_selinux" = "check" ; then
      with_secdriver_selinux=no
    else
      AC_MSG_ERROR([You must install libselinux development package >= 2.0.82 in order to compile libvirt --with-secdriver-selinux=yes])
    fi
  else
    with_secdriver_selinux=yes
    AC_DEFINE_UNQUOTED([WITH_SECDRIVER_SELINUX], 1, [whether SELinux security driver is available])
  fi
fi
AM_CONDITIONAL([WITH_SECDRIVER_SELINUX], [test "$with_secdriver_selinux" != "no"])


AC_ARG_WITH([secdriver-apparmor],
  [AS_HELP_STRING([--with-secdriver-apparmor],
    [use AppArmor security driver @<:@default=check@:>@])],
  [],
  [with_secdriver_apparmor=check])

if test "$with_apparmor" != "yes" ; then
  if test "$with_secdriver_apparmor" = "check" ; then
    with_secdriver_apparmor=no
  fi
  if test "$with_secdriver_apparmor" != "no" ; then
    AC_MSG_ERROR([You must install the AppArmor development package in order to compile libvirt])
  fi
elif test "with_secdriver_apparmor" != "no" ; then
  with_secdriver_apparmor=yes
  AC_DEFINE_UNQUOTED([WITH_SECDRIVER_APPARMOR], 1, [whether AppArmor security driver is available])
fi
AM_CONDITIONAL([WITH_SECDRIVER_APPARMOR], [test "$with_secdriver_apparmor" != "no"])


dnl DTrace static probes
AC_ARG_WITH([dtrace],
  [AS_HELP_STRING([--with-dtrace],
    [use dtrace for static probing @<:@default=check@:>@])],
  [],
  [with_dtrace=check])

if test "$with_dtrace" != "no" ; then
  AC_PATH_PROG([DTRACE], [dtrace], [], [/bin:/usr/bin])
  if test -z "$DTRACE" ; then
    if test "$with_dtrace" = "check"; then
      with_dtrace=no
    else
      AC_MSG_ERROR([You must install the 'dtrace' binary to enable libvirt static probes])
    fi
  else
    with_dtrace=yes
  fi
  if test "$with_dtrace" = "yes"; then
    AC_DEFINE_UNQUOTED([WITH_DTRACE_PROBES], 1, [whether DTrace static probes are available])
  fi
fi
AM_CONDITIONAL([WITH_DTRACE_PROBES], [test "$with_dtrace" != "no"])


dnl numad
AC_ARG_WITH([numad],
  [AS_HELP_STRING([--with-numad],
    [use numad to manage CPU placement dynamically @<:@default=check@:>@])],
  [],
  [with_numad=check])

if test "$with_numad" != "no" ; then
  fail=0

  AC_PATH_PROG([NUMAD], [numad], [], [/bin:/usr/bin])

  if test "$with_numad" = "check"; then
    test "$with_numactl" = "yes" || fail=1
    if test -z "$NUMAD" || test $fail = 1; then
      with_numad="no"
    else
      with_numad="yes"
    fi
  else
    test -z  "$NUMAD" &&
      AC_MSG_ERROR([You must install numad package to manage CPU and memory placement dynamically])

    test "$with_numactl" = "yes" || fail=1
    test $fail = 1 &&
      AC_MSG_ERROR([You must install the numactl development package in order to compile and run libvirt])
  fi
fi
if test "$with_numad" = "yes"; then
  AC_DEFINE_UNQUOTED([HAVE_NUMAD], 1, [whether numad is available])
  AC_DEFINE_UNQUOTED([NUMAD],["$NUMAD"], [Location or name of the numad program])
fi
AM_CONDITIONAL([HAVE_NUMAD], [test "$with_numad" != "no"])

dnl pcap lib
LIBPCAP_CONFIG="pcap-config"
LIBPCAP_CFLAGS=""
LIBPCAP_LIBS=""
LIBPCAP_FOUND="no"

AC_ARG_WITH([libpcap], [AS_HELP_STRING([--with-libpcap=@<:@PFX@:>@],
  [libpcap location])])
if test "$with_qemu" = "yes"; then
  case $with_libpcap in
    no)     LIBPCAP_CONFIG= ;;
    ''|yes) LIBPCAP_CONFIG="pcap-config" ;;
    *)      LIBPCAP_CONFIG="$with_libpcap/bin/pcap-config" ;;
  esac
  AS_IF([test "x$LIBPCAP_CONFIG" != "x"], [
    AC_MSG_CHECKING(libpcap $LIBPCAP_CONFIG >= $LIBPCAP_REQUIRED )
    if ! $LIBPCAP_CONFIG --libs > /dev/null 2>&1 ; then
      AC_MSG_RESULT(no)
    else
      LIBPCAP_LIBS="`$LIBPCAP_CONFIG --libs`"
      LIBPCAP_CFLAGS="`$LIBPCAP_CONFIG --cflags`"
      LIBPCAP_FOUND="yes"
      AC_MSG_RESULT(yes)
    fi
  ])
fi

if test "x$LIBPCAP_FOUND" = "xyes"; then
  AC_DEFINE_UNQUOTED([HAVE_LIBPCAP], 1, [whether libpcap can be used])
fi

AC_SUBST([LIBPCAP_CFLAGS])
AC_SUBST([LIBPCAP_LIBS])



dnl
dnl Checks for the UML driver
dnl

if test "$with_libvirtd" = "no" ; then
  with_uml=no
fi
if test "$with_uml" = "yes" || test "$with_uml" = "check"; then
    AC_CHECK_HEADER([sys/inotify.h], [
        with_uml=yes
    ], [
        if test "$with_uml" = "check"; then
            with_uml=no
            AC_MSG_NOTICE([<sys/inotify.h> is required for the UML driver, disabling it])
        else
            AC_MSG_ERROR([The <sys/inotify.h> is required for the UML driver. Upgrade your libc6.])
        fi
    ])
fi
if test "$with_uml" = "yes" ; then
    AC_DEFINE_UNQUOTED([WITH_UML], 1, [whether UML driver is enabled])
fi
AM_CONDITIONAL([WITH_UML], [test "$with_uml" = "yes"])



dnl
dnl check for PHYP
dnl

if test "$with_phyp" != "no"; then
  if test "$with_ssh2" = "no" ; then
    if test "$with_phyp" = "check"; then
      with_phyp=no
    else
      AC_MSG_ERROR([libssh2 is required for Phyp driver])
    fi
  else
    with_phyp=yes
  fi
fi

if test "$with_phyp" = "yes"; then
    AC_DEFINE_UNQUOTED([WITH_PHYP], 1, [whether IBM HMC / IVM driver is enabled])
fi

AM_CONDITIONAL([WITH_PHYP],[test "$with_phyp" = "yes"])

dnl virsh libraries
VIRSH_LIBS="$VIRSH_LIBS $READLINE_LIBS"
AC_SUBST([VIRSH_LIBS])

dnl check if the network driver should be compiled

AC_ARG_WITH([network],
  [AS_HELP_STRING([--with-network],
    [with virtual network driver @<:@default=yes@:>@])],
  [],[with_network=yes])

dnl there's no use compiling the network driver without the libvirt
dnl daemon, nor compiling it for MacOS X, where it breaks the compile

if test "$with_libvirtd" = "no" || test "$with_osx" = "yes"; then
  with_network=no
fi

if test "$with_network" = "yes" ; then
  AC_DEFINE_UNQUOTED([WITH_NETWORK], 1, [whether network driver is enabled])
fi
AM_CONDITIONAL([WITH_NETWORK], [test "$with_network" = "yes"])

with_bridge=no
if test "$with_qemu:$with_lxc:$with_network" != "no:no:no"; then
    with_bridge=yes
    AC_DEFINE_UNQUOTED([WITH_BRIDGE], 1, [whether bridge code is needed])
fi
AM_CONDITIONAL([WITH_BRIDGE], [test "$with_bridge" = "yes"])


AC_ARG_WITH([secrets],
  [AS_HELP_STRING([--with-secrets],
    [with local secrets management driver @<:@default=yes@:>@])],
  [],[with_secrets=yes])

if test "$with_libvirtd" = "no"; then
  with_secrets=no
fi
if test "$with_secrets" = "yes" ; then
  AC_DEFINE_UNQUOTED([WITH_SECRETS], 1, [whether local secrets management driver is available])
fi
AM_CONDITIONAL([WITH_SECRETS], [test "$with_secrets" = "yes"])


AC_ARG_WITH([storage-dir],
  [AS_HELP_STRING([--with-storage-dir],
    [with directory backend for the storage driver @<:@default=yes@:>@])],
  [],[with_storage_dir=yes])
AC_ARG_WITH([storage-fs],
  [AS_HELP_STRING([--with-storage-fs],
    [with FileSystem backend for the storage driver @<:@default=check@:>@])],
  [],[with_storage_fs=check])
AC_ARG_WITH([storage-lvm],
  [AS_HELP_STRING([--with-storage-lvm],
    [with LVM backend for the storage driver @<:@default=check@:>@])],
  [],[with_storage_lvm=check])
AC_ARG_WITH([storage-iscsi],
  [AS_HELP_STRING([--with-storage-iscsi],
    [with iSCSI backend for the storage driver @<:@default=check@:>@])],
  [],[with_storage_iscsi=check])
AC_ARG_WITH([storage-scsi],
  [AS_HELP_STRING([--with-storage-scsi],
    [with SCSI backend for the storage driver @<:@default=check@:>@])],
  [],[with_storage_scsi=check])
AC_ARG_WITH([storage-mpath],
  [AS_HELP_STRING([--with-storage-mpath],
    [with mpath backend for the storage driver @<:@default=check@:>@])],
  [],[with_storage_mpath=check])
AC_ARG_WITH([storage-disk],
  [AS_HELP_STRING([--with-storage-disk],
    [with GPartd Disk backend for the storage driver @<:@default=check@:>@])],
  [],[with_storage_disk=check])
AC_ARG_WITH([storage-rbd],
  [AS_HELP_STRING([--with-storage-rbd],
    [with RADOS Block Device backend for the storage driver
     @<:@default=check@:>@])],
  [],[with_storage_rbd=check])
AC_ARG_WITH([storage-sheepdog],
  [AS_HELP_STRING([--with-storage-sheepdog],
    [with Sheepdog backend for the storage driver @<:@default=check@:>@])],
  [],[with_storage_sheepdog=check])

if test "$with_libvirtd" = "no"; then
  with_storage_dir=no
  with_storage_fs=no
  with_storage_lvm=no
  with_storage_iscsi=no
  with_storage_scsi=no
  with_storage_mpath=no
  with_storage_disk=no
  with_storage_rbd=no
  with_storage_sheepdog=no
fi
if test "$with_storage_dir" = "yes" ; then
  AC_DEFINE_UNQUOTED([WITH_STORAGE_DIR], 1, [whether directory backend for storage driver is enabled])
fi
AM_CONDITIONAL([WITH_STORAGE_DIR], [test "$with_storage_dir" = "yes"])

dnl storage-fs does not work on MacOS X

if test "$with_osx" = "yes"; then
  with_storage_fs=no
fi

if test "$with_storage_fs" = "yes" || test "$with_storage_fs" = "check"; then
    AC_CHECK_HEADER([mntent.h],,
    [
        if test "$with_storage_fs" = "check"; then
            with_storage_fs=no
            AC_MSG_NOTICE([<mntent.h> is required for the FS storage driver, disabling it])
        else
            AC_MSG_ERROR([<mntent.h> is required for the FS storage driver])
        fi
    ])
fi

if test "$with_storage_fs" = "yes" || test "$with_storage_fs" = "check"; then
  AC_PATH_PROG([MOUNT], [mount], [], [$PATH:/sbin:/usr/sbin])
  AC_PATH_PROG([UMOUNT], [umount], [], [$PATH:/sbin:/usr/sbin])
  AC_PATH_PROG([MKFS], [mkfs], [], [$PATH:/sbin:/usr/sbin])
  if test "$with_storage_fs" = "yes" ; then
    if test -z "$MOUNT" ; then AC_MSG_ERROR([We need mount for FS storage driver]) ; fi
    if test -z "$UMOUNT" ; then AC_MSG_ERROR([We need umount for FS storage driver]) ; fi
    if test -z "$MKFS" ; then AC_MSG_ERROR([We need mkfs for FS storage driver]) ; fi
  else
    if test -z "$MOUNT" ; then with_storage_fs=no ; fi
    if test -z "$UMOUNT" ; then with_storage_fs=no ; fi
    if test -z "$MKFS" ; then with_storage_fs=no ; fi

    if test "$with_storage_fs" = "check" ; then with_storage_fs=yes ; fi
  fi

  if test "$with_storage_fs" = "yes" ; then
    AC_DEFINE_UNQUOTED([WITH_STORAGE_FS], 1, [whether FS backend for storage driver is enabled])
    AC_DEFINE_UNQUOTED([MOUNT],["$MOUNT"],
        [Location or name of the mount program])
    AC_DEFINE_UNQUOTED([UMOUNT],["$UMOUNT"],
        [Location or name of the mount program])
    AC_DEFINE_UNQUOTED([MKFS],["$MKFS"],
        [Location or name of the mkfs program])
  fi
fi
AM_CONDITIONAL([WITH_STORAGE_FS], [test "$with_storage_fs" = "yes"])
if test "$with_storage_fs" = "yes"; then
  AC_PATH_PROG([SHOWMOUNT], [showmount], [], [$PATH:/sbin:/usr/sbin])
  AC_DEFINE_UNQUOTED([SHOWMOUNT], ["$SHOWMOUNT"],
    [Location or name of the showmount program])
fi

if test "$with_storage_lvm" = "yes" || test "$with_storage_lvm" = "check"; then
  AC_PATH_PROG([PVCREATE], [pvcreate], [], [$PATH:/sbin:/usr/sbin])
  AC_PATH_PROG([VGCREATE], [vgcreate], [], [$PATH:/sbin:/usr/sbin])
  AC_PATH_PROG([LVCREATE], [lvcreate], [], [$PATH:/sbin:/usr/sbin])
  AC_PATH_PROG([PVREMOVE], [pvremove], [], [$PATH:/sbin:/usr/sbin])
  AC_PATH_PROG([VGREMOVE], [vgremove], [], [$PATH:/sbin:/usr/sbin])
  AC_PATH_PROG([LVREMOVE], [lvremove], [], [$PATH:/sbin:/usr/sbin])
  AC_PATH_PROG([LVCHANGE], [lvchange], [], [$PATH:/sbin:/usr/sbin])
  AC_PATH_PROG([VGCHANGE], [vgchange], [], [$PATH:/sbin:/usr/sbin])
  AC_PATH_PROG([VGSCAN], [vgscan], [], [$PATH:/sbin:/usr/sbin])
  AC_PATH_PROG([PVS], [pvs], [], [$PATH:/sbin:/usr/sbin])
  AC_PATH_PROG([VGS], [vgs], [], [$PATH:/sbin:/usr/sbin])
  AC_PATH_PROG([LVS], [lvs], [], [$PATH:/sbin:/usr/sbin])

  if test "$with_storage_lvm" = "yes" ; then
    if test -z "$PVCREATE" ; then AC_MSG_ERROR([We need pvcreate for LVM storage driver]) ; fi
    if test -z "$VGCREATE" ; then AC_MSG_ERROR([We need vgcreate for LVM storage driver]) ; fi
    if test -z "$LVCREATE" ; then AC_MSG_ERROR([We need lvcreate for LVM storage driver]) ; fi
    if test -z "$PVREMOVE" ; then AC_MSG_ERROR([We need pvremove for LVM storage driver]) ; fi
    if test -z "$VGREMOVE" ; then AC_MSG_ERROR([We need vgremove for LVM storage driver]) ; fi
    if test -z "$LVREMOVE" ; then AC_MSG_ERROR([We need lvremove for LVM storage driver]) ; fi
    if test -z "$LVCHANGE" ; then AC_MSG_ERROR([We need lvchange for LVM storage driver]) ; fi
    if test -z "$VGCHANGE" ; then AC_MSG_ERROR([We need vgchange for LVM storage driver]) ; fi
    if test -z "$VGSCAN" ; then AC_MSG_ERROR([We need vgscan for LVM storage driver]) ; fi
    if test -z "$PVS" ; then AC_MSG_ERROR([We need pvs for LVM storage driver]) ; fi
    if test -z "$VGS" ; then AC_MSG_ERROR([We need vgs for LVM storage driver]) ; fi
    if test -z "$LVS" ; then AC_MSG_ERROR([We need lvs for LVM storage driver]) ; fi
  else
    if test -z "$PVCREATE" ; then with_storage_lvm=no ; fi
    if test -z "$VGCREATE" ; then with_storage_lvm=no ; fi
    if test -z "$LVCREATE" ; then with_storage_lvm=no ; fi
    if test -z "$PVREMOVE" ; then with_storage_lvm=no ; fi
    if test -z "$VGREMOVE" ; then with_storage_lvm=no ; fi
    if test -z "$LVREMOVE" ; then with_storage_lvm=no ; fi
    if test -z "$LVCHANGE" ; then with_storage_lvm=no ; fi
    if test -z "$VGCHANGE" ; then with_storage_lvm=no ; fi
    if test -z "$VGSCAN" ; then with_storage_lvm=no ; fi
    if test -z "$PVS" ; then with_storage_lvm=no ; fi
    if test -z "$VGS" ; then with_storage_lvm=no ; fi
    if test -z "$LVS" ; then with_storage_lvm=no ; fi

    if test "$with_storage_lvm" = "check" ; then with_storage_lvm=yes ; fi
  fi

  if test "$with_storage_lvm" = "yes" ; then
    AC_DEFINE_UNQUOTED([WITH_STORAGE_LVM], 1, [whether LVM backend for storage driver is enabled])
    AC_DEFINE_UNQUOTED([PVCREATE],["$PVCREATE"],[Location of pvcreate program])
    AC_DEFINE_UNQUOTED([VGCREATE],["$VGCREATE"],[Location of vgcreate program])
    AC_DEFINE_UNQUOTED([LVCREATE],["$LVCREATE"],[Location of lvcreate program])
    AC_DEFINE_UNQUOTED([PVREMOVE],["$PVREMOVE"],[Location of pvremove program])
    AC_DEFINE_UNQUOTED([VGREMOVE],["$VGREMOVE"],[Location of vgremove program])
    AC_DEFINE_UNQUOTED([LVREMOVE],["$LVREMOVE"],[Location of lvremove program])
    AC_DEFINE_UNQUOTED([LVCHANGE],["$LVCHANGE"],[Location of lvchange program])
    AC_DEFINE_UNQUOTED([VGCHANGE],["$VGCHANGE"],[Location of vgchange program])
    AC_DEFINE_UNQUOTED([VGSCAN],["$VGSCAN"],[Location of vgscan program])
    AC_DEFINE_UNQUOTED([PVS],["$PVS"],[Location of pvs program])
    AC_DEFINE_UNQUOTED([VGS],["$VGS"],[Location of vgs program])
    AC_DEFINE_UNQUOTED([LVS],["$LVS"],[Location of lvs program])
  fi
fi
AM_CONDITIONAL([WITH_STORAGE_LVM], [test "$with_storage_lvm" = "yes"])



if test "$with_storage_iscsi" = "yes" || test "$with_storage_iscsi" = "check"; then
  AC_PATH_PROG([ISCSIADM], [iscsiadm], [], [$PATH:/sbin:/usr/sbin])
  if test "$with_storage_iscsi" = "yes" ; then
    if test -z "$ISCSIADM" ; then AC_MSG_ERROR([We need iscsiadm for iSCSI storage driver]) ; fi
  else
    if test -z "$ISCSIADM" ; then with_storage_iscsi=no ; fi

    if test "$with_storage_iscsi" = "check" ; then with_storage_iscsi=yes ; fi
  fi

  if test "$with_storage_iscsi" = "yes" ; then
    AC_DEFINE_UNQUOTED([WITH_STORAGE_ISCSI], 1, [whether iSCSI backend for storage driver is enabled])
    AC_DEFINE_UNQUOTED([ISCSIADM],["$ISCSIADM"],[Location of iscsiadm program])
  fi
fi
AM_CONDITIONAL([WITH_STORAGE_ISCSI], [test "$with_storage_iscsi" = "yes"])

if test "$with_storage_scsi" = "check"; then
   with_storage_scsi=yes

   AC_DEFINE_UNQUOTED([WITH_STORAGE_SCSI], 1,
     [whether SCSI backend for storage driver is enabled])
fi
AM_CONDITIONAL([WITH_STORAGE_SCSI], [test "$with_storage_scsi" = "yes"])

if test "$with_storage_mpath" = "check"; then
   if test "$with_linux" = "yes"; then
      with_storage_mpath=yes

      AC_DEFINE_UNQUOTED([WITH_STORAGE_MPATH], 1,
        [whether mpath backend for storage driver is enabled])
   else
      with_storage_mpath=no
   fi
fi
AM_CONDITIONAL([WITH_STORAGE_MPATH], [test "$with_storage_mpath" = "yes"])

LIBRBD_LIBS=
if test "$with_storage_rbd" = "yes" || test "$with_storage_rbd" = "check"; then
    AC_CHECK_HEADER([rbd/librbd.h], [LIBRBD_FOUND=yes; break;])

    if test "$LIBRBD_FOUND" = "yes"; then
        with_storage_rbd=yes
        LIBRBD_LIBS="-lrbd -lrados"
        AC_DEFINE_UNQUOTED([WITH_STORAGE_RBD], [1],
         [whether RBD backend for storage driver is enabled])
    else
        with_storage_rbd=no
    fi
fi
AM_CONDITIONAL([WITH_STORAGE_RBD], [test "$with_storage_rbd" = "yes"])
AC_SUBST([LIBRBD_LIBS])

if test "$with_storage_sheepdog" = "yes" ||
   test "$with_storage_sheepdog" = "check"; then
  AC_PATH_PROG([COLLIE], [collie], [], [$PATH:/sbin:/usr/sbin])

  if test "$with_storage_sheepdog" = "yes"; then
    if test -z "$COLLIE"; then
      AC_MSG_ERROR([We need collie for Sheepdog storage driver])
    fi
  else
    if test -z "$COLLIE"; then
      with_storage_sheepdog=no
    fi

    if test "$with_storage_sheepdog" = "check"; then
      with_storage_sheepdog=yes
    fi
  fi

  if test "$with_storage_sheepdog" = "yes"; then
    AC_DEFINE_UNQUOTED([WITH_STORAGE_SHEEPDOG], 1,
      [whether Sheepdog backend for storage driver is enabled])
    AC_DEFINE_UNQUOTED([COLLIE],["$COLLIE"],[Location of collie program])
  fi
fi
AM_CONDITIONAL([WITH_STORAGE_SHEEPDOG],
  [test "$with_storage_sheepdog" = "yes"])


LIBPARTED_CFLAGS=
LIBPARTED_LIBS=
if test "$with_storage_disk" = "yes" ||
   test "$with_storage_disk" = "check"; then
  AC_PATH_PROG([PARTED], [parted], [], [$PATH:/sbin:/usr/sbin])
  AC_PATH_PROG([DMSETUP], [dmsetup], [], [$PATH:/sbin:/usr/sbin])
  if test -z "$PARTED" ; then
    PARTED_FOUND=no
  else
    PARTED_FOUND=yes
  fi

  if test -z "$DMSETUP" ; then
    DMSETUP_FOUND=no
  else
    DMSETUP_FOUND=yes
  fi

  if test "$PARTED_FOUND" = "yes" && test "x$PKG_CONFIG" != "x" ; then
    PKG_CHECK_MODULES([LIBPARTED], [libparted >= $PARTED_REQUIRED], [],
      [PARTED_FOUND=no])
  fi
  if test "$PARTED_FOUND" = "no"; then
    # RHEL-5 vintage parted is missing pkg-config files
    save_LIBS="$LIBS"
    save_CFLAGS="$CFLAGS"
    PARTED_FOUND=yes
    AC_CHECK_HEADER([parted/parted.h],,[PARTED_FOUND=no])
    AC_CHECK_LIB([uuid], [uuid_generate],,[PARTED_FOUND=no])
    AC_CHECK_LIB([parted], [ped_device_read],,[PARTED_FOUND=no])
    LIBPARTED_LIBS="-luuid -lparted"
    LIBS="$save_LIBS"
    CFLAGS="$save_CFLAGS"
  fi

  if test "$with_storage_disk" = "yes" &&
     test "$PARTED_FOUND:$DMSETUP_FOUND" != "yes:yes"; then
    AC_MSG_ERROR([Need both parted and dmsetup for disk storage driver])
  fi

  if test "$with_storage_disk" = "check"; then
    if test "$PARTED_FOUND:$DMSETUP_FOUND" != "yes:yes"; then
      with_storage_disk=no
    else
      with_storage_disk=yes
    fi
  fi

  if test "$with_storage_disk" = "yes"; then
    AC_DEFINE_UNQUOTED([WITH_STORAGE_DISK], 1,
      [whether Disk backend for storage driver is enabled])
    AC_DEFINE_UNQUOTED([PARTED],["$PARTED"],
      [Location or name of the parted program])
    AC_DEFINE_UNQUOTED([DMSETUP],["$DMSETUP"],
      [Location or name of the dmsetup program])
  fi
fi
AM_CONDITIONAL([WITH_STORAGE_DISK], [test "$with_storage_disk" = "yes"])
AC_SUBST([LIBPARTED_CFLAGS])
AC_SUBST([LIBPARTED_LIBS])

if test "$with_storage_mpath" = "yes" ||
   test "$with_storage_disk" = "yes"; then
   DEVMAPPER_CFLAGS=
   DEVMAPPER_LIBS=
   PKG_CHECK_MODULES([DEVMAPPER], [devmapper >= $DEVMAPPER_REQUIRED], [], [DEVMAPPER_FOUND=no])
   if test "$DEVMAPPER_FOUND" = "no"; then
     # devmapper is missing pkg-config files in ubuntu, suse, etc
     save_LIBS="$LIBS"
     save_CFLAGS="$CFLAGS"
     DEVMAPPER_FOUND=yes
     AC_CHECK_LIB([devmapper], [dm_task_run],,[DEVMAPPER_FOUND=no])
     DEVMAPPER_LIBS="-ldevmapper"
     LIBS="$save_LIBS"
     CFLAGS="$save_CFLAGS"
   fi
   AC_CHECK_HEADERS([libdevmapper.h],,[DEVMAPPER_FOUND=no])
   if test "$DEVMAPPER_FOUND" = "no" ; then
     AC_MSG_ERROR([You must install device-mapper-devel/libdevmapper >= $DEVMAPPER_REQUIRED to compile libvirt])
   fi

fi
AC_SUBST([DEVMAPPER_CFLAGS])
AC_SUBST([DEVMAPPER_LIBS])

with_storage=no
for backend in dir fs lvm iscsi scsi mpath rbd disk; do
    if eval test \$with_storage_$backend = yes; then
        with_storage=yes
        break
    fi
done
if test $with_storage = yes; then
    AC_DEFINE([WITH_STORAGE], [1],
      [Define to 1 if at least one storage backend is in use])
fi
AM_CONDITIONAL([WITH_STORAGE], [test "$with_storage" = "yes"])

dnl
dnl check for (ESX)
dnl

if test "$with_curl" != "yes" ; then
  if test "$with_esx" != "yes"; then
    with_esx=no
  else
    AC_MSG_ERROR([Curl is required for the ESX driver])
  fi
else
  if test "$with_esx" = "check"; then
    with_esx=yes
  fi
fi

if test "$with_esx" = "yes" ; then
    AC_DEFINE_UNQUOTED([WITH_ESX], 1, [whether ESX driver is enabled])
fi
AM_CONDITIONAL([WITH_ESX], [test "$with_esx" = "yes"])

with_vmx=yes
if test "$with_esx" != "yes" && test "$with_vmware" != "yes"; then
  with_vmx=no
fi
if test "$with_vmx" = "yes" ; then
  AC_DEFINE_UNQUOTED([WITH_VMX], 1, [whether VMware VMX config handling is enabled])
fi
AM_CONDITIONAL([WITH_VMX], [test "$with_vmx" = "yes"])

if test "$with_xenapi" = "yes" ; then
    AC_DEFINE_UNQUOTED([WITH_XENAPI], 1, [whether XenAPI driver is enabled])
fi
AM_CONDITIONAL([WITH_XENAPI], [test "$with_xenapi" = "yes"])


dnl
dnl check for Hyper-V
dnl

if test "$with_hyperv" != "no"; then
  if test "$with_openwsman" != "yes"; then
    if test "$with_hyperv" = "check"; then
      with_hyperv=no
    else
      AC_MSG_ERROR([openwsman is required for the Hyper-V driver])
    fi
  else
    with_hyperv=yes
  fi
fi

if test "$with_hyperv" = "yes" ; then
    AC_DEFINE_UNQUOTED([WITH_HYPERV], 1, [whether Hyper-V driver is enabled])
fi
AM_CONDITIONAL([WITH_HYPERV], [test "$with_hyperv" = "yes"])


dnl
dnl check for python
dnl

AC_ARG_WITH([python],
  [AS_HELP_STRING([--with-python],
    [Build python bindings @<:@default=yes@:>@])],
  [],[with_python=yes])

if test "$enable_shared:$with_python" = no:yes; then
  AC_MSG_WARN([Disabling shared libraries is incompatible with building Python extensions.])
  AC_MSG_WARN([Ignoring --with-python.])
  with_python=no
fi

PYTHON_VERSION=
PYTHON_INCLUDES=
if test "$with_python" != "no" ; then
    if test -x "$with_python/bin/python"
    then
        AC_MSG_NOTICE(Found python in $with_python/bin/python)
        PYTHON="$with_python/bin/python"
        with_python=yes
    else
        if test -x "$with_python"
        then
            AC_MSG_NOTICE(Found python in $with_python)
            PYTHON="$with_python"
            with_python=yes
        else
            if test -x "$PYTHON"
            then
                AC_MSG_NOTICE(Found python in environment PYTHON=$PYTHON)
                with_python=yes
            fi
        fi
    fi

    if test "$with_python" = "yes" ; then
        AM_PATH_PYTHON(,, [:])

        if test "$PYTHON" != : ; then
            PYTHON_CONFIG="$PYTHON-config"

            if test -x "$PYTHON_CONFIG"
            then
                PYTHON_INCLUDES=`$PYTHON_CONFIG --includes`
            else
                if test -r $PYTHON_EXEC_PREFIX/include/python$PYTHON_VERSION/Python.h
                then
                    PYTHON_INCLUDES=-I$PYTHON_EXEC_PREFIX/include/python$PYTHON_VERSION
                else
                    if test -r $prefix/include/python$PYTHON_VERSION/Python.h
                    then
                        PYTHON_INCLUDES=-I$prefix/include/python$PYTHON_VERSION
                    else
                        if test -r /usr/include/python$PYTHON_VERSION/Python.h
                        then
                            PYTHON_INCLUDES=-I/usr/include/python$PYTHON_VERSION
                        else
                            AC_MSG_ERROR([You must install python-devel to build Python bindings])
                        fi
                    fi
                fi
            fi
        else
            AC_MSG_ERROR([You must install python to build Python bindings])
        fi
    else
        AC_MSG_NOTICE([Could not find python in $with_python, disabling bindings])
        with_python=no
    fi
fi
AM_CONDITIONAL([WITH_PYTHON], [test "$with_python" = "yes"])
AC_SUBST([PYTHON_VERSION])
AC_SUBST([PYTHON_INCLUDES])

dnl Allow perl overrides
AC_PATH_PROG([PERL], [perl])

AC_ARG_ENABLE([with-test-suite],
              [AS_HELP_STRING([--with-test-suite],
                 [build test suite by default @<:@default=check@:>@])],
              [case "${withval}" in
                 yes|no|check) ;;
                 *)      AC_MSG_ERROR([bad value ${withval} for tests option]) ;;
              esac],
              [withval=check])

AC_MSG_CHECKING([Whether to build test suite by default])
if test "$withval" = "check" ; then
  if test -d $srcdir/.git ; then
    withval=yes
  else
    withval=no
  fi
fi
AC_MSG_RESULT([$withval])
AM_CONDITIONAL([WITH_TESTS], [test "$withval" = "yes"])

AC_ARG_ENABLE([expensive-tests],
  [AS_HELP_STRING([--enable-expensive-tests],
    [set the default for enabling expensive tests (gnulib and long timeouts) ]
    [@<:@default=check@:>@; use VIR_TEST_EXPENSIVE to override during make])],
  [case $enableval in
    0|no) VIR_TEST_EXPENSIVE_DEFAULT=0 ;;
    1|yes) VIR_TEST_EXPENSIVE_DEFAULT=1 ;;
    check) ;;
    *) AC_MSG_ERROR([bad value ${enableval} for enable-expensive-tests option])
      ;;
  esac], [enableval=check])
if test "$enableval" = check; then
  if test -d $srcdir/.git ; then
    VIR_TEST_EXPENSIVE_DEFAULT=0
  else
    VIR_TEST_EXPENSIVE_DEFAULT=1
  fi
fi
AC_SUBST([VIR_TEST_EXPENSIVE_DEFAULT])
AM_CONDITIONAL([WITH_EXPENSIVE_TESTS], [test $VIR_TEST_EXPENSIVE_DEFAULT = 1])

AC_ARG_ENABLE([test-coverage],
  [AS_HELP_STRING([--enable-test-coverage],
    [turn on code coverage instrumentation @<:@default=no@:>@])],
[case "${enableval}" in
   yes|no) ;;
   *)      AC_MSG_ERROR([bad value ${enableval} for test-coverage option]) ;;
 esac],
              [enableval=no])
enable_coverage=$enableval

if test "${enable_coverage}" = yes; then
  save_WARN_CFLAGS=$WARN_CFLAGS
  WARN_CFLAGS=
  gl_WARN_ADD([-fprofile-arcs])
  gl_WARN_ADD([-ftest-coverage])
  COVERAGE_FLAGS=$WARN_CFLAGS
  AC_SUBST([COVERAGE_CFLAGS], [$COVERAGE_FLAGS])
  AC_SUBST([COVERAGE_LDFLAGS], [$COVERAGE_FLAGS])
  WARN_CFLAGS=$save_WARN_CFLAGS
fi

AC_ARG_ENABLE([test-oom],
  [AS_HELP_STRING([--enable-test-oom],
    [memory allocation failure checking @<:@default=no@:>@])],
[case "${enableval}" in
   yes|no) ;;
   *)      AC_MSG_ERROR([bad value ${enableval} for test-oom option]) ;;
 esac],
              [enableval=no])
enable_oom=$enableval

if test "${enable_oom}" = yes; then
  have_trace=yes
  AC_CHECK_HEADER([execinfo.h],[],[have_trace=no])
  AC_CHECK_FUNC([backtrace],[],[have_trace=no])
  if test "$have_trace" = "yes"; then
    AC_DEFINE([TEST_OOM_TRACE], 1, [Whether backtrace() is available])
  fi
  AC_DEFINE([TEST_OOM], 1, [Whether malloc OOM checking is enabled])
fi


AC_ARG_ENABLE([test-locking],
  [AS_HELP_STRING([--enable-test-locking],
    [thread locking tests using CIL @<:@default=no@:>@])],
[case "${enableval}" in
   yes|no) ;;
   *)      AC_MSG_ERROR([bad value ${enableval} for test-locking option]) ;;
 esac],
              [enableval=no])
enable_locking=$enableval

if test "$enable_locking" = "yes"; then
  LOCK_CHECKING_CFLAGS="-Dbool=char -D_Bool=char -save-temps"
  AC_SUBST([LOCK_CHECKING_CFLAGS])
fi
AM_CONDITIONAL([WITH_CIL],[test "$enable_locking" = "yes"])

dnl Enable building libvirtd?
AM_CONDITIONAL([WITH_LIBVIRTD],[test "x$with_libvirtd" = "xyes"])

dnl Check for gettext - don't go any newer than what RHEL 5 supports
dnl
dnl save and restore CPPFLAGS around gettext check as the internal iconv
dnl check might leave -I/usr/local/include in CPPFLAGS on FreeBSD resulting
dnl in the build picking up previously installed libvirt/libvirt.h instead
dnl of the correct one from the source tree.
dnl compute the difference between save_CPPFLAGS and CPPFLAGS and append it
dnl to INCLUDES in order to preserve changes made by gettext but in a place
dnl that does not break the build
save_CPPFLAGS="$CPPFLAGS"
AM_GNU_GETTEXT_VERSION([0.17])
AM_GNU_GETTEXT([external])
GETTEXT_CPPFLAGS=
if test "x$save_CPPFLAGS" != "x$CPPFLAGS"; then
 set dummy $CPPFLAGS; shift
 for var
 do
   case " $var " in
     " $save_CPPFLAGS ") ;;
     *) GETTEXT_CPPFLAGS="$GETTEXT_CPPFLAGS $var" ;;
   esac
 done
fi
CPPFLAGS="$save_CPPFLAGS"
AC_SUBST([GETTEXT_CPPFLAGS])

ALL_LINGUAS=`cd "$srcdir/po" > /dev/null && ls *.po | sed 's+\.po$++'`

dnl Extra link-time flags for Cygwin.
dnl Copied from libxml2 configure.in, but I removed mingw changes
dnl for now since I'm not supporting mingw at present.  - RWMJ
CYGWIN_EXTRA_LDFLAGS=
CYGWIN_EXTRA_LIBADD=
CYGWIN_EXTRA_PYTHON_LIBADD=
MINGW_EXTRA_LDFLAGS=
WIN32_EXTRA_CFLAGS=
dnl libvirt.syms is generated in builddir, but libvirt_qemu.syms is in git;
dnl hence the asymmetric naming of these two symbol files.
LIBVIRT_SYMBOL_FILE=libvirt.syms
LIBVIRT_LXC_SYMBOL_FILE='$(srcdir)/libvirt_lxc.syms'
LIBVIRT_QEMU_SYMBOL_FILE='$(srcdir)/libvirt_qemu.syms'
MSCOM_LIBS=
case "$host" in
  *-*-cygwin*)
    CYGWIN_EXTRA_LDFLAGS="-no-undefined"
    CYGWIN_EXTRA_LIBADD="${INTLLIBS}"
    MSCOM_LIBS="-lole32 -loleaut32"

    if test "x$PYTHON_VERSION" != "x"; then
      CYGWIN_EXTRA_PYTHON_LIBADD="-L/usr/lib/python${PYTHON_VERSION}/config -lpython${PYTHON_VERSION}"
    fi
    ;;
  *-*-mingw*)
    MINGW_EXTRA_LDFLAGS="-no-undefined"
    MSCOM_LIBS="-lole32 -loleaut32"
    ;;
  *-*-msvc*)
    MSCOM_LIBS="-lole32 -loleaut32"
    ;;
esac
case "$host" in
  *-*-mingw* | *-*-cygwin* | *-*-msvc* )
    # If the host is Windows, and shared libraries are disabled, we
    # need to add -DLIBVIRT_STATIC to the CFLAGS for proper linking
    if test "x$enable_shared" = "xno"; then
      WIN32_EXTRA_CFLAGS="-DLIBVIRT_STATIC"
    fi
esac
case "$host" in
  *-*-mingw* | *-*-msvc* )
    # Also set the symbol file to .def, so src/Makefile generates libvirt.def
    # from libvirt.syms and passes libvirt.def instead of libvirt.syms to the linker
    LIBVIRT_SYMBOL_FILE=libvirt.def
    LIBVIRT_LXC_SYMBOL_FILE=libvirt_lxc.def
    LIBVIRT_QEMU_SYMBOL_FILE=libvirt_qemu.def
    # mingw's ld has the --version-script parameter, but it requires a .def file
    # instead to work properly, therefore clear --version-script here and use
    # -Wl, to pass the .def file to the linker
    # cygwin's ld has the --version-script parameter too, but for some reason
    # it's working there as expected
    VERSION_SCRIPT_FLAGS="-Wl,"
    ;;
esac
AC_SUBST([CYGWIN_EXTRA_LDFLAGS])
AC_SUBST([CYGWIN_EXTRA_LIBADD])
AC_SUBST([CYGWIN_EXTRA_PYTHON_LIBADD])
AC_SUBST([MINGW_EXTRA_LDFLAGS])
AC_SUBST([WIN32_EXTRA_CFLAGS])
AC_SUBST([LIBVIRT_SYMBOL_FILE])
AC_SUBST([LIBVIRT_LXC_SYMBOL_FILE])
AC_SUBST([LIBVIRT_QEMU_SYMBOL_FILE])
AC_SUBST([VERSION_SCRIPT_FLAGS])
AC_SUBST([MSCOM_LIBS])


dnl Look for windres to build a Windows icon resource.
case "$host" in
  *-*-mingw* | *-*-cygwin* | *-*-msvc* )
    AC_CHECK_TOOL([WINDRES], [windres], [])
    ;;
esac
AM_CONDITIONAL([WITH_WIN_ICON], [test "$WINDRES" != ""])


dnl Driver-Modules library
AC_ARG_WITH([driver-modules],
  [AS_HELP_STRING([--with-driver-modules],
    [build drivers as loadable modules @<:@default=check@:>@])],
  [],
  [with_driver_modules=check])

if test "$with_libvirtd" = "no" ; then
  with_driver_modules=no
fi

DRIVER_MODULE_CFLAGS=
DRIVER_MODULE_LIBS=
if test "$with_driver_modules" = "yes" || test "$with_driver_modules" = "check"; then
  if test "$dlfcn_found" != "yes" || test "$dlopen_found" != "yes"; then
    if test "$with_driver_modules" = "yes" ; then
      AC_MSG_ERROR([You must have dlfcn.h / dlopen() support to build driver modules])
    else
      with_driver_modules=no
    fi
  else
    with_driver_modules=yes
  fi
fi

if test "$with_driver_modules" = "yes" ; then
  DRIVER_MODULE_LDFLAGS="-export-dynamic"
  case $ac_cv_search_dlopen in
    no*) DRIVER_MODULE_LIBS= ;;
    *) DRIVER_MODULE_LIBS=$ac_cv_search_dlopen ;;
  esac
  AC_DEFINE_UNQUOTED([WITH_DRIVER_MODULES], 1, [whether to build drivers as modules])
fi
AM_CONDITIONAL([WITH_DRIVER_MODULES], [test "$with_driver_modules" != "no"])
AC_SUBST([DRIVER_MODULE_LDFLAGS])
AC_SUBST([DRIVER_MODULE_LIBS])


# Set LV_LIBTOOL_OBJDIR to "." or $lt_cv_objdir, depending on whether
# we're building shared libraries.  This is the name of the directory
# in which .o files will be created.
test "$enable_shared" = no && lt_cv_objdir=.
LV_LIBTOOL_OBJDIR=${lt_cv_objdir-.}
AC_SUBST([LV_LIBTOOL_OBJDIR])


with_nodedev=no;
if test "$with_hal" = "yes" || test "$with_udev" = "yes";
then
  with_nodedev=yes
  AC_DEFINE_UNQUOTED([WITH_NODE_DEVICES], 1, [with node device driver])
fi
AM_CONDITIONAL([WITH_NODE_DEVICES], [test "$with_nodedev" = "yes"])

dnl nwfilter should only be compiled for linux, and only if the
dnl libvirt daemon is also being compiled

with_nwfilter=yes
if test "$with_libvirtd" = "no" || test "$with_linux" != "yes"; then
  with_nwfilter=no
fi
if test "$with_nwfilter" = "yes" ; then
  AC_DEFINE([WITH_NWFILTER], 1, [whether local network filter management driver is available])
fi
AM_CONDITIONAL([WITH_NWFILTER], [test "$with_nwfilter" = "yes"])

dnl check if the interface driver should be compiled
AC_ARG_WITH([interface],
  [AS_HELP_STRING([--with-interface],
    [with host interface driver @<:@default=check@:>@])],
  [],[with_interface=check])

dnl Don't compile the interface driver without libvirtd
if test "$with_libvirtd" = "no" ; then
  with_interface=no
fi

dnl The interface driver depends on the netcf library or udev library
case $with_interface:$with_netcf:$with_udev in
    check:*yes*) with_interface=yes ;;
    check:no:no) with_interface=no ;;
    yes:no:no) AC_MSG_ERROR([Requested the Interface driver without netcf or udev support]) ;;
esac

if test "$with_interface" = "yes" ; then
  AC_DEFINE_UNQUOTED([WITH_INTERFACE], [1],
    [whether the interface driver is enabled])
fi
AM_CONDITIONAL([WITH_INTERFACE], [test "$with_interface" = "yes"])


if test $with_freebsd = yes || test $with_osx = yes; then
  default_qemu_user=root
  default_qemu_group=wheel
else
  default_qemu_user=root
  default_qemu_group=root
fi

AC_ARG_WITH([qemu-user],
  [AS_HELP_STRING([--with-qemu-user],
    [username to run QEMU system instance as
     @<:@default=platform dependent@:>@])],
  [QEMU_USER=${withval}],
  [QEMU_USER=${default_qemu_user}])
AC_ARG_WITH([qemu-group],
  [AS_HELP_STRING([--with-qemu-group],
    [groupname to run QEMU system instance as
     @<:@default=platform dependent@:>@])],
  [QEMU_GROUP=${withval}],
  [QEMU_GROUP=${default_qemu_group}])
AC_DEFINE_UNQUOTED([QEMU_USER], ["$QEMU_USER"], [QEMU user account])
AC_DEFINE_UNQUOTED([QEMU_GROUP], ["$QEMU_GROUP"], [QEMU group account])


AC_ARG_WITH([macvtap],
  [AS_HELP_STRING([--with-macvtap],
    [enable macvtap device @<:@default=check@:>@])],
  [with_macvtap=${withval}],
  [with_macvtap=check])

AC_MSG_CHECKING([whether to compile with macvtap support])
if test "$with_macvtap" != "no" ; then
    AC_TRY_COMPILE([ #include <sys/socket.h>
                     #include <linux/rtnetlink.h> ],
                   [ int x = MACVLAN_MODE_BRIDGE;
                     int y = IFLA_VF_MAX; ],
                   [ with_macvtap=yes ],
                   [ if test "$with_macvtap" = "yes" ; then
                         AC_MSG_ERROR([Installed linux headers don't show support for macvtap device.])
                     fi
                     with_macvtap=no ])
    if test "$with_macvtap" = "yes" ; then
        val=1
    else
        val=0
    fi
    AC_DEFINE_UNQUOTED([WITH_MACVTAP], $val, [whether macvtap support is enabled])
fi
AM_CONDITIONAL([WITH_MACVTAP], [test "$with_macvtap" = "yes"])
AC_MSG_RESULT([$with_macvtap])
if test "$with_macvtap" = yes; then
    AC_CHECK_DECLS([MACVLAN_MODE_PASSTHRU], [], [], [[
      #include <sys/socket.h>
      #include <linux/if_link.h>
    ]])
fi


AC_ARG_WITH([virtualport],
  [AS_HELP_STRING([--with-virtualport],
    [enable virtual port support @<:@default=check@:>@])],
  [with_virtualport=${withval}],
  [with_virtualport=check])

dnl Warn the user and error out if they requested virtualport support with configure
dnl options, but the required macvtap support isn't available

if test "$with_virtualport" = "yes"; then
    if test "$with_macvtap" = "no"; then
        AC_MSG_ERROR([--with-virtualport requires --with-macvtap])
    fi
fi

dnl virtualport checks

if test "$with_macvtap" != "yes"; then
    with_virtualport=no
fi
if test "$with_virtualport" != "no"; then
    AC_MSG_CHECKING([whether to compile with virtual port support])
    AC_TRY_COMPILE([ #include <sys/socket.h>
                     #include <linux/rtnetlink.h> ],
                     [ int x = IFLA_PORT_MAX; ],
                     [ with_virtualport=yes ],
                     [ if test "$with_virtualport" = "yes" ; then
                         AC_MSG_ERROR([Installed linux headers don't show support for virtual port support.])
                       fi
                       with_virtualport=no ])
    if test "$with_virtualport" = "yes"; then
        val=1
    else
        val=0
    fi
    AC_DEFINE_UNQUOTED([WITH_VIRTUALPORT], $val,
                       [whether vsi vepa support is enabled])
    AC_MSG_RESULT([$with_virtualport])
fi
AM_CONDITIONAL([WITH_VIRTUALPORT], [test "$with_virtualport" = "yes"])


dnl netlink library

have_libnl=no

if test "$with_linux" = "yes"; then
    # When linking with netcf, we must ensure that we pick the same version
    # of libnl that netcf picked.  Prefer libnl-3 unless we can prove
    # netcf linked against libnl-1, or unless the user set LIBNL_CFLAGS.
    # (Setting LIBNL_CFLAGS is already used by PKG_CHECK_MODULES to
    # override any probing, so if it set, you know which libnl is in use.)
    libnl_ldd=
    for dir in /usr/lib64 /usr/lib /usr/lib/*-linux-gnu*; do
        if test -f $dir/libnetcf.so; then
            libnl_ldd=`(ldd $dir/libnetcf.so) 2>&1`
            break
        fi
    done
    case $libnl_ldd:${LIBNL_CFLAGS+set} in
        *libnl-3.so.*:) LIBNL_REQUIRED=3.0 ;;
    esac
    case $libnl_ldd:${LIBNL_CFLAGS+set} in
        *libnl.so.1*:) ;;
        *)
        PKG_CHECK_MODULES([LIBNL], [libnl-3.0], [
            have_libnl=yes
            AC_DEFINE([HAVE_LIBNL3], [1], [Use libnl-3.0])
            AC_DEFINE([HAVE_LIBNL], [1], [whether the netlink library is available])
            PKG_CHECK_MODULES([LIBNL_ROUTE3], [libnl-route-3.0])
            LIBNL_CFLAGS="$LIBNL_CFLAGS $LIBNL_ROUTE3_CFLAGS"
            LIBNL_LIBS="$LIBNL_LIBS $LIBNL_ROUTE3_LIBS"
        ], [:]) ;;
    esac
    if test "$have_libnl" = no; then
        PKG_CHECK_MODULES([LIBNL], [libnl-1 >= $LIBNL_REQUIRED], [
            have_libnl=yes
            AC_DEFINE_UNQUOTED([HAVE_LIBNL], [1],
             [whether the netlink library is available])
            AC_DEFINE_UNQUOTED([HAVE_LIBNL1], [1],
             [whether the netlink v1 library is available])
        ], [
            if test "$with_macvtap" = "yes"; then
                AC_MSG_ERROR([libnl-devel >= $LIBNL_REQUIRED is required for macvtap support])
            fi
        ])
    fi
fi
AM_CONDITIONAL([HAVE_LIBNL], [test "$have_libnl" = "yes"])

AC_SUBST([LIBNL_CFLAGS])
AC_SUBST([LIBNL_LIBS])

# Check for Linux vs. BSD ifreq members
AC_CHECK_MEMBERS([struct ifreq.ifr_newname,
                  struct ifreq.ifr_ifindex,
                  struct ifreq.ifr_index],
                 [], [],
                 [#include <sys/socket.h>
                  #include <net/if.h>
                 ])

# Check for BSD approach for setting MAC addr
AC_LINK_IFELSE([AC_LANG_PROGRAM(
     [[
        #include <sys/types.h>
        #include <sys/socket.h>
        #include <net/if_dl.h>
     ]],
     [[
        link_addr(0, 0)]])],
     [AC_DEFINE([HAVE_DECL_LINK_ADDR],
                [1],
                [whether link_addr is available])])

# Check for BSD approach for bridge management
AC_CHECK_DECLS([BRDGSFD, BRDGADD, BRDGDEL],
               [AC_DEFINE([HAVE_BSD_BRIDGE_MGMT],
                          [1],
                          [whether BSD style bridge management is available])],
               [],
               [#include <stdint.h>
                #include <net/if.h>
                #include <net/ethernet.h>
                #include <net/if_bridgevar.h>
               ])

# Check if we need to look for ifconfig
if test "$want_ifconfig" = "yes"; then
     AC_PATH_PROG([IFCONFIG_PATH], [ifconfig])
     if test -z "$IFCONFIG_PATH"; then
         AC_MSG_ERROR([Failed to find ifconfig.])
     fi
     AC_DEFINE_UNQUOTED([IFCONFIG_PATH], "$IFCONFIG_PATH", [path to ifconfig binary])
fi

# Detect when running under the clang static analyzer's scan-build driver
# or Coverity-prevent's cov-build.  Define STATIC_ANALYSIS accordingly.
AC_CACHE_CHECK([whether this build is done by a static analysis tool],
  [lv_cv_static_analysis], [
    lv_cv_static_analysis=no
    if test -n "${CCC_ANALYZER_ANALYSIS+set}" || \
       test -n "$COVERITY_BUILD_COMMAND$COVERITY_LD_PRELOAD"; then
      lv_cv_static_analysis=yes
    fi
  ])
t=0
test "x$lv_cv_static_analysis" = xyes && t=1
AC_DEFINE_UNQUOTED([STATIC_ANALYSIS], [$t],
  [Define to 1 when performing static analysis.])

# Some GNULIB base64 symbols clash with a kerberos library
AC_DEFINE_UNQUOTED([isbase64],[libvirt_gl_isbase64],[Hack to avoid symbol clash])
AC_DEFINE_UNQUOTED([base64_encode],[libvirt_gl_base64_encode],[Hack to avoid symbol clash])
AC_DEFINE_UNQUOTED([base64_encode_alloc],[libvirt_gl_base64_encode_alloc],[Hack to avoid symbol clash])

AC_CONFIG_FILES([run],
                [chmod +x,-w run])
AC_CONFIG_FILES([\
        Makefile src/Makefile include/Makefile docs/Makefile \
        docs/schemas/Makefile \
        gnulib/lib/Makefile \
        gnulib/tests/Makefile \
        libvirt.pc libvirt.spec mingw-libvirt.spec \
        po/Makefile.in \
        include/libvirt/Makefile include/libvirt/libvirt.h \
        python/Makefile \
        daemon/Makefile \
        tools/Makefile \
        tests/Makefile \
        examples/apparmor/Makefile \
        examples/domain-events/events-c/Makefile \
        examples/domsuspend/Makefile \
        examples/dominfo/Makefile \
        examples/openauth/Makefile \
        examples/python/Makefile \
        examples/hellolibvirt/Makefile \
        examples/systemtap/Makefile \
        examples/xml/nwfilter/Makefile])
AC_OUTPUT

AC_MSG_NOTICE([])
AC_MSG_NOTICE([Configuration summary])
AC_MSG_NOTICE([=====================])
AC_MSG_NOTICE([])
AC_MSG_NOTICE([Drivers])
AC_MSG_NOTICE([])
AC_MSG_NOTICE([      Xen: $with_xen])
AC_MSG_NOTICE([     QEMU: $with_qemu])
AC_MSG_NOTICE([      UML: $with_uml])
AC_MSG_NOTICE([   OpenVZ: $with_openvz])
AC_MSG_NOTICE([   VMware: $with_vmware])
AC_MSG_NOTICE([     VBox: $with_vbox])
AC_MSG_NOTICE([   XenAPI: $with_xenapi])
AC_MSG_NOTICE([ xenlight: $with_libxl])
AC_MSG_NOTICE([      LXC: $with_lxc])
AC_MSG_NOTICE([     PHYP: $with_phyp])
AC_MSG_NOTICE([      ESX: $with_esx])
AC_MSG_NOTICE([  Hyper-V: $with_hyperv])
AC_MSG_NOTICE([Parallels: $with_parallels])
AC_MSG_NOTICE([     Test: $with_test])
AC_MSG_NOTICE([   Remote: $with_remote])
AC_MSG_NOTICE([  Network: $with_network])
AC_MSG_NOTICE([ Libvirtd: $with_libvirtd])
AC_MSG_NOTICE([Interface: $with_interface])
AC_MSG_NOTICE([  macvtap: $with_macvtap])
AC_MSG_NOTICE([ virtport: $with_virtualport])
AC_MSG_NOTICE([])
AC_MSG_NOTICE([Storage Drivers])
AC_MSG_NOTICE([])
AC_MSG_NOTICE([     Dir: $with_storage_dir])
AC_MSG_NOTICE([      FS: $with_storage_fs])
AC_MSG_NOTICE([   NetFS: $with_storage_fs])
AC_MSG_NOTICE([     LVM: $with_storage_lvm])
AC_MSG_NOTICE([   iSCSI: $with_storage_iscsi])
AC_MSG_NOTICE([    SCSI: $with_storage_scsi])
AC_MSG_NOTICE([   mpath: $with_storage_mpath])
AC_MSG_NOTICE([    Disk: $with_storage_disk])
AC_MSG_NOTICE([     RBD: $with_storage_rbd])
AC_MSG_NOTICE([Sheepdog: $with_storage_sheepdog])
AC_MSG_NOTICE([])
AC_MSG_NOTICE([Security Drivers])
AC_MSG_NOTICE([])
AC_MSG_NOTICE([ SELinux: $with_secdriver_selinux ($SELINUX_MOUNT)])
AC_MSG_NOTICE([AppArmor: $with_secdriver_apparmor])
AC_MSG_NOTICE([])
AC_MSG_NOTICE([Driver Loadable Modules])
AC_MSG_NOTICE([])
if test "$with_driver_modules" != "no" ; then
AC_MSG_NOTICE([  dlopen: $DRIVER_MODULE_CFLAGS $DRIVER_MODULE_LIBS])
else
AC_MSG_NOTICE([  dlopen: no])
fi
AC_MSG_NOTICE([])
AC_MSG_NOTICE([Libraries])
AC_MSG_NOTICE([])
LIBVIRT_RESULT_APPARMOR
LIBVIRT_RESULT_ATTR
LIBVIRT_RESULT_AUDIT
LIBVIRT_RESULT_AVAHI
LIBVIRT_RESULT_BLKID
LIBVIRT_RESULT_CAPNG
LIBVIRT_RESULT_CURL
LIBVIRT_RESULT_DBUS
LIBVIRT_RESULT_FUSE
LIBVIRT_RESULT_HAL
LIBVIRT_RESULT_NETCF
LIBVIRT_RESULT_NUMACTL
LIBVIRT_RESULT_OPENWSMAN
LIBVIRT_RESULT_PCIACCESS
LIBVIRT_RESULT_READLINE
LIBVIRT_RESULT_SANLOCK
LIBVIRT_RESULT_SASL
LIBVIRT_RESULT_SELINUX
LIBVIRT_RESULT_SSH2
LIBVIRT_RESULT_UDEV
LIBVIRT_RESULT_YAJL
AC_MSG_NOTICE([  libxml: $LIBXML_CFLAGS $LIBXML_LIBS])
AC_MSG_NOTICE([  dlopen: $DLOPEN_LIBS])
if test "$with_hyperv" = "yes" ; then
AC_MSG_NOTICE([openwsman: $OPENWSMAN_CFLAGS $OPENWSMAN_LIBS])
else
AC_MSG_NOTICE([openwsman: no])
fi
if test "$with_gnutls" != "no" ; then
AC_MSG_NOTICE([  gnutls: $GNUTLS_CFLAGS $GNUTLS_LIBS])
else
AC_MSG_NOTICE([  gnutls: no])
fi
AC_MSG_NOTICE([firewalld: $with_firewalld])
if test "$with_polkit" = "yes" ; then
if test "$with_polkit0" = "yes" ; then
AC_MSG_NOTICE([  polkit: $POLKIT_CFLAGS $POLKIT_LIBS (version 0)])
else
AC_MSG_NOTICE([  polkit: $PKCHECK_PATH (version 1)])
fi
else
AC_MSG_NOTICE([  polkit: no])
fi
if test "$with_xen" = "yes" ; then
AC_MSG_NOTICE([     xen: $XEN_CFLAGS $XEN_LIBS])
else
AC_MSG_NOTICE([     xen: no])
fi
if test "$with_xenapi" = "yes" ; then
AC_MSG_NOTICE([  xenapi: $LIBXENSERVER_CFLAGS $LIBXENSERVER_LIBS])
else
AC_MSG_NOTICE([  xenapi: no])
fi
if test "$with_libxl" = "yes" ; then
AC_MSG_NOTICE([xenlight: $LIBXL_CFLAGS $LIBXL_LIBS])
else
AC_MSG_NOTICE([xenlight: no])
fi
if test "$with_qemu" = "yes" && test "$LIBPCAP_FOUND" != "no"; then
AC_MSG_NOTICE([    pcap: $LIBPCAP_CFLAGS $LIBPCAP_LIBS])
else
AC_MSG_NOTICE([    pcap: no])
fi
if test "$have_libnl" = "yes" ; then
AC_MSG_NOTICE([      nl: $LIBNL_CFLAGS $LIBNL_LIBS])
else
AC_MSG_NOTICE([      nl: no])
fi
if test "$with_vbox" = "yes" && test -n "$MSCOM_LIBS" ; then
AC_MSG_NOTICE([   mscom: $MSCOM_LIBS])
else
AC_MSG_NOTICE([   mscom: no])
fi
if test "$with_remote" = "yes" || test "$with_libvirtd" = "yes" ; then
AC_MSG_NOTICE([     xdr: $XDR_CFLAGS])
else
AC_MSG_NOTICE([     xdr: no])
fi
if test "$with_storage_rbd" = "yes" ; then
AC_MSG_NOTICE([     rbd: $LIBRBD_LIBS])
else
AC_MSG_NOTICE([     rbd: no])
fi

AC_MSG_NOTICE([])
AC_MSG_NOTICE([Test suite])
AC_MSG_NOTICE([])
AC_MSG_NOTICE([   Coverage: $enable_coverage])
AC_MSG_NOTICE([  Alloc OOM: $enable_oom])
AC_MSG_NOTICE([])
AC_MSG_NOTICE([Miscellaneous])
AC_MSG_NOTICE([])
AC_MSG_NOTICE([            Debug: $enable_debug])
AC_MSG_NOTICE([      Use -Werror: $set_werror])
AC_MSG_NOTICE([    Warning Flags: $WARN_CFLAGS])
AC_MSG_NOTICE([           Python: $with_python])
AC_MSG_NOTICE([           DTrace: $with_dtrace])
AC_MSG_NOTICE([            numad: $with_numad])
AC_MSG_NOTICE([      XML Catalog: $XML_CATALOG_FILE])
AC_MSG_NOTICE([      Init script: $with_init_script])
AC_MSG_NOTICE([Char device locks: $with_chrdev_lock_files])
AC_MSG_NOTICE([])
AC_MSG_NOTICE([Privileges])
AC_MSG_NOTICE([])
AC_MSG_NOTICE([      QEMU: $QEMU_USER:$QEMU_GROUP])
AC_MSG_NOTICE([])<|MERGE_RESOLUTION|>--- conflicted
+++ resolved
@@ -1087,18 +1087,6 @@
     fi
     AC_CHECK_HEADERS([linux/param.h linux/sockios.h linux/if_bridge.h linux/if_tun.h],,
       [AC_MSG_ERROR([You must install kernel-headers in order to compile libvirt with QEMU or LXC support])],
-<<<<<<< HEAD
-      [[/* The kernel folks broke their headers when used with particular
-         * glibc versions; although the structs are ABI compatible, the
-         * C type system doesn't like struct redefinitions.  We work around
-         * the problem here in the same manner as in virnetdevbridge.c.  */
-        #include <netinet/in.h>
-        #define in6_addr in6_addr_
-        #define sockaddr_in6 sockaddr_in6_
-        #define ipv6_mreq ipv6_mreq_
-        #define in6addr_any in6addr_any_
-        #define in6addr_loopback in6addr_loopback_
-=======
       [[#include <netinet/in.h>
         #if NETINET_LINUX_WORKAROUND
         # define in6_addr in6_addr_
@@ -1107,7 +1095,6 @@
         # define in6addr_any in6addr_any_
         # define in6addr_loopback in6addr_loopback_
         #endif
->>>>>>> b4a0ec92
         #include <linux/in6.h>
       ]])
 fi
