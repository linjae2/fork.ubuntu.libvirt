--- conflicted
+++ resolved
@@ -1,12 +1,6 @@
 #!/bin/sh
 
 
-<<<<<<< HEAD
-echo "Skipping test: intermittent fail on at least sparc and mipsel"
-exit 77
-
-=======
->>>>>>> 01f872fa
 # Note: This test fails on Cygwin 1.5.x, because the non-blocking flag has
 # apparently no effect on STDOUT_FILENO. It is fixed in Cygwin 1.7.
 
