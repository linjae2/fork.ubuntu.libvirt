--- conflicted
+++ resolved
@@ -1266,12 +1266,7 @@
     }
 
     /* move ourselves to root cgroup if necessary */
-<<<<<<< HEAD
-    // XXX todo - figure out how to get the fn included
-    // virCgroupEscape();
-=======
     cgm_escape();
->>>>>>> 629c467b
 
     if (daemonSetupLogging(config, privileged, verbose, godaemon) < 0) {
         VIR_ERROR(_("Can't initialize logging"));
