# Master libvirt daemon configuration file
#
# For further information consult http://libvirt.org/format.html
#
# NOTE: the tests/daemon-conf regression test script requires
# that each "PARAMETER = VALUE" line in this file have the parameter
# name just after a leading "#".

#################################################################
#
# Network connectivity controls
#

# Flag listening for secure TLS connections on the public TCP/IP port.
# NB, must pass the --listen flag to the libvirtd process for this to
# have any effect.
#
# It is necessary to setup a CA and issue server certificates before
# using this capability.
#
# This is enabled by default, uncomment this to disable it
#listen_tls = 0

# Listen for unencrypted TCP connections on the public TCP/IP port.
# NB, must pass the --listen flag to the libvirtd process for this to
# have any effect.
#
# Using the TCP socket requires SASL authentication by default. Only
# SASL mechanisms which support data encryption are allowed. This is
# DIGEST_MD5 and GSSAPI (Kerberos5)
#
# This is disabled by default, uncomment this to enable it.
#listen_tcp = 1



# Override the port for accepting secure TLS connections
# This can be a port number, or service name
#
#tls_port = "16514"

# Override the port for accepting insecure TCP connections
# This can be a port number, or service name
#
#tcp_port = "16509"


# Override the default configuration which binds to all network
# interfaces. This can be a numeric IPv4/6 address, or hostname
#
#listen_addr = "192.168.0.1"


# Flag toggling mDNS advertizement of the libvirt service.
#
# Alternatively can disable for all services on a host by
# stopping the Avahi daemon
#
# This is enabled by default, uncomment this to disable it
#mdns_adv = 0

# Override the default mDNS advertizement name. This must be
# unique on the immediate broadcast network.
#
# The default is "Virtualization Host HOSTNAME", where HOSTNAME
# is subsituted for the short hostname of the machine (without domain)
#
#mdns_name = "Virtualization Host Joe Demo"


#################################################################
#
# UNIX socket access controls
#

# Set the UNIX domain socket group ownership. This can be used to
# allow a 'trusted' set of users access to management capabilities
# without becoming root.
#
# This is restricted to 'root' by default.
<<<<<<< HEAD
unix_sock_group = "libvirt"
=======
unix_sock_group = "libvirtd"
>>>>>>> bcc52efe

# Set the UNIX socket permissions for the R/O socket. This is used
# for monitoring VM status only
#
# Default allows any user. If setting group ownership may want to
# restrict this to:
#unix_sock_ro_perms = "0777"

# Set the UNIX socket permissions for the R/W socket. This is used
# for full management of VMs
#
# Default allows only root. If PolicyKit is enabled on the socket,
# the default will change to allow everyone (eg, 0777)
#
# If not using PolicyKit and setting group ownership for access
# control then you may want to relax this to:
unix_sock_rw_perms = "0770"

# Set the name of the directory in which sockets will be found/created.
#unix_sock_dir = "/var/run/libvirt"

#################################################################
#
# Authentication.
#
#  - none: do not perform auth checks. If you can connect to the
#          socket you are allowed. This is suitable if there are
#          restrictions on connecting to the socket (eg, UNIX
#          socket permissions), or if there is a lower layer in
#          the network providing auth (eg, TLS/x509 certificates)
#
#  - sasl: use SASL infrastructure. The actual auth scheme is then
#          controlled from /etc/sasl2/libvirt.conf. For the TCP
#          socket only GSSAPI & DIGEST-MD5 mechanisms will be used.
#          For non-TCP or TLS sockets,  any scheme is allowed.
#
#  - polkit: use PolicyKit to authenticate. This is only suitable
#            for use on the UNIX sockets. The default policy will
#            require a user to supply their own password to gain
#            full read/write access (aka sudo like), while anyone
#            is allowed read/only access.
#
# Set an authentication scheme for UNIX read-only sockets
# By default socket permissions allow anyone to connect
#
# To restrict monitoring of domains you may wish to enable
# an authentication mechanism here
auth_unix_ro = "none"

# Set an authentication scheme for UNIX read-write sockets
# By default socket permissions only allow root. If PolicyKit
# support was compiled into libvirt, the default will be to
# use 'polkit' auth.
#
# If the unix_sock_rw_perms are changed you may wish to enable
# an authentication mechanism here
auth_unix_rw = "none"

# Change the authentication scheme for TCP sockets.
#
# If you don't enable SASL, then all TCP traffic is cleartext.
# Don't do this outside of a dev/test scenario. For real world
# use, always enable SASL and use the GSSAPI or DIGEST-MD5
# mechanism in /etc/sasl2/libvirt.conf
#auth_tcp = "sasl"

# Change the authentication scheme for TLS sockets.
#
# TLS sockets already have encryption provided by the TLS
# layer, and limited authentication is done by certificates
#
# It is possible to make use of any SASL authentication
# mechanism as well, by using 'sasl' for this option
#auth_tls = "none"



#################################################################
#
# TLS x509 certificate configuration
#


# Override the default server key file path
#
#key_file = "/etc/pki/libvirt/private/serverkey.pem"

# Override the default server certificate file path
#
#cert_file = "/etc/pki/libvirt/servercert.pem"

# Override the default CA certificate path
#
#ca_file = "/etc/pki/CA/cacert.pem"

# Specify a certificate revocation list.
#
# Defaults to not using a CRL, uncomment to enable it
#crl_file = "/etc/pki/CA/crl.pem"



#################################################################
#
# Authorization controls
#


# Flag to disable verification of client certificates
#
# Client certificate verification is the primary authentication mechanism.
# Any client which does not present a certificate signed by the CA
# will be rejected.
#
# Default is to always verify. Uncommenting this will disable
# verification - make sure an IP whitelist is set
#tls_no_verify_certificate = 1


# A whitelist of allowed x509  Distinguished Names
# This list may contain wildcards such as
#
#    "C=GB,ST=London,L=London,O=Red Hat,CN=*"
#
# See the POSIX fnmatch function for the format of the wildcards.
#
# NB If this is an empty list, no client can connect, so comment out
# entirely rather than using empty list to disable these checks
#
# By default, no DN's are checked
#tls_allowed_dn_list = ["DN1", "DN2"]


# A whitelist of allowed SASL usernames. The format for usernames
# depends on the SASL authentication mechanism. Kerberos usernames
# look like username@REALM
#
# This list may contain wildcards such as
#
#    "*@EXAMPLE.COM"
#
# See the POSIX fnmatch function for the format of the wildcards.
#
# NB If this is an empty list, no client can connect, so comment out
# entirely rather than using empty list to disable these checks
#
# By default, no Username's are checked
#sasl_allowed_username_list = ["joe@EXAMPLE.COM", "fred@EXAMPLE.COM" ]



#################################################################
#
# Processing controls
#

# The maximum number of concurrent client connections to allow
# over all sockets combined.
#max_clients = 20


# The minimum limit sets the number of workers to start up
# initially. If the number of active clients exceeds this,
# then more threads are spawned, upto max_workers limit.
# Typically you'd want max_workers to equal maximum number
# of clients allowed
#min_workers = 5
#max_workers = 20

# Total global limit on concurrent RPC calls. Should be
# at least as large as max_workers. Beyond this, RPC requests
# will be read into memory and queued. This directly impact
# memory usage, currently each request requires 256 KB of
# memory. So by default upto 5 MB of memory is used
#
# XXX this isn't actually enforced yet, only the per-client
# limit is used so far
#max_requests = 20

# Limit on concurrent requests from a single client
# connection. To avoid one client monopolizing the server
# this should be a small fraction of the global max_requests
# and max_workers parameter
#max_client_requests = 5

#################################################################
#
# Logging controls
#

# Logging level: 4 errors, 3 warnings, 2 informations, 1 debug
# basically 1 will log everything possible
#log_level = 3

# Logging filters:
# A filter allows to select a different logging level for a given category
# of logs
# The format for a filter is:
#    x:name
#      where name is a match string e.g. remote or qemu
# the x prefix is the minimal level where matching messages should be logged
#    1: DEBUG
#    2: INFO
#    3: WARNING
#    4: ERROR
#
# Multiple filter can be defined in a single @filters, they just need to be
# separated by spaces.
#
# e.g:
# log_filters="3:remote 4:event"
# to only get warning or errors from the remote layer and only errors from
# the event layer.

# Logging outputs:
# An output is one of the places to save logging informations
# The format for an output can be:
#    x:stderr
#      output goes to stderr
#    x:syslog:name
#      use syslog for the output and use the given name as the ident
#    x:file:file_path
#      output to a file, with the given filepath
# In all case the x prefix is the minimal level, acting as a filter
#    1: DEBUG
#    2: INFO
#    3: WARNING
#    4: ERROR
#
# Multiple output can be defined, they just need to be separated by spaces.
# e.g.:
# log_outputs="3:syslog:libvirtd"
# to log all warnings and errors to syslog under the libvirtd ident


##################################################################
#
# Auditing
#
# This setting allows usage of the auditing subsystem to be altered:
#
#   audit_level == 0  -> disable all auditing
#   audit_level == 1  -> enable auditing, only if enabled on host (default)
#   audit_level == 2  -> enable auditing, and exit if disabled on host
#
#audit_level = 2
#
# If set to 1, then audit messages will also be sent
# via libvirt logging infrastructure. Defaults to 0
#
#audit_logging = 1

###################################################################
# UUID of the host:
# Provide the UUID of the host here in case the command
# 'dmidecode -s system-uuid' does not provide a valid uuid. In case
# 'dmidecode' does not provide a valid UUID and none is provided here, a
# temporary UUID will be generated.
# Keep the format of the example UUID below. UUID must not have all digits
# be the same.

# NB This default all-zeros UUID will not work. Replace
# it with the output of the 'uuidgen' command and then
# uncomment this entry
#host_uuid = "00000000-0000-0000-0000-000000000000"<|MERGE_RESOLUTION|>--- conflicted
+++ resolved
@@ -78,11 +78,7 @@
 # without becoming root.
 #
 # This is restricted to 'root' by default.
-<<<<<<< HEAD
-unix_sock_group = "libvirt"
-=======
 unix_sock_group = "libvirtd"
->>>>>>> bcc52efe
 
 # Set the UNIX socket permissions for the R/O socket. This is used
 # for monitoring VM status only
