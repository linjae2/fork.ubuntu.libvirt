/*
 * remote.c: handlers for RPC method calls
 *
 * Copyright (C) 2007-2013 Red Hat, Inc.
 *
 * This library is free software; you can redistribute it and/or
 * modify it under the terms of the GNU Lesser General Public
 * License as published by the Free Software Foundation; either
 * version 2.1 of the License, or (at your option) any later version.
 *
 * This library is distributed in the hope that it will be useful,
 * but WITHOUT ANY WARRANTY; without even the implied warranty of
 * MERCHANTABILITY or FITNESS FOR A PARTICULAR PURPOSE.  See the GNU
 * Lesser General Public License for more details.
 *
 * You should have received a copy of the GNU Lesser General Public
 * License along with this library.  If not, see
 * <http://www.gnu.org/licenses/>.
 *
 * Author: Richard W.M. Jones <rjones@redhat.com>
 */

#include <config.h>

#include "virerror.h"

#if WITH_POLKIT0
# include <polkit/polkit.h>
# include <polkit-dbus/polkit-dbus.h>
#endif

#include "remote.h"
#include "libvirtd.h"
#include "libvirt_internal.h"
#include "datatypes.h"
#include "viralloc.h"
#include "virlog.h"
#include "stream.h"
#include "viruuid.h"
#include "vircommand.h"
#include "intprops.h"
#include "virnetserverservice.h"
#include "virnetserver.h"
#include "virfile.h"
#include "virtypedparam.h"
#include "virdbus.h"
#include "virprocess.h"
#include "remote_protocol.h"
#include "qemu_protocol.h"
#include "lxc_protocol.h"
#include "virstring.h"

#define VIR_FROM_THIS VIR_FROM_RPC

#if SIZEOF_LONG < 8
# define HYPER_TO_TYPE(_type, _to, _from)                               \
    do {                                                                \
        if ((_from) != (_type)(_from)) {                                \
            virReportError(VIR_ERR_OVERFLOW,                            \
                           _("conversion from hyper to %s overflowed"), \
                           #_type);                                     \
            goto cleanup;                                               \
        }                                                               \
        (_to) = (_from);                                                \
    } while (0)

# define HYPER_TO_LONG(_to, _from) HYPER_TO_TYPE(long, _to, _from)
# define HYPER_TO_ULONG(_to, _from) HYPER_TO_TYPE(unsigned long, _to, _from)
#else
# define HYPER_TO_LONG(_to, _from) (_to) = (_from)
# define HYPER_TO_ULONG(_to, _from) (_to) = (_from)
#endif

static virDomainPtr get_nonnull_domain(virConnectPtr conn, remote_nonnull_domain domain);
static virNetworkPtr get_nonnull_network(virConnectPtr conn, remote_nonnull_network network);
static virInterfacePtr get_nonnull_interface(virConnectPtr conn, remote_nonnull_interface iface);
static virStoragePoolPtr get_nonnull_storage_pool(virConnectPtr conn, remote_nonnull_storage_pool pool);
static virStorageVolPtr get_nonnull_storage_vol(virConnectPtr conn, remote_nonnull_storage_vol vol);
static virSecretPtr get_nonnull_secret(virConnectPtr conn, remote_nonnull_secret secret);
static virNWFilterPtr get_nonnull_nwfilter(virConnectPtr conn, remote_nonnull_nwfilter nwfilter);
static virDomainSnapshotPtr get_nonnull_domain_snapshot(virDomainPtr dom, remote_nonnull_domain_snapshot snapshot);
static void make_nonnull_domain(remote_nonnull_domain *dom_dst, virDomainPtr dom_src);
static void make_nonnull_network(remote_nonnull_network *net_dst, virNetworkPtr net_src);
static void make_nonnull_interface(remote_nonnull_interface *interface_dst, virInterfacePtr interface_src);
static void make_nonnull_storage_pool(remote_nonnull_storage_pool *pool_dst, virStoragePoolPtr pool_src);
static void make_nonnull_storage_vol(remote_nonnull_storage_vol *vol_dst, virStorageVolPtr vol_src);
static void make_nonnull_node_device(remote_nonnull_node_device *dev_dst, virNodeDevicePtr dev_src);
static void make_nonnull_secret(remote_nonnull_secret *secret_dst, virSecretPtr secret_src);
static void make_nonnull_nwfilter(remote_nonnull_nwfilter *net_dst, virNWFilterPtr nwfilter_src);
static void make_nonnull_domain_snapshot(remote_nonnull_domain_snapshot *snapshot_dst, virDomainSnapshotPtr snapshot_src);

static virTypedParameterPtr
remoteDeserializeTypedParameters(remote_typed_param *args_params_val,
                                 u_int args_params_len,
                                 int limit,
                                 int *nparams);

static int
remoteSerializeDomainDiskErrors(virDomainDiskErrorPtr errors,
                                int nerrors,
                                remote_domain_disk_error **ret_errors_val,
                                u_int *ret_errors_len);

#include "remote_dispatch.h"
#include "qemu_dispatch.h"
#include "lxc_dispatch.h"


/* Prototypes */
static void
remoteDispatchDomainEventSend(virNetServerClientPtr client,
                              virNetServerProgramPtr program,
                              int procnr,
                              xdrproc_t proc,
                              void *data);

static int remoteRelayDomainEventLifecycle(virConnectPtr conn ATTRIBUTE_UNUSED,
                                           virDomainPtr dom,
                                           int event,
                                           int detail,
                                           void *opaque)
{
    virNetServerClientPtr client = opaque;
    remote_domain_event_lifecycle_msg data;

    if (!client)
        return -1;

    VIR_DEBUG("Relaying domain lifecycle event %d %d", event, detail);

    /* build return data */
    memset(&data, 0, sizeof(data));
    make_nonnull_domain(&data.dom, dom);
    data.event = event;
    data.detail = detail;

    remoteDispatchDomainEventSend(client, remoteProgram,
                                  REMOTE_PROC_DOMAIN_EVENT_LIFECYCLE,
                                  (xdrproc_t)xdr_remote_domain_event_lifecycle_msg, &data);

    return 0;
}

static int remoteRelayDomainEventReboot(virConnectPtr conn ATTRIBUTE_UNUSED,
                                        virDomainPtr dom,
                                        void *opaque)
{
    virNetServerClientPtr client = opaque;
    remote_domain_event_reboot_msg data;

    if (!client)
        return -1;

    VIR_DEBUG("Relaying domain reboot event %s %d", dom->name, dom->id);

    /* build return data */
    memset(&data, 0, sizeof(data));
    make_nonnull_domain(&data.dom, dom);

    remoteDispatchDomainEventSend(client, remoteProgram,
                                  REMOTE_PROC_DOMAIN_EVENT_REBOOT,
                                  (xdrproc_t)xdr_remote_domain_event_reboot_msg, &data);

    return 0;
}


static int remoteRelayDomainEventRTCChange(virConnectPtr conn ATTRIBUTE_UNUSED,
                                           virDomainPtr dom,
                                           long long offset,
                                           void *opaque)
{
    virNetServerClientPtr client = opaque;
    remote_domain_event_rtc_change_msg data;

    if (!client)
        return -1;

    VIR_DEBUG("Relaying domain rtc change event %s %d %lld", dom->name, dom->id, offset);

    /* build return data */
    memset(&data, 0, sizeof(data));
    make_nonnull_domain(&data.dom, dom);
    data.offset = offset;

    remoteDispatchDomainEventSend(client, remoteProgram,
                                  REMOTE_PROC_DOMAIN_EVENT_RTC_CHANGE,
                                  (xdrproc_t)xdr_remote_domain_event_rtc_change_msg, &data);

    return 0;
}


static int remoteRelayDomainEventWatchdog(virConnectPtr conn ATTRIBUTE_UNUSED,
                                          virDomainPtr dom,
                                          int action,
                                          void *opaque)
{
    virNetServerClientPtr client = opaque;
    remote_domain_event_watchdog_msg data;

    if (!client)
        return -1;

    VIR_DEBUG("Relaying domain watchdog event %s %d %d", dom->name, dom->id, action);

    /* build return data */
    memset(&data, 0, sizeof(data));
    make_nonnull_domain(&data.dom, dom);
    data.action = action;

    remoteDispatchDomainEventSend(client, remoteProgram,
                                  REMOTE_PROC_DOMAIN_EVENT_WATCHDOG,
                                  (xdrproc_t)xdr_remote_domain_event_watchdog_msg, &data);

    return 0;
}


static int remoteRelayDomainEventIOError(virConnectPtr conn ATTRIBUTE_UNUSED,
                                         virDomainPtr dom,
                                         const char *srcPath,
                                         const char *devAlias,
                                         int action,
                                         void *opaque)
{
    virNetServerClientPtr client = opaque;
    remote_domain_event_io_error_msg data;

    if (!client)
        return -1;

    VIR_DEBUG("Relaying domain io error %s %d %s %s %d", dom->name, dom->id, srcPath, devAlias, action);

    /* build return data */
    memset(&data, 0, sizeof(data));
    if (VIR_STRDUP(data.srcPath, srcPath) < 0 ||
        VIR_STRDUP(data.devAlias, devAlias) < 0)
        goto error;
    make_nonnull_domain(&data.dom, dom);
    data.action = action;

    remoteDispatchDomainEventSend(client, remoteProgram,
                                  REMOTE_PROC_DOMAIN_EVENT_IO_ERROR,
                                  (xdrproc_t)xdr_remote_domain_event_io_error_msg, &data);

    return 0;
error:
    VIR_FREE(data.srcPath);
    VIR_FREE(data.devAlias);
    return -1;
}


static int remoteRelayDomainEventIOErrorReason(virConnectPtr conn ATTRIBUTE_UNUSED,
                                               virDomainPtr dom,
                                               const char *srcPath,
                                               const char *devAlias,
                                               int action,
                                               const char *reason,
                                               void *opaque)
{
    virNetServerClientPtr client = opaque;
    remote_domain_event_io_error_reason_msg data;

    if (!client)
        return -1;

    VIR_DEBUG("Relaying domain io error %s %d %s %s %d %s",
              dom->name, dom->id, srcPath, devAlias, action, reason);

    /* build return data */
    memset(&data, 0, sizeof(data));
    if (VIR_STRDUP(data.srcPath, srcPath) < 0 ||
        VIR_STRDUP(data.devAlias, devAlias) < 0 ||
        VIR_STRDUP(data.reason, reason) < 0)
        goto error;
    data.action = action;

    make_nonnull_domain(&data.dom, dom);

    remoteDispatchDomainEventSend(client, remoteProgram,
                                  REMOTE_PROC_DOMAIN_EVENT_IO_ERROR_REASON,
                                  (xdrproc_t)xdr_remote_domain_event_io_error_reason_msg, &data);

    return 0;

error:
    VIR_FREE(data.srcPath);
    VIR_FREE(data.devAlias);
    VIR_FREE(data.reason);
    return -1;
}


static int remoteRelayDomainEventGraphics(virConnectPtr conn ATTRIBUTE_UNUSED,
                                          virDomainPtr dom,
                                          int phase,
                                          virDomainEventGraphicsAddressPtr local,
                                          virDomainEventGraphicsAddressPtr remote,
                                          const char *authScheme,
                                          virDomainEventGraphicsSubjectPtr subject,
                                          void *opaque)
{
    virNetServerClientPtr client = opaque;
    remote_domain_event_graphics_msg data;
    size_t i;

    if (!client)
        return -1;

    VIR_DEBUG("Relaying domain graphics event %s %d %d - %d %s %s  - %d %s %s - %s", dom->name, dom->id, phase,
              local->family, local->service, local->node,
              remote->family, remote->service, remote->node,
              authScheme);

    VIR_DEBUG("Subject %d", subject->nidentity);
    for (i = 0; i < subject->nidentity; i++) {
        VIR_DEBUG("  %s=%s", subject->identities[i].type, subject->identities[i].name);
    }

    /* build return data */
    memset(&data, 0, sizeof(data));
    data.phase = phase;
    data.local.family = local->family;
    data.remote.family = remote->family;
    if (VIR_STRDUP(data.authScheme, authScheme) < 0 ||
        VIR_STRDUP(data.local.node, local->node) < 0 ||
        VIR_STRDUP(data.local.service, local->service) < 0 ||
        VIR_STRDUP(data.remote.node, remote->node) < 0 ||
        VIR_STRDUP(data.remote.service, remote->service) < 0)
        goto error;

    data.subject.subject_len = subject->nidentity;
    if (VIR_ALLOC_N(data.subject.subject_val, data.subject.subject_len) < 0)
        goto error;

    for (i = 0; i < data.subject.subject_len; i++) {
        if (VIR_STRDUP(data.subject.subject_val[i].type, subject->identities[i].type) < 0 ||
            VIR_STRDUP(data.subject.subject_val[i].name, subject->identities[i].name) < 0)
            goto error;
    }
    make_nonnull_domain(&data.dom, dom);

    remoteDispatchDomainEventSend(client, remoteProgram,
                                  REMOTE_PROC_DOMAIN_EVENT_GRAPHICS,
                                  (xdrproc_t)xdr_remote_domain_event_graphics_msg, &data);

    return 0;

error:
    VIR_FREE(data.authScheme);
    VIR_FREE(data.local.node);
    VIR_FREE(data.local.service);
    VIR_FREE(data.remote.node);
    VIR_FREE(data.remote.service);
    if (data.subject.subject_val != NULL) {
        for (i = 0; i < data.subject.subject_len; i++) {
            VIR_FREE(data.subject.subject_val[i].type);
            VIR_FREE(data.subject.subject_val[i].name);
        }
        VIR_FREE(data.subject.subject_val);
    }
    return -1;
}

static int remoteRelayDomainEventBlockJob(virConnectPtr conn ATTRIBUTE_UNUSED,
                                          virDomainPtr dom,
                                          const char *path,
                                          int type,
                                          int status,
                                          void *opaque)
{
    virNetServerClientPtr client = opaque;
    remote_domain_event_block_job_msg data;

    if (!client)
        return -1;

    VIR_DEBUG("Relaying domain block job event %s %d %s %i, %i",
              dom->name, dom->id, path, type, status);

    /* build return data */
    memset(&data, 0, sizeof(data));
    if (VIR_STRDUP(data.path, path) < 0)
        goto error;
    data.type = type;
    data.status = status;
    make_nonnull_domain(&data.dom, dom);

    remoteDispatchDomainEventSend(client, remoteProgram,
                                  REMOTE_PROC_DOMAIN_EVENT_BLOCK_JOB,
                                  (xdrproc_t)xdr_remote_domain_event_block_job_msg, &data);

    return 0;
error:
    VIR_FREE(data.path);
    return -1;
}


static int remoteRelayDomainEventControlError(virConnectPtr conn ATTRIBUTE_UNUSED,
                                              virDomainPtr dom,
                                              void *opaque)
{
    virNetServerClientPtr client = opaque;
    remote_domain_event_control_error_msg data;

    if (!client)
        return -1;

    VIR_DEBUG("Relaying domain control error %s %d", dom->name, dom->id);

    /* build return data */
    memset(&data, 0, sizeof(data));
    make_nonnull_domain(&data.dom, dom);

    remoteDispatchDomainEventSend(client, remoteProgram,
                                  REMOTE_PROC_DOMAIN_EVENT_CONTROL_ERROR,
                                  (xdrproc_t)xdr_remote_domain_event_control_error_msg, &data);

    return 0;
}


static int remoteRelayDomainEventDiskChange(virConnectPtr conn ATTRIBUTE_UNUSED,
                                            virDomainPtr dom,
                                            const char *oldSrcPath,
                                            const char *newSrcPath,
                                            const char *devAlias,
                                            int reason,
                                            void *opaque)
{
    virNetServerClientPtr client = opaque;
    remote_domain_event_disk_change_msg data;
    char **oldSrcPath_p = NULL, **newSrcPath_p = NULL;

    if (!client)
        return -1;

    VIR_DEBUG("Relaying domain %s %d disk change %s %s %s %d",
              dom->name, dom->id, oldSrcPath, newSrcPath, devAlias, reason);

    /* build return data */
    memset(&data, 0, sizeof(data));
    if (oldSrcPath &&
        ((VIR_ALLOC(oldSrcPath_p) < 0) ||
         VIR_STRDUP(*oldSrcPath_p, oldSrcPath) < 0))
        goto error;

    if (newSrcPath &&
        ((VIR_ALLOC(newSrcPath_p) < 0) ||
         VIR_STRDUP(*newSrcPath_p, newSrcPath) < 0))
        goto error;

    data.oldSrcPath = oldSrcPath_p;
    data.newSrcPath = newSrcPath_p;
    if (VIR_STRDUP(data.devAlias, devAlias) < 0)
        goto error;
    data.reason = reason;

    make_nonnull_domain(&data.dom, dom);

    remoteDispatchDomainEventSend(client, remoteProgram,
                                  REMOTE_PROC_DOMAIN_EVENT_DISK_CHANGE,
                                  (xdrproc_t)xdr_remote_domain_event_disk_change_msg, &data);

    return 0;

error:
    VIR_FREE(oldSrcPath_p);
    VIR_FREE(newSrcPath_p);
    return -1;
}


static int remoteRelayDomainEventTrayChange(virConnectPtr conn ATTRIBUTE_UNUSED,
                                            virDomainPtr dom,
                                            const char *devAlias,
                                            int reason,
                                            void *opaque) {
    virNetServerClientPtr client = opaque;
    remote_domain_event_tray_change_msg data;

    if (!client)
        return -1;

    VIR_DEBUG("Relaying domain %s %d tray change devAlias: %s reason: %d",
              dom->name, dom->id, devAlias, reason);

    /* build return data */
    memset(&data, 0, sizeof(data));

    if (VIR_STRDUP(data.devAlias, devAlias) < 0)
        return -1;
    data.reason = reason;

    make_nonnull_domain(&data.dom, dom);

    remoteDispatchDomainEventSend(client, remoteProgram,
                                  REMOTE_PROC_DOMAIN_EVENT_TRAY_CHANGE,
                                  (xdrproc_t)xdr_remote_domain_event_tray_change_msg, &data);

    return 0;
}

static int remoteRelayDomainEventPMWakeup(virConnectPtr conn ATTRIBUTE_UNUSED,
                                          virDomainPtr dom,
                                          int reason ATTRIBUTE_UNUSED,
                                          void *opaque) {
    virNetServerClientPtr client = opaque;
    remote_domain_event_pmwakeup_msg data;

    if (!client)
        return -1;

    VIR_DEBUG("Relaying domain %s %d system pmwakeup", dom->name, dom->id);

    /* build return data */
    memset(&data, 0, sizeof(data));
    make_nonnull_domain(&data.dom, dom);

    remoteDispatchDomainEventSend(client, remoteProgram,
                                  REMOTE_PROC_DOMAIN_EVENT_PMWAKEUP,
                                  (xdrproc_t)xdr_remote_domain_event_pmwakeup_msg, &data);

    return 0;
}

static int remoteRelayDomainEventPMSuspend(virConnectPtr conn ATTRIBUTE_UNUSED,
                                           virDomainPtr dom,
                                           int reason ATTRIBUTE_UNUSED,
                                           void *opaque) {
    virNetServerClientPtr client = opaque;
    remote_domain_event_pmsuspend_msg data;

    if (!client)
        return -1;

    VIR_DEBUG("Relaying domain %s %d system pmsuspend", dom->name, dom->id);

    /* build return data */
    memset(&data, 0, sizeof(data));
    make_nonnull_domain(&data.dom, dom);

    remoteDispatchDomainEventSend(client, remoteProgram,
                                  REMOTE_PROC_DOMAIN_EVENT_PMSUSPEND,
                                  (xdrproc_t)xdr_remote_domain_event_pmsuspend_msg, &data);

    return 0;
}

static int
remoteRelayDomainEventBalloonChange(virConnectPtr conn ATTRIBUTE_UNUSED,
                                    virDomainPtr dom,
                                    unsigned long long actual,
                                    void *opaque)
{
    virNetServerClientPtr client = opaque;
    remote_domain_event_balloon_change_msg data;

    if (!client)
        return -1;

    VIR_DEBUG("Relaying domain balloon change event %s %d %lld", dom->name, dom->id, actual);

    /* build return data */
    memset(&data, 0, sizeof(data));
    make_nonnull_domain(&data.dom, dom);
    data.actual = actual;

    remoteDispatchDomainEventSend(client, remoteProgram,
                                  REMOTE_PROC_DOMAIN_EVENT_BALLOON_CHANGE,
                                  (xdrproc_t)xdr_remote_domain_event_balloon_change_msg, &data);

    return 0;
}


static int remoteRelayDomainEventPMSuspendDisk(virConnectPtr conn ATTRIBUTE_UNUSED,
                                               virDomainPtr dom,
                                               int reason ATTRIBUTE_UNUSED,
                                               void *opaque) {
    virNetServerClientPtr client = opaque;
    remote_domain_event_pmsuspend_disk_msg data;

    if (!client)
        return -1;

    VIR_DEBUG("Relaying domain %s %d system pmsuspend-disk", dom->name, dom->id);

    /* build return data */
    memset(&data, 0, sizeof(data));
    make_nonnull_domain(&data.dom, dom);

    remoteDispatchDomainEventSend(client, remoteProgram,
                                  REMOTE_PROC_DOMAIN_EVENT_PMSUSPEND_DISK,
                                  (xdrproc_t)xdr_remote_domain_event_pmsuspend_disk_msg, &data);

    return 0;
}

static int
remoteRelayDomainEventDeviceRemoved(virConnectPtr conn ATTRIBUTE_UNUSED,
                                    virDomainPtr dom,
                                    const char *devAlias,
                                    void *opaque)
{
    virNetServerClientPtr client = opaque;
    remote_domain_event_device_removed_msg data;

    if (!client)
        return -1;

    VIR_DEBUG("Relaying domain device removed event %s %d %s",
              dom->name, dom->id, devAlias);

    /* build return data */
    memset(&data, 0, sizeof(data));

    if (VIR_STRDUP(data.devAlias, devAlias) < 0)
        return -1;

    make_nonnull_domain(&data.dom, dom);

    remoteDispatchDomainEventSend(client, remoteProgram,
                                  REMOTE_PROC_DOMAIN_EVENT_DEVICE_REMOVED,
                                  (xdrproc_t)xdr_remote_domain_event_device_removed_msg,
                                  &data);

    return 0;
}


static virConnectDomainEventGenericCallback domainEventCallbacks[] = {
    VIR_DOMAIN_EVENT_CALLBACK(remoteRelayDomainEventLifecycle),
    VIR_DOMAIN_EVENT_CALLBACK(remoteRelayDomainEventReboot),
    VIR_DOMAIN_EVENT_CALLBACK(remoteRelayDomainEventRTCChange),
    VIR_DOMAIN_EVENT_CALLBACK(remoteRelayDomainEventWatchdog),
    VIR_DOMAIN_EVENT_CALLBACK(remoteRelayDomainEventIOError),
    VIR_DOMAIN_EVENT_CALLBACK(remoteRelayDomainEventGraphics),
    VIR_DOMAIN_EVENT_CALLBACK(remoteRelayDomainEventIOErrorReason),
    VIR_DOMAIN_EVENT_CALLBACK(remoteRelayDomainEventControlError),
    VIR_DOMAIN_EVENT_CALLBACK(remoteRelayDomainEventBlockJob),
    VIR_DOMAIN_EVENT_CALLBACK(remoteRelayDomainEventDiskChange),
    VIR_DOMAIN_EVENT_CALLBACK(remoteRelayDomainEventTrayChange),
    VIR_DOMAIN_EVENT_CALLBACK(remoteRelayDomainEventPMWakeup),
    VIR_DOMAIN_EVENT_CALLBACK(remoteRelayDomainEventPMSuspend),
    VIR_DOMAIN_EVENT_CALLBACK(remoteRelayDomainEventBalloonChange),
    VIR_DOMAIN_EVENT_CALLBACK(remoteRelayDomainEventPMSuspendDisk),
    VIR_DOMAIN_EVENT_CALLBACK(remoteRelayDomainEventDeviceRemoved),
};

verify(ARRAY_CARDINALITY(domainEventCallbacks) == VIR_DOMAIN_EVENT_ID_LAST);

/*
 * You must hold lock for at least the client
 * We don't free stuff here, merely disconnect the client's
 * network socket & resources.
 * We keep the libvirt connection open until any async
 * jobs have finished, then clean it up elsewhere
 */
void remoteClientFreeFunc(void *data)
{
    struct daemonClientPrivate *priv = data;

    /* Deregister event delivery callback */
    if (priv->conn) {
        virIdentityPtr sysident = virIdentityGetSystem();
        size_t i;

        virIdentitySetCurrent(sysident);

        for (i = 0; i < VIR_DOMAIN_EVENT_ID_LAST; i++) {
            if (priv->domainEventCallbackID[i] != -1) {
                VIR_DEBUG("Deregistering to relay remote events %zu", i);
                virConnectDomainEventDeregisterAny(priv->conn,
                                                   priv->domainEventCallbackID[i]);
            }
            priv->domainEventCallbackID[i] = -1;
        }

        virConnectClose(priv->conn);

        virIdentitySetCurrent(NULL);
        virObjectUnref(sysident);
    }

    VIR_FREE(priv);
}


static void remoteClientCloseFunc(virNetServerClientPtr client)
{
    struct daemonClientPrivate *priv = virNetServerClientGetPrivateData(client);

    daemonRemoveAllClientStreams(priv->streams);
}


void *remoteClientInitHook(virNetServerClientPtr client,
                           void *opaque ATTRIBUTE_UNUSED)
{
    struct daemonClientPrivate *priv;
    size_t i;

    if (VIR_ALLOC(priv) < 0)
        return NULL;

    if (virMutexInit(&priv->lock) < 0) {
        VIR_FREE(priv);
        virReportSystemError(errno, "%s", _("unable to init mutex"));
        return NULL;
    }

    for (i = 0; i < VIR_DOMAIN_EVENT_ID_LAST; i++)
        priv->domainEventCallbackID[i] = -1;

    virNetServerClientSetCloseHook(client, remoteClientCloseFunc);
    return priv;
}

/*----- Functions. -----*/

static int
remoteDispatchConnectOpen(virNetServerPtr server,
                          virNetServerClientPtr client,
                          virNetMessagePtr msg ATTRIBUTE_UNUSED,
                          virNetMessageErrorPtr rerr,
                          struct remote_connect_open_args *args)
{
    const char *name;
    unsigned int flags;
    struct daemonClientPrivate *priv = virNetServerClientGetPrivateData(client);
    int rv = -1;

    VIR_DEBUG("priv=%p conn=%p", priv, priv->conn);
    virMutexLock(&priv->lock);
    /* Already opened? */
    if (priv->conn) {
        virReportError(VIR_ERR_INTERNAL_ERROR, "%s", _("connection already open"));
        goto cleanup;
    }

    if (virNetServerKeepAliveRequired(server) && !priv->keepalive_supported) {
        virReportError(VIR_ERR_OPERATION_FAILED, "%s",
                       _("keepalive support is required to connect"));
        goto cleanup;
    }

    name = args->name ? *args->name : NULL;

    /* If this connection arrived on a readonly socket, force
     * the connection to be readonly.
     */
    flags = args->flags;
    if (virNetServerClientGetReadonly(client))
        flags |= VIR_CONNECT_RO;

    priv->conn =
        flags & VIR_CONNECT_RO
        ? virConnectOpenReadOnly(name)
        : virConnectOpen(name);

    if (priv->conn == NULL)
        goto cleanup;

    rv = 0;

cleanup:
    if (rv < 0)
        virNetMessageSaveError(rerr);
    virMutexUnlock(&priv->lock);
    return rv;
}


static int
remoteDispatchConnectClose(virNetServerPtr server ATTRIBUTE_UNUSED,
                           virNetServerClientPtr client ATTRIBUTE_UNUSED,
                           virNetMessagePtr msg ATTRIBUTE_UNUSED,
                           virNetMessageErrorPtr rerr ATTRIBUTE_UNUSED)
{
    virNetServerClientDelayedClose(client);
    return 0;
}


static int
remoteDispatchDomainGetSchedulerType(virNetServerPtr server ATTRIBUTE_UNUSED,
                                     virNetServerClientPtr client ATTRIBUTE_UNUSED,
                                     virNetMessagePtr msg ATTRIBUTE_UNUSED,
                                     virNetMessageErrorPtr rerr,
                                     remote_domain_get_scheduler_type_args *args,
                                     remote_domain_get_scheduler_type_ret *ret)
{
    virDomainPtr dom = NULL;
    char *type;
    int nparams;
    int rv = -1;
    struct daemonClientPrivate *priv =
        virNetServerClientGetPrivateData(client);

    if (!priv->conn) {
        virReportError(VIR_ERR_INTERNAL_ERROR, "%s", _("connection not open"));
        goto cleanup;
    }

    if (!(dom = get_nonnull_domain(priv->conn, args->dom)))
        goto cleanup;

    if (!(type = virDomainGetSchedulerType(dom, &nparams)))
        goto cleanup;

    ret->type = type;
    ret->nparams = nparams;
    rv = 0;

cleanup:
    if (rv < 0)
        virNetMessageSaveError(rerr);
    if (dom)
        virDomainFree(dom);
    return rv;
}

/* Helper to serialize typed parameters. This also filters out any string
 * parameters that must not be returned to older clients.  */
static int
remoteSerializeTypedParameters(virTypedParameterPtr params,
                               int nparams,
                               remote_typed_param **ret_params_val,
                               u_int *ret_params_len,
                               unsigned int flags)
{
    size_t i;
    size_t j;
    int rv = -1;
    remote_typed_param *val;

    *ret_params_len = nparams;
    if (VIR_ALLOC_N(val, nparams) < 0)
        goto cleanup;

    for (i = 0, j = 0; i < nparams; ++i) {
        /* virDomainGetCPUStats can return a sparse array; also, we
         * can't pass back strings to older clients.  */
        if (!params[i].type ||
            (!(flags & VIR_TYPED_PARAM_STRING_OKAY) &&
             params[i].type == VIR_TYPED_PARAM_STRING)) {
            --*ret_params_len;
            continue;
        }

        /* remoteDispatchClientRequest will free this: */
        if (VIR_STRDUP(val[j].field, params[i].field) < 0)
            goto cleanup;
        val[j].value.type = params[i].type;
        switch (params[i].type) {
        case VIR_TYPED_PARAM_INT:
            val[j].value.remote_typed_param_value_u.i = params[i].value.i;
            break;
        case VIR_TYPED_PARAM_UINT:
            val[j].value.remote_typed_param_value_u.ui = params[i].value.ui;
            break;
        case VIR_TYPED_PARAM_LLONG:
            val[j].value.remote_typed_param_value_u.l = params[i].value.l;
            break;
        case VIR_TYPED_PARAM_ULLONG:
            val[j].value.remote_typed_param_value_u.ul = params[i].value.ul;
            break;
        case VIR_TYPED_PARAM_DOUBLE:
            val[j].value.remote_typed_param_value_u.d = params[i].value.d;
            break;
        case VIR_TYPED_PARAM_BOOLEAN:
            val[j].value.remote_typed_param_value_u.b = params[i].value.b;
            break;
        case VIR_TYPED_PARAM_STRING:
            if (VIR_STRDUP(val[j].value.remote_typed_param_value_u.s, params[i].value.s) < 0)
                goto cleanup;
            break;
        default:
            virReportError(VIR_ERR_RPC, _("unknown parameter type: %d"),
                           params[i].type);
            goto cleanup;
        }
        j++;
    }

    *ret_params_val = val;
    val = NULL;
    rv = 0;

cleanup:
    if (val) {
        for (i = 0; i < nparams; i++) {
            VIR_FREE(val[i].field);
            if (val[i].value.type == VIR_TYPED_PARAM_STRING)
                VIR_FREE(val[i].value.remote_typed_param_value_u.s);
        }
        VIR_FREE(val);
    }
    return rv;
}

/* Helper to deserialize typed parameters. */
static virTypedParameterPtr
remoteDeserializeTypedParameters(remote_typed_param *args_params_val,
                                 u_int args_params_len,
                                 int limit,
                                 int *nparams)
{
    size_t i = 0;
    int rv = -1;
    virTypedParameterPtr params = NULL;

    /* Check the length of the returned list carefully. */
    if (limit && args_params_len > limit) {
        virReportError(VIR_ERR_INTERNAL_ERROR, "%s", _("nparams too large"));
        goto cleanup;
    }
    if (VIR_ALLOC_N(params, args_params_len) < 0)
        goto cleanup;

    *nparams = args_params_len;

    /* Deserialise the result. */
    for (i = 0; i < args_params_len; ++i) {
        if (virStrcpyStatic(params[i].field,
                            args_params_val[i].field) == NULL) {
            virReportError(VIR_ERR_INTERNAL_ERROR,
                           _("Parameter %s too big for destination"),
                           args_params_val[i].field);
            goto cleanup;
        }
        params[i].type = args_params_val[i].value.type;
        switch (params[i].type) {
        case VIR_TYPED_PARAM_INT:
            params[i].value.i =
                args_params_val[i].value.remote_typed_param_value_u.i;
            break;
        case VIR_TYPED_PARAM_UINT:
            params[i].value.ui =
                args_params_val[i].value.remote_typed_param_value_u.ui;
            break;
        case VIR_TYPED_PARAM_LLONG:
            params[i].value.l =
                args_params_val[i].value.remote_typed_param_value_u.l;
            break;
        case VIR_TYPED_PARAM_ULLONG:
            params[i].value.ul =
                args_params_val[i].value.remote_typed_param_value_u.ul;
            break;
        case VIR_TYPED_PARAM_DOUBLE:
            params[i].value.d =
                args_params_val[i].value.remote_typed_param_value_u.d;
            break;
        case VIR_TYPED_PARAM_BOOLEAN:
            params[i].value.b =
                args_params_val[i].value.remote_typed_param_value_u.b;
            break;
        case VIR_TYPED_PARAM_STRING:
            if (VIR_STRDUP(params[i].value.s,
                           args_params_val[i].value.remote_typed_param_value_u.s) < 0)
                goto cleanup;
            break;
        default:
            virReportError(VIR_ERR_INTERNAL_ERROR, _("unknown parameter type: %d"),
                           params[i].type);
            goto cleanup;
        }
    }

    rv = 0;

cleanup:
    if (rv < 0) {
        virTypedParamsFree(params, i);
        params = NULL;
    }
    return params;
}

static int
remoteDispatchDomainGetSchedulerParameters(virNetServerPtr server ATTRIBUTE_UNUSED,
                                           virNetServerClientPtr client ATTRIBUTE_UNUSED,
                                           virNetMessagePtr msg ATTRIBUTE_UNUSED,
                                           virNetMessageErrorPtr rerr,
                                           remote_domain_get_scheduler_parameters_args *args,
                                           remote_domain_get_scheduler_parameters_ret *ret)
{
    virDomainPtr dom = NULL;
    virTypedParameterPtr params = NULL;
    int nparams = 0;
    int rv = -1;
    struct daemonClientPrivate *priv =
        virNetServerClientGetPrivateData(client);

    if (!priv->conn) {
        virReportError(VIR_ERR_INTERNAL_ERROR, "%s", _("connection not open"));
        goto cleanup;
    }

    if (args->nparams > REMOTE_DOMAIN_SCHEDULER_PARAMETERS_MAX) {
        virReportError(VIR_ERR_INTERNAL_ERROR, "%s", _("nparams too large"));
        goto cleanup;
    }
    if (args->nparams && VIR_ALLOC_N(params, args->nparams) < 0)
        goto cleanup;
    nparams = args->nparams;

    if (!(dom = get_nonnull_domain(priv->conn, args->dom)))
        goto cleanup;

    if (virDomainGetSchedulerParameters(dom, params, &nparams) < 0)
        goto cleanup;

    if (remoteSerializeTypedParameters(params, nparams,
                                       &ret->params.params_val,
                                       &ret->params.params_len,
                                       0) < 0)
        goto cleanup;

    rv = 0;

cleanup:
    if (rv < 0)
        virNetMessageSaveError(rerr);
    virTypedParamsFree(params, nparams);
    if (dom)
        virDomainFree(dom);
    return rv;
}

static int
remoteDispatchConnectListAllDomains(virNetServerPtr server ATTRIBUTE_UNUSED,
                                    virNetServerClientPtr client,
                                    virNetMessagePtr msg ATTRIBUTE_UNUSED,
                                    virNetMessageErrorPtr rerr,
                                    remote_connect_list_all_domains_args *args,
                                    remote_connect_list_all_domains_ret *ret)
{
    virDomainPtr *doms = NULL;
    int ndomains = 0;
    size_t i;
    int rv = -1;
    struct daemonClientPrivate *priv = virNetServerClientGetPrivateData(client);

    if (!priv->conn) {
        virReportError(VIR_ERR_INTERNAL_ERROR, "%s", _("connection not open"));
        goto cleanup;
    }

    if ((ndomains = virConnectListAllDomains(priv->conn,
                                             args->need_results ? &doms : NULL,
                                             args->flags)) < 0)
        goto cleanup;

    if (ndomains > REMOTE_DOMAIN_LIST_MAX) {
        virReportError(VIR_ERR_RPC,
                       _("Too many domains '%d' for limit '%d'"),
                       ndomains, REMOTE_DOMAIN_LIST_MAX);
        goto cleanup;
    }

    if (doms && ndomains) {
        if (VIR_ALLOC_N(ret->domains.domains_val, ndomains) < 0)
            goto cleanup;

        ret->domains.domains_len = ndomains;

        for (i = 0; i < ndomains; i++)
            make_nonnull_domain(ret->domains.domains_val + i, doms[i]);
    } else {
        ret->domains.domains_len = 0;
        ret->domains.domains_val = NULL;
    }

    ret->ret = ndomains;

    rv = 0;

cleanup:
    if (rv < 0)
        virNetMessageSaveError(rerr);
    if (doms) {
        for (i = 0; i < ndomains; i++)
            virDomainFree(doms[i]);
        VIR_FREE(doms);
    }
    return rv;
}

static int
remoteDispatchDomainGetSchedulerParametersFlags(virNetServerPtr server ATTRIBUTE_UNUSED,
                                                virNetServerClientPtr client ATTRIBUTE_UNUSED,
                                                virNetMessagePtr msg ATTRIBUTE_UNUSED,
                                                virNetMessageErrorPtr rerr,
                                                remote_domain_get_scheduler_parameters_flags_args *args,
                                                remote_domain_get_scheduler_parameters_flags_ret *ret)
{
    virDomainPtr dom = NULL;
    virTypedParameterPtr params = NULL;
    int nparams = 0;
    int rv = -1;
    struct daemonClientPrivate *priv =
        virNetServerClientGetPrivateData(client);

    if (!priv->conn) {
        virReportError(VIR_ERR_INTERNAL_ERROR, "%s", _("connection not open"));
        goto cleanup;
    }

    if (args->nparams > REMOTE_DOMAIN_SCHEDULER_PARAMETERS_MAX) {
        virReportError(VIR_ERR_INTERNAL_ERROR, "%s", _("nparams too large"));
        goto cleanup;
    }
    if (args->nparams && VIR_ALLOC_N(params, args->nparams) < 0)
        goto cleanup;
    nparams = args->nparams;

    if (!(dom = get_nonnull_domain(priv->conn, args->dom)))
        goto cleanup;

    if (virDomainGetSchedulerParametersFlags(dom, params, &nparams,
                                             args->flags) < 0)
        goto cleanup;

    if (remoteSerializeTypedParameters(params, nparams,
                                       &ret->params.params_val,
                                       &ret->params.params_len,
                                       args->flags) < 0)
        goto cleanup;

    rv = 0;

cleanup:
    if (rv < 0)
        virNetMessageSaveError(rerr);
    virTypedParamsFree(params, nparams);
    if (dom)
        virDomainFree(dom);
    return rv;
}

static int
remoteDispatchDomainMemoryStats(virNetServerPtr server ATTRIBUTE_UNUSED,
                                virNetServerClientPtr client ATTRIBUTE_UNUSED,
                                virNetMessagePtr msg ATTRIBUTE_UNUSED,
                                virNetMessageErrorPtr rerr,
                                remote_domain_memory_stats_args *args,
                                remote_domain_memory_stats_ret *ret)
{
    virDomainPtr dom = NULL;
    struct _virDomainMemoryStat *stats = NULL;
    int nr_stats;
    size_t i;
    int rv = -1;
    struct daemonClientPrivate *priv =
        virNetServerClientGetPrivateData(client);

    if (!priv->conn) {
        virReportError(VIR_ERR_INTERNAL_ERROR, "%s", _("connection not open"));
        goto cleanup;
    }

    if (args->maxStats > REMOTE_DOMAIN_MEMORY_STATS_MAX) {
        virReportError(VIR_ERR_INTERNAL_ERROR, "%s",
                       _("maxStats > REMOTE_DOMAIN_MEMORY_STATS_MAX"));
        goto cleanup;
    }

    if (!(dom = get_nonnull_domain(priv->conn, args->dom)))
        goto cleanup;

    /* Allocate stats array for making dispatch call */
    if (VIR_ALLOC_N(stats, args->maxStats) < 0)
        goto cleanup;

    nr_stats = virDomainMemoryStats(dom, stats, args->maxStats, args->flags);
    if (nr_stats < 0)
        goto cleanup;

    /* Allocate return buffer */
    if (VIR_ALLOC_N(ret->stats.stats_val, args->maxStats) < 0)
        goto cleanup;

    /* Copy the stats into the xdr return structure */
    for (i = 0; i < nr_stats; i++) {
        ret->stats.stats_val[i].tag = stats[i].tag;
        ret->stats.stats_val[i].val = stats[i].val;
    }
    ret->stats.stats_len = nr_stats;
    rv = 0;

cleanup:
    if (rv < 0)
        virNetMessageSaveError(rerr);
    if (dom)
        virDomainFree(dom);
    VIR_FREE(stats);
    return rv;
}

static int
remoteDispatchDomainBlockPeek(virNetServerPtr server ATTRIBUTE_UNUSED,
                              virNetServerClientPtr client ATTRIBUTE_UNUSED,
                              virNetMessagePtr msg ATTRIBUTE_UNUSED,
                              virNetMessageErrorPtr rerr,
                              remote_domain_block_peek_args *args,
                              remote_domain_block_peek_ret *ret)
{
    virDomainPtr dom = NULL;
    char *path;
    unsigned long long offset;
    size_t size;
    unsigned int flags;
    int rv = -1;
    struct daemonClientPrivate *priv =
        virNetServerClientGetPrivateData(client);

    if (!priv->conn) {
        virReportError(VIR_ERR_INTERNAL_ERROR, "%s", _("connection not open"));
        goto cleanup;
    }

    if (!(dom = get_nonnull_domain(priv->conn, args->dom)))
        goto cleanup;
    path = args->path;
    offset = args->offset;
    size = args->size;
    flags = args->flags;

    if (size > REMOTE_DOMAIN_BLOCK_PEEK_BUFFER_MAX) {
        virReportError(VIR_ERR_INTERNAL_ERROR,
                       "%s", _("size > maximum buffer size"));
        goto cleanup;
    }

    ret->buffer.buffer_len = size;
    if (VIR_ALLOC_N(ret->buffer.buffer_val, size) < 0)
        goto cleanup;

    if (virDomainBlockPeek(dom, path, offset, size,
                           ret->buffer.buffer_val, flags) < 0)
        goto cleanup;

    rv = 0;

cleanup:
    if (rv < 0) {
        virNetMessageSaveError(rerr);
        VIR_FREE(ret->buffer.buffer_val);
    }
    if (dom)
        virDomainFree(dom);
    return rv;
}

static int
remoteDispatchDomainBlockStatsFlags(virNetServerPtr server ATTRIBUTE_UNUSED,
                                    virNetServerClientPtr client ATTRIBUTE_UNUSED,
                                    virNetMessagePtr msg ATTRIBUTE_UNUSED,
                                    virNetMessageErrorPtr rerr,
                                    remote_domain_block_stats_flags_args *args,
                                    remote_domain_block_stats_flags_ret *ret)
{
    virTypedParameterPtr params = NULL;
    virDomainPtr dom = NULL;
    const char *path = args->path;
    int nparams = 0;
    unsigned int flags;
    int rv = -1;
    struct daemonClientPrivate *priv =
        virNetServerClientGetPrivateData(client);

    if (!priv->conn) {
        virReportError(VIR_ERR_INTERNAL_ERROR, "%s", _("connection not open"));
        goto cleanup;
    }

    if (!(dom = get_nonnull_domain(priv->conn, args->dom)))
        goto cleanup;
    flags = args->flags;

    if (args->nparams > REMOTE_DOMAIN_BLOCK_STATS_PARAMETERS_MAX) {
        virReportError(VIR_ERR_INTERNAL_ERROR, "%s", _("nparams too large"));
        goto cleanup;
    }
    if (args->nparams && VIR_ALLOC_N(params, args->nparams) < 0)
        goto cleanup;
    nparams = args->nparams;

    if (virDomainBlockStatsFlags(dom, path, params, &nparams, flags) < 0)
        goto cleanup;

    /* In this case, we need to send back the number of parameters
     * supported
     */
    if (args->nparams == 0) {
        ret->nparams = nparams;
        goto success;
    }

    /* Serialise the block stats. */
    if (remoteSerializeTypedParameters(params, nparams,
                                       &ret->params.params_val,
                                       &ret->params.params_len,
                                       args->flags) < 0)
        goto cleanup;

success:
    rv = 0;

cleanup:
    if (rv < 0)
        virNetMessageSaveError(rerr);
    virTypedParamsFree(params, nparams);
    if (dom)
        virDomainFree(dom);
    return rv;
}

static int
remoteDispatchDomainMemoryPeek(virNetServerPtr server ATTRIBUTE_UNUSED,
                               virNetServerClientPtr client ATTRIBUTE_UNUSED,
                               virNetMessagePtr msg ATTRIBUTE_UNUSED,
                               virNetMessageErrorPtr rerr,
                               remote_domain_memory_peek_args *args,
                               remote_domain_memory_peek_ret *ret)
{
    virDomainPtr dom = NULL;
    unsigned long long offset;
    size_t size;
    unsigned int flags;
    int rv = -1;
    struct daemonClientPrivate *priv =
        virNetServerClientGetPrivateData(client);

    if (!priv->conn) {
        virReportError(VIR_ERR_INTERNAL_ERROR, "%s", _("connection not open"));
        goto cleanup;
    }

    if (!(dom = get_nonnull_domain(priv->conn, args->dom)))
        goto cleanup;
    offset = args->offset;
    size = args->size;
    flags = args->flags;

    if (size > REMOTE_DOMAIN_MEMORY_PEEK_BUFFER_MAX) {
        virReportError(VIR_ERR_INTERNAL_ERROR,
                       "%s", _("size > maximum buffer size"));
        goto cleanup;
    }

    ret->buffer.buffer_len = size;
    if (VIR_ALLOC_N(ret->buffer.buffer_val, size) < 0)
        goto cleanup;

    if (virDomainMemoryPeek(dom, offset, size,
                            ret->buffer.buffer_val, flags) < 0)
        goto cleanup;

    rv = 0;

cleanup:
    if (rv < 0) {
        virNetMessageSaveError(rerr);
        VIR_FREE(ret->buffer.buffer_val);
    }
    if (dom)
        virDomainFree(dom);
    return rv;
}

static int
remoteDispatchDomainGetSecurityLabel(virNetServerPtr server ATTRIBUTE_UNUSED,
                                     virNetServerClientPtr client ATTRIBUTE_UNUSED,
                                     virNetMessagePtr msg ATTRIBUTE_UNUSED,
                                     virNetMessageErrorPtr rerr,
                                     remote_domain_get_security_label_args *args,
                                     remote_domain_get_security_label_ret *ret)
{
    virDomainPtr dom = NULL;
    virSecurityLabelPtr seclabel = NULL;
    int rv = -1;
    struct daemonClientPrivate *priv =
        virNetServerClientGetPrivateData(client);

    if (!priv->conn) {
        virReportError(VIR_ERR_INTERNAL_ERROR, "%s", _("connection not open"));
        goto cleanup;
    }

    if (!(dom = get_nonnull_domain(priv->conn, args->dom)))
        goto cleanup;

    if (VIR_ALLOC(seclabel) < 0)
        goto cleanup;

    if (virDomainGetSecurityLabel(dom, seclabel) < 0)
        goto cleanup;

    ret->label.label_len = strlen(seclabel->label) + 1;
    if (VIR_ALLOC_N(ret->label.label_val, ret->label.label_len) < 0)
        goto cleanup;
    strcpy(ret->label.label_val, seclabel->label);
    ret->enforcing = seclabel->enforcing;

    rv = 0;

cleanup:
    if (rv < 0)
        virNetMessageSaveError(rerr);
    if (dom)
        virDomainFree(dom);
    VIR_FREE(seclabel);
    return rv;
}

static int
remoteDispatchDomainGetSecurityLabelList(virNetServerPtr server ATTRIBUTE_UNUSED,
                                         virNetServerClientPtr client ATTRIBUTE_UNUSED,
                                         virNetMessagePtr msg ATTRIBUTE_UNUSED,
                                         virNetMessageErrorPtr rerr,
                                         remote_domain_get_security_label_list_args *args,
                                         remote_domain_get_security_label_list_ret *ret)
{
    virDomainPtr dom = NULL;
    virSecurityLabelPtr seclabels = NULL;
    int len, rv = -1;
    size_t i;
    struct daemonClientPrivate *priv =
        virNetServerClientGetPrivateData(client);

    if (!priv->conn) {
        virReportError(VIR_ERR_INTERNAL_ERROR, "%s", _("connection not open"));
        goto cleanup;
    }

    if (!(dom = get_nonnull_domain(priv->conn, args->dom)))
        goto cleanup;

    if ((len = virDomainGetSecurityLabelList(dom, &seclabels)) < 0) {
        ret->ret = len;
        ret->labels.labels_len = 0;
        ret->labels.labels_val = NULL;
        goto done;
    }

    if (VIR_ALLOC_N(ret->labels.labels_val, len) < 0)
        goto cleanup;

    for (i = 0; i < len; i++) {
        size_t label_len = strlen(seclabels[i].label) + 1;
        remote_domain_get_security_label_ret *cur = &ret->labels.labels_val[i];
        if (VIR_ALLOC_N(cur->label.label_val, label_len) < 0)
            goto cleanup;
        if (virStrcpy(cur->label.label_val, seclabels[i].label, label_len) == NULL) {
            virReportError(VIR_ERR_INTERNAL_ERROR, "%s",
                           _("failed to copy security label"));
            goto cleanup;
        }
        cur->label.label_len = label_len;
        cur->enforcing = seclabels[i].enforcing;
    }
    ret->labels.labels_len = ret->ret = len;

done:
    rv = 0;

cleanup:
    if (rv < 0)
        virNetMessageSaveError(rerr);
    if (dom)
        virDomainFree(dom);
    VIR_FREE(seclabels);
    return rv;
}

static int
remoteDispatchNodeGetSecurityModel(virNetServerPtr server ATTRIBUTE_UNUSED,
                                   virNetServerClientPtr client ATTRIBUTE_UNUSED,
                                   virNetMessagePtr msg ATTRIBUTE_UNUSED,
                                   virNetMessageErrorPtr rerr,
                                   remote_node_get_security_model_ret *ret)
{
    virSecurityModel secmodel;
    int rv = -1;
    struct daemonClientPrivate *priv =
        virNetServerClientGetPrivateData(client);

    if (!priv->conn) {
        virReportError(VIR_ERR_INTERNAL_ERROR, "%s", _("connection not open"));
        goto cleanup;
    }

    memset(&secmodel, 0, sizeof(secmodel));
    if (virNodeGetSecurityModel(priv->conn, &secmodel) < 0)
        goto cleanup;

    ret->model.model_len = strlen(secmodel.model) + 1;
    if (VIR_ALLOC_N(ret->model.model_val, ret->model.model_len) < 0)
        goto cleanup;
    strcpy(ret->model.model_val, secmodel.model);

    ret->doi.doi_len = strlen(secmodel.doi) + 1;
    if (VIR_ALLOC_N(ret->doi.doi_val, ret->doi.doi_len) < 0)
        goto cleanup;
    strcpy(ret->doi.doi_val, secmodel.doi);

    rv = 0;

cleanup:
    if (rv < 0)
        virNetMessageSaveError(rerr);
    return rv;
}

static int
remoteDispatchDomainGetVcpuPinInfo(virNetServerPtr server ATTRIBUTE_UNUSED,
                                   virNetServerClientPtr client ATTRIBUTE_UNUSED,
                                   virNetMessagePtr msg ATTRIBUTE_UNUSED,
                                   virNetMessageErrorPtr rerr,
                                   remote_domain_get_vcpu_pin_info_args *args,
                                   remote_domain_get_vcpu_pin_info_ret *ret)
{
    virDomainPtr dom = NULL;
    unsigned char *cpumaps = NULL;
    int num;
    int rv = -1;
    struct daemonClientPrivate *priv =
        virNetServerClientGetPrivateData(client);

    if (!priv->conn) {
        virReportError(VIR_ERR_INTERNAL_ERROR, "%s", _("connection not open"));
        goto cleanup;
    }

    if (!(dom = get_nonnull_domain(priv->conn, args->dom)))
        goto cleanup;

    if (args->ncpumaps > REMOTE_VCPUINFO_MAX) {
        virReportError(VIR_ERR_INTERNAL_ERROR, "%s", _("ncpumaps > REMOTE_VCPUINFO_MAX"));
        goto cleanup;
    }

    if (INT_MULTIPLY_OVERFLOW(args->ncpumaps, args->maplen) ||
        args->ncpumaps * args->maplen > REMOTE_CPUMAPS_MAX) {
        virReportError(VIR_ERR_INTERNAL_ERROR, "%s", _("maxinfo * maplen > REMOTE_CPUMAPS_MAX"));
        goto cleanup;
    }

    /* Allocate buffers to take the results. */
    if (args->maplen > 0 &&
        VIR_ALLOC_N(cpumaps, args->ncpumaps * args->maplen) < 0)
        goto cleanup;

    if ((num = virDomainGetVcpuPinInfo(dom,
                                       args->ncpumaps,
                                       cpumaps,
                                       args->maplen,
                                       args->flags)) < 0)
        goto cleanup;

    ret->num = num;
    /* Don't need to allocate/copy the cpumaps if we make the reasonable
     * assumption that unsigned char and char are the same size.
     * Note that remoteDispatchClientRequest will free.
     */
    ret->cpumaps.cpumaps_len = args->ncpumaps * args->maplen;
    ret->cpumaps.cpumaps_val = (char *) cpumaps;
    cpumaps = NULL;

    rv = 0;

cleanup:
    if (rv < 0)
        virNetMessageSaveError(rerr);
    VIR_FREE(cpumaps);
    if (dom)
        virDomainFree(dom);
    return rv;
}

static int
remoteDispatchDomainPinEmulator(virNetServerPtr server ATTRIBUTE_UNUSED,
                                virNetServerClientPtr client,
                                virNetMessagePtr msg ATTRIBUTE_UNUSED,
                                virNetMessageErrorPtr rerr,
                                remote_domain_pin_emulator_args *args)
{
    int rv = -1;
    virDomainPtr dom = NULL;
    struct daemonClientPrivate *priv =
        virNetServerClientGetPrivateData(client);

    if (!priv->conn) {
        virReportError(VIR_ERR_INTERNAL_ERROR, "%s", _("connection not open"));
        goto cleanup;
    }

    if (!(dom = get_nonnull_domain(priv->conn, args->dom)))
        goto cleanup;

    if (virDomainPinEmulator(dom,
                             (unsigned char *) args->cpumap.cpumap_val,
                             args->cpumap.cpumap_len,
                             args->flags) < 0)
        goto cleanup;

    rv = 0;

cleanup:
    if (rv < 0)
        virNetMessageSaveError(rerr);
    if (dom)
        virDomainFree(dom);
    return rv;
}


static int
remoteDispatchDomainGetEmulatorPinInfo(virNetServerPtr server ATTRIBUTE_UNUSED,
                                       virNetServerClientPtr client ATTRIBUTE_UNUSED,
                                       virNetMessagePtr msg ATTRIBUTE_UNUSED,
                                       virNetMessageErrorPtr rerr,
                                       remote_domain_get_emulator_pin_info_args *args,
                                       remote_domain_get_emulator_pin_info_ret *ret)
{
    virDomainPtr dom = NULL;
    unsigned char *cpumaps = NULL;
    int r;
    int rv = -1;
    struct daemonClientPrivate *priv =
        virNetServerClientGetPrivateData(client);

    if (!priv->conn) {
        virReportError(VIR_ERR_INTERNAL_ERROR, "%s", _("connection not open"));
        goto cleanup;
    }

    if (!(dom = get_nonnull_domain(priv->conn, args->dom)))
        goto cleanup;

    /* Allocate buffers to take the results */
    if (args->maplen > 0 &&
        VIR_ALLOC_N(cpumaps, args->maplen) < 0)
        goto cleanup;

    if ((r = virDomainGetEmulatorPinInfo(dom,
                                         cpumaps,
                                         args->maplen,
                                         args->flags)) < 0)
        goto cleanup;

    ret->ret = r;
    ret->cpumaps.cpumaps_len = args->maplen;
    ret->cpumaps.cpumaps_val = (char *) cpumaps;
    cpumaps = NULL;

    rv = 0;

cleanup:
    if (rv < 0)
        virNetMessageSaveError(rerr);
    VIR_FREE(cpumaps);
    if (dom)
        virDomainFree(dom);
    return rv;
}

static int
remoteDispatchDomainGetVcpus(virNetServerPtr server ATTRIBUTE_UNUSED,
                             virNetServerClientPtr client ATTRIBUTE_UNUSED,
                             virNetMessagePtr msg ATTRIBUTE_UNUSED,
                             virNetMessageErrorPtr rerr,
                             remote_domain_get_vcpus_args *args,
                             remote_domain_get_vcpus_ret *ret)
{
    virDomainPtr dom = NULL;
    virVcpuInfoPtr info = NULL;
    unsigned char *cpumaps = NULL;
    int info_len;
    size_t i;
    int rv = -1;
    struct daemonClientPrivate *priv =
        virNetServerClientGetPrivateData(client);

    if (!priv->conn) {
        virReportError(VIR_ERR_INTERNAL_ERROR, "%s", _("connection not open"));
        goto cleanup;
    }

    if (!(dom = get_nonnull_domain(priv->conn, args->dom)))
        goto cleanup;

    if (args->maxinfo > REMOTE_VCPUINFO_MAX) {
        virReportError(VIR_ERR_INTERNAL_ERROR, "%s", _("maxinfo > REMOTE_VCPUINFO_MAX"));
        goto cleanup;
    }

    if (INT_MULTIPLY_OVERFLOW(args->maxinfo, args->maplen) ||
        args->maxinfo * args->maplen > REMOTE_CPUMAPS_MAX) {
        virReportError(VIR_ERR_INTERNAL_ERROR, "%s", _("maxinfo * maplen > REMOTE_CPUMAPS_MAX"));
        goto cleanup;
    }

    /* Allocate buffers to take the results. */
    if (VIR_ALLOC_N(info, args->maxinfo) < 0)
        goto cleanup;
    if (args->maplen > 0 &&
        VIR_ALLOC_N(cpumaps, args->maxinfo * args->maplen) < 0)
        goto cleanup;

    if ((info_len = virDomainGetVcpus(dom,
                                      info, args->maxinfo,
                                      cpumaps, args->maplen)) < 0)
        goto cleanup;

    /* Allocate the return buffer for info. */
    ret->info.info_len = info_len;
    if (VIR_ALLOC_N(ret->info.info_val, info_len) < 0)
        goto cleanup;

    for (i = 0; i < info_len; ++i) {
        ret->info.info_val[i].number = info[i].number;
        ret->info.info_val[i].state = info[i].state;
        ret->info.info_val[i].cpu_time = info[i].cpuTime;
        ret->info.info_val[i].cpu = info[i].cpu;
    }

    /* Don't need to allocate/copy the cpumaps if we make the reasonable
     * assumption that unsigned char and char are the same size.
     * Note that remoteDispatchClientRequest will free.
     */
    ret->cpumaps.cpumaps_len = args->maxinfo * args->maplen;
    ret->cpumaps.cpumaps_val = (char *) cpumaps;
    cpumaps = NULL;

    rv = 0;

cleanup:
    if (rv < 0) {
        virNetMessageSaveError(rerr);
        VIR_FREE(ret->info.info_val);
    }
    VIR_FREE(cpumaps);
    VIR_FREE(info);
    if (dom)
        virDomainFree(dom);
    return rv;
}

static int
remoteDispatchDomainMigratePrepare(virNetServerPtr server ATTRIBUTE_UNUSED,
                                   virNetServerClientPtr client ATTRIBUTE_UNUSED,
                                   virNetMessagePtr msg ATTRIBUTE_UNUSED,
                                   virNetMessageErrorPtr rerr,
                                   remote_domain_migrate_prepare_args *args,
                                   remote_domain_migrate_prepare_ret *ret)
{
    char *cookie = NULL;
    int cookielen = 0;
    char *uri_in;
    char **uri_out;
    char *dname;
    int rv = -1;
    struct daemonClientPrivate *priv =
        virNetServerClientGetPrivateData(client);

    if (!priv->conn) {
        virReportError(VIR_ERR_INTERNAL_ERROR, "%s", _("connection not open"));
        goto cleanup;
    }

    uri_in = args->uri_in == NULL ? NULL : *args->uri_in;
    dname = args->dname == NULL ? NULL : *args->dname;

    /* Wacky world of XDR ... */
    if (VIR_ALLOC(uri_out) < 0)
        goto cleanup;

    if (virDomainMigratePrepare(priv->conn, &cookie, &cookielen,
                                uri_in, uri_out,
                                args->flags, dname, args->resource) < 0)
        goto cleanup;

    /* remoteDispatchClientRequest will free cookie, uri_out and
     * the string if there is one.
     */
    ret->cookie.cookie_len = cookielen;
    ret->cookie.cookie_val = cookie;
    if (*uri_out == NULL) {
        ret->uri_out = NULL;
    } else {
        ret->uri_out = uri_out;
        uri_out = NULL;
    }

    rv = 0;

cleanup:
    if (rv < 0)
        virNetMessageSaveError(rerr);
    VIR_FREE(uri_out);
    return rv;
}

static int
remoteDispatchDomainMigratePrepare2(virNetServerPtr server ATTRIBUTE_UNUSED,
                                    virNetServerClientPtr client ATTRIBUTE_UNUSED,
                                    virNetMessagePtr msg ATTRIBUTE_UNUSED,
                                    virNetMessageErrorPtr rerr,
                                    remote_domain_migrate_prepare2_args *args,
                                    remote_domain_migrate_prepare2_ret *ret)
{
    char *cookie = NULL;
    int cookielen = 0;
    char *uri_in;
    char **uri_out;
    char *dname;
    int rv = -1;
    struct daemonClientPrivate *priv =
        virNetServerClientGetPrivateData(client);

    if (!priv->conn) {
        virReportError(VIR_ERR_INTERNAL_ERROR, "%s", _("connection not open"));
        goto cleanup;
    }

    uri_in = args->uri_in == NULL ? NULL : *args->uri_in;
    dname = args->dname == NULL ? NULL : *args->dname;

    /* Wacky world of XDR ... */
    if (VIR_ALLOC(uri_out) < 0)
        goto cleanup;

    if (virDomainMigratePrepare2(priv->conn, &cookie, &cookielen,
                                 uri_in, uri_out,
                                 args->flags, dname, args->resource,
                                 args->dom_xml) < 0)
        goto cleanup;

    /* remoteDispatchClientRequest will free cookie, uri_out and
     * the string if there is one.
     */
    ret->cookie.cookie_len = cookielen;
    ret->cookie.cookie_val = cookie;
    ret->uri_out = *uri_out == NULL ? NULL : uri_out;

    rv = 0;

cleanup:
    if (rv < 0)
        virNetMessageSaveError(rerr);
    return rv;
}

static int
remoteDispatchDomainGetMemoryParameters(virNetServerPtr server ATTRIBUTE_UNUSED,
                                        virNetServerClientPtr client ATTRIBUTE_UNUSED,
                                        virNetMessagePtr msg ATTRIBUTE_UNUSED,
                                        virNetMessageErrorPtr rerr,
                                        remote_domain_get_memory_parameters_args *args,
                                        remote_domain_get_memory_parameters_ret *ret)
{
    virDomainPtr dom = NULL;
    virTypedParameterPtr params = NULL;
    int nparams = 0;
    unsigned int flags;
    int rv = -1;
    struct daemonClientPrivate *priv =
        virNetServerClientGetPrivateData(client);

    if (!priv->conn) {
        virReportError(VIR_ERR_INTERNAL_ERROR, "%s", _("connection not open"));
        goto cleanup;
    }

    flags = args->flags;

    if (args->nparams > REMOTE_DOMAIN_MEMORY_PARAMETERS_MAX) {
        virReportError(VIR_ERR_INTERNAL_ERROR, "%s", _("nparams too large"));
        goto cleanup;
    }
    if (args->nparams && VIR_ALLOC_N(params, args->nparams) < 0)
        goto cleanup;
    nparams = args->nparams;

    if (!(dom = get_nonnull_domain(priv->conn, args->dom)))
        goto cleanup;

    if (virDomainGetMemoryParameters(dom, params, &nparams, flags) < 0)
        goto cleanup;

    /* In this case, we need to send back the number of parameters
     * supported
     */
    if (args->nparams == 0) {
        ret->nparams = nparams;
        goto success;
    }

    if (remoteSerializeTypedParameters(params, nparams,
                                       &ret->params.params_val,
                                       &ret->params.params_len,
                                       args->flags) < 0)
        goto cleanup;

success:
    rv = 0;

cleanup:
    if (rv < 0)
        virNetMessageSaveError(rerr);
    virTypedParamsFree(params, nparams);
    if (dom)
        virDomainFree(dom);
    return rv;
}

static int
remoteDispatchDomainGetNumaParameters(virNetServerPtr server ATTRIBUTE_UNUSED,
                                      virNetServerClientPtr client ATTRIBUTE_UNUSED,
                                      virNetMessagePtr msg ATTRIBUTE_UNUSED,
                                      virNetMessageErrorPtr rerr,
                                      remote_domain_get_numa_parameters_args *args,
                                      remote_domain_get_numa_parameters_ret *ret)
{
    virDomainPtr dom = NULL;
    virTypedParameterPtr params = NULL;
    int nparams = 0;
    unsigned int flags;
    int rv = -1;
    struct daemonClientPrivate *priv =
        virNetServerClientGetPrivateData(client);

    if (!priv->conn) {
        virReportError(VIR_ERR_INTERNAL_ERROR, "%s", _("connection not open"));
        goto cleanup;
    }

    flags = args->flags;

    if (args->nparams > REMOTE_DOMAIN_NUMA_PARAMETERS_MAX) {
        virReportError(VIR_ERR_INTERNAL_ERROR, "%s", _("nparams too large"));
        goto cleanup;
    }
    if (args->nparams && VIR_ALLOC_N(params, args->nparams) < 0)
        goto cleanup;
    nparams = args->nparams;

    if (!(dom = get_nonnull_domain(priv->conn, args->dom)))
        goto cleanup;

    if (virDomainGetNumaParameters(dom, params, &nparams, flags) < 0)
        goto cleanup;

    /* In this case, we need to send back the number of parameters
     * supported
     */
    if (args->nparams == 0) {
        ret->nparams = nparams;
        goto success;
    }

    if (remoteSerializeTypedParameters(params, nparams,
                                       &ret->params.params_val,
                                       &ret->params.params_len,
                                       flags) < 0)
        goto cleanup;

success:
    rv = 0;

cleanup:
    if (rv < 0)
        virNetMessageSaveError(rerr);
    virTypedParamsFree(params, nparams);
    if (dom)
        virDomainFree(dom);
    return rv;
}

static int
remoteDispatchDomainGetBlkioParameters(virNetServerPtr server ATTRIBUTE_UNUSED,
                                       virNetServerClientPtr client ATTRIBUTE_UNUSED,
                                       virNetMessagePtr msg ATTRIBUTE_UNUSED,
                                       virNetMessageErrorPtr rerr,
                                       remote_domain_get_blkio_parameters_args *args,
                                       remote_domain_get_blkio_parameters_ret *ret)
{
    virDomainPtr dom = NULL;
    virTypedParameterPtr params = NULL;
    int nparams = 0;
    unsigned int flags;
    int rv = -1;
    struct daemonClientPrivate *priv =
        virNetServerClientGetPrivateData(client);

    if (!priv->conn) {
        virReportError(VIR_ERR_INTERNAL_ERROR, "%s", _("connection not open"));
        goto cleanup;
    }

    flags = args->flags;

    if (args->nparams > REMOTE_DOMAIN_BLKIO_PARAMETERS_MAX) {
        virReportError(VIR_ERR_INTERNAL_ERROR, "%s", _("nparams too large"));
        goto cleanup;
    }
    if (args->nparams && VIR_ALLOC_N(params, args->nparams) < 0)
        goto cleanup;
    nparams = args->nparams;

    if (!(dom = get_nonnull_domain(priv->conn, args->dom)))
        goto cleanup;

    if (virDomainGetBlkioParameters(dom, params, &nparams, flags) < 0)
        goto cleanup;

    /* In this case, we need to send back the number of parameters
     * supported
     */
    if (args->nparams == 0) {
        ret->nparams = nparams;
        goto success;
    }

    if (remoteSerializeTypedParameters(params, nparams,
                                       &ret->params.params_val,
                                       &ret->params.params_len,
                                       args->flags) < 0)
        goto cleanup;

success:
    rv = 0;

cleanup:
    if (rv < 0)
        virNetMessageSaveError(rerr);
    virTypedParamsFree(params, nparams);
    if (dom)
        virDomainFree(dom);
    return rv;
}

static int
remoteDispatchNodeGetCPUStats(virNetServerPtr server ATTRIBUTE_UNUSED,
                              virNetServerClientPtr client ATTRIBUTE_UNUSED,
                              virNetMessagePtr msg ATTRIBUTE_UNUSED,
                              virNetMessageErrorPtr rerr,
                              remote_node_get_cpu_stats_args *args,
                              remote_node_get_cpu_stats_ret *ret)
{
    virNodeCPUStatsPtr params = NULL;
    size_t i;
    int cpuNum = args->cpuNum;
    int nparams = 0;
    unsigned int flags;
    int rv = -1;
    struct daemonClientPrivate *priv =
        virNetServerClientGetPrivateData(client);

    if (!priv->conn) {
        virReportError(VIR_ERR_INTERNAL_ERROR, "%s", _("connection not open"));
        goto cleanup;
    }

    flags = args->flags;

    if (args->nparams > REMOTE_NODE_CPU_STATS_MAX) {
        virReportError(VIR_ERR_INTERNAL_ERROR, "%s", _("nparams too large"));
        goto cleanup;
    }
    if (args->nparams && VIR_ALLOC_N(params, args->nparams) < 0)
        goto cleanup;
    nparams = args->nparams;

    if (virNodeGetCPUStats(priv->conn, cpuNum, params, &nparams, flags) < 0)
        goto cleanup;

    /* In this case, we need to send back the number of stats
     * supported
     */
    if (args->nparams == 0) {
        ret->nparams = nparams;
        goto success;
    }

    /* Serialise the memory parameters. */
    ret->params.params_len = nparams;
    if (VIR_ALLOC_N(ret->params.params_val, nparams) < 0)
        goto cleanup;

    for (i = 0; i < nparams; ++i) {
        /* remoteDispatchClientRequest will free this: */
        if (VIR_STRDUP(ret->params.params_val[i].field, params[i].field) < 0)
            goto cleanup;

        ret->params.params_val[i].value = params[i].value;
    }

success:
    rv = 0;

cleanup:
    if (rv < 0) {
        virNetMessageSaveError(rerr);
        if (ret->params.params_val) {
            for (i = 0; i < nparams; i++)
                VIR_FREE(ret->params.params_val[i].field);
            VIR_FREE(ret->params.params_val);
        }
    }
    VIR_FREE(params);
    return rv;
}

static int
remoteDispatchNodeGetMemoryStats(virNetServerPtr server ATTRIBUTE_UNUSED,
                                 virNetServerClientPtr client ATTRIBUTE_UNUSED,
                                 virNetMessagePtr msg ATTRIBUTE_UNUSED,
                                 virNetMessageErrorPtr rerr,
                                 remote_node_get_memory_stats_args *args,
                                 remote_node_get_memory_stats_ret *ret)
{
    virNodeMemoryStatsPtr params = NULL;
    size_t i;
    int cellNum = args->cellNum;
    int nparams = 0;
    unsigned int flags;
    int rv = -1;
    struct daemonClientPrivate *priv =
        virNetServerClientGetPrivateData(client);

    if (!priv->conn) {
        virReportError(VIR_ERR_INTERNAL_ERROR, "%s", _("connection not open"));
        goto cleanup;
    }

    flags = args->flags;

    if (args->nparams > REMOTE_NODE_MEMORY_STATS_MAX) {
        virReportError(VIR_ERR_INTERNAL_ERROR, "%s", _("nparams too large"));
        goto cleanup;
    }
    if (args->nparams && VIR_ALLOC_N(params, args->nparams) < 0)
        goto cleanup;
    nparams = args->nparams;

    if (virNodeGetMemoryStats(priv->conn, cellNum, params, &nparams, flags) < 0)
        goto cleanup;

    /* In this case, we need to send back the number of parameters
     * supported
     */
    if (args->nparams == 0) {
        ret->nparams = nparams;
        goto success;
    }

    /* Serialise the memory parameters. */
    ret->params.params_len = nparams;
    if (VIR_ALLOC_N(ret->params.params_val, nparams) < 0)
        goto cleanup;

    for (i = 0; i < nparams; ++i) {
        /* remoteDispatchClientRequest will free this: */
        if (VIR_STRDUP(ret->params.params_val[i].field, params[i].field) < 0)
            goto cleanup;

        ret->params.params_val[i].value = params[i].value;
    }

success:
    rv = 0;

cleanup:
    if (rv < 0) {
        virNetMessageSaveError(rerr);
        if (ret->params.params_val) {
            for (i = 0; i < nparams; i++)
                VIR_FREE(ret->params.params_val[i].field);
            VIR_FREE(ret->params.params_val);
        }
    }
    VIR_FREE(params);
    return rv;
}

static int
remoteDispatchDomainGetBlockJobInfo(virNetServerPtr server ATTRIBUTE_UNUSED,
                                    virNetServerClientPtr client ATTRIBUTE_UNUSED,
                                    virNetMessagePtr msg ATTRIBUTE_UNUSED,
                                    virNetMessageErrorPtr rerr,
                                    remote_domain_get_block_job_info_args *args,
                                    remote_domain_get_block_job_info_ret *ret)
{
    virDomainPtr dom = NULL;
    virDomainBlockJobInfo tmp;
    int rv = -1;
    struct daemonClientPrivate *priv =
        virNetServerClientGetPrivateData(client);

    if (!priv->conn) {
        virReportError(VIR_ERR_INTERNAL_ERROR, "%s", _("connection not open"));
        goto cleanup;
    }

    if (!(dom = get_nonnull_domain(priv->conn, args->dom)))
        goto cleanup;

    rv = virDomainGetBlockJobInfo(dom, args->path, &tmp, args->flags);
    if (rv <= 0)
        goto cleanup;

    ret->type = tmp.type;
    ret->bandwidth = tmp.bandwidth;
    ret->cur = tmp.cur;
    ret->end = tmp.end;
    ret->found = 1;
    rv = 0;

cleanup:
    if (rv < 0)
        virNetMessageSaveError(rerr);
    if (dom)
        virDomainFree(dom);
    return rv;
}

static int
remoteDispatchDomainGetBlockIoTune(virNetServerPtr server ATTRIBUTE_UNUSED,
                                   virNetServerClientPtr client ATTRIBUTE_UNUSED,
                                   virNetMessagePtr hdr ATTRIBUTE_UNUSED,
                                   virNetMessageErrorPtr rerr,
                                   remote_domain_get_block_io_tune_args *args,
                                   remote_domain_get_block_io_tune_ret *ret)
{
    virDomainPtr dom = NULL;
    int rv = -1;
    virTypedParameterPtr params = NULL;
    int nparams = 0;
    struct daemonClientPrivate *priv =
        virNetServerClientGetPrivateData(client);

    if (!priv->conn) {
        virReportError(VIR_ERR_INTERNAL_ERROR, "%s", _("connection not open"));
        goto cleanup;
    }

    if (args->nparams > REMOTE_DOMAIN_BLOCK_IO_TUNE_PARAMETERS_MAX) {
        virReportError(VIR_ERR_INTERNAL_ERROR, "%s", _("nparams too large"));
        goto cleanup;
    }

    if (args->nparams && VIR_ALLOC_N(params, args->nparams) < 0)
        goto cleanup;
    nparams = args->nparams;

    if (!(dom = get_nonnull_domain(priv->conn, args->dom)))
        goto cleanup;

    if (virDomainGetBlockIoTune(dom, args->disk ? *args->disk : NULL,
                                params, &nparams, args->flags) < 0)
        goto cleanup;

    /* In this case, we need to send back the number of parameters
     * supported
     */
    if (args->nparams == 0) {
        ret->nparams = nparams;
        goto success;
    }

    /* Serialise the block I/O tuning parameters. */
    if (remoteSerializeTypedParameters(params, nparams,
                                       &ret->params.params_val,
                                       &ret->params.params_len,
                                       args->flags) < 0)
        goto cleanup;

success:
    rv = 0;

cleanup:
    if (rv < 0)
        virNetMessageSaveError(rerr);
    virTypedParamsFree(params, nparams);
    if (dom)
        virDomainFree(dom);
    return rv;
}

/*-------------------------------------------------------------*/

static int
remoteDispatchAuthList(virNetServerPtr server ATTRIBUTE_UNUSED,
                       virNetServerClientPtr client,
                       virNetMessagePtr msg ATTRIBUTE_UNUSED,
                       virNetMessageErrorPtr rerr,
                       remote_auth_list_ret *ret)
{
    int rv = -1;
    int auth = virNetServerClientGetAuth(client);
    uid_t callerUid;
    gid_t callerGid;
    pid_t callerPid;
    unsigned long long timestamp;

    /* If the client is root then we want to bypass the
     * policykit auth to avoid root being denied if
     * some piece of polkit isn't present/running
     */
    if (auth == VIR_NET_SERVER_SERVICE_AUTH_POLKIT) {
        if (virNetServerClientGetUNIXIdentity(client, &callerUid, &callerGid,
                                              &callerPid, &timestamp) < 0) {
            /* Don't do anything on error - it'll be validated at next
             * phase of auth anyway */
            virResetLastError();
        } else if (callerUid == 0) {
            char *ident;
            if (virAsprintf(&ident, "pid:%lld,uid:%d",
                            (long long) callerPid, (int) callerUid) < 0)
                goto cleanup;
            VIR_INFO("Bypass polkit auth for privileged client %s", ident);
            virNetServerClientSetAuth(client, 0);
            auth = VIR_NET_SERVER_SERVICE_AUTH_NONE;
            VIR_FREE(ident);
        }
    }

    ret->types.types_len = 1;
    if (VIR_ALLOC_N(ret->types.types_val, ret->types.types_len) < 0)
        goto cleanup;

    switch (auth) {
    case VIR_NET_SERVER_SERVICE_AUTH_NONE:
        ret->types.types_val[0] = REMOTE_AUTH_NONE;
        break;
    case VIR_NET_SERVER_SERVICE_AUTH_POLKIT:
        ret->types.types_val[0] = REMOTE_AUTH_POLKIT;
        break;
    case VIR_NET_SERVER_SERVICE_AUTH_SASL:
        ret->types.types_val[0] = REMOTE_AUTH_SASL;
        break;
    default:
        ret->types.types_val[0] = REMOTE_AUTH_NONE;
    }

    rv = 0;

cleanup:
    if (rv < 0)
        virNetMessageSaveError(rerr);
    return rv;
}


#ifdef WITH_SASL
/*
 * Initializes the SASL session in prepare for authentication
 * and gives the client a list of allowed mechanisms to choose
 */
static int
remoteDispatchAuthSaslInit(virNetServerPtr server ATTRIBUTE_UNUSED,
                           virNetServerClientPtr client,
                           virNetMessagePtr msg ATTRIBUTE_UNUSED,
                           virNetMessageErrorPtr rerr,
                           remote_auth_sasl_init_ret *ret)
{
    virNetSASLSessionPtr sasl = NULL;
    struct daemonClientPrivate *priv =
        virNetServerClientGetPrivateData(client);

    virMutexLock(&priv->lock);

    VIR_DEBUG("Initialize SASL auth %d", virNetServerClientGetFD(client));
    if (virNetServerClientGetAuth(client) != VIR_NET_SERVER_SERVICE_AUTH_SASL ||
        priv->sasl != NULL) {
        VIR_ERROR(_("client tried invalid SASL init request"));
        goto authfail;
    }

    sasl = virNetSASLSessionNewServer(saslCtxt,
                                      "libvirt",
                                      virNetServerClientLocalAddrString(client),
                                      virNetServerClientRemoteAddrString(client));
    if (!sasl)
        goto authfail;

# if WITH_GNUTLS
    /* Inform SASL that we've got an external SSF layer from TLS */
    if (virNetServerClientHasTLSSession(client)) {
        int ssf;

        if ((ssf = virNetServerClientGetTLSKeySize(client)) < 0)
            goto authfail;

        ssf *= 8; /* key size is bytes, sasl wants bits */

        VIR_DEBUG("Setting external SSF %d", ssf);
        if (virNetSASLSessionExtKeySize(sasl, ssf) < 0)
            goto authfail;
    }
# endif

    if (virNetServerClientIsSecure(client))
        /* If we've got TLS or UNIX domain sock, we don't care about SSF */
        virNetSASLSessionSecProps(sasl, 0, 0, true);
    else
        /* Plain TCP, better get an SSF layer */
        virNetSASLSessionSecProps(sasl,
                                  56,  /* Good enough to require kerberos */
                                  100000,  /* Arbitrary big number */
                                  false); /* No anonymous */

    if (!(ret->mechlist = virNetSASLSessionListMechanisms(sasl)))
        goto authfail;
    VIR_DEBUG("Available mechanisms for client: '%s'", ret->mechlist);

    priv->sasl = sasl;
    virMutexUnlock(&priv->lock);
    return 0;

authfail:
    virResetLastError();
    virReportError(VIR_ERR_AUTH_FAILED, "%s",
                   _("authentication failed"));
    virNetMessageSaveError(rerr);
    PROBE(RPC_SERVER_CLIENT_AUTH_FAIL,
          "client=%p auth=%d",
          client, REMOTE_AUTH_SASL);
    virObjectUnref(sasl);
    virMutexUnlock(&priv->lock);
    return -1;
}

/*
 * Returns 0 if ok, -1 on error, -2 if rejected
 */
static int
remoteSASLFinish(virNetServerClientPtr client)
{
    const char *identity;
    struct daemonClientPrivate *priv = virNetServerClientGetPrivateData(client);
    int ssf;

    /* TLS or UNIX domain sockets trivially OK */
    if (!virNetServerClientIsSecure(client)) {
        if ((ssf = virNetSASLSessionGetKeySize(priv->sasl)) < 0)
            goto error;

        VIR_DEBUG("negotiated an SSF of %d", ssf);
        if (ssf < 56) { /* 56 is good for Kerberos */
            VIR_ERROR(_("negotiated SSF %d was not strong enough"), ssf);
            return -2;
        }
    }

    if (!(identity = virNetSASLSessionGetIdentity(priv->sasl)))
        return -2;

    if (!virNetSASLContextCheckIdentity(saslCtxt, identity))
        return -2;

    virNetServerClientSetAuth(client, 0);
    virNetServerClientSetSASLSession(client, priv->sasl);

    VIR_DEBUG("Authentication successful %d", virNetServerClientGetFD(client));

    PROBE(RPC_SERVER_CLIENT_AUTH_ALLOW,
          "client=%p auth=%d identity=%s",
          client, REMOTE_AUTH_SASL, identity);

    virObjectUnref(priv->sasl);
    priv->sasl = NULL;

    return 0;

error:
    return -1;
}

/*
 * This starts the SASL authentication negotiation.
 */
static int
remoteDispatchAuthSaslStart(virNetServerPtr server ATTRIBUTE_UNUSED,
                            virNetServerClientPtr client,
                            virNetMessagePtr msg ATTRIBUTE_UNUSED,
                            virNetMessageErrorPtr rerr,
                            remote_auth_sasl_start_args *args,
                            remote_auth_sasl_start_ret *ret)
{
    const char *serverout;
    size_t serveroutlen;
    int err;
    int rv = -1;
    struct daemonClientPrivate *priv =
        virNetServerClientGetPrivateData(client);
    const char *identity;

    virMutexLock(&priv->lock);

    VIR_DEBUG("Start SASL auth %d", virNetServerClientGetFD(client));
    if (virNetServerClientGetAuth(client) != VIR_NET_SERVER_SERVICE_AUTH_SASL ||
        priv->sasl == NULL) {
        VIR_ERROR(_("client tried invalid SASL start request"));
        goto authfail;
    }

    VIR_DEBUG("Using SASL mechanism %s. Data %d bytes, nil: %d",
              args->mech, args->data.data_len, args->nil);
    err = virNetSASLSessionServerStart(priv->sasl,
                                       args->mech,
                                       /* NB, distinction of NULL vs "" is *critical* in SASL */
                                       args->nil ? NULL : args->data.data_val,
                                       args->data.data_len,
                                       &serverout,
                                       &serveroutlen);
    if (err != VIR_NET_SASL_COMPLETE &&
        err != VIR_NET_SASL_CONTINUE)
        goto authfail;

    if (serveroutlen > REMOTE_AUTH_SASL_DATA_MAX) {
        VIR_ERROR(_("sasl start reply data too long %d"), (int)serveroutlen);
        goto authfail;
    }

    /* NB, distinction of NULL vs "" is *critical* in SASL */
    if (serverout) {
        if (VIR_ALLOC_N(ret->data.data_val, serveroutlen) < 0)
            goto authfail;
        memcpy(ret->data.data_val, serverout, serveroutlen);
    } else {
        ret->data.data_val = NULL;
    }
    ret->nil = serverout ? 0 : 1;
    ret->data.data_len = serveroutlen;

    VIR_DEBUG("SASL return data %d bytes, nil; %d", ret->data.data_len, ret->nil);
    if (err == VIR_NET_SASL_CONTINUE) {
        ret->complete = 0;
    } else {
        /* Check username whitelist ACL */
        if ((err = remoteSASLFinish(client)) < 0) {
            if (err == -2)
                goto authdeny;
            else
                goto authfail;
        }

        ret->complete = 1;
    }

    virMutexUnlock(&priv->lock);
    return 0;

authfail:
    PROBE(RPC_SERVER_CLIENT_AUTH_FAIL,
          "client=%p auth=%d",
          client, REMOTE_AUTH_SASL);
    goto error;

authdeny:
    identity = virNetSASLSessionGetIdentity(priv->sasl);
    PROBE(RPC_SERVER_CLIENT_AUTH_DENY,
          "client=%p auth=%d identity=%s",
          client, REMOTE_AUTH_SASL, identity);
    goto error;

error:
    virObjectUnref(priv->sasl);
    priv->sasl = NULL;
    virResetLastError();
    virReportError(VIR_ERR_AUTH_FAILED, "%s",
                   _("authentication failed"));
    if (rv < 0)
        virNetMessageSaveError(rerr);
    virMutexUnlock(&priv->lock);
    return -1;
}


static int
remoteDispatchAuthSaslStep(virNetServerPtr server ATTRIBUTE_UNUSED,
                           virNetServerClientPtr client,
                           virNetMessagePtr msg ATTRIBUTE_UNUSED,
                           virNetMessageErrorPtr rerr,
                           remote_auth_sasl_step_args *args,
                           remote_auth_sasl_step_ret *ret)
{
    const char *serverout;
    size_t serveroutlen;
    int err;
    int rv = -1;
    struct daemonClientPrivate *priv =
        virNetServerClientGetPrivateData(client);
    const char *identity;

    virMutexLock(&priv->lock);

    VIR_DEBUG("Step SASL auth %d", virNetServerClientGetFD(client));
    if (virNetServerClientGetAuth(client) != VIR_NET_SERVER_SERVICE_AUTH_SASL ||
        priv->sasl == NULL) {
        VIR_ERROR(_("client tried invalid SASL start request"));
        goto authfail;
    }

    VIR_DEBUG("Step using SASL Data %d bytes, nil: %d",
              args->data.data_len, args->nil);
    err = virNetSASLSessionServerStep(priv->sasl,
                                      /* NB, distinction of NULL vs "" is *critical* in SASL */
                                      args->nil ? NULL : args->data.data_val,
                                      args->data.data_len,
                                      &serverout,
                                      &serveroutlen);
    if (err != VIR_NET_SASL_COMPLETE &&
        err != VIR_NET_SASL_CONTINUE)
        goto authfail;

    if (serveroutlen > REMOTE_AUTH_SASL_DATA_MAX) {
        VIR_ERROR(_("sasl step reply data too long %d"),
                  (int)serveroutlen);
        goto authfail;
    }

    /* NB, distinction of NULL vs "" is *critical* in SASL */
    if (serverout) {
        if (VIR_ALLOC_N(ret->data.data_val, serveroutlen) < 0)
            goto authfail;
        memcpy(ret->data.data_val, serverout, serveroutlen);
    } else {
        ret->data.data_val = NULL;
    }
    ret->nil = serverout ? 0 : 1;
    ret->data.data_len = serveroutlen;

    VIR_DEBUG("SASL return data %d bytes, nil; %d", ret->data.data_len, ret->nil);
    if (err == VIR_NET_SASL_CONTINUE) {
        ret->complete = 0;
    } else {
        /* Check username whitelist ACL */
        if ((err = remoteSASLFinish(client)) < 0) {
            if (err == -2)
                goto authdeny;
            else
                goto authfail;
        }

        ret->complete = 1;
    }

    virMutexUnlock(&priv->lock);
    return 0;

authfail:
    PROBE(RPC_SERVER_CLIENT_AUTH_FAIL,
          "client=%p auth=%d",
          client, REMOTE_AUTH_SASL);
    goto error;

authdeny:
    identity = virNetSASLSessionGetIdentity(priv->sasl);
    PROBE(RPC_SERVER_CLIENT_AUTH_DENY,
          "client=%p auth=%d identity=%s",
          client, REMOTE_AUTH_SASL, identity);
    goto error;

error:
    virObjectUnref(priv->sasl);
    priv->sasl = NULL;
    virResetLastError();
    virReportError(VIR_ERR_AUTH_FAILED, "%s",
                   _("authentication failed"));
    if (rv < 0)
        virNetMessageSaveError(rerr);
    virMutexUnlock(&priv->lock);
    return -1;
}
#else
static int
remoteDispatchAuthSaslInit(virNetServerPtr server ATTRIBUTE_UNUSED,
                           virNetServerClientPtr client ATTRIBUTE_UNUSED,
                           virNetMessagePtr msg ATTRIBUTE_UNUSED,
                           virNetMessageErrorPtr rerr,
                           remote_auth_sasl_init_ret *ret ATTRIBUTE_UNUSED)
{
    VIR_WARN("Client tried unsupported SASL auth");
    virReportError(VIR_ERR_AUTH_FAILED, "%s",
                   _("authentication failed"));
    virNetMessageSaveError(rerr);
    return -1;
}
static int
remoteDispatchAuthSaslStart(virNetServerPtr server ATTRIBUTE_UNUSED,
                            virNetServerClientPtr client ATTRIBUTE_UNUSED,
                            virNetMessagePtr msg ATTRIBUTE_UNUSED,
                            virNetMessageErrorPtr rerr,
                            remote_auth_sasl_start_args *args ATTRIBUTE_UNUSED,
                            remote_auth_sasl_start_ret *ret ATTRIBUTE_UNUSED)
{
    VIR_WARN("Client tried unsupported SASL auth");
    virReportError(VIR_ERR_AUTH_FAILED, "%s",
                   _("authentication failed"));
    virNetMessageSaveError(rerr);
    return -1;
}
static int
remoteDispatchAuthSaslStep(virNetServerPtr server ATTRIBUTE_UNUSED,
                           virNetServerClientPtr client ATTRIBUTE_UNUSED,
                           virNetMessagePtr msg ATTRIBUTE_UNUSED,
                           virNetMessageErrorPtr rerr,
                           remote_auth_sasl_step_args *args ATTRIBUTE_UNUSED,
                           remote_auth_sasl_step_ret *ret ATTRIBUTE_UNUSED)
{
    VIR_WARN("Client tried unsupported SASL auth");
    virReportError(VIR_ERR_AUTH_FAILED, "%s",
                   _("authentication failed"));
    virNetMessageSaveError(rerr);
    return -1;
}
#endif



#if WITH_POLKIT1
static int
remoteDispatchAuthPolkit(virNetServerPtr server ATTRIBUTE_UNUSED,
                         virNetServerClientPtr client,
                         virNetMessagePtr msg ATTRIBUTE_UNUSED,
                         virNetMessageErrorPtr rerr,
                         remote_auth_polkit_ret *ret)
{
    pid_t callerPid = -1;
    gid_t callerGid = -1;
    uid_t callerUid = -1;
    unsigned long long timestamp;
    const char *action;
    int status = -1;
    char *ident = NULL;
    bool authdismissed = 0;
    bool supportsuid = false;
    char *pkout = NULL;
    struct daemonClientPrivate *priv =
        virNetServerClientGetPrivateData(client);
    virCommandPtr cmd = NULL;
<<<<<<< HEAD
    static bool polkitInsecureWarned;
=======
# ifndef PKCHECK_SUPPORTS_UID
    static bool polkitInsecureWarned;
# endif
>>>>>>> b4a0ec92

    virMutexLock(&priv->lock);
    action = virNetServerClientGetReadonly(client) ?
        "org.libvirt.unix.monitor" :
        "org.libvirt.unix.manage";

    cmd = virCommandNewArgList(PKCHECK_PATH, "--action-id", action, NULL);
    virCommandSetOutputBuffer(cmd, &pkout);
    virCommandSetErrorBuffer(cmd, &pkout);

    VIR_DEBUG("Start PolicyKit auth %d", virNetServerClientGetFD(client));
    if (virNetServerClientGetAuth(client) != VIR_NET_SERVER_SERVICE_AUTH_POLKIT) {
        VIR_ERROR(_("client tried invalid PolicyKit init request"));
        goto authfail;
    }

    if (virNetServerClientGetUNIXIdentity(client, &callerUid, &callerGid,
                                          &callerPid, &timestamp) < 0) {
        goto authfail;
    }

    if (timestamp == 0) {
        VIR_WARN("Failing polkit auth due to missing client (pid=%lld) start time",
                 (long long)callerPid);
        goto authfail;
    }

    VIR_INFO("Checking PID %lld running as %d",
             (long long) callerPid, callerUid);

    virCommandAddArg(cmd, "--process");
<<<<<<< HEAD
# ifdef PKCHECK_SUPPORTS_UID
    supportsuid = true;
# endif
    if (supportsuid) {
        virCommandAddArgFormat(cmd, "%lld,%llu,%lu", (long long) callerPid, timestamp, (unsigned long) callerUid);
    } else {
        if (!polkitInsecureWarned) {
            VIR_WARN("No support for caller UID with pkcheck. This deployment is known to be insecure.");
            polkitInsecureWarned = true;
        }
        virCommandAddArgFormat(cmd, "%lld,%llu", (long long) callerPid, timestamp);
=======

# ifdef PKCHECK_SUPPORTS_UID
    virCommandAddArgFormat(cmd, "%lld,%llu,%lu",
                           (long long) callerPid,
                           timestamp,
                           (unsigned long) callerUid);
# else
    if (!polkitInsecureWarned) {
        VIR_WARN("No support for caller UID with pkcheck. "
                 "This deployment is known to be insecure.");
        polkitInsecureWarned = true;
>>>>>>> b4a0ec92
    }
    virCommandAddArgFormat(cmd, "%lld,%llu", (long long) callerPid, timestamp);
# endif

    virCommandAddArg(cmd, "--allow-user-interaction");

    if (virAsprintf(&ident, "pid:%lld,uid:%d",
                    (long long) callerPid, callerUid) < 0)
        goto authfail;

    if (virCommandRun(cmd, &status) < 0)
        goto authfail;

    authdismissed = (pkout && strstr(pkout, "dismissed=true"));
    if (status != 0) {
        char *tmp = virProcessTranslateStatus(status);
        VIR_ERROR(_("Policy kit denied action %s from pid %lld, uid %d: %s"),
                  action, (long long) callerPid, callerUid, NULLSTR(tmp));
        VIR_FREE(tmp);
        goto authdeny;
    }
    PROBE(RPC_SERVER_CLIENT_AUTH_ALLOW,
          "client=%p auth=%d identity=%s",
          client, REMOTE_AUTH_POLKIT, ident);
    VIR_INFO("Policy allowed action %s from pid %lld, uid %d",
             action, (long long) callerPid, callerUid);
    ret->complete = 1;

    virNetServerClientSetAuth(client, 0);
    virMutexUnlock(&priv->lock);
    virCommandFree(cmd);
    VIR_FREE(pkout);
    VIR_FREE(ident);

    return 0;

error:
    virCommandFree(cmd);
    VIR_FREE(ident);
    virResetLastError();

    if (authdismissed) {
        virReportError(VIR_ERR_AUTH_CANCELLED, "%s",
                       _("authentication cancelled by user"));
    } else if (pkout && *pkout) {
        virReportError(VIR_ERR_AUTH_FAILED, _("polkit: %s"), pkout);
    } else {
        virReportError(VIR_ERR_AUTH_FAILED, "%s", _("authentication failed"));
    }

    VIR_FREE(pkout);
    virNetMessageSaveError(rerr);
    virMutexUnlock(&priv->lock);
    return -1;

authfail:
    PROBE(RPC_SERVER_CLIENT_AUTH_FAIL,
          "client=%p auth=%d",
          client, REMOTE_AUTH_POLKIT);
    goto error;

authdeny:
    PROBE(RPC_SERVER_CLIENT_AUTH_DENY,
          "client=%p auth=%d identity=%s",
          client, REMOTE_AUTH_POLKIT, ident);
    goto error;
}
#elif WITH_POLKIT0
static int
remoteDispatchAuthPolkit(virNetServerPtr server ATTRIBUTE_UNUSED,
                         virNetServerClientPtr client,
                         virNetMessagePtr msg ATTRIBUTE_UNUSED,
                         virNetMessageErrorPtr rerr,
                         remote_auth_polkit_ret *ret)
{
    pid_t callerPid;
    gid_t callerGid;
    uid_t callerUid;
    PolKitCaller *pkcaller = NULL;
    PolKitAction *pkaction = NULL;
    PolKitContext *pkcontext = NULL;
    PolKitError *pkerr = NULL;
    PolKitResult pkresult;
    DBusError err;
    const char *action;
    char *ident = NULL;
    struct daemonClientPrivate *priv =
        virNetServerClientGetPrivateData(client);
    DBusConnection *sysbus;
    unsigned long long timestamp;

    virMutexLock(&priv->lock);

    action = virNetServerClientGetReadonly(client) ?
        "org.libvirt.unix.monitor" :
        "org.libvirt.unix.manage";

    VIR_DEBUG("Start PolicyKit auth %d", virNetServerClientGetFD(client));
    if (virNetServerClientGetAuth(client) != VIR_NET_SERVER_SERVICE_AUTH_POLKIT) {
        VIR_ERROR(_("client tried invalid PolicyKit init request"));
        goto authfail;
    }

    if (virNetServerClientGetUNIXIdentity(client, &callerUid, &callerGid,
                                          &callerPid, &timestamp) < 0) {
        VIR_ERROR(_("cannot get peer socket identity"));
        goto authfail;
    }

    if (virAsprintf(&ident, "pid:%lld,uid:%d",
                    (long long) callerPid, callerUid) < 0)
        goto authfail;

    if (!(sysbus = virDBusGetSystemBus()))
        goto authfail;

    VIR_INFO("Checking PID %lld running as %d",
             (long long) callerPid, callerUid);
    dbus_error_init(&err);
    if (!(pkcaller = polkit_caller_new_from_pid(sysbus,
                                                callerPid, &err))) {
        VIR_ERROR(_("Failed to lookup policy kit caller: %s"), err.message);
        dbus_error_free(&err);
        goto authfail;
    }

    if (!(pkaction = polkit_action_new())) {
        char ebuf[1024];
        VIR_ERROR(_("Failed to create polkit action %s"),
                  virStrerror(errno, ebuf, sizeof(ebuf)));
        polkit_caller_unref(pkcaller);
        goto authfail;
    }
    polkit_action_set_action_id(pkaction, action);

    if (!(pkcontext = polkit_context_new()) ||
        !polkit_context_init(pkcontext, &pkerr)) {
        char ebuf[1024];
        VIR_ERROR(_("Failed to create polkit context %s"),
                  (pkerr ? polkit_error_get_error_message(pkerr)
                   : virStrerror(errno, ebuf, sizeof(ebuf))));
        if (pkerr)
            polkit_error_free(pkerr);
        polkit_caller_unref(pkcaller);
        polkit_action_unref(pkaction);
        dbus_error_free(&err);
        goto authfail;
    }

# if HAVE_POLKIT_CONTEXT_IS_CALLER_AUTHORIZED
    pkresult = polkit_context_is_caller_authorized(pkcontext,
                                                   pkaction,
                                                   pkcaller,
                                                   0,
                                                   &pkerr);
    if (pkerr && polkit_error_is_set(pkerr)) {
        VIR_ERROR(_("Policy kit failed to check authorization %d %s"),
                  polkit_error_get_error_code(pkerr),
                  polkit_error_get_error_message(pkerr));
        goto authfail;
    }
# else
    pkresult = polkit_context_can_caller_do_action(pkcontext,
                                                   pkaction,
                                                   pkcaller);
# endif
    polkit_context_unref(pkcontext);
    polkit_caller_unref(pkcaller);
    polkit_action_unref(pkaction);
    if (pkresult != POLKIT_RESULT_YES) {
        VIR_ERROR(_("Policy kit denied action %s from pid %lld, uid %d, result: %s"),
                  action, (long long) callerPid, callerUid,
                  polkit_result_to_string_representation(pkresult));
        goto authdeny;
    }
    PROBE(RPC_SERVER_CLIENT_AUTH_ALLOW,
          "client=%p auth=%d identity=%s",
          client, REMOTE_AUTH_POLKIT, ident);
    VIR_INFO("Policy allowed action %s from pid %lld, uid %d, result %s",
             action, (long long) callerPid, callerUid,
             polkit_result_to_string_representation(pkresult));
    ret->complete = 1;

    virNetServerClientSetAuth(client, 0);
    virMutexUnlock(&priv->lock);
    VIR_FREE(ident);
    return 0;

error:
    VIR_FREE(ident);
    virResetLastError();
    virReportError(VIR_ERR_AUTH_FAILED, "%s",
                   _("authentication failed"));
    virNetMessageSaveError(rerr);
    virMutexUnlock(&priv->lock);
    return -1;

authfail:
    PROBE(RPC_SERVER_CLIENT_AUTH_FAIL,
          "client=%p auth=%d",
          client, REMOTE_AUTH_POLKIT);
    goto error;

authdeny:
    PROBE(RPC_SERVER_CLIENT_AUTH_DENY,
          "client=%p auth=%d identity=%s",
          client, REMOTE_AUTH_POLKIT, ident);
    goto error;
}

#else /* !WITH_POLKIT0 & !HAVE_POLKIT1*/

static int
remoteDispatchAuthPolkit(virNetServerPtr server ATTRIBUTE_UNUSED,
                         virNetServerClientPtr client ATTRIBUTE_UNUSED,
                         virNetMessagePtr msg ATTRIBUTE_UNUSED,
                         virNetMessageErrorPtr rerr,
                         remote_auth_polkit_ret *ret ATTRIBUTE_UNUSED)
{
    VIR_ERROR(_("client tried unsupported PolicyKit init request"));
    virReportError(VIR_ERR_AUTH_FAILED, "%s",
                   _("authentication failed"));
    virNetMessageSaveError(rerr);
    return -1;
}
#endif /* WITH_POLKIT1 */


/***************************************************************
 *     NODE INFO APIS
 **************************************************************/

static int
remoteDispatchNodeDeviceGetParent(virNetServerPtr server ATTRIBUTE_UNUSED,
                                  virNetServerClientPtr client ATTRIBUTE_UNUSED,
                                  virNetMessagePtr msg ATTRIBUTE_UNUSED,
                                  virNetMessageErrorPtr rerr,
                                  remote_node_device_get_parent_args *args,
                                  remote_node_device_get_parent_ret *ret)
{
    virNodeDevicePtr dev = NULL;
    const char *parent = NULL;
    int rv = -1;
    struct daemonClientPrivate *priv =
        virNetServerClientGetPrivateData(client);

    if (!priv->conn) {
        virReportError(VIR_ERR_INTERNAL_ERROR, "%s", _("connection not open"));
        goto cleanup;
    }

    if (!(dev = virNodeDeviceLookupByName(priv->conn, args->name)))
        goto cleanup;

    parent = virNodeDeviceGetParent(dev);

    if (parent == NULL) {
        ret->parent = NULL;
    } else {
        /* remoteDispatchClientRequest will free this. */
        char **parent_p;
        if (VIR_ALLOC(parent_p) < 0)
            goto cleanup;
        if (VIR_STRDUP(*parent_p, parent) < 0) {
            VIR_FREE(parent_p);
            goto cleanup;
        }
        ret->parent = parent_p;
    }

    rv = 0;

cleanup:
    if (rv < 0)
        virNetMessageSaveError(rerr);
    if (dev)
        virNodeDeviceFree(dev);
    return rv;
}


/***************************
 * Register / deregister events
 ***************************/
static int
remoteDispatchConnectDomainEventRegister(virNetServerPtr server ATTRIBUTE_UNUSED,
                                         virNetServerClientPtr client ATTRIBUTE_UNUSED,
                                         virNetMessagePtr msg ATTRIBUTE_UNUSED,
                                         virNetMessageErrorPtr rerr ATTRIBUTE_UNUSED,
                                         remote_connect_domain_event_register_ret *ret ATTRIBUTE_UNUSED)
{
    int callbackID;
    int rv = -1;
    struct daemonClientPrivate *priv =
        virNetServerClientGetPrivateData(client);

    if (!priv->conn) {
        virReportError(VIR_ERR_INTERNAL_ERROR, "%s", _("connection not open"));
        goto cleanup;
    }

    virMutexLock(&priv->lock);

    if (priv->domainEventCallbackID[VIR_DOMAIN_EVENT_ID_LIFECYCLE] != -1) {
        virReportError(VIR_ERR_INTERNAL_ERROR, _("domain event %d already registered"), VIR_DOMAIN_EVENT_ID_LIFECYCLE);
        goto cleanup;
    }

    if ((callbackID = virConnectDomainEventRegisterAny(priv->conn,
                                                       NULL,
                                                       VIR_DOMAIN_EVENT_ID_LIFECYCLE,
                                                       VIR_DOMAIN_EVENT_CALLBACK(remoteRelayDomainEventLifecycle),
                                                       client, NULL)) < 0)
        goto cleanup;

    priv->domainEventCallbackID[VIR_DOMAIN_EVENT_ID_LIFECYCLE] = callbackID;

    rv = 0;

cleanup:
    if (rv < 0)
        virNetMessageSaveError(rerr);
    virMutexUnlock(&priv->lock);
    return rv;
}

static int
remoteDispatchConnectDomainEventDeregister(virNetServerPtr server ATTRIBUTE_UNUSED,
                                           virNetServerClientPtr client ATTRIBUTE_UNUSED,
                                           virNetMessagePtr msg ATTRIBUTE_UNUSED,
                                           virNetMessageErrorPtr rerr ATTRIBUTE_UNUSED,
                                           remote_connect_domain_event_deregister_ret *ret ATTRIBUTE_UNUSED)
{
    int rv = -1;
    struct daemonClientPrivate *priv =
        virNetServerClientGetPrivateData(client);

    if (!priv->conn) {
        virReportError(VIR_ERR_INTERNAL_ERROR, "%s", _("connection not open"));
        goto cleanup;
    }

    virMutexLock(&priv->lock);

    if (priv->domainEventCallbackID[VIR_DOMAIN_EVENT_ID_LIFECYCLE] < 0) {
        virReportError(VIR_ERR_INTERNAL_ERROR, _("domain event %d not registered"), VIR_DOMAIN_EVENT_ID_LIFECYCLE);
        goto cleanup;
    }

    if (virConnectDomainEventDeregisterAny(priv->conn,
                                           priv->domainEventCallbackID[VIR_DOMAIN_EVENT_ID_LIFECYCLE]) < 0)
        goto cleanup;

    priv->domainEventCallbackID[VIR_DOMAIN_EVENT_ID_LIFECYCLE] = -1;

    rv = 0;

cleanup:
    if (rv < 0)
        virNetMessageSaveError(rerr);
    virMutexUnlock(&priv->lock);
    return rv;
}

static void
remoteDispatchDomainEventSend(virNetServerClientPtr client,
                              virNetServerProgramPtr program,
                              int procnr,
                              xdrproc_t proc,
                              void *data)
{
    virNetMessagePtr msg;

    if (!(msg = virNetMessageNew(false)))
        goto cleanup;

    msg->header.prog = virNetServerProgramGetID(program);
    msg->header.vers = virNetServerProgramGetVersion(program);
    msg->header.proc = procnr;
    msg->header.type = VIR_NET_MESSAGE;
    msg->header.serial = 1;
    msg->header.status = VIR_NET_OK;

    if (virNetMessageEncodeHeader(msg) < 0)
        goto cleanup;

    if (virNetMessageEncodePayload(msg, proc, data) < 0)
        goto cleanup;

    VIR_DEBUG("Queue event %d %zu", procnr, msg->bufferLength);
    virNetServerClientSendMessage(client, msg);

    xdr_free(proc, data);
    return;

cleanup:
    virNetMessageFree(msg);
    xdr_free(proc, data);
}

static int
remoteDispatchSecretGetValue(virNetServerPtr server ATTRIBUTE_UNUSED,
                             virNetServerClientPtr client ATTRIBUTE_UNUSED,
                             virNetMessagePtr msg ATTRIBUTE_UNUSED,
                             virNetMessageErrorPtr rerr,
                             remote_secret_get_value_args *args,
                             remote_secret_get_value_ret *ret)
{
    virSecretPtr secret = NULL;
    size_t value_size;
    unsigned char *value;
    int rv = -1;
    struct daemonClientPrivate *priv =
        virNetServerClientGetPrivateData(client);

    if (!priv->conn) {
        virReportError(VIR_ERR_INTERNAL_ERROR, "%s", _("connection not open"));
        goto cleanup;
    }

    if (!(secret = get_nonnull_secret(priv->conn, args->secret)))
        goto cleanup;

    if (!(value = virSecretGetValue(secret, &value_size, args->flags)))
        goto cleanup;

    ret->value.value_len = value_size;
    ret->value.value_val = (char *)value;

    rv = 0;

cleanup:
    if (rv < 0)
        virNetMessageSaveError(rerr);
    if (secret)
        virSecretFree(secret);
    return rv;
}

static int
remoteDispatchDomainGetState(virNetServerPtr server ATTRIBUTE_UNUSED,
                             virNetServerClientPtr client ATTRIBUTE_UNUSED,
                             virNetMessagePtr msg ATTRIBUTE_UNUSED,
                             virNetMessageErrorPtr rerr,
                             remote_domain_get_state_args *args,
                             remote_domain_get_state_ret *ret)
{
    virDomainPtr dom = NULL;
    int rv = -1;
    struct daemonClientPrivate *priv =
        virNetServerClientGetPrivateData(client);

    if (!priv->conn) {
        virReportError(VIR_ERR_INTERNAL_ERROR, "%s", _("connection not open"));
        goto cleanup;
    }

    if (!(dom = get_nonnull_domain(priv->conn, args->dom)))
        goto cleanup;

    if (virDomainGetState(dom, &ret->state, &ret->reason, args->flags) < 0)
        goto cleanup;

    rv = 0;

cleanup:
    if (rv < 0)
        virNetMessageSaveError(rerr);
    if (dom)
        virDomainFree(dom);
    return rv;
}

static int
remoteDispatchConnectDomainEventRegisterAny(virNetServerPtr server ATTRIBUTE_UNUSED,
                                            virNetServerClientPtr client ATTRIBUTE_UNUSED,
                                            virNetMessagePtr msg ATTRIBUTE_UNUSED,
                                            virNetMessageErrorPtr rerr ATTRIBUTE_UNUSED,
                                            remote_connect_domain_event_register_any_args *args)
{
    int callbackID;
    int rv = -1;
    struct daemonClientPrivate *priv =
        virNetServerClientGetPrivateData(client);

    if (!priv->conn) {
        virReportError(VIR_ERR_INTERNAL_ERROR, "%s", _("connection not open"));
        goto cleanup;
    }

    virMutexLock(&priv->lock);

    if (args->eventID >= VIR_DOMAIN_EVENT_ID_LAST ||
        args->eventID < 0) {
        virReportError(VIR_ERR_INTERNAL_ERROR, _("unsupported event ID %d"), args->eventID);
        goto cleanup;
    }

    if (priv->domainEventCallbackID[args->eventID] != -1)  {
        virReportError(VIR_ERR_INTERNAL_ERROR, _("domain event %d already registered"), args->eventID);
        goto cleanup;
    }

    if ((callbackID = virConnectDomainEventRegisterAny(priv->conn,
                                                       NULL,
                                                       args->eventID,
                                                       domainEventCallbacks[args->eventID],
                                                       client, NULL)) < 0)
        goto cleanup;

    priv->domainEventCallbackID[args->eventID] = callbackID;

    rv = 0;

cleanup:
    if (rv < 0)
        virNetMessageSaveError(rerr);
    virMutexUnlock(&priv->lock);
    return rv;
}


static int
remoteDispatchConnectDomainEventDeregisterAny(virNetServerPtr server ATTRIBUTE_UNUSED,
                                              virNetServerClientPtr client ATTRIBUTE_UNUSED,
                                              virNetMessagePtr msg ATTRIBUTE_UNUSED,
                                              virNetMessageErrorPtr rerr ATTRIBUTE_UNUSED,
                                              remote_connect_domain_event_deregister_any_args *args)
{
    int callbackID = -1;
    int rv = -1;
    struct daemonClientPrivate *priv =
        virNetServerClientGetPrivateData(client);

    if (!priv->conn) {
        virReportError(VIR_ERR_INTERNAL_ERROR, "%s", _("connection not open"));
        goto cleanup;
    }

    virMutexLock(&priv->lock);

    if (args->eventID >= VIR_DOMAIN_EVENT_ID_LAST ||
        args->eventID < 0) {
        virReportError(VIR_ERR_INTERNAL_ERROR, _("unsupported event ID %d"), args->eventID);
        goto cleanup;
    }

    callbackID = priv->domainEventCallbackID[args->eventID];
    if (callbackID < 0) {
        virReportError(VIR_ERR_INTERNAL_ERROR, _("domain event %d not registered"), args->eventID);
        goto cleanup;
    }

    if (virConnectDomainEventDeregisterAny(priv->conn, callbackID) < 0)
        goto cleanup;

    priv->domainEventCallbackID[args->eventID] = -1;

    rv = 0;

cleanup:
    if (rv < 0)
        virNetMessageSaveError(rerr);
    virMutexUnlock(&priv->lock);
    return rv;
}

static int
qemuDispatchDomainMonitorCommand(virNetServerPtr server ATTRIBUTE_UNUSED,
                                 virNetServerClientPtr client ATTRIBUTE_UNUSED,
                                 virNetMessagePtr msg ATTRIBUTE_UNUSED,
                                 virNetMessageErrorPtr rerr,
                                 qemu_domain_monitor_command_args *args,
                                 qemu_domain_monitor_command_ret *ret)
{
    virDomainPtr dom = NULL;
    int rv = -1;
    struct daemonClientPrivate *priv =
        virNetServerClientGetPrivateData(client);

    if (!priv->conn) {
        virReportError(VIR_ERR_INTERNAL_ERROR, "%s", _("connection not open"));
        goto cleanup;
    }

    if (!(dom = get_nonnull_domain(priv->conn, args->dom)))
        goto cleanup;

    if (virDomainQemuMonitorCommand(dom, args->cmd, &ret->result,
                                    args->flags) < 0)
        goto cleanup;

    rv = 0;

cleanup:
    if (rv < 0)
        virNetMessageSaveError(rerr);
    if (dom)
        virDomainFree(dom);
    return rv;
}


static int
remoteDispatchDomainMigrateBegin3(virNetServerPtr server ATTRIBUTE_UNUSED,
                                  virNetServerClientPtr client ATTRIBUTE_UNUSED,
                                  virNetMessagePtr msg ATTRIBUTE_UNUSED,
                                  virNetMessageErrorPtr rerr,
                                  remote_domain_migrate_begin3_args *args,
                                  remote_domain_migrate_begin3_ret *ret)
{
    char *xml = NULL;
    virDomainPtr dom = NULL;
    char *dname;
    char *xmlin;
    char *cookieout = NULL;
    int cookieoutlen = 0;
    int rv = -1;
    struct daemonClientPrivate *priv =
        virNetServerClientGetPrivateData(client);

    if (!priv->conn) {
        virReportError(VIR_ERR_INTERNAL_ERROR, "%s", _("connection not open"));
        goto cleanup;
    }

    if (!(dom = get_nonnull_domain(priv->conn, args->dom)))
        goto cleanup;

    xmlin = args->xmlin == NULL ? NULL : *args->xmlin;
    dname = args->dname == NULL ? NULL : *args->dname;

    if (!(xml = virDomainMigrateBegin3(dom, xmlin,
                                       &cookieout, &cookieoutlen,
                                       args->flags, dname, args->resource)))
        goto cleanup;

    /* remoteDispatchClientRequest will free cookie and
     * the xml string if there is one.
     */
    ret->cookie_out.cookie_out_len = cookieoutlen;
    ret->cookie_out.cookie_out_val = cookieout;
    ret->xml = xml;

    rv = 0;

cleanup:
    if (rv < 0)
        virNetMessageSaveError(rerr);
    if (dom)
        virDomainFree(dom);
    return rv;
}


static int
remoteDispatchDomainMigratePrepare3(virNetServerPtr server ATTRIBUTE_UNUSED,
                                    virNetServerClientPtr client ATTRIBUTE_UNUSED,
                                    virNetMessagePtr msg ATTRIBUTE_UNUSED,
                                    virNetMessageErrorPtr rerr,
                                    remote_domain_migrate_prepare3_args *args,
                                    remote_domain_migrate_prepare3_ret *ret)
{
    char *cookieout = NULL;
    int cookieoutlen = 0;
    char *uri_in;
    char **uri_out;
    char *dname;
    int rv = -1;
    struct daemonClientPrivate *priv =
        virNetServerClientGetPrivateData(client);

    if (!priv->conn) {
        virReportError(VIR_ERR_INTERNAL_ERROR, "%s", _("connection not open"));
        goto cleanup;
    }

    uri_in = args->uri_in == NULL ? NULL : *args->uri_in;
    dname = args->dname == NULL ? NULL : *args->dname;

    /* Wacky world of XDR ... */
    if (VIR_ALLOC(uri_out) < 0)
        goto cleanup;

    if (virDomainMigratePrepare3(priv->conn,
                                 args->cookie_in.cookie_in_val,
                                 args->cookie_in.cookie_in_len,
                                 &cookieout, &cookieoutlen,
                                 uri_in, uri_out,
                                 args->flags, dname, args->resource,
                                 args->dom_xml) < 0)
        goto cleanup;

    /* remoteDispatchClientRequest will free cookie, uri_out and
     * the string if there is one.
     */
    ret->cookie_out.cookie_out_len = cookieoutlen;
    ret->cookie_out.cookie_out_val = cookieout;
    ret->uri_out = *uri_out == NULL ? NULL : uri_out;

    rv = 0;

cleanup:
    if (rv < 0) {
        virNetMessageSaveError(rerr);
        VIR_FREE(uri_out);
    }
    return rv;
}


static int
remoteDispatchDomainMigratePerform3(virNetServerPtr server ATTRIBUTE_UNUSED,
                                    virNetServerClientPtr client ATTRIBUTE_UNUSED,
                                    virNetMessagePtr msg ATTRIBUTE_UNUSED,
                                    virNetMessageErrorPtr rerr,
                                    remote_domain_migrate_perform3_args *args,
                                    remote_domain_migrate_perform3_ret *ret)
{
    virDomainPtr dom = NULL;
    char *xmlin;
    char *dname;
    char *uri;
    char *dconnuri;
    char *cookieout = NULL;
    int cookieoutlen = 0;
    int rv = -1;
    struct daemonClientPrivate *priv =
        virNetServerClientGetPrivateData(client);

    if (!priv->conn) {
        virReportError(VIR_ERR_INTERNAL_ERROR, "%s", _("connection not open"));
        goto cleanup;
    }

    if (!(dom = get_nonnull_domain(priv->conn, args->dom)))
        goto cleanup;

    xmlin = args->xmlin == NULL ? NULL : *args->xmlin;
    dname = args->dname == NULL ? NULL : *args->dname;
    uri = args->uri == NULL ? NULL : *args->uri;
    dconnuri = args->dconnuri == NULL ? NULL : *args->dconnuri;

    if (virDomainMigratePerform3(dom, xmlin,
                                 args->cookie_in.cookie_in_val,
                                 args->cookie_in.cookie_in_len,
                                 &cookieout, &cookieoutlen,
                                 dconnuri, uri,
                                 args->flags, dname, args->resource) < 0)
        goto cleanup;

    /* remoteDispatchClientRequest will free cookie
     */
    ret->cookie_out.cookie_out_len = cookieoutlen;
    ret->cookie_out.cookie_out_val = cookieout;

    rv = 0;

cleanup:
    if (rv < 0)
        virNetMessageSaveError(rerr);
    if (dom)
        virDomainFree(dom);
    return rv;
}


static int
remoteDispatchDomainMigrateFinish3(virNetServerPtr server ATTRIBUTE_UNUSED,
                                   virNetServerClientPtr client ATTRIBUTE_UNUSED,
                                   virNetMessagePtr msg ATTRIBUTE_UNUSED,
                                   virNetMessageErrorPtr rerr,
                                   remote_domain_migrate_finish3_args *args,
                                   remote_domain_migrate_finish3_ret *ret)
{
    virDomainPtr dom = NULL;
    char *cookieout = NULL;
    int cookieoutlen = 0;
    char *uri;
    char *dconnuri;
    int rv = -1;
    struct daemonClientPrivate *priv =
        virNetServerClientGetPrivateData(client);

    if (!priv->conn) {
        virReportError(VIR_ERR_INTERNAL_ERROR, "%s", _("connection not open"));
        goto cleanup;
    }

    uri = args->uri == NULL ? NULL : *args->uri;
    dconnuri = args->dconnuri == NULL ? NULL : *args->dconnuri;

    if (!(dom = virDomainMigrateFinish3(priv->conn, args->dname,
                                        args->cookie_in.cookie_in_val,
                                        args->cookie_in.cookie_in_len,
                                        &cookieout, &cookieoutlen,
                                        dconnuri, uri,
                                        args->flags,
                                        args->cancelled)))
        goto cleanup;

    make_nonnull_domain(&ret->dom, dom);

    /* remoteDispatchClientRequest will free cookie
     */
    ret->cookie_out.cookie_out_len = cookieoutlen;
    ret->cookie_out.cookie_out_val = cookieout;

    rv = 0;

cleanup:
    if (rv < 0) {
        virNetMessageSaveError(rerr);
        VIR_FREE(cookieout);
    }
    if (dom)
        virDomainFree(dom);
    return rv;
}


static int
remoteDispatchDomainMigrateConfirm3(virNetServerPtr server ATTRIBUTE_UNUSED,
                                    virNetServerClientPtr client ATTRIBUTE_UNUSED,
                                    virNetMessagePtr msg ATTRIBUTE_UNUSED,
                                    virNetMessageErrorPtr rerr,
                                    remote_domain_migrate_confirm3_args *args)
{
    virDomainPtr dom = NULL;
    int rv = -1;
    struct daemonClientPrivate *priv =
        virNetServerClientGetPrivateData(client);

    if (!priv->conn) {
        virReportError(VIR_ERR_INTERNAL_ERROR, "%s", _("connection not open"));
        goto cleanup;
    }

    if (!(dom = get_nonnull_domain(priv->conn, args->dom)))
        goto cleanup;

    if (virDomainMigrateConfirm3(dom,
                                 args->cookie_in.cookie_in_val,
                                 args->cookie_in.cookie_in_len,
                                 args->flags, args->cancelled) < 0)
        goto cleanup;

    rv = 0;

cleanup:
    if (rv < 0)
        virNetMessageSaveError(rerr);
    if (dom)
        virDomainFree(dom);
    return rv;
}


static int remoteDispatchConnectSupportsFeature(virNetServerPtr server ATTRIBUTE_UNUSED,
                                                virNetServerClientPtr client,
                                                virNetMessagePtr msg ATTRIBUTE_UNUSED,
                                                virNetMessageErrorPtr rerr,
                                                remote_connect_supports_feature_args *args,
                                                remote_connect_supports_feature_ret *ret)
{
    int rv = -1;
    int supported;
    struct daemonClientPrivate *priv =
        virNetServerClientGetPrivateData(client);

    /* This feature is checked before opening the connection, thus we must
     * check it first.
     */
    if (args->feature == VIR_DRV_FEATURE_PROGRAM_KEEPALIVE) {
        if (virNetServerClientStartKeepAlive(client) < 0)
            goto cleanup;
        supported = 1;
        goto done;
    }

    if (!priv->conn) {
        virReportError(VIR_ERR_INTERNAL_ERROR, "%s", _("connection not open"));
        goto cleanup;
    }

    switch (args->feature) {
    case VIR_DRV_FEATURE_FD_PASSING:
        supported = 1;
        break;

    default:
        if ((supported = virConnectSupportsFeature(priv->conn, args->feature)) < 0)
            goto cleanup;
        break;
    }

done:
    ret->supported = supported;
    rv = 0;

cleanup:
    if (rv < 0)
        virNetMessageSaveError(rerr);
    return rv;
}


static int
remoteDispatchDomainOpenGraphics(virNetServerPtr server ATTRIBUTE_UNUSED,
                                 virNetServerClientPtr client ATTRIBUTE_UNUSED,
                                 virNetMessagePtr msg,
                                 virNetMessageErrorPtr rerr,
                                 remote_domain_open_graphics_args *args)
{
    virDomainPtr dom = NULL;
    int rv = -1;
    int fd = -1;
    struct daemonClientPrivate *priv =
        virNetServerClientGetPrivateData(client);

    if (!priv->conn) {
        virReportError(VIR_ERR_INTERNAL_ERROR, "%s", _("connection not open"));
        goto cleanup;
    }

    if (!(dom = get_nonnull_domain(priv->conn, args->dom)))
        goto cleanup;

    if ((fd = virNetMessageDupFD(msg, 0)) < 0)
        goto cleanup;

    if (virDomainOpenGraphics(dom,
                              args->idx,
                              fd,
                              args->flags) < 0)
        goto cleanup;

    rv = 0;

cleanup:
    VIR_FORCE_CLOSE(fd);
    if (rv < 0)
        virNetMessageSaveError(rerr);
    if (dom)
        virDomainFree(dom);
    return rv;
}

static int
remoteDispatchDomainGetInterfaceParameters(virNetServerPtr server ATTRIBUTE_UNUSED,
                                           virNetServerClientPtr client ATTRIBUTE_UNUSED,
                                           virNetMessagePtr msg ATTRIBUTE_UNUSED,
                                           virNetMessageErrorPtr rerr,
                                           remote_domain_get_interface_parameters_args *args,
                                           remote_domain_get_interface_parameters_ret *ret)
{
    virDomainPtr dom = NULL;
    virTypedParameterPtr params = NULL;
    const char *device = args->device;
    int nparams = 0;
    unsigned int flags;
    int rv = -1;
    struct daemonClientPrivate *priv =
        virNetServerClientGetPrivateData(client);

    if (!priv->conn) {
        virReportError(VIR_ERR_INTERNAL_ERROR, "%s", _("connection not open"));
        goto cleanup;
    }

    flags = args->flags;

    if (args->nparams > REMOTE_DOMAIN_INTERFACE_PARAMETERS_MAX) {
        virReportError(VIR_ERR_INTERNAL_ERROR, "%s", _("nparams too large"));
        goto cleanup;
    }
    if (args->nparams && VIR_ALLOC_N(params, args->nparams) < 0)
        goto cleanup;
    nparams = args->nparams;

    if (!(dom = get_nonnull_domain(priv->conn, args->dom)))
        goto cleanup;

    if (virDomainGetInterfaceParameters(dom, device, params, &nparams, flags) < 0)
        goto cleanup;

    /* In this case, we need to send back the number of parameters
     * supported
     */
    if (args->nparams == 0) {
        ret->nparams = nparams;
        goto success;
    }

    if (remoteSerializeTypedParameters(params, nparams,
                                       &ret->params.params_val,
                                       &ret->params.params_len,
                                       flags) < 0)
        goto cleanup;

success:
    rv = 0;

cleanup:
    if (rv < 0)
        virNetMessageSaveError(rerr);
    virTypedParamsFree(params, nparams);
    if (dom)
        virDomainFree(dom);
    return rv;
}

static int
remoteDispatchDomainGetCPUStats(virNetServerPtr server ATTRIBUTE_UNUSED,
                                virNetServerClientPtr client ATTRIBUTE_UNUSED,
                                virNetMessagePtr hdr ATTRIBUTE_UNUSED,
                                virNetMessageErrorPtr rerr,
                                remote_domain_get_cpu_stats_args *args,
                                remote_domain_get_cpu_stats_ret *ret)
{
    virDomainPtr dom = NULL;
    struct daemonClientPrivate *priv;
    virTypedParameterPtr params = NULL;
    int rv = -1;
    int percpu_len = 0;

    priv = virNetServerClientGetPrivateData(client);
    if (!priv->conn) {
        virReportError(VIR_ERR_INTERNAL_ERROR, "%s", _("connection not open"));
        goto cleanup;
    }

    if (args->nparams > REMOTE_NODE_CPU_STATS_MAX) {
        virReportError(VIR_ERR_INTERNAL_ERROR, "%s", _("nparams too large"));
        goto cleanup;
    }
    if (args->ncpus > REMOTE_DOMAIN_GET_CPU_STATS_NCPUS_MAX) {
        virReportError(VIR_ERR_INTERNAL_ERROR, "%s", _("ncpus too large"));
        goto cleanup;
    }

    if (args->nparams > 0 &&
        VIR_ALLOC_N(params, args->ncpus * args->nparams) < 0)
        goto cleanup;

    if (!(dom = get_nonnull_domain(priv->conn, args->dom)))
        goto cleanup;

    percpu_len = virDomainGetCPUStats(dom, params, args->nparams,
                                      args->start_cpu, args->ncpus,
                                      args->flags);
    if (percpu_len < 0)
        goto cleanup;
    /* If nparams == 0, the function returns a single value */
    if (args->nparams == 0)
        goto success;

    if (remoteSerializeTypedParameters(params, args->nparams * args->ncpus,
                                       &ret->params.params_val,
                                       &ret->params.params_len,
                                       args->flags) < 0)
        goto cleanup;

success:
    rv = 0;
    ret->nparams = percpu_len;
    if (args->nparams && !(args->flags & VIR_TYPED_PARAM_STRING_OKAY)) {
        size_t i;

        for (i = 0; i < percpu_len; i++) {
            if (params[i].type == VIR_TYPED_PARAM_STRING)
                ret->nparams--;
        }
    }

cleanup:
    if (rv < 0)
         virNetMessageSaveError(rerr);
    virTypedParamsFree(params, args->ncpus * args->nparams);
    if (dom)
        virDomainFree(dom);
    return rv;
}

static int
remoteDispatchDomainGetDiskErrors(virNetServerPtr server ATTRIBUTE_UNUSED,
                                  virNetServerClientPtr client,
                                  virNetMessagePtr msg ATTRIBUTE_UNUSED,
                                  virNetMessageErrorPtr rerr,
                                  remote_domain_get_disk_errors_args *args,
                                  remote_domain_get_disk_errors_ret *ret)
{
    int rv = -1;
    virDomainPtr dom = NULL;
    virDomainDiskErrorPtr errors = NULL;
    int len = 0;
    struct daemonClientPrivate *priv =
        virNetServerClientGetPrivateData(client);

    if (!priv->conn) {
        virReportError(VIR_ERR_INTERNAL_ERROR, "%s", _("connection not open"));
        goto cleanup;
    }

    if (!(dom = get_nonnull_domain(priv->conn, args->dom)))
        goto cleanup;

    if (args->maxerrors > REMOTE_DOMAIN_DISK_ERRORS_MAX) {
        virReportError(VIR_ERR_INTERNAL_ERROR, "%s",
                       _("maxerrors too large"));
        goto cleanup;
    }

    if (args->maxerrors &&
        VIR_ALLOC_N(errors, args->maxerrors) < 0)
        goto cleanup;

    if ((len = virDomainGetDiskErrors(dom, errors,
                                      args->maxerrors,
                                      args->flags)) < 0)
        goto cleanup;

    ret->nerrors = len;
    if (errors &&
        remoteSerializeDomainDiskErrors(errors, len,
                                        &ret->errors.errors_val,
                                        &ret->errors.errors_len) < 0)
        goto cleanup;

    rv = 0;

cleanup:
    if (rv < 0)
        virNetMessageSaveError(rerr);
    if (dom)
        virDomainFree(dom);
    if (errors) {
        size_t i;
        for (i = 0; i < len; i++)
            VIR_FREE(errors[i].disk);
    }
    VIR_FREE(errors);
    return rv;
}

static int
remoteDispatchDomainListAllSnapshots(virNetServerPtr server ATTRIBUTE_UNUSED,
                                     virNetServerClientPtr client,
                                     virNetMessagePtr msg ATTRIBUTE_UNUSED,
                                     virNetMessageErrorPtr rerr,
                                     remote_domain_list_all_snapshots_args *args,
                                     remote_domain_list_all_snapshots_ret *ret)
{
    virDomainSnapshotPtr *snaps = NULL;
    int nsnaps = 0;
    size_t i;
    int rv = -1;
    struct daemonClientPrivate *priv = virNetServerClientGetPrivateData(client);
    virDomainPtr dom = NULL;

    if (!priv->conn) {
        virReportError(VIR_ERR_INTERNAL_ERROR, "%s", _("connection not open"));
        goto cleanup;
    }

    if (!(dom = get_nonnull_domain(priv->conn, args->dom)))
        goto cleanup;

    if ((nsnaps = virDomainListAllSnapshots(dom,
                                            args->need_results ? &snaps : NULL,
                                            args->flags)) < 0)
        goto cleanup;

    if (nsnaps > REMOTE_DOMAIN_SNAPSHOT_LIST_MAX) {
        virReportError(VIR_ERR_RPC,
                       _("Too many domain snapshots '%d' for limit '%d'"),
                       nsnaps, REMOTE_DOMAIN_SNAPSHOT_LIST_MAX);
        goto cleanup;
    }

    if (snaps && nsnaps) {
        if (VIR_ALLOC_N(ret->snapshots.snapshots_val, nsnaps) < 0)
            goto cleanup;

        ret->snapshots.snapshots_len = nsnaps;

        for (i = 0; i < nsnaps; i++)
            make_nonnull_domain_snapshot(ret->snapshots.snapshots_val + i,
                                         snaps[i]);
    } else {
        ret->snapshots.snapshots_len = 0;
        ret->snapshots.snapshots_val = NULL;
    }

    ret->ret = nsnaps;
    rv = 0;

cleanup:
    if (rv < 0)
        virNetMessageSaveError(rerr);
    if (dom)
        virDomainFree(dom);
    if (snaps) {
        for (i = 0; i < nsnaps; i++)
            virDomainSnapshotFree(snaps[i]);
        VIR_FREE(snaps);
    }
    return rv;
}

static int
remoteDispatchDomainSnapshotListAllChildren(virNetServerPtr server ATTRIBUTE_UNUSED,
                                            virNetServerClientPtr client,
                                            virNetMessagePtr msg ATTRIBUTE_UNUSED,
                                            virNetMessageErrorPtr rerr,
                                            remote_domain_snapshot_list_all_children_args *args,
                                            remote_domain_snapshot_list_all_children_ret *ret)
{
    virDomainSnapshotPtr *snaps = NULL;
    int nsnaps = 0;
    size_t i;
    int rv = -1;
    struct daemonClientPrivate *priv = virNetServerClientGetPrivateData(client);
    virDomainPtr dom = NULL;
    virDomainSnapshotPtr snapshot = NULL;

    if (!priv->conn) {
        virReportError(VIR_ERR_INTERNAL_ERROR, "%s", _("connection not open"));
        goto cleanup;
    }

    if (!(dom = get_nonnull_domain(priv->conn, args->snapshot.dom)))
        goto cleanup;

    if (!(snapshot = get_nonnull_domain_snapshot(dom, args->snapshot)))
        goto cleanup;

    if ((nsnaps = virDomainSnapshotListAllChildren(snapshot,
                                                   args->need_results ? &snaps : NULL,
                                                   args->flags)) < 0)
        goto cleanup;

    if (nsnaps > REMOTE_DOMAIN_SNAPSHOT_LIST_MAX) {
        virReportError(VIR_ERR_RPC,
                       _("Too many domain snapshots '%d' for limit '%d'"),
                       nsnaps, REMOTE_DOMAIN_SNAPSHOT_LIST_MAX);
        goto cleanup;
    }

    if (snaps && nsnaps) {
        if (VIR_ALLOC_N(ret->snapshots.snapshots_val, nsnaps) < 0)
            goto cleanup;

        ret->snapshots.snapshots_len = nsnaps;

        for (i = 0; i < nsnaps; i++)
            make_nonnull_domain_snapshot(ret->snapshots.snapshots_val + i,
                                         snaps[i]);
    } else {
        ret->snapshots.snapshots_len = 0;
        ret->snapshots.snapshots_val = NULL;
    }

    ret->ret = nsnaps;
    rv = 0;

cleanup:
    if (rv < 0)
        virNetMessageSaveError(rerr);
    if (snapshot)
        virDomainSnapshotFree(snapshot);
    if (dom)
        virDomainFree(dom);
    if (snaps) {
        for (i = 0; i < nsnaps; i++)
            virDomainSnapshotFree(snaps[i]);
        VIR_FREE(snaps);
    }
    return rv;
}

static int
remoteDispatchConnectListAllStoragePools(virNetServerPtr server ATTRIBUTE_UNUSED,
                                         virNetServerClientPtr client,
                                         virNetMessagePtr msg ATTRIBUTE_UNUSED,
                                         virNetMessageErrorPtr rerr,
                                         remote_connect_list_all_storage_pools_args *args,
                                         remote_connect_list_all_storage_pools_ret *ret)
{
    virStoragePoolPtr *pools = NULL;
    int npools = 0;
    size_t i;
    int rv = -1;
    struct daemonClientPrivate *priv = virNetServerClientGetPrivateData(client);

    if (!priv->conn) {
        virReportError(VIR_ERR_INTERNAL_ERROR, "%s", _("connection not open"));
        goto cleanup;
    }

    if ((npools = virConnectListAllStoragePools(priv->conn,
                                                args->need_results ? &pools : NULL,
                                                args->flags)) < 0)
        goto cleanup;

    if (npools > REMOTE_STORAGE_POOL_LIST_MAX) {
        virReportError(VIR_ERR_RPC,
                       _("Too many storage pools '%d' for limit '%d'"),
                       npools, REMOTE_STORAGE_POOL_LIST_MAX);
        goto cleanup;
    }

    if (pools && npools) {
        if (VIR_ALLOC_N(ret->pools.pools_val, npools) < 0)
            goto cleanup;

        ret->pools.pools_len = npools;

        for (i = 0; i < npools; i++)
            make_nonnull_storage_pool(ret->pools.pools_val + i, pools[i]);
    } else {
        ret->pools.pools_len = 0;
        ret->pools.pools_val = NULL;
    }

    ret->ret = npools;

    rv = 0;

cleanup:
    if (rv < 0)
        virNetMessageSaveError(rerr);
    if (pools) {
        for (i = 0; i < npools; i++)
            virStoragePoolFree(pools[i]);
        VIR_FREE(pools);
    }
    return rv;
}

static int
remoteDispatchStoragePoolListAllVolumes(virNetServerPtr server ATTRIBUTE_UNUSED,
                                        virNetServerClientPtr client,
                                        virNetMessagePtr msg ATTRIBUTE_UNUSED,
                                        virNetMessageErrorPtr rerr,
                                        remote_storage_pool_list_all_volumes_args *args,
                                        remote_storage_pool_list_all_volumes_ret *ret)
{
    virStorageVolPtr *vols = NULL;
    virStoragePoolPtr pool = NULL;
    int nvols = 0;
    size_t i;
    int rv = -1;
    struct daemonClientPrivate *priv = virNetServerClientGetPrivateData(client);

    if (!priv->conn) {
        virReportError(VIR_ERR_INTERNAL_ERROR, "%s", _("connection not open"));
        goto cleanup;
    }

    if (!(pool = get_nonnull_storage_pool(priv->conn, args->pool)))
        goto cleanup;

    if ((nvols = virStoragePoolListAllVolumes(pool,
                                              args->need_results ? &vols : NULL,
                                              args->flags)) < 0)
        goto cleanup;

    if (nvols > REMOTE_STORAGE_VOL_LIST_MAX) {
        virReportError(VIR_ERR_RPC,
                       _("Too many storage volumes '%d' for limit '%d'"),
                       nvols, REMOTE_STORAGE_VOL_LIST_MAX);
        goto cleanup;
    }

    if (vols && nvols) {
        if (VIR_ALLOC_N(ret->vols.vols_val, nvols) < 0)
            goto cleanup;

        ret->vols.vols_len = nvols;

        for (i = 0; i < nvols; i++)
            make_nonnull_storage_vol(ret->vols.vols_val + i, vols[i]);
    } else {
        ret->vols.vols_len = 0;
        ret->vols.vols_val = NULL;
    }

    ret->ret = nvols;

    rv = 0;

cleanup:
    if (rv < 0)
        virNetMessageSaveError(rerr);
    if (vols) {
        for (i = 0; i < nvols; i++)
            virStorageVolFree(vols[i]);
        VIR_FREE(vols);
    }
    if (pool)
        virStoragePoolFree(pool);
    return rv;
}

static int
remoteDispatchConnectListAllNetworks(virNetServerPtr server ATTRIBUTE_UNUSED,
                                     virNetServerClientPtr client,
                                     virNetMessagePtr msg ATTRIBUTE_UNUSED,
                                     virNetMessageErrorPtr rerr,
                                     remote_connect_list_all_networks_args *args,
                                     remote_connect_list_all_networks_ret *ret)
{
    virNetworkPtr *nets = NULL;
    int nnets = 0;
    size_t i;
    int rv = -1;
    struct daemonClientPrivate *priv = virNetServerClientGetPrivateData(client);

    if (!priv->conn) {
        virReportError(VIR_ERR_INTERNAL_ERROR, "%s", _("connection not open"));
        goto cleanup;
    }

    if ((nnets = virConnectListAllNetworks(priv->conn,
                                           args->need_results ? &nets : NULL,
                                           args->flags)) < 0)
        goto cleanup;

    if (nnets > REMOTE_NETWORK_LIST_MAX) {
        virReportError(VIR_ERR_RPC,
                       _("Too many networks '%d' for limit '%d'"),
                       nnets, REMOTE_NETWORK_LIST_MAX);
        goto cleanup;
    }

    if (nets && nnets) {
        if (VIR_ALLOC_N(ret->nets.nets_val, nnets) < 0)
            goto cleanup;

        ret->nets.nets_len = nnets;

        for (i = 0; i < nnets; i++)
            make_nonnull_network(ret->nets.nets_val + i, nets[i]);
    } else {
        ret->nets.nets_len = 0;
        ret->nets.nets_val = NULL;
    }

    ret->ret = nnets;

    rv = 0;

cleanup:
    if (rv < 0)
        virNetMessageSaveError(rerr);
    if (nets) {
        for (i = 0; i < nnets; i++)
            virNetworkFree(nets[i]);
        VIR_FREE(nets);
    }
    return rv;
}

static int
remoteDispatchConnectListAllInterfaces(virNetServerPtr server ATTRIBUTE_UNUSED,
                                       virNetServerClientPtr client,
                                       virNetMessagePtr msg ATTRIBUTE_UNUSED,
                                       virNetMessageErrorPtr rerr,
                                       remote_connect_list_all_interfaces_args *args,
                                       remote_connect_list_all_interfaces_ret *ret)
{
    virInterfacePtr *ifaces = NULL;
    int nifaces = 0;
    size_t i;
    int rv = -1;
    struct daemonClientPrivate *priv = virNetServerClientGetPrivateData(client);

    if (!priv->conn) {
        virReportError(VIR_ERR_INTERNAL_ERROR, "%s", _("connection not open"));
        goto cleanup;
    }

    if ((nifaces = virConnectListAllInterfaces(priv->conn,
                                               args->need_results ? &ifaces : NULL,
                                               args->flags)) < 0)
        goto cleanup;

    if (nifaces > REMOTE_INTERFACE_LIST_MAX) {
        virReportError(VIR_ERR_RPC,
                       _("Too many interfaces '%d' for limit '%d'"),
                       nifaces, REMOTE_INTERFACE_LIST_MAX);
        goto cleanup;
    }

    if (ifaces && nifaces) {
        if (VIR_ALLOC_N(ret->ifaces.ifaces_val, nifaces) < 0)
            goto cleanup;

        ret->ifaces.ifaces_len = nifaces;

        for (i = 0; i < nifaces; i++)
            make_nonnull_interface(ret->ifaces.ifaces_val + i, ifaces[i]);
    } else {
        ret->ifaces.ifaces_len = 0;
        ret->ifaces.ifaces_val = NULL;
    }

    ret->ret = nifaces;

    rv = 0;

cleanup:
    if (rv < 0)
        virNetMessageSaveError(rerr);
    if (ifaces) {
        for (i = 0; i < nifaces; i++)
            virInterfaceFree(ifaces[i]);
        VIR_FREE(ifaces);
    }
    return rv;
}

static int
remoteDispatchConnectListAllNodeDevices(virNetServerPtr server ATTRIBUTE_UNUSED,
                                        virNetServerClientPtr client,
                                        virNetMessagePtr msg ATTRIBUTE_UNUSED,
                                        virNetMessageErrorPtr rerr,
                                        remote_connect_list_all_node_devices_args *args,
                                        remote_connect_list_all_node_devices_ret *ret)
{
    virNodeDevicePtr *devices = NULL;
    int ndevices = 0;
    size_t i;
    int rv = -1;
    struct daemonClientPrivate *priv = virNetServerClientGetPrivateData(client);

    if (!priv->conn) {
        virReportError(VIR_ERR_INTERNAL_ERROR, "%s", _("connection not open"));
        goto cleanup;
    }

    if ((ndevices = virConnectListAllNodeDevices(priv->conn,
                                                 args->need_results ? &devices : NULL,
                                                 args->flags)) < 0)
        goto cleanup;

    if (ndevices > REMOTE_NODE_DEVICE_LIST_MAX) {
        virReportError(VIR_ERR_RPC,
                       _("Too many node devices '%d' for limit '%d'"),
                       ndevices, REMOTE_NODE_DEVICE_LIST_MAX);
        goto cleanup;
    }

    if (devices && ndevices) {
        if (VIR_ALLOC_N(ret->devices.devices_val, ndevices) < 0)
            goto cleanup;

        ret->devices.devices_len = ndevices;

        for (i = 0; i < ndevices; i++)
            make_nonnull_node_device(ret->devices.devices_val + i, devices[i]);
    } else {
        ret->devices.devices_len = 0;
        ret->devices.devices_val = NULL;
    }

    ret->ret = ndevices;

    rv = 0;

cleanup:
    if (rv < 0)
        virNetMessageSaveError(rerr);
    if (devices) {
        for (i = 0; i < ndevices; i++)
            virNodeDeviceFree(devices[i]);
        VIR_FREE(devices);
    }
    return rv;
}

static int
remoteDispatchConnectListAllNWFilters(virNetServerPtr server ATTRIBUTE_UNUSED,
                                      virNetServerClientPtr client,
                                      virNetMessagePtr msg ATTRIBUTE_UNUSED,
                                      virNetMessageErrorPtr rerr,
                                      remote_connect_list_all_nwfilters_args *args,
                                      remote_connect_list_all_nwfilters_ret *ret)
{
    virNWFilterPtr *filters = NULL;
    int nfilters = 0;
    size_t i;
    int rv = -1;
    struct daemonClientPrivate *priv = virNetServerClientGetPrivateData(client);

    if (!priv->conn) {
        virReportError(VIR_ERR_INTERNAL_ERROR, "%s", _("connection not open"));
        goto cleanup;
    }

    if ((nfilters = virConnectListAllNWFilters(priv->conn,
                                               args->need_results ? &filters : NULL,
                                               args->flags)) < 0)
        goto cleanup;

    if (nfilters > REMOTE_NWFILTER_LIST_MAX) {
        virReportError(VIR_ERR_RPC,
                       _("Too many network filters '%d' for limit '%d'"),
                       nfilters, REMOTE_NWFILTER_LIST_MAX);
        goto cleanup;
    }

    if (filters && nfilters) {
        if (VIR_ALLOC_N(ret->filters.filters_val, nfilters) < 0)
            goto cleanup;

        ret->filters.filters_len = nfilters;

        for (i = 0; i < nfilters; i++)
            make_nonnull_nwfilter(ret->filters.filters_val + i, filters[i]);
    } else {
        ret->filters.filters_len = 0;
        ret->filters.filters_val = NULL;
    }

    ret->ret = nfilters;

    rv = 0;

cleanup:
    if (rv < 0)
        virNetMessageSaveError(rerr);
    if (filters) {
        for (i = 0; i < nfilters; i++)
            virNWFilterFree(filters[i]);
        VIR_FREE(filters);
    }
    return rv;
}

static int
remoteDispatchConnectListAllSecrets(virNetServerPtr server ATTRIBUTE_UNUSED,
                                    virNetServerClientPtr client,
                                    virNetMessagePtr msg ATTRIBUTE_UNUSED,
                                    virNetMessageErrorPtr rerr,
                                    remote_connect_list_all_secrets_args *args,
                                    remote_connect_list_all_secrets_ret *ret)
{
    virSecretPtr *secrets = NULL;
    int nsecrets = 0;
    size_t i;
    int rv = -1;
    struct daemonClientPrivate *priv = virNetServerClientGetPrivateData(client);

    if (!priv->conn) {
        virReportError(VIR_ERR_INTERNAL_ERROR, "%s", _("connection not open"));
        goto cleanup;
    }

    if ((nsecrets = virConnectListAllSecrets(priv->conn,
                                             args->need_results ? &secrets : NULL,
                                             args->flags)) < 0)
        goto cleanup;

    if (nsecrets > REMOTE_SECRET_LIST_MAX) {
        virReportError(VIR_ERR_RPC,
                       _("Too many secrets '%d' for limit '%d'"),
                       nsecrets, REMOTE_SECRET_LIST_MAX);
        goto cleanup;
    }

    if (secrets && nsecrets) {
        if (VIR_ALLOC_N(ret->secrets.secrets_val, nsecrets) < 0)
            goto cleanup;

        ret->secrets.secrets_len = nsecrets;

        for (i = 0; i < nsecrets; i++)
            make_nonnull_secret(ret->secrets.secrets_val + i, secrets[i]);
    } else {
        ret->secrets.secrets_len = 0;
        ret->secrets.secrets_val = NULL;
    }

    ret->ret = nsecrets;

    rv = 0;

cleanup:
    if (rv < 0)
        virNetMessageSaveError(rerr);
    if (secrets) {
        for (i = 0; i < nsecrets; i++)
            virSecretFree(secrets[i]);
        VIR_FREE(secrets);
    }
    return rv;
}

static int
remoteDispatchNodeGetMemoryParameters(virNetServerPtr server ATTRIBUTE_UNUSED,
                                      virNetServerClientPtr client ATTRIBUTE_UNUSED,
                                      virNetMessagePtr msg ATTRIBUTE_UNUSED,
                                      virNetMessageErrorPtr rerr,
                                      remote_node_get_memory_parameters_args *args,
                                      remote_node_get_memory_parameters_ret *ret)
{
    virTypedParameterPtr params = NULL;
    int nparams = 0;
    unsigned int flags;
    int rv = -1;
    struct daemonClientPrivate *priv =
        virNetServerClientGetPrivateData(client);

    if (!priv->conn) {
        virReportError(VIR_ERR_INTERNAL_ERROR, "%s", _("connection not open"));
        goto cleanup;
    }

    flags = args->flags;

    if (args->nparams > REMOTE_NODE_MEMORY_PARAMETERS_MAX) {
        virReportError(VIR_ERR_INTERNAL_ERROR, "%s", _("nparams too large"));
        goto cleanup;
    }
    if (args->nparams && VIR_ALLOC_N(params, args->nparams) < 0)
        goto cleanup;
    nparams = args->nparams;

    if (virNodeGetMemoryParameters(priv->conn, params, &nparams, flags) < 0)
        goto cleanup;

    /* In this case, we need to send back the number of parameters
     * supported
     */
    if (args->nparams == 0) {
        ret->nparams = nparams;
        goto success;
    }

    if (remoteSerializeTypedParameters(params, nparams,
                                       &ret->params.params_val,
                                       &ret->params.params_len,
                                       args->flags) < 0)
        goto cleanup;

success:
    rv = 0;

cleanup:
    if (rv < 0)
        virNetMessageSaveError(rerr);
    virTypedParamsFree(params, nparams);
    return rv;
}

static int
remoteDispatchNodeGetCPUMap(virNetServerPtr server ATTRIBUTE_UNUSED,
                            virNetServerClientPtr client ATTRIBUTE_UNUSED,
                            virNetMessagePtr msg ATTRIBUTE_UNUSED,
                            virNetMessageErrorPtr rerr,
                            remote_node_get_cpu_map_args *args,
                            remote_node_get_cpu_map_ret *ret)
{
    unsigned char *cpumap = NULL;
    unsigned int online = 0;
    unsigned int flags;
    int cpunum;
    int rv = -1;
    struct daemonClientPrivate *priv =
        virNetServerClientGetPrivateData(client);

    if (!priv->conn) {
        virReportError(VIR_ERR_INTERNAL_ERROR, "%s", _("connection not open"));
        goto cleanup;
    }

    flags = args->flags;

    cpunum = virNodeGetCPUMap(priv->conn, args->need_map ? &cpumap : NULL,
                              args->need_online ? &online : NULL, flags);
    if (cpunum < 0)
        goto cleanup;

    /* 'serialize' return cpumap */
    if (args->need_map) {
        ret->cpumap.cpumap_len = VIR_CPU_MAPLEN(cpunum);
        ret->cpumap.cpumap_val = (char *) cpumap;
        cpumap = NULL;
    }

    ret->online = online;
    ret->ret = cpunum;

    rv = 0;

cleanup:
    if (rv < 0)
        virNetMessageSaveError(rerr);
    VIR_FREE(cpumap);
    return rv;
}

static int
lxcDispatchDomainOpenNamespace(virNetServerPtr server ATTRIBUTE_UNUSED,
                               virNetServerClientPtr client ATTRIBUTE_UNUSED,
                               virNetMessagePtr msg ATTRIBUTE_UNUSED,
                               virNetMessageErrorPtr rerr,
                               lxc_domain_open_namespace_args *args)
{
    int rv = -1;
    struct daemonClientPrivate *priv =
        virNetServerClientGetPrivateData(client);
    int *fdlist = NULL;
    int ret;
    virDomainPtr dom = NULL;
    size_t i;

    if (!priv->conn) {
        virReportError(VIR_ERR_INTERNAL_ERROR, "%s", _("connection not open"));
        goto cleanup;
    }

    if (!(dom = get_nonnull_domain(priv->conn, args->dom)))
        goto cleanup;

    ret = virDomainLxcOpenNamespace(dom,
                                    &fdlist,
                                    args->flags);
    if (ret < 0)
        goto cleanup;

    /* We shouldn't have received any from the client,
     * but in case they're playing games with us, prevent
     * a resource leak
     */
    for (i = 0; i < msg->nfds; i++)
        VIR_FORCE_CLOSE(msg->fds[i]);
    VIR_FREE(msg->fds);
    msg->nfds = 0;

    msg->fds = fdlist;
    msg->nfds = ret;

    rv = 1;

cleanup:
    if (rv < 0)
        virNetMessageSaveError(rerr);
    if (dom)
        virDomainFree(dom);
    return rv;
}

static int
remoteDispatchDomainGetJobStats(virNetServerPtr server ATTRIBUTE_UNUSED,
                                virNetServerClientPtr client,
                                virNetMessagePtr msg ATTRIBUTE_UNUSED,
                                virNetMessageErrorPtr rerr,
                                remote_domain_get_job_stats_args *args,
                                remote_domain_get_job_stats_ret *ret)
{
    virDomainPtr dom = NULL;
    virTypedParameterPtr params = NULL;
    int nparams = 0;
    int rv = -1;
    struct daemonClientPrivate *priv =
        virNetServerClientGetPrivateData(client);

    if (!priv->conn) {
        virReportError(VIR_ERR_INTERNAL_ERROR, "%s", _("connection not open"));
        goto cleanup;
    }

    if (!(dom = get_nonnull_domain(priv->conn, args->dom)))
        goto cleanup;

    if (virDomainGetJobStats(dom, &ret->type, &params,
                             &nparams, args->flags) < 0)
        goto cleanup;

    if (nparams > REMOTE_DOMAIN_JOB_STATS_MAX) {
        virReportError(VIR_ERR_RPC,
                       _("Too many job stats '%d' for limit '%d'"),
                       nparams, REMOTE_DOMAIN_JOB_STATS_MAX);
        goto cleanup;
    }

    if (remoteSerializeTypedParameters(params, nparams,
                                       &ret->params.params_val,
                                       &ret->params.params_len,
                                       0) < 0)
        goto cleanup;

    rv = 0;

cleanup:
    if (rv < 0)
        virNetMessageSaveError(rerr);
    virTypedParamsFree(params, nparams);
    if (dom)
        virDomainFree(dom);
    return rv;
}

static int
remoteDispatchDomainMigrateBegin3Params(virNetServerPtr server ATTRIBUTE_UNUSED,
                                        virNetServerClientPtr client ATTRIBUTE_UNUSED,
                                        virNetMessagePtr msg ATTRIBUTE_UNUSED,
                                        virNetMessageErrorPtr rerr,
                                        remote_domain_migrate_begin3_params_args *args,
                                        remote_domain_migrate_begin3_params_ret *ret)
{
    char *xml = NULL;
    virDomainPtr dom = NULL;
    virTypedParameterPtr params = NULL;
    int nparams = 0;
    char *cookieout = NULL;
    int cookieoutlen = 0;
    int rv = -1;
    struct daemonClientPrivate *priv =
        virNetServerClientGetPrivateData(client);

    if (!priv->conn) {
        virReportError(VIR_ERR_INTERNAL_ERROR, "%s", _("connection not open"));
        goto cleanup;
    }

    if (args->params.params_len > REMOTE_DOMAIN_MIGRATE_PARAM_LIST_MAX) {
        virReportError(VIR_ERR_RPC,
                       _("Too many migration parameters '%d' for limit '%d'"),
                       args->params.params_len, REMOTE_DOMAIN_MIGRATE_PARAM_LIST_MAX);
        goto cleanup;
    }

    if (!(dom = get_nonnull_domain(priv->conn, args->dom)))
        goto cleanup;

    if (!(params = remoteDeserializeTypedParameters(args->params.params_val,
                                                    args->params.params_len,
                                                    0, &nparams)))
        goto cleanup;

    if (!(xml = virDomainMigrateBegin3Params(dom, params, nparams,
                                             &cookieout, &cookieoutlen,
                                             args->flags)))
        goto cleanup;

    ret->cookie_out.cookie_out_len = cookieoutlen;
    ret->cookie_out.cookie_out_val = cookieout;
    ret->xml = xml;

    rv = 0;

cleanup:
    virTypedParamsFree(params, nparams);
    if (rv < 0)
        virNetMessageSaveError(rerr);
    if (dom)
        virDomainFree(dom);
    return rv;
}

static int
remoteDispatchDomainMigratePrepare3Params(virNetServerPtr server ATTRIBUTE_UNUSED,
                                          virNetServerClientPtr client ATTRIBUTE_UNUSED,
                                          virNetMessagePtr msg ATTRIBUTE_UNUSED,
                                          virNetMessageErrorPtr rerr,
                                          remote_domain_migrate_prepare3_params_args *args,
                                          remote_domain_migrate_prepare3_params_ret *ret)
{
    virTypedParameterPtr params = NULL;
    int nparams = 0;
    char *cookieout = NULL;
    int cookieoutlen = 0;
    char **uri_out;
    int rv = -1;
    struct daemonClientPrivate *priv =
        virNetServerClientGetPrivateData(client);

    if (!priv->conn) {
        virReportError(VIR_ERR_INTERNAL_ERROR, "%s", _("connection not open"));
        goto cleanup;
    }

    if (args->params.params_len > REMOTE_DOMAIN_MIGRATE_PARAM_LIST_MAX) {
        virReportError(VIR_ERR_RPC,
                       _("Too many migration parameters '%d' for limit '%d'"),
                       args->params.params_len, REMOTE_DOMAIN_MIGRATE_PARAM_LIST_MAX);
        goto cleanup;
    }

    if (!(params = remoteDeserializeTypedParameters(args->params.params_val,
                                                    args->params.params_len,
                                                    0, &nparams)))
        goto cleanup;

    /* Wacky world of XDR ... */
    if (VIR_ALLOC(uri_out) < 0)
        goto cleanup;

    if (virDomainMigratePrepare3Params(priv->conn, params, nparams,
                                       args->cookie_in.cookie_in_val,
                                       args->cookie_in.cookie_in_len,
                                       &cookieout, &cookieoutlen,
                                       uri_out, args->flags) < 0)
        goto cleanup;

    ret->cookie_out.cookie_out_len = cookieoutlen;
    ret->cookie_out.cookie_out_val = cookieout;
    ret->uri_out = !*uri_out ? NULL : uri_out;

    rv = 0;

cleanup:
    virTypedParamsFree(params, nparams);
    if (rv < 0) {
        virNetMessageSaveError(rerr);
        VIR_FREE(uri_out);
    }
    return rv;
}

static int
remoteDispatchDomainMigratePrepareTunnel3Params(virNetServerPtr server ATTRIBUTE_UNUSED,
                                                virNetServerClientPtr client,
                                                virNetMessagePtr msg,
                                                virNetMessageErrorPtr rerr,
                                                remote_domain_migrate_prepare_tunnel3_params_args *args,
                                                remote_domain_migrate_prepare_tunnel3_params_ret *ret)
{
    virTypedParameterPtr params = NULL;
    int nparams = 0;
    char *cookieout = NULL;
    int cookieoutlen = 0;
    int rv = -1;
    struct daemonClientPrivate *priv =
        virNetServerClientGetPrivateData(client);
    virStreamPtr st = NULL;
    daemonClientStreamPtr stream = NULL;

    if (!priv->conn) {
        virReportError(VIR_ERR_INTERNAL_ERROR, "%s", _("connection not open"));
        goto cleanup;
    }

    if (args->params.params_len > REMOTE_DOMAIN_MIGRATE_PARAM_LIST_MAX) {
        virReportError(VIR_ERR_RPC,
                       _("Too many migration parameters '%d' for limit '%d'"),
                       args->params.params_len, REMOTE_DOMAIN_MIGRATE_PARAM_LIST_MAX);
        goto cleanup;
    }

    if (!(params = remoteDeserializeTypedParameters(args->params.params_val,
                                                    args->params.params_len,
                                                    0, &nparams)))
        goto cleanup;

    if (!(st = virStreamNew(priv->conn, VIR_STREAM_NONBLOCK)) ||
        !(stream = daemonCreateClientStream(client, st, remoteProgram,
                                            &msg->header)))
        goto cleanup;

    if (virDomainMigratePrepareTunnel3Params(priv->conn, st, params, nparams,
                                             args->cookie_in.cookie_in_val,
                                             args->cookie_in.cookie_in_len,
                                             &cookieout, &cookieoutlen,
                                             args->flags) < 0)
        goto cleanup;

    if (daemonAddClientStream(client, stream, false) < 0)
        goto cleanup;

    ret->cookie_out.cookie_out_val = cookieout;
    ret->cookie_out.cookie_out_len = cookieoutlen;
    rv = 0;

cleanup:
    virTypedParamsFree(params, nparams);
    if (rv < 0) {
        virNetMessageSaveError(rerr);
        VIR_FREE(cookieout);
        if (stream) {
            virStreamAbort(st);
            daemonFreeClientStream(client, stream);
        } else {
            virStreamFree(st);
        }
    }
    return rv;
}


static int
remoteDispatchDomainMigratePerform3Params(virNetServerPtr server ATTRIBUTE_UNUSED,
                                          virNetServerClientPtr client ATTRIBUTE_UNUSED,
                                          virNetMessagePtr msg ATTRIBUTE_UNUSED,
                                          virNetMessageErrorPtr rerr,
                                          remote_domain_migrate_perform3_params_args *args,
                                          remote_domain_migrate_perform3_params_ret *ret)
{
    virTypedParameterPtr params = NULL;
    int nparams = 0;
    virDomainPtr dom = NULL;
    char *cookieout = NULL;
    int cookieoutlen = 0;
    char *dconnuri;
    int rv = -1;
    struct daemonClientPrivate *priv =
        virNetServerClientGetPrivateData(client);

    if (!priv->conn) {
        virReportError(VIR_ERR_INTERNAL_ERROR, "%s", _("connection not open"));
        goto cleanup;
    }

    if (args->params.params_len > REMOTE_DOMAIN_MIGRATE_PARAM_LIST_MAX) {
        virReportError(VIR_ERR_RPC,
                       _("Too many migration parameters '%d' for limit '%d'"),
                       args->params.params_len, REMOTE_DOMAIN_MIGRATE_PARAM_LIST_MAX);
        goto cleanup;
    }

    if (!(dom = get_nonnull_domain(priv->conn, args->dom)))
        goto cleanup;

    if (!(params = remoteDeserializeTypedParameters(args->params.params_val,
                                                    args->params.params_len,
                                                    0, &nparams)))
        goto cleanup;

    dconnuri = args->dconnuri == NULL ? NULL : *args->dconnuri;

    if (virDomainMigratePerform3Params(dom, dconnuri, params, nparams,
                                       args->cookie_in.cookie_in_val,
                                       args->cookie_in.cookie_in_len,
                                       &cookieout, &cookieoutlen,
                                       args->flags) < 0)
        goto cleanup;

    ret->cookie_out.cookie_out_len = cookieoutlen;
    ret->cookie_out.cookie_out_val = cookieout;

    rv = 0;

cleanup:
    virTypedParamsFree(params, nparams);
    if (rv < 0)
        virNetMessageSaveError(rerr);
    if (dom)
        virDomainFree(dom);
    return rv;
}


static int
remoteDispatchDomainMigrateFinish3Params(virNetServerPtr server ATTRIBUTE_UNUSED,
                                         virNetServerClientPtr client ATTRIBUTE_UNUSED,
                                         virNetMessagePtr msg ATTRIBUTE_UNUSED,
                                         virNetMessageErrorPtr rerr,
                                         remote_domain_migrate_finish3_params_args *args,
                                         remote_domain_migrate_finish3_params_ret *ret)
{
    virTypedParameterPtr params = NULL;
    int nparams = 0;
    virDomainPtr dom = NULL;
    char *cookieout = NULL;
    int cookieoutlen = 0;
    int rv = -1;
    struct daemonClientPrivate *priv =
        virNetServerClientGetPrivateData(client);

    if (!priv->conn) {
        virReportError(VIR_ERR_INTERNAL_ERROR, "%s", _("connection not open"));
        goto cleanup;
    }

    if (args->params.params_len > REMOTE_DOMAIN_MIGRATE_PARAM_LIST_MAX) {
        virReportError(VIR_ERR_RPC,
                       _("Too many migration parameters '%d' for limit '%d'"),
                       args->params.params_len, REMOTE_DOMAIN_MIGRATE_PARAM_LIST_MAX);
        goto cleanup;
    }

    if (!(params = remoteDeserializeTypedParameters(args->params.params_val,
                                                    args->params.params_len,
                                                    0, &nparams)))
        goto cleanup;

    dom = virDomainMigrateFinish3Params(priv->conn, params, nparams,
                                        args->cookie_in.cookie_in_val,
                                        args->cookie_in.cookie_in_len,
                                        &cookieout, &cookieoutlen,
                                        args->flags, args->cancelled);
    if (!dom)
        goto cleanup;

    make_nonnull_domain(&ret->dom, dom);

    ret->cookie_out.cookie_out_len = cookieoutlen;
    ret->cookie_out.cookie_out_val = cookieout;

    rv = 0;

cleanup:
    virTypedParamsFree(params, nparams);
    if (rv < 0) {
        virNetMessageSaveError(rerr);
        VIR_FREE(cookieout);
    }
    if (dom)
        virDomainFree(dom);
    return rv;
}


static int
remoteDispatchDomainMigrateConfirm3Params(virNetServerPtr server ATTRIBUTE_UNUSED,
                                          virNetServerClientPtr client ATTRIBUTE_UNUSED,
                                          virNetMessagePtr msg ATTRIBUTE_UNUSED,
                                          virNetMessageErrorPtr rerr,
                                          remote_domain_migrate_confirm3_params_args *args)
{
    virTypedParameterPtr params = NULL;
    int nparams = 0;
    virDomainPtr dom = NULL;
    int rv = -1;
    struct daemonClientPrivate *priv =
        virNetServerClientGetPrivateData(client);

    if (!priv->conn) {
        virReportError(VIR_ERR_INTERNAL_ERROR, "%s", _("connection not open"));
        goto cleanup;
    }

    if (args->params.params_len > REMOTE_DOMAIN_MIGRATE_PARAM_LIST_MAX) {
        virReportError(VIR_ERR_RPC,
                       _("Too many migration parameters '%d' for limit '%d'"),
                       args->params.params_len, REMOTE_DOMAIN_MIGRATE_PARAM_LIST_MAX);
        goto cleanup;
    }

    if (!(dom = get_nonnull_domain(priv->conn, args->dom)))
        goto cleanup;

    if (!(params = remoteDeserializeTypedParameters(args->params.params_val,
                                                    args->params.params_len,
                                                    0, &nparams)))
        goto cleanup;

    if (virDomainMigrateConfirm3Params(dom, params, nparams,
                                       args->cookie_in.cookie_in_val,
                                       args->cookie_in.cookie_in_len,
                                       args->flags, args->cancelled) < 0)
        goto cleanup;

    rv = 0;

cleanup:
    virTypedParamsFree(params, nparams);
    if (rv < 0)
        virNetMessageSaveError(rerr);
    if (dom)
        virDomainFree(dom);
    return rv;
}


static int
remoteDispatchConnectGetCPUModelNames(virNetServerPtr server ATTRIBUTE_UNUSED,
                                      virNetServerClientPtr client ATTRIBUTE_UNUSED,
                                      virNetMessagePtr msg ATTRIBUTE_UNUSED,
                                      virNetMessageErrorPtr rerr,
                                      remote_connect_get_cpu_model_names_args *args,
                                      remote_connect_get_cpu_model_names_ret *ret)
{
    int len, rv = -1;
    char **models = NULL;
    struct daemonClientPrivate *priv =
        virNetServerClientGetPrivateData(client);

    if (!priv->conn) {
        virReportError(VIR_ERR_INTERNAL_ERROR, "%s", _("connection not open"));
        goto cleanup;
    }

    len = virConnectGetCPUModelNames(priv->conn, args->arch,
                                     args->need_results ? &models : NULL,
                                     args->flags);
    if (len < 0)
        goto cleanup;

    if (len > REMOTE_CONNECT_CPU_MODELS_MAX) {
        virReportError(VIR_ERR_RPC,
                       _("Too many CPU models '%d' for limit '%d'"),
                       len, REMOTE_CONNECT_CPU_MODELS_MAX);
        goto cleanup;
    }

    if (len && models) {
        ret->models.models_val = models;
        ret->models.models_len = len;
        models = NULL;
    } else {
        ret->models.models_val = NULL;
        ret->models.models_len = 0;
    }

    ret->ret = len;

    rv = 0;

cleanup:
    if (rv < 0)
        virNetMessageSaveError(rerr);
    virStringFreeList(models);
    return rv;
}


static int
remoteDispatchDomainCreateXMLWithFiles(virNetServerPtr server ATTRIBUTE_UNUSED,
                                       virNetServerClientPtr client,
                                       virNetMessagePtr msg ATTRIBUTE_UNUSED,
                                       virNetMessageErrorPtr rerr,
                                       remote_domain_create_xml_with_files_args *args,
                                       remote_domain_create_xml_with_files_ret *ret)
{
    int rv = -1;
    virDomainPtr dom = NULL;
    struct daemonClientPrivate *priv =
        virNetServerClientGetPrivateData(client);
    int *files = NULL;
    unsigned int nfiles = 0;
    size_t i;

    if (!priv->conn) {
        virReportError(VIR_ERR_INTERNAL_ERROR, "%s", _("connection not open"));
        goto cleanup;
    }

    if (VIR_ALLOC_N(files, msg->nfds) < 0)
        goto cleanup;
    for (i = 0; i < msg->nfds; i++) {
        if ((files[i] = virNetMessageDupFD(msg, i)) < 0)
            goto cleanup;
        nfiles++;
    }

    if ((dom = virDomainCreateXMLWithFiles(priv->conn, args->xml_desc,
                                           nfiles, files,
                                           args->flags)) == NULL)
        goto cleanup;

    make_nonnull_domain(&ret->dom, dom);
    rv = 0;

cleanup:
    for (i = 0; i < nfiles; i++) {
        VIR_FORCE_CLOSE(files[i]);
    }
    VIR_FREE(files);
    if (rv < 0)
        virNetMessageSaveError(rerr);
    if (dom)
        virDomainFree(dom);
    return rv;
}


static int remoteDispatchDomainCreateWithFiles(virNetServerPtr server ATTRIBUTE_UNUSED,
                                               virNetServerClientPtr client,
                                               virNetMessagePtr msg ATTRIBUTE_UNUSED,
                                               virNetMessageErrorPtr rerr,
                                               remote_domain_create_with_files_args *args,
                                               remote_domain_create_with_files_ret *ret)
{
    int rv = -1;
    virDomainPtr dom = NULL;
    struct daemonClientPrivate *priv =
        virNetServerClientGetPrivateData(client);
    int *files = NULL;
    unsigned int nfiles = 0;
    size_t i;

    if (!priv->conn) {
        virReportError(VIR_ERR_INTERNAL_ERROR, "%s", _("connection not open"));
        goto cleanup;
    }

    if (VIR_ALLOC_N(files, msg->nfds) < 0)
        goto cleanup;
    for (i = 0; i < msg->nfds; i++) {
        if ((files[i] = virNetMessageDupFD(msg, i)) < 0)
            goto cleanup;
        nfiles++;
    }

    if (!(dom = get_nonnull_domain(priv->conn, args->dom)))
        goto cleanup;

    if (virDomainCreateWithFiles(dom,
                                 nfiles, files,
                                 args->flags) < 0)
        goto cleanup;

    make_nonnull_domain(&ret->dom, dom);
    rv = 0;

cleanup:
    for (i = 0; i < nfiles; i++) {
        VIR_FORCE_CLOSE(files[i]);
    }
    VIR_FREE(files);
    if (rv < 0)
        virNetMessageSaveError(rerr);
    if (dom)
        virDomainFree(dom);
    return rv;
}



/*----- Helpers. -----*/

/* get_nonnull_domain and get_nonnull_network turn an on-wire
 * (name, uuid) pair into virDomainPtr or virNetworkPtr object.
 * virDomainPtr or virNetworkPtr cannot be NULL.
 *
 * NB. If these return NULL then the caller must return an error.
 */
static virDomainPtr
get_nonnull_domain(virConnectPtr conn, remote_nonnull_domain domain)
{
    virDomainPtr dom;
    dom = virGetDomain(conn, domain.name, BAD_CAST domain.uuid);
    /* Should we believe the domain.id sent by the client?  Maybe
     * this should be a check rather than an assignment? XXX
     */
    if (dom) dom->id = domain.id;
    return dom;
}

static virNetworkPtr
get_nonnull_network(virConnectPtr conn, remote_nonnull_network network)
{
    return virGetNetwork(conn, network.name, BAD_CAST network.uuid);
}

static virInterfacePtr
get_nonnull_interface(virConnectPtr conn, remote_nonnull_interface iface)
{
    return virGetInterface(conn, iface.name, iface.mac);
}

static virStoragePoolPtr
get_nonnull_storage_pool(virConnectPtr conn, remote_nonnull_storage_pool pool)
{
    return virGetStoragePool(conn, pool.name, BAD_CAST pool.uuid,
                             NULL, NULL);
}

static virStorageVolPtr
get_nonnull_storage_vol(virConnectPtr conn, remote_nonnull_storage_vol vol)
{
    virStorageVolPtr ret;
    ret = virGetStorageVol(conn, vol.pool, vol.name, vol.key,
                           NULL, NULL);
    return ret;
}

static virSecretPtr
get_nonnull_secret(virConnectPtr conn, remote_nonnull_secret secret)
{
    return virGetSecret(conn, BAD_CAST secret.uuid, secret.usageType, secret.usageID);
}

static virNWFilterPtr
get_nonnull_nwfilter(virConnectPtr conn, remote_nonnull_nwfilter nwfilter)
{
    return virGetNWFilter(conn, nwfilter.name, BAD_CAST nwfilter.uuid);
}

static virDomainSnapshotPtr
get_nonnull_domain_snapshot(virDomainPtr dom, remote_nonnull_domain_snapshot snapshot)
{
    return virGetDomainSnapshot(dom, snapshot.name);
}

/* Make remote_nonnull_domain and remote_nonnull_network. */
static void
make_nonnull_domain(remote_nonnull_domain *dom_dst, virDomainPtr dom_src)
{
    dom_dst->id = dom_src->id;
    ignore_value(VIR_STRDUP_QUIET(dom_dst->name, dom_src->name));
    memcpy(dom_dst->uuid, dom_src->uuid, VIR_UUID_BUFLEN);
}

static void
make_nonnull_network(remote_nonnull_network *net_dst, virNetworkPtr net_src)
{
    ignore_value(VIR_STRDUP_QUIET(net_dst->name, net_src->name));
    memcpy(net_dst->uuid, net_src->uuid, VIR_UUID_BUFLEN);
}

static void
make_nonnull_interface(remote_nonnull_interface *interface_dst,
                       virInterfacePtr interface_src)
{
    ignore_value(VIR_STRDUP_QUIET(interface_dst->name, interface_src->name));
    ignore_value(VIR_STRDUP_QUIET(interface_dst->mac, interface_src->mac));
}

static void
make_nonnull_storage_pool(remote_nonnull_storage_pool *pool_dst, virStoragePoolPtr pool_src)
{
    ignore_value(VIR_STRDUP_QUIET(pool_dst->name, pool_src->name));
    memcpy(pool_dst->uuid, pool_src->uuid, VIR_UUID_BUFLEN);
}

static void
make_nonnull_storage_vol(remote_nonnull_storage_vol *vol_dst, virStorageVolPtr vol_src)
{
    ignore_value(VIR_STRDUP_QUIET(vol_dst->pool, vol_src->pool));
    ignore_value(VIR_STRDUP_QUIET(vol_dst->name, vol_src->name));
    ignore_value(VIR_STRDUP_QUIET(vol_dst->key, vol_src->key));
}

static void
make_nonnull_node_device(remote_nonnull_node_device *dev_dst, virNodeDevicePtr dev_src)
{
    ignore_value(VIR_STRDUP_QUIET(dev_dst->name, dev_src->name));
}

static void
make_nonnull_secret(remote_nonnull_secret *secret_dst, virSecretPtr secret_src)
{
    memcpy(secret_dst->uuid, secret_src->uuid, VIR_UUID_BUFLEN);
    secret_dst->usageType = secret_src->usageType;
    ignore_value(VIR_STRDUP_QUIET(secret_dst->usageID, secret_src->usageID));
}

static void
make_nonnull_nwfilter(remote_nonnull_nwfilter *nwfilter_dst, virNWFilterPtr nwfilter_src)
{
    ignore_value(VIR_STRDUP_QUIET(nwfilter_dst->name, nwfilter_src->name));
    memcpy(nwfilter_dst->uuid, nwfilter_src->uuid, VIR_UUID_BUFLEN);
}

static void
make_nonnull_domain_snapshot(remote_nonnull_domain_snapshot *snapshot_dst, virDomainSnapshotPtr snapshot_src)
{
    ignore_value(VIR_STRDUP_QUIET(snapshot_dst->name, snapshot_src->name));
    make_nonnull_domain(&snapshot_dst->dom, snapshot_src->domain);
}

static int
remoteSerializeDomainDiskErrors(virDomainDiskErrorPtr errors,
                                int nerrors,
                                remote_domain_disk_error **ret_errors_val,
                                u_int *ret_errors_len)
{
    remote_domain_disk_error *val = NULL;
    size_t i = 0;

    if (VIR_ALLOC_N(val, nerrors) < 0)
        goto error;

    for (i = 0; i < nerrors; i++) {
        if (VIR_STRDUP(val[i].disk, errors[i].disk) < 0)
            goto error;
        val[i].error = errors[i].error;
    }

    *ret_errors_len = nerrors;
    *ret_errors_val = val;

    return 0;

error:
    if (val) {
        size_t j;
        for (j = 0; j < i; j++)
            VIR_FREE(val[j].disk);
        VIR_FREE(val);
    }
    return -1;
}<|MERGE_RESOLUTION|>--- conflicted
+++ resolved
@@ -2744,18 +2744,13 @@
     int status = -1;
     char *ident = NULL;
     bool authdismissed = 0;
-    bool supportsuid = false;
     char *pkout = NULL;
     struct daemonClientPrivate *priv =
         virNetServerClientGetPrivateData(client);
     virCommandPtr cmd = NULL;
-<<<<<<< HEAD
-    static bool polkitInsecureWarned;
-=======
 # ifndef PKCHECK_SUPPORTS_UID
     static bool polkitInsecureWarned;
 # endif
->>>>>>> b4a0ec92
 
     virMutexLock(&priv->lock);
     action = virNetServerClientGetReadonly(client) ?
@@ -2787,19 +2782,6 @@
              (long long) callerPid, callerUid);
 
     virCommandAddArg(cmd, "--process");
-<<<<<<< HEAD
-# ifdef PKCHECK_SUPPORTS_UID
-    supportsuid = true;
-# endif
-    if (supportsuid) {
-        virCommandAddArgFormat(cmd, "%lld,%llu,%lu", (long long) callerPid, timestamp, (unsigned long) callerUid);
-    } else {
-        if (!polkitInsecureWarned) {
-            VIR_WARN("No support for caller UID with pkcheck. This deployment is known to be insecure.");
-            polkitInsecureWarned = true;
-        }
-        virCommandAddArgFormat(cmd, "%lld,%llu", (long long) callerPid, timestamp);
-=======
 
 # ifdef PKCHECK_SUPPORTS_UID
     virCommandAddArgFormat(cmd, "%lld,%llu,%lu",
@@ -2811,7 +2793,6 @@
         VIR_WARN("No support for caller UID with pkcheck. "
                  "This deployment is known to be insecure.");
         polkitInsecureWarned = true;
->>>>>>> b4a0ec92
     }
     virCommandAddArgFormat(cmd, "%lld,%llu", (long long) callerPid, timestamp);
 # endif
