## Process this file with automake to produce Makefile.in

## Copyright (C) 2005-2014 Red Hat, Inc.
##
## This library is free software; you can redistribute it and/or
## modify it under the terms of the GNU Lesser General Public
## License as published by the Free Software Foundation; either
## version 2.1 of the License, or (at your option) any later version.
##
## This library is distributed in the hope that it will be useful,
## but WITHOUT ANY WARRANTY; without even the implied warranty of
## MERCHANTABILITY or FITNESS FOR A PARTICULAR PURPOSE.  See the GNU
## Lesser General Public License for more details.
##
## You should have received a copy of the GNU Lesser General Public
## License along with this library.  If not, see
## <http://www.gnu.org/licenses/>.

INCLUDES = \
	-I$(top_builddir)/gnulib/lib -I$(top_srcdir)/gnulib/lib \
	-I$(top_srcdir) \
	-I$(top_builddir)/include -I$(top_srcdir)/include \
	-I$(top_builddir)/src -I$(top_srcdir)/src \
	-I$(top_srcdir)/src/util \
	-I$(top_srcdir)/src/conf \
	-I$(top_srcdir)/src/rpc \
	-I$(top_srcdir)/src/remote \
	-I$(top_srcdir)/src/access \
	$(GETTEXT_CPPFLAGS)

CLEANFILES =

DAEMON_GENERATED =			\
		remote_dispatch.h	\
		lxc_dispatch.h		\
		qemu_dispatch.h		\
		$(NULL)

DAEMON_SOURCES =					\
		libvirtd.c libvirtd.h			\
		remote.c remote.h			\
		stream.c stream.h			\
		$(DAEMON_GENERATED)

LIBVIRTD_CONF_SOURCES = libvirtd-config.c libvirtd-config.h

DISTCLEANFILES =
EXTRA_DIST =						\
	remote_dispatch.h				\
	lxc_dispatch.h					\
	qemu_dispatch.h					\
	libvirtd.conf					\
	libvirtd.init.in				\
	libvirtd.upstart				\
	libvirtd.policy.in				\
	libvirtd.sasl					\
	libvirtd.service.in				\
	libvirtd.socket.in				\
	libvirtd.sysconf				\
	libvirtd.sysctl					\
	libvirtd.aug                                    \
	libvirtd.logrotate.in                           \
	libvirtd.qemu.logrotate.in                      \
	libvirtd.lxc.logrotate.in                       \
	libvirtd.uml.logrotate.in                       \
	test_libvirtd.aug.in                             \
	THREADS.txt					\
	libvirtd.pod.in					\
	libvirtd.8.in					\
	$(DAEMON_SOURCES)				\
	$(LIBVIRTD_CONF_SOURCES)			\
	$(NULL)

BUILT_SOURCES =

REMOTE_PROTOCOL = $(top_srcdir)/src/remote/remote_protocol.x
LXC_PROTOCOL = $(top_srcdir)/src/remote/lxc_protocol.x
QEMU_PROTOCOL = $(top_srcdir)/src/remote/qemu_protocol.x

remote_dispatch.h: $(srcdir)/../src/rpc/gendispatch.pl \
		$(REMOTE_PROTOCOL)
	$(AM_V_GEN)$(PERL) -w $(srcdir)/../src/rpc/gendispatch.pl \
	  --mode=server remote REMOTE $(REMOTE_PROTOCOL) \
	  > $(srcdir)/remote_dispatch.h

lxc_dispatch.h: $(srcdir)/../src/rpc/gendispatch.pl \
		$(LXC_PROTOCOL)
	$(AM_V_GEN)$(PERL) -w $(srcdir)/../src/rpc/gendispatch.pl \
	  --mode=server lxc LXC $(LXC_PROTOCOL) \
	  > $(srcdir)/lxc_dispatch.h

qemu_dispatch.h: $(srcdir)/../src/rpc/gendispatch.pl \
		$(QEMU_PROTOCOL)
	$(AM_V_GEN)$(PERL) -w $(srcdir)/../src/rpc/gendispatch.pl \
	  --mode=server qemu QEMU $(QEMU_PROTOCOL) \
	  > $(srcdir)/qemu_dispatch.h

if WITH_LIBVIRTD

# Build a convenience library, for reuse in tests/libvirtdconftest
noinst_LTLIBRARIES = libvirtd_conf.la
libvirtd_conf_la_SOURCES = $(LIBVIRTD_CONF_SOURCES)
libvirtd_conf_la_CFLAGS = \
	$(LIBXML_CFLAGS) \
	$(XDR_CFLAGS) \
	$(WARN_CFLAGS) $(PIE_CFLAGS) \
	$(COVERAGE_CFLAGS) \
	$(CGMANAGER_CFLAGS) \
	$(NULL)
libvirtd_conf_la_LDFLAGS =				\
	$(RELRO_LDFLAGS)				\
	$(PIE_LDFLAGS)					\
	$(COVERAGE_LDFLAGS)				\
	$(NO_INDIRECT_LDFLAGS)				\
	$(NO_INDIRECT_LDFLAGS)				\
	$(NULL)
libvirtd_conf_la_LIBADD = $(LIBXML_LIBS) $(CGMANAGER_LIBS)

man8_MANS = libvirtd.8

sbin_PROGRAMS = libvirtd

confdir = $(sysconfdir)/libvirt/
conf_DATA = libvirtd.conf

augeasdir = $(datadir)/augeas/lenses
augeas_DATA = libvirtd.aug

augeastestsdir = $(datadir)/augeas/lenses/tests
augeastests_DATA = test_libvirtd.aug

CLEANFILES += test_libvirtd.aug

libvirtd.8: $(srcdir)/libvirtd.8.in
	$(AM_V_GEN)sed \
	    -e 's|[@]sysconfdir[@]|$(sysconfdir)|g' \
	    -e 's|[@]localstatedir[@]|$(localstatedir)|g' \
	    < $< > $@-t && \
	mv $@-t $@

libvirtd_SOURCES = $(DAEMON_SOURCES)

#-D_XOPEN_SOURCE=600 -D_XOPEN_SOURCE_EXTENDED=1 -D_POSIX_C_SOURCE=199506L
libvirtd_CFLAGS = \
	$(LIBXML_CFLAGS) $(GNUTLS_CFLAGS) $(SASL_CFLAGS) \
	$(XDR_CFLAGS) $(DBUS_CFLAGS) $(LIBNL_CFLAGS) \
	$(WARN_CFLAGS) $(PIE_CFLAGS) \
	$(COVERAGE_CFLAGS) $(CGMANAGER_CFLAGS) \
	-DQEMUD_PID_FILE="\"$(QEMUD_PID_FILE)\""

libvirtd_LDFLAGS =					\
	$(RELRO_LDFLAGS)				\
	$(PIE_LDFLAGS)					\
	$(COVERAGE_LDFLAGS)				\
	$(NO_INDIRECT_LDFLAGS)				\
	$(NULL)

libvirtd_LDADD =					\
	$(LIBXML_LIBS)					\
	$(GNUTLS_LIBS)					\
	$(SASL_LIBS)					\
	$(DBUS_LIBS)					\
<<<<<<< HEAD
	$(POLKIT_LIBS)					\
	$(CGMANAGER_LIBS)				\
=======
    $(CGMANAGER_LIBS)               \
>>>>>>> a671506c
	$(LIBNL_LIBS)

if WITH_DTRACE_PROBES
libvirtd_LDADD += ../src/libvirt_probes.lo
endif WITH_DTRACE_PROBES

libvirtd_LDADD += \
	libvirtd_conf.la \
	../src/libvirt-lxc.la \
	../src/libvirt-qemu.la \
	../src/libvirt_driver_remote.la \
	$(NULL)

if ! WITH_DRIVER_MODULES
if WITH_QEMU
    libvirtd_LDADD += ../src/libvirt_driver_qemu.la
if WITH_DTRACE_PROBES
    libvirtd_LDADD += ../src/libvirt_qemu_probes.lo
endif WITH_DTRACE_PROBES
endif WITH_QEMU

if WITH_LXC
    libvirtd_LDADD += ../src/libvirt_driver_lxc.la
endif WITH_LXC

if WITH_XEN
    libvirtd_LDADD += ../src/libvirt_driver_xen.la
endif WITH_XEN

if WITH_LIBXL
    libvirtd_LDADD += ../src/libvirt_driver_libxl.la
endif WITH_LIBXL

if WITH_UML
    libvirtd_LDADD += ../src/libvirt_driver_uml.la
endif WITH_UML

if WITH_VBOX
    libvirtd_LDADD += ../src/libvirt_driver_vbox.la
endif WITH_VBOX

if WITH_STORAGE
    libvirtd_LDADD += ../src/libvirt_driver_storage.la
endif WITH_STORAGE

if WITH_NETWORK
    libvirtd_LDADD += ../src/libvirt_driver_network.la
endif WITH_NETWORK

if WITH_INTERFACE
    libvirtd_LDADD += ../src/libvirt_driver_interface.la
endif WITH_INTERFACE

if WITH_NODE_DEVICES
    libvirtd_LDADD += ../src/libvirt_driver_nodedev.la
endif WITH_NODE_DEVICES

if WITH_SECRETS
    libvirtd_LDADD += ../src/libvirt_driver_secret.la
endif WITH_SECRETS

if WITH_NWFILTER
    libvirtd_LDADD += ../src/libvirt_driver_nwfilter.la
endif WITH_NWFILTER
endif ! WITH_DRIVER_MODULES

libvirtd_LDADD += ../src/libvirt.la

if WITH_POLKIT
if WITH_POLKIT0
policydir = $(datadir)/PolicyKit/policy
policyauth = auth_admin_keep_session
else ! WITH_POLKIT0
policydir = $(datadir)/polkit-1/actions
policyauth = auth_admin_keep
endif ! WITH_POLKIT0
endif WITH_POLKIT

libvirtd.policy: libvirtd.policy.in $(top_builddir)/config.status
	$(AM_V_GEN) sed \
	    -e 's|[@]authaction[@]|$(policyauth)|g' \
	    < $< > $@-t && \
	mv $@-t $@
BUILT_SOURCES += libvirtd.policy

install-data-local: install-init-redhat install-init-systemd \
		install-init-upstart \
		install-data-sasl install-data-polkit \
		install-logrotate install-sysctl
	$(MKDIR_P) $(DESTDIR)$(localstatedir)/log/libvirt \
		   $(DESTDIR)$(localstatedir)/run/libvirt \
		   $(DESTDIR)$(localstatedir)/lib/libvirt

uninstall-local:: uninstall-init-redhat uninstall-init-systemd \
		uninstall-init-upstart \
		uninstall-data-sasl uninstall-data-polkit \
		uninstall-logrotate uninstall-sysctl
	rmdir $(DESTDIR)$(localstatedir)/log/libvirt || :
	rmdir $(DESTDIR)$(localstatedir)/run/libvirt || :
	rmdir $(DESTDIR)$(localstatedir)/lib/libvirt || :

if WITH_POLKIT
install-data-polkit::
	$(MKDIR_P) $(DESTDIR)$(policydir)
	$(INSTALL_DATA) libvirtd.policy $(DESTDIR)$(policydir)/org.libvirt.unix.policy
uninstall-data-polkit::
	rm -f $(DESTDIR)$(policydir)/org.libvirt.unix.policy
	rmdir $(DESTDIR)$(policydir) || :
else ! WITH_POLKIT
install-data-polkit::
uninstall-data-polkit::
endif ! WITH_POLKIT

remote.c: $(DAEMON_GENERATED)
remote.h: $(DAEMON_GENERATED)

LOGROTATE_CONFS = libvirtd.qemu.logrotate libvirtd.lxc.logrotate \
		  libvirtd.uml.logrotate libvirtd.logrotate

BUILT_SOURCES += $(LOGROTATE_CONFS)

libvirtd.logrotate: libvirtd.logrotate.in
	$(AM_V_GEN)sed						\
	    -e 's|[@]localstatedir[@]|$(localstatedir)|g'	\
	    < $< > $@-t && \
	mv $@-t $@

libvirtd.qemu.logrotate: libvirtd.qemu.logrotate.in
	$(AM_V_GEN)sed						\
	    -e 's|[@]localstatedir[@]|$(localstatedir)|g'	\
	    < $< > $@-t && \
	mv $@-t $@

libvirtd.lxc.logrotate: libvirtd.lxc.logrotate.in
	$(AM_V_GEN)sed						\
	    -e 's|[@]localstatedir[@]|$(localstatedir)|g'	\
	    < $< > $@-t &&					\
	    mv $@-t $@

libvirtd.uml.logrotate: libvirtd.uml.logrotate.in
	$(AM_V_GEN)sed						\
	    -e 's|[@]localstatedir[@]|$(localstatedir)|g'	\
	    < $< > $@-t &&					\
	    mv $@-t $@

install-logrotate: $(LOGROTATE_CONFS)
	$(MKDIR_P) $(DESTDIR)$(localstatedir)/log/libvirt/qemu/ \
		   $(DESTDIR)$(localstatedir)/log/libvirt/lxc/ \
		   $(DESTDIR)$(localstatedir)/log/libvirt/uml/ \
		   $(DESTDIR)$(sysconfdir)/logrotate.d/
	$(INSTALL_DATA) libvirtd.logrotate \
		$(DESTDIR)$(sysconfdir)/logrotate.d/libvirtd
	$(INSTALL_DATA) libvirtd.qemu.logrotate \
		$(DESTDIR)$(sysconfdir)/logrotate.d/libvirtd.qemu
	$(INSTALL_DATA) libvirtd.lxc.logrotate \
		$(DESTDIR)$(sysconfdir)/logrotate.d/libvirtd.lxc
	$(INSTALL_DATA) libvirtd.uml.logrotate \
		$(DESTDIR)$(sysconfdir)/logrotate.d/libvirtd.uml

uninstall-logrotate:
	rm -f $(DESTDIR)$(sysconfdir)/logrotate.d/libvirtd \
	      $(DESTDIR)$(sysconfdir)/logrotate.d/libvirtd.qemu \
	      $(DESTDIR)$(sysconfdir)/logrotate.d/libvirtd.lxc \
	      $(DESTDIR)$(sysconfdir)/logrotate.d/libvirtd.uml
	rmdir $(DESTDIR)$(localstatedir)/log/libvirt/qemu || :
	rmdir $(DESTDIR)$(localstatedir)/log/libvirt/lxc || :
	rmdir $(DESTDIR)$(localstatedir)/log/libvirt/uml || :
	rmdir $(DESTDIR)$(sysconfdir)/logrotate.d || :

install-sysconfig:
	$(MKDIR_P) $(DESTDIR)$(sysconfdir)/sysconfig
	$(INSTALL_DATA) $(srcdir)/libvirtd.sysconf \
	  $(DESTDIR)$(sysconfdir)/sysconfig/libvirtd
uninstall-sysconfig:
	rm -f $(DESTDIR)$(sysconfdir)/sysconfig/libvirtd
	rmdir $(DESTDIR)$(sysconfdir)/sysconfig || :

if WITH_SYSCTL
# Use $(prefix)/lib rather than $(libdir), since man sysctl.d insists on
# /usr/lib/sysctl.d/ even when libdir is /usr/lib64
install-sysctl:
	$(MKDIR_P) $(DESTDIR)$(prefix)/lib/sysctl.d
	$(INSTALL_DATA) $(srcdir)/libvirtd.sysctl \
	  $(DESTDIR)$(prefix)/lib/sysctl.d/libvirtd.conf

uninstall-sysctl:
	rm -f $(DESTDIR)$(prefix)/lib/sysctl.d/libvirtd.conf
	rmdir $(DESTDIR)$(prefix)/lib/sysctl.d || :
else ! WITH_SYSCTL
install-sysctl:
uninstall-sysctl:
endif ! WITH_SYSCTL

if LIBVIRT_INIT_SCRIPT_RED_HAT

BUILT_SOURCES += libvirtd.init

install-init-redhat: install-sysconfig libvirtd.init
	$(MKDIR_P) $(DESTDIR)$(sysconfdir)/rc.d/init.d
	$(INSTALL_SCRIPT) libvirtd.init \
	  $(DESTDIR)$(sysconfdir)/rc.d/init.d/libvirtd

uninstall-init-redhat: uninstall-sysconfig
	rm -f $(DESTDIR)$(sysconfdir)/rc.d/init.d/libvirtd
	rmdir $(DESTDIR)$(sysconfdir)/rc.d/init.d || :
else ! LIBVIRT_INIT_SCRIPT_RED_HAT
install-init-redhat:
uninstall-init-redhat:
endif ! LIBVIRT_INIT_SCRIPT_RED_HAT


if LIBVIRT_INIT_SCRIPT_UPSTART

install-init-upstart: install-sysconfig
	$(MKDIR_P) $(DESTDIR)$(sysconfdir)/event.d
	$(INSTALL_SCRIPT) libvirtd.upstart \
	  $(DESTDIR)$(sysconfdir)/event.d/libvirtd

uninstall-init-upstart: uninstall-sysconfig
	rm -f $(DESTDIR)$(sysconfdir)/event.d/libvirtd
	rmdir $(DESTDIR)$(sysconfdir)/event.d || :
else ! LIBVIRT_INIT_SCRIPT_UPSTART
install-init-upstart:
uninstall-init-upstart:
endif ! LIBVIRT_INIT_SCRIPT_UPSTART


if LIBVIRT_INIT_SCRIPT_SYSTEMD

SYSTEMD_UNIT_DIR = $(prefix)/lib/systemd/system
BUILT_SOURCES += libvirtd.service libvirtd.socket

install-init-systemd: install-sysconfig libvirtd.service libvirtd.socket
	$(MKDIR_P) $(DESTDIR)$(SYSTEMD_UNIT_DIR)
	$(INSTALL_DATA) libvirtd.service \
	  $(DESTDIR)$(SYSTEMD_UNIT_DIR)/libvirtd.service
	$(INSTALL_DATA) libvirtd.socket \
	  $(DESTDIR)$(SYSTEMD_UNIT_DIR)/libvirtd.socket

uninstall-init-systemd: uninstall-sysconfig
	rm -f $(DESTDIR)$(SYSTEMD_UNIT_DIR)/libvirtd.service
	rm -f $(DESTDIR)$(SYSTEMD_UNIT_DIR)/libvirtd.socket
	rmdir $(DESTDIR)$(SYSTEMD_UNIT_DIR) || :
else ! LIBVIRT_INIT_SCRIPT_SYSTEMD
install-init-systemd:
uninstall-init-systemd:
endif ! LIBVIRT_INIT_SCRIPT_SYSTEMD

libvirtd.init: libvirtd.init.in $(top_builddir)/config.status
	$(AM_V_GEN)sed						\
	    -e 's|[@]localstatedir[@]|$(localstatedir)|g'	\
	    -e 's|[@]sbindir[@]|$(sbindir)|g'			\
	    -e 's|[@]sysconfdir[@]|$(sysconfdir)|g'		\
	    < $< > $@-t &&					\
	    chmod a+x $@-t &&					\
	    mv $@-t $@

libvirtd.service: libvirtd.service.in $(top_builddir)/config.status
	$(AM_V_GEN)sed						\
	    -e 's|[@]localstatedir[@]|$(localstatedir)|g'	\
	    -e 's|[@]sbindir[@]|$(sbindir)|g'			\
	    -e 's|[@]sysconfdir[@]|$(sysconfdir)|g'		\
	    < $< > $@-t &&					\
	    mv $@-t $@

libvirtd.socket: libvirtd.socket.in $(top_builddir)/config.status
	$(AM_V_GEN)sed						\
	    -e 's|[@]runstatedir[@]|$(runstatedir)|g'		\
	    < $< > $@-t &&					\
	    mv $@-t $@


check-local: check-augeas

AUG_GENTEST = $(PERL) $(top_srcdir)/build-aux/augeas-gentest.pl

test_libvirtd.aug: test_libvirtd.aug.in $(srcdir)/libvirtd.conf
	$(AM_V_GEN)$(AUG_GENTEST) $(srcdir)/libvirtd.conf $< $@

check-augeas: test_libvirtd.aug
	$(AM_V_GEN)if test -x '$(AUGPARSE)'; then \
	  '$(AUGPARSE)' -I $(srcdir) test_libvirtd.aug; \
	fi


# This must be added last, since functions it provides/replaces
# are used by nearly every other library.
libvirtd_LDADD += ../gnulib/lib/libgnu.la $(LIBSOCKET)

else ! WITH_LIBVIRTD
install-data-local: install-data-sasl
uninstall-local:: uninstall-data-sasl
endif ! WITH_LIBVIRTD

POD2MAN = pod2man -c "Virtualization Support" \
			-r "$(PACKAGE)-$(VERSION)" -s 8

$(srcdir)/libvirtd.8.in: libvirtd.pod.in $(top_srcdir)/configure.ac
	$(AM_V_GEN)$(POD2MAN) --name LIBVIRTD $< $@ \
	    && if grep 'POD ERROR' $@ ; then rm $@; exit 1; fi

# This is needed for clients too, so can't wrap in
# the WITH_LIBVIRTD conditional
if WITH_SASL
install-data-sasl:
	$(MKDIR_P) $(DESTDIR)$(sysconfdir)/sasl2/
	$(INSTALL_DATA) $(srcdir)/libvirtd.sasl \
		$(DESTDIR)$(sysconfdir)/sasl2/libvirt.conf

uninstall-data-sasl:
	rm -f $(DESTDIR)$(sysconfdir)/sasl2/libvirt.conf
	rmdir $(DESTDIR)$(sysconfdir)/sasl2/ || :
else ! WITH_SASL
install-data-sasl:
uninstall-data-sasl:
endif ! WITH_SASL


CLEANFILES += $(BUILT_SOURCES) $(man8_MANS)
CLEANFILES += *.cov *.gcov .libs/*.gcda .libs/*.gcno *.gcno *.gcda
MAINTAINERCLEANFILES = $(srcdir)/libvirtd.8.in $(DAEMON_GENERATED)<|MERGE_RESOLUTION|>--- conflicted
+++ resolved
@@ -160,12 +160,7 @@
 	$(GNUTLS_LIBS)					\
 	$(SASL_LIBS)					\
 	$(DBUS_LIBS)					\
-<<<<<<< HEAD
-	$(POLKIT_LIBS)					\
-	$(CGMANAGER_LIBS)				\
-=======
     $(CGMANAGER_LIBS)               \
->>>>>>> a671506c
 	$(LIBNL_LIBS)
 
 if WITH_DTRACE_PROBES
