--- conflicted
+++ resolved
@@ -1947,26 +1947,8 @@
   endif
 
   if not get_option('storage_zfs').disabled()
-<<<<<<< HEAD
-    zfs_enable = true
-    foreach name : [ 'zfs', 'zpool' ]
-      set_variable(
-        '@0@_prog'.format(name),
-        '/sbin' / name
-      )
-    endforeach
-
-    if zfs_enable
-      use_storage = true
-      conf.set('WITH_STORAGE_ZFS', 1)
-      foreach name : [ 'zfs', 'zpool' ]
-        conf.set_quoted(name.to_upper(), get_variable('@0@_prog'.format(name)))
-      endforeach
-    endif
-=======
     use_storage = true
     conf.set('WITH_STORAGE_ZFS', 1)
->>>>>>> 3a26639a
   endif
 endif
 
