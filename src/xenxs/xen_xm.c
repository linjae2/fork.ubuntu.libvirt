--- conflicted
+++ resolved
@@ -1382,12 +1382,6 @@
             virBufferAsprintf(&buf, ",model=%s", net->model);
     }
     else {
-<<<<<<< HEAD
-        virBufferAsprintf(&buf, ",model=%s", net->model);
-	/* See above. Also needed if model is specified. */
-        if (xendConfigVersion <= XEND_CONFIG_MAX_VERS_NET_TYPE_IOEMU)
-            virBufferAddLit(&buf, ",type=ioemu");
-=======
         if (net->model != NULL && STREQ(net->model, "netfront")) {
             virBufferAddLit(&buf, ",type=netfront");
         }
@@ -1402,7 +1396,6 @@
             if (xendConfigVersion <= XEND_CONFIG_MAX_VERS_NET_TYPE_IOEMU)
                 virBufferAddLit(&buf, ",type=ioemu");
         }
->>>>>>> 01f872fa
     }
 
     if (net->ifname)
