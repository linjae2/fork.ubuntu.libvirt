/*
 * storage_backend_rbd.c: storage backend for RBD (RADOS Block Device) handling
 *
 * Copyright (C) 2013 Red Hat, Inc.
 * Copyright (C) 2012 Wido den Hollander
 *
 * This library is free software; you can redistribute it and/or
 * modify it under the terms of the GNU Lesser General Public
 * License as published by the Free Software Foundation; either
 * version 2.1 of the License, or (at your option) any later version.
 *
 * This library is distributed in the hope that it will be useful,
 * but WITHOUT ANY WARRANTY; without even the implied warranty of
 * MERCHANTABILITY or FITNESS FOR A PARTICULAR PURPOSE.  See the GNU
 * Lesser General Public License for more details.
 *
 * You should have received a copy of the GNU Lesser General Public
 * License along with this library.  If not, see
 * <http://www.gnu.org/licenses/>.
 *
 * Author: Wido den Hollander <wido@widodh.nl>
 */

#include <config.h>

#include "datatypes.h"
#include "virerror.h"
#include "storage_backend_rbd.h"
#include "storage_conf.h"
#include "viralloc.h"
#include "virlog.h"
#include "base64.h"
#include "viruuid.h"
#include "virstring.h"
#include "rados/librados.h"
#include "rbd/librbd.h"

#define VIR_FROM_THIS VIR_FROM_STORAGE

struct _virStorageBackendRBDState {
    rados_t cluster;
    rados_ioctx_t ioctx;
    time_t starttime;
};

typedef struct _virStorageBackendRBDState virStorageBackendRBDState;
typedef virStorageBackendRBDState *virStorageBackendRBDStatePtr;

static int virStorageBackendRBDOpenRADOSConn(virStorageBackendRBDStatePtr ptr,
                                             virConnectPtr conn,
                                             virStoragePoolObjPtr pool)
{
    int ret = -1;
    int r = 0;
    unsigned char *secret_value = NULL;
    size_t secret_value_size;
    char *rados_key = NULL;
    virBuffer mon_host = VIR_BUFFER_INITIALIZER;
    virSecretPtr secret = NULL;
    char secretUuid[VIR_UUID_STRING_BUFLEN];
    size_t i;
    char *mon_buff = NULL;
    const char *client_mount_timeout = "30";
    const char *mon_op_timeout = "30";
    const char *osd_op_timeout = "30";

    VIR_DEBUG("Found Cephx username: %s",
              pool->def->source.auth.cephx.username);

    if (pool->def->source.auth.cephx.username != NULL) {
        VIR_DEBUG("Using cephx authorization");
        r = rados_create(&ptr->cluster, pool->def->source.auth.cephx.username);
        if (r < 0) {
            virReportSystemError(-r, "%s", _("failed to initialize RADOS"));
            goto cleanup;
        }

        if (!conn) {
            virReportError(VIR_ERR_INTERNAL_ERROR, "%s",
                           _("'ceph' authentication not supported "
                             "for autostarted pools"));
            return -1;
        }

        if (pool->def->source.auth.cephx.secret.uuidUsable) {
            virUUIDFormat(pool->def->source.auth.cephx.secret.uuid, secretUuid);
            VIR_DEBUG("Looking up secret by UUID: %s", secretUuid);
            secret = virSecretLookupByUUIDString(conn, secretUuid);
        } else if (pool->def->source.auth.cephx.secret.usage != NULL) {
            VIR_DEBUG("Looking up secret by usage: %s",
                      pool->def->source.auth.cephx.secret.usage);
            secret = virSecretLookupByUsage(conn, VIR_SECRET_USAGE_TYPE_CEPH,
                                            pool->def->source.auth.cephx.secret.usage);
        }

        if (secret == NULL) {
            if (pool->def->source.auth.cephx.secret.uuidUsable) {
                virReportError(VIR_ERR_NO_SECRET,
                               _("no secret matches uuid '%s'"),
                                 secretUuid);
            } else {
                virReportError(VIR_ERR_NO_SECRET,
                               _("no secret matches usage value '%s'"),
                                 pool->def->source.auth.cephx.secret.usage);
            }
            goto cleanup;
        }

        secret_value = conn->secretDriver->secretGetValue(secret, &secret_value_size, 0,
                                                          VIR_SECRET_GET_VALUE_INTERNAL_CALL);

        if (!secret_value) {
            if (pool->def->source.auth.cephx.secret.uuidUsable) {
                virReportError(VIR_ERR_INTERNAL_ERROR,
                               _("could not get the value of the secret "
                                 "for username '%s' using uuid '%s'"),
                               pool->def->source.auth.cephx.username,
                               secretUuid);
            } else {
                virReportError(VIR_ERR_INTERNAL_ERROR,
                               _("could not get the value of the secret "
                                 "for username '%s' using usage value '%s'"),
                               pool->def->source.auth.cephx.username,
                               pool->def->source.auth.cephx.secret.usage);
            }
            goto cleanup;
        }

        base64_encode_alloc((char *)secret_value,
                            secret_value_size, &rados_key);
        memset(secret_value, 0, secret_value_size);

        if (rados_key == NULL) {
            virReportError(VIR_ERR_INTERNAL_ERROR, "%s",
                           _("failed to decode the RADOS key"));
            goto cleanup;
        }

        VIR_DEBUG("Found cephx key: %s", rados_key);
        if (rados_conf_set(ptr->cluster, "key", rados_key) < 0) {
            virReportError(VIR_ERR_INTERNAL_ERROR,
                           _("failed to set RADOS option: %s"),
                           "rados_key");
            goto cleanup;
        }

        memset(rados_key, 0, strlen(rados_key));

        if (rados_conf_set(ptr->cluster, "auth_supported", "cephx") < 0) {
            virReportError(VIR_ERR_INTERNAL_ERROR,
                           _("failed to set RADOS option: %s"),
                           "auth_supported");
            goto cleanup;
        }
    } else {
        VIR_DEBUG("Not using cephx authorization");
        if (rados_create(&ptr->cluster, NULL) < 0) {
            virReportError(VIR_ERR_INTERNAL_ERROR, "%s",
                           _("failed to create the RADOS cluster"));
            goto cleanup;
        }
        if (rados_conf_set(ptr->cluster, "auth_supported", "none") < 0) {
            virReportError(VIR_ERR_INTERNAL_ERROR,
                           _("failed to set RADOS option: %s"),
                           "auth_supported");
            goto cleanup;
        }
    }

    VIR_DEBUG("Found %zu RADOS cluster monitors in the pool configuration",
              pool->def->source.nhost);

    for (i = 0; i < pool->def->source.nhost; i++) {
        if (pool->def->source.hosts[i].name != NULL &&
            !pool->def->source.hosts[i].port) {
            virBufferAsprintf(&mon_host, "%s:6789,",
                              pool->def->source.hosts[i].name);
        } else if (pool->def->source.hosts[i].name != NULL &&
            pool->def->source.hosts[i].port) {
            virBufferAsprintf(&mon_host, "%s:%d,",
                              pool->def->source.hosts[i].name,
                              pool->def->source.hosts[i].port);
        } else {
            virReportError(VIR_ERR_INTERNAL_ERROR, "%s",
                           _("received malformed monitor, check the XML definition"));
        }
    }

    if (virBufferError(&mon_host)) {
       virReportOOMError();
       goto cleanup;
    }

    mon_buff = virBufferContentAndReset(&mon_host);
    VIR_DEBUG("RADOS mon_host has been set to: %s", mon_buff);
    if (rados_conf_set(ptr->cluster, "mon_host", mon_buff) < 0) {
       virReportError(VIR_ERR_INTERNAL_ERROR,
                      _("failed to set RADOS option: %s"),
                      "mon_host");
        goto cleanup;
    }

    /*
     * Set timeout options for librados.
     * In case the Ceph cluster is down libvirt won't block forever.
     * Operations in librados will return -ETIMEDOUT when the timeout is reached.
     */
    VIR_DEBUG("Setting RADOS option client_mount_timeout to %s", client_mount_timeout);
    rados_conf_set(ptr->cluster, "client_mount_timeout", client_mount_timeout);

    VIR_DEBUG("Setting RADOS option rados_mon_op_timeout to %s", mon_op_timeout);
    rados_conf_set(ptr->cluster, "rados_mon_op_timeout", mon_op_timeout);

    VIR_DEBUG("Setting RADOS option rados_osd_op_timeout to %s", osd_op_timeout);
    rados_conf_set(ptr->cluster, "rados_osd_op_timeout", osd_op_timeout);

    ptr->starttime = time(0);
    r = rados_connect(ptr->cluster);
    if (r < 0) {
        virReportSystemError(-r, _("failed to connect to the RADOS monitor on: %s"),
                             mon_buff);
        goto cleanup;
    }

    ret = 0;

cleanup:
    VIR_FREE(secret_value);
    VIR_FREE(rados_key);

    if (secret != NULL)
        virSecretFree(secret);

    virBufferFreeAndReset(&mon_host);
    VIR_FREE(mon_buff);
    return ret;
}

static int virStorageBackendRBDOpenIoCTX(virStorageBackendRBDStatePtr ptr, virStoragePoolObjPtr pool)
{
    int r = rados_ioctx_create(ptr->cluster, pool->def->source.name, &ptr->ioctx);
    if (r < 0) {
        virReportSystemError(-r, _("failed to create the RBD IoCTX. Does the pool '%s' exist?"),
                             pool->def->source.name);
    }
    return r;
}

static int virStorageBackendRBDCloseRADOSConn(virStorageBackendRBDStatePtr ptr)
{
    int ret = 0;

    if (ptr->ioctx != NULL) {
        VIR_DEBUG("Closing RADOS IoCTX");
        rados_ioctx_destroy(ptr->ioctx);
        ret = -1;
    }
    ptr->ioctx = NULL;

    if (ptr->cluster != NULL) {
        VIR_DEBUG("Closing RADOS connection");
        rados_shutdown(ptr->cluster);
        ret = -2;
    }
    ptr->cluster = NULL;

    time_t runtime = time(0) - ptr->starttime;
    VIR_DEBUG("RADOS connection existed for %ld seconds", runtime);

    return ret;
}

static int volStorageBackendRBDRefreshVolInfo(virStorageVolDefPtr vol,
                                              virStoragePoolObjPtr pool,
                                              virStorageBackendRBDStatePtr ptr)
{
    int ret = -1;
    int r = 0;
    rbd_image_t image;

    r = rbd_open(ptr->ioctx, vol->name, &image, NULL);
    if (r < 0) {
        virReportSystemError(-r, _("failed to open the RBD image '%s'"),
                             vol->name);
        return ret;
    }

    rbd_image_info_t info;
    r = rbd_stat(image, &info, sizeof(info));
    if (r < 0) {
        virReportSystemError(-r, _("failed to stat the RBD image '%s'"),
                             vol->name);
        goto cleanup;
    }

    VIR_DEBUG("Refreshed RBD image %s/%s (size: %llu obj_size: %llu num_objs: %llu)",
              pool->def->source.name, vol->name, (unsigned long long)info.size,
              (unsigned long long)info.obj_size,
              (unsigned long long)info.num_objs);

    vol->capacity = info.size;
    vol->allocation = info.obj_size * info.num_objs;
    vol->type = VIR_STORAGE_VOL_NETWORK;

    VIR_FREE(vol->target.path);
    if (virAsprintf(&vol->target.path, "%s/%s",
                    pool->def->source.name,
                    vol->name) == -1)
        goto cleanup;

    VIR_FREE(vol->key);
    if (virAsprintf(&vol->key, "%s/%s",
                    pool->def->source.name,
                    vol->name) == -1)
        goto cleanup;

    ret = 0;

cleanup:
    rbd_close(image);
    return ret;
}

static int virStorageBackendRBDRefreshPool(virConnectPtr conn,
                                           virStoragePoolObjPtr pool)
{
    size_t max_size = 1024;
    int ret = -1;
    int len = -1;
    int r = 0;
    char *name, *names = NULL;
    virStorageBackendRBDState ptr;
    ptr.cluster = NULL;
    ptr.ioctx = NULL;

    if (virStorageBackendRBDOpenRADOSConn(&ptr, conn, pool) < 0) {
        goto cleanup;
    }

    if (virStorageBackendRBDOpenIoCTX(&ptr, pool) < 0) {
        goto cleanup;
    }

    struct rados_cluster_stat_t clusterstat;
    r = rados_cluster_stat(ptr.cluster, &clusterstat);
    if (r < 0) {
        virReportSystemError(-r, "%s", _("failed to stat the RADOS cluster"));
        goto cleanup;
    }

    struct rados_pool_stat_t poolstat;
    r = rados_ioctx_pool_stat(ptr.ioctx, &poolstat);
    if (r < 0) {
        virReportSystemError(-r, _("failed to stat the RADOS pool '%s'"),
                             pool->def->source.name);
        goto cleanup;
    }

    pool->def->capacity = clusterstat.kb * 1024;
    pool->def->available = clusterstat.kb_avail * 1024;
    pool->def->allocation = poolstat.num_bytes;

    VIR_DEBUG("Utilization of RBD pool %s: (kb: %llu kb_avail: %llu num_bytes: %llu)",
              pool->def->source.name, (unsigned long long)clusterstat.kb,
              (unsigned long long)clusterstat.kb_avail,
              (unsigned long long)poolstat.num_bytes);

    while (true) {
        if (VIR_ALLOC_N(names, max_size) < 0)
            goto cleanup;

        len = rbd_list(ptr.ioctx, names, &max_size);
        if (len >= 0)
            break;
        if (len != -ERANGE) {
            VIR_WARN("%s", _("A problem occurred while listing RBD images"));
            goto cleanup;
        }
        VIR_FREE(names);
    }

    for (name = names; name < names + max_size;) {
        virStorageVolDefPtr vol;

        if (VIR_REALLOC_N(pool->volumes.objs, pool->volumes.count + 1) < 0) {
            virStoragePoolObjClearVols(pool);
            goto cleanup;
        }

        if (STREQ(name, ""))
            break;

        if (VIR_ALLOC(vol) < 0)
            goto cleanup;

        if (VIR_STRDUP(vol->name, name) < 0) {
            VIR_FREE(vol);
            goto cleanup;
        }

        name += strlen(name) + 1;

        if (volStorageBackendRBDRefreshVolInfo(vol, pool, &ptr) < 0) {
            virStorageVolDefFree(vol);
            goto cleanup;
        }

        pool->volumes.objs[pool->volumes.count++] = vol;
    }

    VIR_DEBUG("Found %zu images in RBD pool %s",
              pool->volumes.count, pool->def->source.name);

    ret = 0;

cleanup:
    VIR_FREE(names);
    virStorageBackendRBDCloseRADOSConn(&ptr);
    return ret;
}

static int virStorageBackendRBDDeleteVol(virConnectPtr conn,
                                         virStoragePoolObjPtr pool,
                                         virStorageVolDefPtr vol,
                                         unsigned int flags)
{
    int ret = -1;
    int r = 0;
    virStorageBackendRBDState ptr;
    ptr.cluster = NULL;
    ptr.ioctx = NULL;

    VIR_DEBUG("Removing RBD image %s/%s", pool->def->source.name, vol->name);

    if (flags & VIR_STORAGE_VOL_DELETE_ZEROED) {
        VIR_WARN("%s", _("This storage backend does not supported zeroed removal of volumes"));
    }

    if (virStorageBackendRBDOpenRADOSConn(&ptr, conn, pool) < 0) {
        goto cleanup;
    }

    if (virStorageBackendRBDOpenIoCTX(&ptr, pool) < 0) {
        goto cleanup;
    }

    r = rbd_remove(ptr.ioctx, vol->name);
    if (r < 0) {
        virReportSystemError(-r, _("failed to remove volume '%s/%s'"),
                             pool->def->source.name, vol->name);
        goto cleanup;
    }

    ret = 0;

cleanup:
    virStorageBackendRBDCloseRADOSConn(&ptr);
    return ret;
}

<<<<<<< HEAD
static int virStorageBackendRBDCreateImage(rados_ioctx_t io,
										   char *name, long capacity)
{
	int order = 0;
	#if LIBRBD_VERSION_CODE > 260
	uint64_t features = 3;
	uint64_t stripe_count = 1;
	uint64_t stripe_unit = 4194304;

	if (rbd_create3(io, name, capacity, features, &order,
		stripe_count, stripe_unit) < 0) {
	#else
	if (rbd_create(io, name, capacity, &order) < 0)  {
	#endif
		return -1;
	}

	return 0;
}

static int virStorageBackendRBDCreateVol(virConnectPtr conn,
                                         virStoragePoolObjPtr pool,
                                         virStorageVolDefPtr vol)
=======

static int
virStorageBackendRBDCreateVol(virConnectPtr conn ATTRIBUTE_UNUSED,
                              virStoragePoolObjPtr pool,
                              virStorageVolDefPtr vol)
{
    vol->type = VIR_STORAGE_VOL_NETWORK;

    VIR_FREE(vol->target.path);
    if (virAsprintf(&vol->target.path, "%s/%s",
                    pool->def->source.name,
                    vol->name) == -1)
        return -1;

    VIR_FREE(vol->key);
    if (virAsprintf(&vol->key, "%s/%s",
                    pool->def->source.name,
                    vol->name) == -1)
        return -1;

    return 0;
}

static int virStorageBackendRBDCreateImage(rados_ioctx_t io,
                                           char *name, long capacity)
{
    int order = 0;
#if LIBRBD_VERSION_CODE > 260
    uint64_t features = 3;
    uint64_t stripe_count = 1;
    uint64_t stripe_unit = 4194304;

    if (rbd_create3(io, name, capacity, features, &order,
                    stripe_count, stripe_unit) < 0) {
#else
    if (rbd_create(io, name, capacity, &order) < 0) {
#endif
        return -1;
    }

    return 0;
}

static int
virStorageBackendRBDBuildVol(virConnectPtr conn,
                             virStoragePoolObjPtr pool,
                             virStorageVolDefPtr vol,
                             unsigned int flags)
>>>>>>> 8c0f9312
{
    virStorageBackendRBDState ptr;
    ptr.cluster = NULL;
    ptr.ioctx = NULL;
    int ret = -1;
    int r = 0;

    VIR_DEBUG("Creating RBD image %s/%s with size %llu",
              pool->def->source.name,
              vol->name, vol->capacity);

    virCheckFlags(0, -1);

    if (virStorageBackendRBDOpenRADOSConn(&ptr, conn, pool) < 0)
        goto cleanup;

    if (virStorageBackendRBDOpenIoCTX(&ptr, pool) < 0)
        goto cleanup;

    if (vol->target.encryption != NULL) {
        virReportError(VIR_ERR_CONFIG_UNSUPPORTED, "%s",
                       _("storage pool does not support encrypted volumes"));
        goto cleanup;
    }

<<<<<<< HEAD
	if (virStorageBackendRBDCreateImage(ptr.ioctx, vol->name, vol->capacity) < 0) {
        virReportError(VIR_ERR_INTERNAL_ERROR,
                       _("failed to create volume '%s/%s'"),
                       pool->def->source.name,
                       vol->name);
=======
    r = virStorageBackendRBDCreateImage(ptr.ioctx, vol->name, vol->capacity);
    if (r < 0) {
        virReportSystemError(-r, _("failed to create volume '%s/%s'"),
                             pool->def->source.name,
                             vol->name);
>>>>>>> 8c0f9312
        goto cleanup;
    }

    if (volStorageBackendRBDRefreshVolInfo(vol, pool, &ptr) < 0)
        goto cleanup;

    ret = 0;

cleanup:
    virStorageBackendRBDCloseRADOSConn(&ptr);
    return ret;
}

static int virStorageBackendRBDRefreshVol(virConnectPtr conn,
                                          virStoragePoolObjPtr pool ATTRIBUTE_UNUSED,
                                          virStorageVolDefPtr vol)
{
    virStorageBackendRBDState ptr;
    ptr.cluster = NULL;
    ptr.ioctx = NULL;
    int ret = -1;

    if (virStorageBackendRBDOpenRADOSConn(&ptr, conn, pool) < 0) {
        goto cleanup;
    }

    if (virStorageBackendRBDOpenIoCTX(&ptr, pool) < 0) {
        goto cleanup;
    }

    if (volStorageBackendRBDRefreshVolInfo(vol, pool, &ptr) < 0) {
        goto cleanup;
    }

    ret = 0;

cleanup:
    virStorageBackendRBDCloseRADOSConn(&ptr);
    return ret;
}

static int virStorageBackendRBDResizeVol(virConnectPtr conn ATTRIBUTE_UNUSED,
                                     virStoragePoolObjPtr pool ATTRIBUTE_UNUSED,
                                     virStorageVolDefPtr vol,
                                     unsigned long long capacity,
                                     unsigned int flags)
{
    virStorageBackendRBDState ptr;
    ptr.cluster = NULL;
    ptr.ioctx = NULL;
    rbd_image_t image = NULL;
    int ret = -1;
    int r = 0;

    virCheckFlags(0, -1);

    if (virStorageBackendRBDOpenRADOSConn(&ptr, conn, pool) < 0) {
        goto cleanup;
    }

    if (virStorageBackendRBDOpenIoCTX(&ptr, pool) < 0) {
        goto cleanup;
    }

    r = rbd_open(ptr.ioctx, vol->name, &image, NULL);
    if (r < 0) {
       virReportSystemError(-r, _("failed to open the RBD image '%s'"),
                            vol->name);
       goto cleanup;
    }

    r = rbd_resize(image, capacity);
    if (r < 0) {
        virReportSystemError(-r, _("failed to resize the RBD image '%s'"),
                             vol->name);
        goto cleanup;
    }

    ret = 0;

cleanup:
    if (image != NULL)
       rbd_close(image);
    virStorageBackendRBDCloseRADOSConn(&ptr);
    return ret;
}

virStorageBackend virStorageBackendRBD = {
    .type = VIR_STORAGE_POOL_RBD,

    .refreshPool = virStorageBackendRBDRefreshPool,
    .createVol = virStorageBackendRBDCreateVol,
    .buildVol = virStorageBackendRBDBuildVol,
    .refreshVol = virStorageBackendRBDRefreshVol,
    .deleteVol = virStorageBackendRBDDeleteVol,
    .resizeVol = virStorageBackendRBDResizeVol,
};<|MERGE_RESOLUTION|>--- conflicted
+++ resolved
@@ -458,31 +458,6 @@
     return ret;
 }
 
-<<<<<<< HEAD
-static int virStorageBackendRBDCreateImage(rados_ioctx_t io,
-										   char *name, long capacity)
-{
-	int order = 0;
-	#if LIBRBD_VERSION_CODE > 260
-	uint64_t features = 3;
-	uint64_t stripe_count = 1;
-	uint64_t stripe_unit = 4194304;
-
-	if (rbd_create3(io, name, capacity, features, &order,
-		stripe_count, stripe_unit) < 0) {
-	#else
-	if (rbd_create(io, name, capacity, &order) < 0)  {
-	#endif
-		return -1;
-	}
-
-	return 0;
-}
-
-static int virStorageBackendRBDCreateVol(virConnectPtr conn,
-                                         virStoragePoolObjPtr pool,
-                                         virStorageVolDefPtr vol)
-=======
 
 static int
 virStorageBackendRBDCreateVol(virConnectPtr conn ATTRIBUTE_UNUSED,
@@ -531,7 +506,6 @@
                              virStoragePoolObjPtr pool,
                              virStorageVolDefPtr vol,
                              unsigned int flags)
->>>>>>> 8c0f9312
 {
     virStorageBackendRBDState ptr;
     ptr.cluster = NULL;
@@ -557,19 +531,11 @@
         goto cleanup;
     }
 
-<<<<<<< HEAD
-	if (virStorageBackendRBDCreateImage(ptr.ioctx, vol->name, vol->capacity) < 0) {
-        virReportError(VIR_ERR_INTERNAL_ERROR,
-                       _("failed to create volume '%s/%s'"),
-                       pool->def->source.name,
-                       vol->name);
-=======
     r = virStorageBackendRBDCreateImage(ptr.ioctx, vol->name, vol->capacity);
     if (r < 0) {
         virReportSystemError(-r, _("failed to create volume '%s/%s'"),
                              pool->def->source.name,
                              vol->name);
->>>>>>> 8c0f9312
         goto cleanup;
     }
 
