/*
 * libxl_driver.c: core driver methods for managing libxenlight domains
 *
 * Copyright (C) 2006-2013 Red Hat, Inc.
 * Copyright (C) 2011-2013 SUSE LINUX Products GmbH, Nuernberg, Germany.
 * Copyright (C) 2011 Univention GmbH.
 *
 * This library is free software; you can redistribute it and/or
 * modify it under the terms of the GNU Lesser General Public
 * License as published by the Free Software Foundation; either
 * version 2.1 of the License, or (at your option) any later version.
 *
 * This library is distributed in the hope that it will be useful,
 * but WITHOUT ANY WARRANTY; without even the implied warranty of
 * MERCHANTABILITY or FITNESS FOR A PARTICULAR PURPOSE.  See the GNU
 * Lesser General Public License for more details.
 *
 * You should have received a copy of the GNU Lesser General Public
 * License along with this library.  If not, see
 * <http://www.gnu.org/licenses/>.
 *
 * Authors:
 *     Jim Fehlig <jfehlig@novell.com>
 *     Markus Groß <gross@univention.de>
 *     Daniel P. Berrange <berrange@redhat.com>
 */

#include <config.h>

#include <math.h>
#include <libxl.h>
#include <libxl_utils.h>
#include <fcntl.h>
#include <regex.h>

#include "internal.h"
#include "virlog.h"
#include "virerror.h"
#include "virconf.h"
#include "datatypes.h"
#include "virfile.h"
#include "viralloc.h"
#include "viruuid.h"
#include "vircommand.h"
#include "libxl_domain.h"
#include "libxl_driver.h"
#include "libxl_conf.h"
#include "xen_xm.h"
#include "virtypedparam.h"
#include "viruri.h"
#include "virstring.h"
#include "virsysinfo.h"
#include "viraccessapicheck.h"
#include "viratomic.h"

#define VIR_FROM_THIS VIR_FROM_LIBXL

#define LIBXL_DOM_REQ_POWEROFF 0
#define LIBXL_DOM_REQ_REBOOT   1
#define LIBXL_DOM_REQ_SUSPEND  2
#define LIBXL_DOM_REQ_CRASH    3
#define LIBXL_DOM_REQ_HALT     4

#define LIBXL_CONFIG_FORMAT_XM "xen-xm"

/* Number of Xen scheduler parameters */
#define XEN_SCHED_CREDIT_NPARAM   2


static libxlDriverPrivatePtr libxl_driver = NULL;

/* Function declarations */
static int
libxlDomainManagedSaveLoad(virDomainObjPtr vm,
                           void *opaque);

static int
libxlVmStart(libxlDriverPrivatePtr driver, virDomainObjPtr vm,
             bool start_paused, int restore_fd);


/* Function definitions */
static virDomainObjPtr
libxlDomObjFromDomain(virDomainPtr dom)
{
    virDomainObjPtr vm;
    libxlDriverPrivatePtr driver = dom->conn->privateData;
    char uuidstr[VIR_UUID_STRING_BUFLEN];

    vm = virDomainObjListFindByUUID(driver->domains, dom->uuid);
    if (!vm) {
        virUUIDFormat(dom->uuid, uuidstr);
        virReportError(VIR_ERR_NO_DOMAIN,
                       _("no domain with matching uuid '%s' (%s)"),
                       uuidstr, dom->name);
        return NULL;
    }

    return vm;
}

static void
libxlDomainEventQueue(libxlDriverPrivatePtr driver, virDomainEventPtr event)
{
    virDomainEventStateQueue(driver->domainEventState, event);
}

static int
libxlAutostartDomain(virDomainObjPtr vm,
                     void *opaque)
{
    libxlDriverPrivatePtr driver = opaque;
    virErrorPtr err;
    int ret = -1;

    virObjectLock(vm);
    virResetLastError();

    if (vm->autostart && !virDomainObjIsActive(vm) &&
        libxlVmStart(driver, vm, false, -1) < 0) {
        err = virGetLastError();
        VIR_ERROR(_("Failed to autostart VM '%s': %s"),
                  vm->def->name,
                  err ? err->message : _("unknown error"));
        goto cleanup;
    }

    ret = 0;
cleanup:
    virObjectUnlock(vm);
    return ret;
}

static int
libxlDoNodeGetInfo(libxlDriverPrivatePtr driver, virNodeInfoPtr info)
{
    libxl_physinfo phy_info;
    virArch hostarch = virArchFromHost();
    libxlDriverConfigPtr cfg = libxlDriverConfigGet(driver);
    int ret = -1;

    if (libxl_get_physinfo(cfg->ctx, &phy_info)) {
        virReportError(VIR_ERR_INTERNAL_ERROR, "%s",
                       _("libxl_get_physinfo_info failed"));
        goto cleanup;
    }

    if (virStrcpyStatic(info->model, virArchToString(hostarch)) == NULL) {
        virReportError(VIR_ERR_INTERNAL_ERROR,
                       _("machine type %s too big for destination"),
                       virArchToString(hostarch));
        goto cleanup;
    }

    info->memory = phy_info.total_pages * (cfg->verInfo->pagesize / 1024);
    info->cpus = phy_info.nr_cpus;
    info->nodes = phy_info.nr_nodes;
    info->cores = phy_info.cores_per_socket;
    info->threads = phy_info.threads_per_core;
    info->sockets = 1;
    info->mhz = phy_info.cpu_khz / 1000;

    ret = 0;

cleanup:
    virObjectUnref(cfg);
    return ret;
}

static char *
libxlDomainManagedSavePath(libxlDriverPrivatePtr driver, virDomainObjPtr vm) {
    char *ret;
    libxlDriverConfigPtr cfg = libxlDriverConfigGet(driver);

    ignore_value(virAsprintf(&ret, "%s/%s.save", cfg->saveDir, vm->def->name));
    virObjectUnref(cfg);
    return ret;
}

/*
 * This internal function expects the driver lock to already be held on
 * entry.
 */
static int ATTRIBUTE_NONNULL(4) ATTRIBUTE_NONNULL(5)
libxlSaveImageOpen(libxlDriverPrivatePtr driver,
                   libxlDriverConfigPtr cfg,
                   const char *from,
                   virDomainDefPtr *ret_def,
                   libxlSavefileHeaderPtr ret_hdr)
{
    int fd;
    virDomainDefPtr def = NULL;
    libxlSavefileHeader hdr;
    char *xml = NULL;

    if ((fd = virFileOpenAs(from, O_RDONLY, 0, -1, -1, 0)) < 0) {
        virReportSystemError(-fd,
                             _("Failed to open domain image file '%s'"), from);
        goto error;
    }

    if (saferead(fd, &hdr, sizeof(hdr)) != sizeof(hdr)) {
        virReportError(VIR_ERR_OPERATION_FAILED,
                       "%s", _("failed to read libxl header"));
        goto error;
    }

    if (memcmp(hdr.magic, LIBXL_SAVE_MAGIC, sizeof(hdr.magic))) {
        virReportError(VIR_ERR_INVALID_ARG, "%s", _("image magic is incorrect"));
        goto error;
    }

    if (hdr.version > LIBXL_SAVE_VERSION) {
        virReportError(VIR_ERR_OPERATION_FAILED,
                       _("image version is not supported (%d > %d)"),
                       hdr.version, LIBXL_SAVE_VERSION);
        goto error;
    }

    if (hdr.xmlLen <= 0) {
        virReportError(VIR_ERR_OPERATION_FAILED,
                       _("invalid XML length: %d"), hdr.xmlLen);
        goto error;
    }

    if (VIR_ALLOC_N(xml, hdr.xmlLen) < 0)
        goto error;

    if (saferead(fd, xml, hdr.xmlLen) != hdr.xmlLen) {
        virReportError(VIR_ERR_OPERATION_FAILED, "%s", _("failed to read XML"));
        goto error;
    }

    if (!(def = virDomainDefParseString(xml, cfg->caps, driver->xmlopt,
                                        1 << VIR_DOMAIN_VIRT_XEN,
                                        VIR_DOMAIN_XML_INACTIVE)))
        goto error;

    VIR_FREE(xml);

    *ret_def = def;
    *ret_hdr = hdr;

    return fd;

error:
    VIR_FREE(xml);
    virDomainDefFree(def);
    VIR_FORCE_CLOSE(fd);
    return -1;
}

/*
 * Cleanup function for domain that has reached shutoff state.
 *
 * virDomainObjPtr should be locked on invocation
 */
static void
libxlVmCleanup(libxlDriverPrivatePtr driver,
               virDomainObjPtr vm,
               virDomainShutoffReason reason)
{
    libxlDomainObjPrivatePtr priv = vm->privateData;
    libxlDriverConfigPtr cfg = libxlDriverConfigGet(driver);
    int vnc_port;
    char *file;
    size_t i;

    if (priv->deathW) {
        libxl_evdisable_domain_death(priv->ctx, priv->deathW);
        priv->deathW = NULL;
    }

    if (vm->persistent) {
        vm->def->id = -1;
        virDomainObjSetState(vm, VIR_DOMAIN_SHUTOFF, reason);
    }

    if (virAtomicIntDecAndTest(&driver->nactive) && driver->inhibitCallback)
        driver->inhibitCallback(false, driver->inhibitOpaque);

    if ((vm->def->ngraphics == 1) &&
        vm->def->graphics[0]->type == VIR_DOMAIN_GRAPHICS_TYPE_VNC &&
        vm->def->graphics[0]->data.vnc.autoport) {
        vnc_port = vm->def->graphics[0]->data.vnc.port;
        if (vnc_port >= LIBXL_VNC_PORT_MIN) {
            if (virPortAllocatorRelease(driver->reservedVNCPorts,
                                        vnc_port) < 0)
                VIR_DEBUG("Could not mark port %d as unused", vnc_port);
        }
    }

    /* Remove any cputune settings */
    if (vm->def->cputune.nvcpupin) {
        for (i = 0; i < vm->def->cputune.nvcpupin; ++i) {
            virBitmapFree(vm->def->cputune.vcpupin[i]->cpumask);
            VIR_FREE(vm->def->cputune.vcpupin[i]);
        }
        VIR_FREE(vm->def->cputune.vcpupin);
        vm->def->cputune.nvcpupin = 0;
    }

    if (virAsprintf(&file, "%s/%s.xml", cfg->stateDir, vm->def->name) > 0) {
        if (unlink(file) < 0 && errno != ENOENT && errno != ENOTDIR)
            VIR_DEBUG("Failed to remove domain XML for %s", vm->def->name);
        VIR_FREE(file);
    }

    if (vm->newDef) {
        virDomainDefFree(vm->def);
        vm->def = vm->newDef;
        vm->def->id = -1;
        vm->newDef = NULL;
    }

    libxlDomainObjRegisteredTimeoutsCleanup(priv);
    virObjectUnref(cfg);
}

/*
 * Reap a domain from libxenlight.
 *
 * virDomainObjPtr should be locked on invocation
 */
static int
libxlVmReap(libxlDriverPrivatePtr driver,
            virDomainObjPtr vm,
            virDomainShutoffReason reason)
{
    libxlDomainObjPrivatePtr priv = vm->privateData;

    if (libxl_domain_destroy(priv->ctx, vm->def->id, NULL) < 0) {
        virReportError(VIR_ERR_INTERNAL_ERROR,
                       _("Unable to cleanup domain %d"), vm->def->id);
        return -1;
    }

    libxlVmCleanup(driver, vm, reason);
    return 0;
}

/*
 * Handle previously registered event notification from libxenlight.
 *
 * Note: Xen 4.3 removed the const from the event handler signature.
 * Detect which signature to use based on
 * LIBXL_HAVE_NONCONST_EVENT_OCCURS_EVENT_ARG.
 */

#ifdef LIBXL_HAVE_NONCONST_EVENT_OCCURS_EVENT_ARG
# define VIR_LIBXL_EVENT_CONST /* empty */
#else
# define VIR_LIBXL_EVENT_CONST const
#endif

static void
libxlEventHandler(void *data, VIR_LIBXL_EVENT_CONST libxl_event *event)
{
    libxlDriverPrivatePtr driver = libxl_driver;
    libxlDomainObjPrivatePtr priv = ((virDomainObjPtr)data)->privateData;
    virDomainObjPtr vm = NULL;
    virDomainEventPtr dom_event = NULL;
    libxl_shutdown_reason xl_reason = event->u.domain_shutdown.shutdown_reason;

    if (event->type == LIBXL_EVENT_TYPE_DOMAIN_SHUTDOWN) {
        virDomainShutoffReason reason;

        /*
         * Similar to the xl implementation, ignore SUSPEND.  Any actions needed
         * after calling libxl_domain_suspend() are handled by it's callers.
         */
        if (xl_reason == LIBXL_SHUTDOWN_REASON_SUSPEND)
            goto cleanup;

        vm = virDomainObjListFindByID(driver->domains, event->domid);
        if (!vm)
            goto cleanup;

        switch (xl_reason) {
            case LIBXL_SHUTDOWN_REASON_POWEROFF:
            case LIBXL_SHUTDOWN_REASON_CRASH:
                if (xl_reason == LIBXL_SHUTDOWN_REASON_CRASH) {
                    dom_event = virDomainEventNewFromObj(vm,
                                              VIR_DOMAIN_EVENT_STOPPED,
                                              VIR_DOMAIN_EVENT_STOPPED_CRASHED);
                    reason = VIR_DOMAIN_SHUTOFF_CRASHED;
                } else {
                    reason = VIR_DOMAIN_SHUTOFF_SHUTDOWN;
                }
                libxlVmReap(driver, vm, reason);
                if (!vm->persistent) {
                    virDomainObjListRemove(driver->domains, vm);
                    vm = NULL;
                }
                break;
            case LIBXL_SHUTDOWN_REASON_REBOOT:
                libxlVmReap(driver, vm, VIR_DOMAIN_SHUTOFF_SHUTDOWN);
                libxlVmStart(driver, vm, 0, -1);
                break;
            default:
                VIR_INFO("Unhandled shutdown_reason %d", xl_reason);
                break;
        }
    }

cleanup:
    if (vm)
        virObjectUnlock(vm);
    if (dom_event)
        libxlDomainEventQueue(driver, dom_event);
    /* Cast away any const */
    libxl_event_free(priv->ctx, (libxl_event *)event);
}

static const struct libxl_event_hooks ev_hooks = {
    .event_occurs_mask = LIBXL_EVENTMASK_ALL,
    .event_occurs = libxlEventHandler,
    .disaster = NULL,
};

/*
 * Register domain events with libxenlight and insert event handles
 * in libvirt's event loop.
 */
static int
libxlCreateDomEvents(virDomainObjPtr vm)
{
    libxlDomainObjPrivatePtr priv = vm->privateData;

    libxl_event_register_callbacks(priv->ctx, &ev_hooks, vm);

    if (libxl_evenable_domain_death(priv->ctx, vm->def->id, 0, &priv->deathW))
        goto error;

    return 0;

error:
    if (priv->deathW) {
        libxl_evdisable_domain_death(priv->ctx, priv->deathW);
        priv->deathW = NULL;
    }
    return -1;
}

static int
libxlDomainSetVcpuAffinities(libxlDriverPrivatePtr driver, virDomainObjPtr vm)
{
    libxlDomainObjPrivatePtr priv = vm->privateData;
    virDomainDefPtr def = vm->def;
    libxl_bitmap map;
    virBitmapPtr cpumask = NULL;
    uint8_t *cpumap = NULL;
    virNodeInfo nodeinfo;
    size_t cpumaplen;
    int vcpu;
    size_t i;
    int ret = -1;

    if (libxlDoNodeGetInfo(driver, &nodeinfo) < 0)
        goto cleanup;

    cpumaplen = VIR_CPU_MAPLEN(VIR_NODEINFO_MAXCPUS(nodeinfo));

    for (vcpu = 0; vcpu < def->cputune.nvcpupin; ++vcpu) {
        if (vcpu != def->cputune.vcpupin[vcpu]->vcpuid)
            continue;

        if (VIR_ALLOC_N(cpumap, cpumaplen) < 0)
            goto cleanup;

        cpumask = def->cputune.vcpupin[vcpu]->cpumask;

        for (i = 0; i < virBitmapSize(cpumask); ++i) {
            bool bit;
            ignore_value(virBitmapGetBit(cpumask, i, &bit));
            if (bit)
                VIR_USE_CPU(cpumap, i);
        }

        map.size = cpumaplen;
        map.map = cpumap;

        if (libxl_set_vcpuaffinity(priv->ctx, def->id, vcpu, &map) != 0) {
            virReportError(VIR_ERR_INTERNAL_ERROR,
                           _("Failed to pin vcpu '%d' with libxenlight"), vcpu);
            goto cleanup;
        }

        VIR_FREE(cpumap);
    }

    ret = 0;

cleanup:
    VIR_FREE(cpumap);
    return ret;
}

static int
libxlFreeMem(libxlDomainObjPrivatePtr priv, libxl_domain_config *d_config)
{
    uint32_t needed_mem;
    uint32_t free_mem;
    size_t i;
    int ret = -1;
    int tries = 3;
    int wait_secs = 10;

    if ((ret = libxl_domain_need_memory(priv->ctx, &d_config->b_info,
                                        &needed_mem)) >= 0) {
        for (i = 0; i < tries; ++i) {
            if ((ret = libxl_get_free_memory(priv->ctx, &free_mem)) < 0)
                break;

            if (free_mem >= needed_mem) {
                ret = 0;
                break;
            }

            if ((ret = libxl_set_memory_target(priv->ctx, 0,
                                               free_mem - needed_mem,
                                               /* relative */ 1, 0)) < 0)
                break;

            ret = libxl_wait_for_free_memory(priv->ctx, 0, needed_mem,
                                             wait_secs);
            if (ret == 0 || ret != ERROR_NOMEM)
                break;

            if ((ret = libxl_wait_for_memory_target(priv->ctx, 0, 1)) < 0)
                break;
        }
    }

    return ret;
}

/*
 * Start a domain through libxenlight.
 *
 * virDomainObjPtr should be locked on invocation
 */
static int
libxlVmStart(libxlDriverPrivatePtr driver, virDomainObjPtr vm,
             bool start_paused, int restore_fd)
{
    libxl_domain_config d_config;
    virDomainDefPtr def = NULL;
    virDomainEventPtr event = NULL;
    libxlSavefileHeader hdr;
    int ret;
    uint32_t domid = 0;
    char *dom_xml = NULL;
    char *managed_save_path = NULL;
    int managed_save_fd = -1;
    libxlDomainObjPrivatePtr priv = vm->privateData;
    libxlDriverConfigPtr cfg = libxlDriverConfigGet(driver);
#ifdef LIBXL_HAVE_DOMAIN_CREATE_RESTORE_PARAMS
    libxl_domain_restore_params params;
#endif

    if (libxlDomainObjPrivateInitCtx(vm) < 0)
        goto error;

    /* If there is a managed saved state restore it instead of starting
     * from scratch. The old state is removed once the restoring succeeded. */
    if (restore_fd < 0) {
        managed_save_path = libxlDomainManagedSavePath(driver, vm);
        if (managed_save_path == NULL)
            goto error;

        if (virFileExists(managed_save_path)) {

            managed_save_fd = libxlSaveImageOpen(driver, cfg,
                                                 managed_save_path,
                                                 &def, &hdr);
            if (managed_save_fd < 0)
                goto error;

            restore_fd = managed_save_fd;

            if (STRNEQ(vm->def->name, def->name) ||
                memcmp(vm->def->uuid, def->uuid, VIR_UUID_BUFLEN)) {
                char vm_uuidstr[VIR_UUID_STRING_BUFLEN];
                char def_uuidstr[VIR_UUID_STRING_BUFLEN];
                virUUIDFormat(vm->def->uuid, vm_uuidstr);
                virUUIDFormat(def->uuid, def_uuidstr);
                virReportError(VIR_ERR_OPERATION_FAILED,
                               _("cannot restore domain '%s' uuid %s from a file"
                                 " which belongs to domain '%s' uuid %s"),
                               vm->def->name, vm_uuidstr, def->name, def_uuidstr);
                goto error;
            }

            virDomainObjAssignDef(vm, def, true, NULL);
            def = NULL;

            if (unlink(managed_save_path) < 0)
                VIR_WARN("Failed to remove the managed state %s",
                         managed_save_path);

            vm->hasManagedSave = false;
        }
        VIR_FREE(managed_save_path);
    }

    libxl_domain_config_init(&d_config);

    if (libxlBuildDomainConfig(driver, vm, &d_config) < 0)
        goto error;

    if (cfg->autoballoon && libxlFreeMem(priv, &d_config) < 0) {
        virReportError(VIR_ERR_INTERNAL_ERROR,
                       _("libxenlight failed to get free memory for domain '%s'"),
                       d_config.c_info.name);
        goto error;
    }

    /* use as synchronous operations => ao_how = NULL and no intermediate reports => ao_progress = NULL */

    if (restore_fd < 0)
        ret = libxl_domain_create_new(priv->ctx, &d_config,
                                      &domid, NULL, NULL);
    else
#ifdef LIBXL_HAVE_DOMAIN_CREATE_RESTORE_PARAMS
        params.checkpointed_stream = 0;
        ret = libxl_domain_create_restore(priv->ctx, &d_config, &domid,
                                          restore_fd, &params, NULL, NULL);
#else
        ret = libxl_domain_create_restore(priv->ctx, &d_config, &domid,
                                          restore_fd, NULL, NULL);
#endif

    if (ret) {
        if (restore_fd < 0)
            virReportError(VIR_ERR_INTERNAL_ERROR,
                           _("libxenlight failed to create new domain '%s'"),
                           d_config.c_info.name);
        else
            virReportError(VIR_ERR_INTERNAL_ERROR,
                           _("libxenlight failed to restore domain '%s'"),
                           d_config.c_info.name);
        goto error;
    }

    vm->def->id = domid;
    if ((dom_xml = virDomainDefFormat(vm->def, 0)) == NULL)
        goto error;

    if (libxl_userdata_store(priv->ctx, domid, "libvirt-xml",
                             (uint8_t *)dom_xml, strlen(dom_xml) + 1)) {
        virReportError(VIR_ERR_INTERNAL_ERROR, "%s",
                       _("libxenlight failed to store userdata"));
        goto error;
    }

    if (libxlCreateDomEvents(vm) < 0)
        goto error;

    if (libxlDomainSetVcpuAffinities(driver, vm) < 0)
        goto error;

    if (!start_paused) {
        libxl_domain_unpause(priv->ctx, domid);
        virDomainObjSetState(vm, VIR_DOMAIN_RUNNING, VIR_DOMAIN_RUNNING_BOOTED);
    } else {
        virDomainObjSetState(vm, VIR_DOMAIN_PAUSED, VIR_DOMAIN_PAUSED_USER);
    }


    if (virDomainSaveStatus(driver->xmlopt, cfg->stateDir, vm) < 0)
        goto error;

    if (virAtomicIntInc(&driver->nactive) == 1 && driver->inhibitCallback)
        driver->inhibitCallback(true, driver->inhibitOpaque);

    event = virDomainEventNewFromObj(vm, VIR_DOMAIN_EVENT_STARTED,
                                     restore_fd < 0 ?
                                         VIR_DOMAIN_EVENT_STARTED_BOOTED :
                                         VIR_DOMAIN_EVENT_STARTED_RESTORED);
    if (event)
        libxlDomainEventQueue(driver, event);

    libxl_domain_config_dispose(&d_config);
    VIR_FREE(dom_xml);
    VIR_FORCE_CLOSE(managed_save_fd);
    virObjectUnref(cfg);
    return 0;

error:
    if (domid > 0) {
        libxl_domain_destroy(priv->ctx, domid, NULL);
        vm->def->id = -1;
        virDomainObjSetState(vm, VIR_DOMAIN_SHUTOFF, VIR_DOMAIN_SHUTOFF_FAILED);
    }
    libxl_domain_config_dispose(&d_config);
    VIR_FREE(dom_xml);
    VIR_FREE(managed_save_path);
    virDomainDefFree(def);
    VIR_FORCE_CLOSE(managed_save_fd);
    virObjectUnref(cfg);
    return -1;
}


/*
 * Reconnect to running domains that were previously started/created
 * with libxenlight driver.
 */
static int
libxlReconnectDomain(virDomainObjPtr vm,
                     void *opaque)
{
    libxlDriverPrivatePtr driver = opaque;
    libxlDomainObjPrivatePtr priv = vm->privateData;
    int rc;
    libxl_dominfo d_info;
    int len;
    uint8_t *data = NULL;

    virObjectLock(vm);

    libxlDomainObjPrivateInitCtx(vm);
    /* Does domain still exist? */
    rc = libxl_domain_info(priv->ctx, &d_info, vm->def->id);
    if (rc == ERROR_INVAL) {
        goto out;
    } else if (rc != 0) {
        VIR_DEBUG("libxl_domain_info failed (code %d), ignoring domain %d",
                  rc, vm->def->id);
        goto out;
    }

    /* Is this a domain that was under libvirt control? */
    if (libxl_userdata_retrieve(priv->ctx, vm->def->id,
                                "libvirt-xml", &data, &len)) {
        VIR_DEBUG("libxl_userdata_retrieve failed, ignoring domain %d", vm->def->id);
        goto out;
    }

    /* Update domid in case it changed (e.g. reboot) while we were gone? */
    vm->def->id = d_info.domid;
    virDomainObjSetState(vm, VIR_DOMAIN_RUNNING, VIR_DOMAIN_RUNNING_UNKNOWN);

    if (virAtomicIntInc(&driver->nactive) == 1 && driver->inhibitCallback)
        driver->inhibitCallback(true, driver->inhibitOpaque);

    /* Recreate domain death et. al. events */
    libxlCreateDomEvents(vm);
    virObjectUnlock(vm);
    return 0;

out:
    libxlVmCleanup(driver, vm, VIR_DOMAIN_SHUTOFF_UNKNOWN);
    if (!vm->persistent)
        virDomainObjListRemoveLocked(driver->domains, vm);
    else
        virObjectUnlock(vm);

    return -1;
}

static void
libxlReconnectDomains(libxlDriverPrivatePtr driver)
{
    virDomainObjListForEach(driver->domains, libxlReconnectDomain, driver);
}

static int
libxlStateCleanup(void)
{
    if (!libxl_driver)
        return -1;

    virObjectUnref(libxl_driver->config);
    virObjectUnref(libxl_driver->xmlopt);
    virObjectUnref(libxl_driver->domains);
    virObjectUnref(libxl_driver->reservedVNCPorts);

    virDomainEventStateFree(libxl_driver->domainEventState);
    virSysinfoDefFree(libxl_driver->hostsysinfo);

    virMutexDestroy(&libxl_driver->lock);
    VIR_FREE(libxl_driver);

    return 0;
}

static bool
libxlDriverShouldLoad(bool privileged)
{
    bool ret = false;
    virCommandPtr cmd;
	char *output;
    int status;

    /* Don't load if non-root */
    if (!privileged) {
        VIR_INFO("Not running privileged, disabling libxenlight driver");
        return ret;
    }

    /* Don't load if not running on a Xen control domain (dom0) */
    if (!virFileExists("/proc/xen/capabilities")) {
        VIR_INFO("No Xen capabilities detected, probably not running "
                 "in a Xen Dom0.  Disabling libxenlight driver");

        return ret;
    }

    /* Don't load if legacy xen toolstack (xend) is in use */
    cmd = virCommandNewArgList("/usr/lib/xen-common/bin/xen-toolstack", NULL);
    if (virCommandRun(cmd, &status) == 0 && status == 0) {


		int i, j;
		for (i = 0, j = 0; output[i] != '\0'; i++)
			if (output[i] == '/')
				j = i + 1;
		if (output[j] == 'x' && output[j+1] == 'm') {
			VIR_INFO("Legacy xen tool stack seems to be in use, disabling "
                  "libxenlight driver.");
			VIR_FREE(output);
			virCommandFree(cmd);
			return 0;
		}
    }
	VIR_FREE(output);
    virCommandFree(cmd);

    return ret;
}

static int
libxlStateInitialize(bool privileged,
                     virStateInhibitCallback callback ATTRIBUTE_UNUSED,
                     void *opaque ATTRIBUTE_UNUSED)
{
<<<<<<< HEAD
    const libxl_version_info *ver_info;
    char *log_file = NULL;
    char *output;
    virCommandPtr cmd;
    int status, ret = 0;
    unsigned int free_mem;
=======
    libxlDriverConfigPtr cfg;
>>>>>>> b4a0ec92
    char ebuf[1024];

    if (!libxlDriverShouldLoad(privileged))
        return 0;
<<<<<<< HEAD
    }

    /* Disable driver if legacy xen toolstack (xend) is in use */
    cmd = virCommandNewArgList("usr/lib/xen-common/bin/xen-toolstack", NULL);
    virCommandSetOutputBuffer(cmd, &output);
    if (virCommandRun(cmd, &status) == 0 && status == 0) {
        int i, j;

        for (i = 0, j = 0; output[i] != '\0'; i++)
            if (output[i] == '/')
                j = i + 1;

        if (output[j] == 'x' && output[j+1] == 'm') {
            VIR_INFO("Legacy xen tool stack seems to be in use, disabling "
                      "libxenlight driver.");
            VIR_FREE(output);
            virCommandFree(cmd);
            return 0;
        }
    }
    VIR_FREE(output);
    virCommandFree(cmd);
=======
>>>>>>> b4a0ec92

    if (VIR_ALLOC(libxl_driver) < 0)
        return -1;

    if (virMutexInit(&libxl_driver->lock) < 0) {
        virReportError(VIR_ERR_INTERNAL_ERROR,
                       "%s", _("cannot initialize mutex"));
        VIR_FREE(libxl_driver);
        return -1;
    }

    /* Allocate bitmap for vnc port reservation */
    if (!(libxl_driver->reservedVNCPorts =
          virPortAllocatorNew(LIBXL_VNC_PORT_MIN,
                              LIBXL_VNC_PORT_MAX)))
        goto error;

    if (!(libxl_driver->domains = virDomainObjListNew()))
        goto error;

    if (!(cfg = libxlDriverConfigNew()))
        goto error;

    libxl_driver->config = cfg;
    if (virFileMakePath(cfg->logDir) < 0) {
        virReportError(VIR_ERR_INTERNAL_ERROR,
                       _("failed to create log dir '%s': %s"),
                       cfg->logDir,
                       virStrerror(errno, ebuf, sizeof(ebuf)));
        goto error;
    }
    if (virFileMakePath(cfg->stateDir) < 0) {
        virReportError(VIR_ERR_INTERNAL_ERROR,
                       _("failed to create state dir '%s': %s"),
                       cfg->stateDir,
                       virStrerror(errno, ebuf, sizeof(ebuf)));
        goto error;
    }
    if (virFileMakePath(cfg->libDir) < 0) {
        virReportError(VIR_ERR_INTERNAL_ERROR,
                       _("failed to create lib dir '%s': %s"),
                       cfg->libDir,
                       virStrerror(errno, ebuf, sizeof(ebuf)));
        goto error;
    }
    if (virFileMakePath(cfg->saveDir) < 0) {
        virReportError(VIR_ERR_INTERNAL_ERROR,
                       _("failed to create save dir '%s': %s"),
                       cfg->saveDir,
                       virStrerror(errno, ebuf, sizeof(ebuf)));
        goto error;
    }

    /* read the host sysinfo */
    libxl_driver->hostsysinfo = virSysinfoRead();

    libxl_driver->domainEventState = virDomainEventStateNew();
    if (!libxl_driver->domainEventState)
        goto error;

    if ((cfg->caps = libxlMakeCapabilities(cfg->ctx)) == NULL) {
        virReportError(VIR_ERR_INTERNAL_ERROR,
                       "%s", _("cannot create capabilities for libxenlight"));
        goto error;
    }

    if (!(libxl_driver->xmlopt = virDomainXMLOptionNew(&libxlDomainDefParserConfig,
                                                       &libxlDomainXMLPrivateDataCallbacks,
                                                       NULL)))
        goto error;

    /* Load running domains first. */
    if (virDomainObjListLoadAllConfigs(libxl_driver->domains,
                                       cfg->stateDir,
                                       cfg->autostartDir,
                                       1,
                                       cfg->caps,
                                       libxl_driver->xmlopt,
                                       1 << VIR_DOMAIN_VIRT_XEN,
                                       NULL, NULL) < 0)
        goto error;

    libxlReconnectDomains(libxl_driver);

    /* Then inactive persistent configs */
    if (virDomainObjListLoadAllConfigs(libxl_driver->domains,
                                       cfg->configDir,
                                       cfg->autostartDir,
                                       0,
                                       cfg->caps,
                                       libxl_driver->xmlopt,
                                       1 << VIR_DOMAIN_VIRT_XEN,
                                       NULL, NULL) < 0)
        goto error;

    virDomainObjListForEach(libxl_driver->domains, libxlDomainManagedSaveLoad,
                            libxl_driver);

    return 0;

error:
    libxlStateCleanup();
    return -1;
}

static void
libxlStateAutoStart(void)
{
    if (!libxl_driver)
        return;

    virDomainObjListForEach(libxl_driver->domains, libxlAutostartDomain,
                            libxl_driver);
}

static int
libxlStateReload(void)
{
    libxlDriverConfigPtr cfg;

    if (!libxl_driver)
        return 0;

    cfg = libxlDriverConfigGet(libxl_driver);

    virDomainObjListLoadAllConfigs(libxl_driver->domains,
                                   cfg->configDir,
                                   cfg->autostartDir,
                                   1,
                                   cfg->caps,
                                   libxl_driver->xmlopt,
                                   1 << VIR_DOMAIN_VIRT_XEN,
                                   NULL, libxl_driver);

    virDomainObjListForEach(libxl_driver->domains, libxlAutostartDomain,
                            libxl_driver);

    virObjectUnref(cfg);
    return 0;
}


static virDrvOpenStatus
libxlConnectOpen(virConnectPtr conn,
                 virConnectAuthPtr auth ATTRIBUTE_UNUSED,
                 unsigned int flags)
{
    virCheckFlags(VIR_CONNECT_RO, VIR_DRV_OPEN_ERROR);

    if (conn->uri == NULL) {
        if (libxl_driver == NULL)
            return VIR_DRV_OPEN_DECLINED;

        if (!(conn->uri = virURIParse("xen:///")))
            return VIR_DRV_OPEN_ERROR;
    } else {
        /* Only xen scheme */
        if (conn->uri->scheme == NULL || STRNEQ(conn->uri->scheme, "xen"))
            return VIR_DRV_OPEN_DECLINED;

        /* If server name is given, its for remote driver */
        if (conn->uri->server != NULL)
            return VIR_DRV_OPEN_DECLINED;

        /* Error if xen or libxl scheme specified but driver not started. */
        if (libxl_driver == NULL) {
            virReportError(VIR_ERR_INTERNAL_ERROR, "%s",
                           _("libxenlight state driver is not active"));
            return VIR_DRV_OPEN_ERROR;
        }

        /* /session isn't supported in libxenlight */
        if (conn->uri->path &&
            STRNEQ(conn->uri->path, "") &&
            STRNEQ(conn->uri->path, "/") &&
            STRNEQ(conn->uri->path, "/system")) {
            virReportError(VIR_ERR_INTERNAL_ERROR,
                           _("unexpected Xen URI path '%s', try xen:///"),
                           NULLSTR(conn->uri->path));
            return VIR_DRV_OPEN_ERROR;
        }
    }

    if (virConnectOpenEnsureACL(conn) < 0)
        return VIR_DRV_OPEN_ERROR;

    conn->privateData = libxl_driver;

    return VIR_DRV_OPEN_SUCCESS;
};

static int
libxlConnectClose(virConnectPtr conn ATTRIBUTE_UNUSED)
{
    conn->privateData = NULL;
    return 0;
}

static const char *
libxlConnectGetType(virConnectPtr conn)
{
    if (virConnectGetTypeEnsureACL(conn) < 0)
        return NULL;

    return "Xen";
}

static int
libxlConnectGetVersion(virConnectPtr conn, unsigned long *version)
{
    libxlDriverPrivatePtr driver = conn->privateData;
    libxlDriverConfigPtr cfg;

    if (virConnectGetVersionEnsureACL(conn) < 0)
        return 0;

    cfg = libxlDriverConfigGet(driver);
    *version = cfg->version;
    virObjectUnref(cfg);
    return 0;
}


static char *libxlConnectGetHostname(virConnectPtr conn)
{
    if (virConnectGetHostnameEnsureACL(conn) < 0)
        return NULL;

    return virGetHostname();
}

static char *
libxlConnectGetSysinfo(virConnectPtr conn, unsigned int flags)
{
    libxlDriverPrivatePtr driver = conn->privateData;
    virBuffer buf = VIR_BUFFER_INITIALIZER;

    virCheckFlags(0, NULL);

    if (virConnectGetSysinfoEnsureACL(conn) < 0)
        return NULL;

    if (!driver->hostsysinfo) {
        virReportError(VIR_ERR_CONFIG_UNSUPPORTED, "%s",
                       _("Host SMBIOS information is not available"));
        return NULL;
    }

    if (virSysinfoFormat(&buf, driver->hostsysinfo) < 0)
        return NULL;
    if (virBufferError(&buf)) {
        virReportOOMError();
        return NULL;
    }
    return virBufferContentAndReset(&buf);
}

static int
libxlConnectGetMaxVcpus(virConnectPtr conn, const char *type ATTRIBUTE_UNUSED)
{
    int ret;
    libxlDriverPrivatePtr driver = conn->privateData;
    libxlDriverConfigPtr cfg;

    if (virConnectGetMaxVcpusEnsureACL(conn) < 0)
        return -1;

    cfg = libxlDriverConfigGet(driver);
    ret = libxl_get_max_cpus(cfg->ctx);
    /* libxl_get_max_cpus() will return 0 if there were any failures,
       e.g. xc_physinfo() failing */
    if (ret == 0)
        ret = -1;

    virObjectUnref(cfg);
    return ret;
}

static int
libxlNodeGetInfo(virConnectPtr conn, virNodeInfoPtr info)
{
    if (virNodeGetInfoEnsureACL(conn) < 0)
        return -1;

    return libxlDoNodeGetInfo(conn->privateData, info);
}

static char *
libxlConnectGetCapabilities(virConnectPtr conn)
{
    libxlDriverPrivatePtr driver = conn->privateData;
    char *xml;
    libxlDriverConfigPtr cfg;

    if (virConnectGetCapabilitiesEnsureACL(conn) < 0)
        return NULL;

    cfg = libxlDriverConfigGet(driver);
    if ((xml = virCapabilitiesFormatXML(cfg->caps)) == NULL)
        virReportOOMError();

    virObjectUnref(cfg);
    return xml;
}

static int
libxlConnectListDomains(virConnectPtr conn, int *ids, int nids)
{
    libxlDriverPrivatePtr driver = conn->privateData;
    int n;

    if (virConnectListDomainsEnsureACL(conn) < 0)
        return -1;

    n = virDomainObjListGetActiveIDs(driver->domains, ids, nids,
                                     virConnectListDomainsCheckACL, conn);

    return n;
}

static int
libxlConnectNumOfDomains(virConnectPtr conn)
{
    libxlDriverPrivatePtr driver = conn->privateData;
    int n;

    if (virConnectNumOfDomainsEnsureACL(conn) < 0)
        return -1;

    n = virDomainObjListNumOfDomains(driver->domains, true,
                                     virConnectNumOfDomainsCheckACL, conn);

    return n;
}

static virDomainPtr
libxlDomainCreateXML(virConnectPtr conn, const char *xml,
                     unsigned int flags)
{
    libxlDriverPrivatePtr driver = conn->privateData;
    virDomainDefPtr def;
    virDomainObjPtr vm = NULL;
    virDomainPtr dom = NULL;
    libxlDriverConfigPtr cfg = libxlDriverConfigGet(driver);

    virCheckFlags(VIR_DOMAIN_START_PAUSED, NULL);

    if (!(def = virDomainDefParseString(xml, cfg->caps, driver->xmlopt,
                                        1 << VIR_DOMAIN_VIRT_XEN,
                                        VIR_DOMAIN_XML_INACTIVE)))
        goto cleanup;

    if (virDomainCreateXMLEnsureACL(conn, def) < 0)
        goto cleanup;

    if (!(vm = virDomainObjListAdd(driver->domains, def,
                                   driver->xmlopt,
                                   VIR_DOMAIN_OBJ_LIST_ADD_CHECK_LIVE,
                                   NULL)))
        goto cleanup;
    def = NULL;

    if (libxlVmStart(driver, vm, (flags & VIR_DOMAIN_START_PAUSED) != 0,
                     -1) < 0) {
        virDomainObjListRemove(driver->domains, vm);
        vm = NULL;
        goto cleanup;
    }

    dom = virGetDomain(conn, vm->def->name, vm->def->uuid);
    if (dom)
        dom->id = vm->def->id;

cleanup:
    virDomainDefFree(def);
    if (vm)
        virObjectUnlock(vm);
    virObjectUnref(cfg);
    return dom;
}

static virDomainPtr
libxlDomainLookupByID(virConnectPtr conn, int id)
{
    libxlDriverPrivatePtr driver = conn->privateData;
    virDomainObjPtr vm;
    virDomainPtr dom = NULL;

    vm = virDomainObjListFindByID(driver->domains, id);
    if (!vm) {
        virReportError(VIR_ERR_NO_DOMAIN, NULL);
        goto cleanup;
    }

    if (virDomainLookupByIDEnsureACL(conn, vm->def) < 0)
        goto cleanup;

    dom = virGetDomain(conn, vm->def->name, vm->def->uuid);
    if (dom)
        dom->id = vm->def->id;

  cleanup:
    if (vm)
        virObjectUnlock(vm);
    return dom;
}

static virDomainPtr
libxlDomainLookupByUUID(virConnectPtr conn, const unsigned char *uuid)
{
    libxlDriverPrivatePtr driver = conn->privateData;
    virDomainObjPtr vm;
    virDomainPtr dom = NULL;

    vm = virDomainObjListFindByUUID(driver->domains, uuid);
    if (!vm) {
        virReportError(VIR_ERR_NO_DOMAIN, NULL);
        goto cleanup;
    }

    if (virDomainLookupByUUIDEnsureACL(conn, vm->def) < 0)
        goto cleanup;

    dom = virGetDomain(conn, vm->def->name, vm->def->uuid);
    if (dom)
        dom->id = vm->def->id;

  cleanup:
    if (vm)
        virObjectUnlock(vm);
    return dom;
}

static virDomainPtr
libxlDomainLookupByName(virConnectPtr conn, const char *name)
{
    libxlDriverPrivatePtr driver = conn->privateData;
    virDomainObjPtr vm;
    virDomainPtr dom = NULL;

    vm = virDomainObjListFindByName(driver->domains, name);
    if (!vm) {
        virReportError(VIR_ERR_NO_DOMAIN, NULL);
        goto cleanup;
    }

    if (virDomainLookupByNameEnsureACL(conn, vm->def) < 0)
        goto cleanup;

    dom = virGetDomain(conn, vm->def->name, vm->def->uuid);
    if (dom)
        dom->id = vm->def->id;

  cleanup:
    if (vm)
        virObjectUnlock(vm);
    return dom;
}

static int
libxlDomainSuspend(virDomainPtr dom)
{
    libxlDriverPrivatePtr driver = dom->conn->privateData;
    libxlDriverConfigPtr cfg = libxlDriverConfigGet(driver);
    virDomainObjPtr vm;
    libxlDomainObjPrivatePtr priv;
    virDomainEventPtr event = NULL;
    int ret = -1;

    if (!(vm = libxlDomObjFromDomain(dom)))
        goto cleanup;

    if (virDomainSuspendEnsureACL(dom->conn, vm->def) < 0)
        goto cleanup;

    if (!virDomainObjIsActive(vm)) {
        virReportError(VIR_ERR_OPERATION_INVALID, "%s", _("Domain is not running"));
        goto cleanup;
    }

    priv = vm->privateData;

    if (virDomainObjGetState(vm, NULL) != VIR_DOMAIN_PAUSED) {
        if (libxl_domain_pause(priv->ctx, dom->id) != 0) {
            virReportError(VIR_ERR_INTERNAL_ERROR,
                           _("Failed to suspend domain '%d' with libxenlight"),
                           dom->id);
            goto cleanup;
        }

        virDomainObjSetState(vm, VIR_DOMAIN_PAUSED, VIR_DOMAIN_PAUSED_USER);

        event = virDomainEventNewFromObj(vm, VIR_DOMAIN_EVENT_SUSPENDED,
                                         VIR_DOMAIN_EVENT_SUSPENDED_PAUSED);
    }

    if (virDomainSaveStatus(driver->xmlopt, cfg->stateDir, vm) < 0)
        goto cleanup;

    ret = 0;

cleanup:
    if (vm)
        virObjectUnlock(vm);
    if (event)
        libxlDomainEventQueue(driver, event);
    virObjectUnref(cfg);
    return ret;
}


static int
libxlDomainResume(virDomainPtr dom)
{
    libxlDriverPrivatePtr driver = dom->conn->privateData;
    libxlDriverConfigPtr cfg = libxlDriverConfigGet(driver);
    virDomainObjPtr vm;
    libxlDomainObjPrivatePtr priv;
    virDomainEventPtr event = NULL;
    int ret = -1;

    if (!(vm = libxlDomObjFromDomain(dom)))
        goto cleanup;

    if (virDomainResumeEnsureACL(dom->conn, vm->def) < 0)
        goto cleanup;

    if (!virDomainObjIsActive(vm)) {
        virReportError(VIR_ERR_OPERATION_INVALID, "%s", _("Domain is not running"));
        goto cleanup;
    }

    priv = vm->privateData;

    if (virDomainObjGetState(vm, NULL) == VIR_DOMAIN_PAUSED) {
        if (libxl_domain_unpause(priv->ctx, dom->id) != 0) {
            virReportError(VIR_ERR_INTERNAL_ERROR,
                           _("Failed to resume domain '%d' with libxenlight"),
                           dom->id);
            goto cleanup;
        }

        virDomainObjSetState(vm, VIR_DOMAIN_RUNNING,
                             VIR_DOMAIN_RUNNING_UNPAUSED);

        event = virDomainEventNewFromObj(vm, VIR_DOMAIN_EVENT_RESUMED,
                                         VIR_DOMAIN_EVENT_RESUMED_UNPAUSED);
    }

    if (virDomainSaveStatus(driver->xmlopt, cfg->stateDir, vm) < 0)
        goto cleanup;

    ret = 0;

cleanup:
    if (vm)
        virObjectUnlock(vm);
    if (event)
        libxlDomainEventQueue(driver, event);
    virObjectUnref(cfg);
    return ret;
}

static int
libxlDomainShutdownFlags(virDomainPtr dom, unsigned int flags)
{
    virDomainObjPtr vm;
    int ret = -1;
    libxlDomainObjPrivatePtr priv;

    virCheckFlags(0, -1);

    if (!(vm = libxlDomObjFromDomain(dom)))
        goto cleanup;

    if (virDomainShutdownFlagsEnsureACL(dom->conn, vm->def) < 0)
        goto cleanup;

    if (!virDomainObjIsActive(vm)) {
        virReportError(VIR_ERR_OPERATION_INVALID,
                       "%s", _("Domain is not running"));
        goto cleanup;
    }

    priv = vm->privateData;
    if (libxl_domain_shutdown(priv->ctx, dom->id) != 0) {
        virReportError(VIR_ERR_INTERNAL_ERROR,
                       _("Failed to shutdown domain '%d' with libxenlight"),
                       dom->id);
        goto cleanup;
    }

    /* vm is marked shutoff (or removed from domains list if not persistent)
     * in shutdown event handler.
     */
    ret = 0;

cleanup:
    if (vm)
        virObjectUnlock(vm);
    return ret;
}

static int
libxlDomainShutdown(virDomainPtr dom)
{
    return libxlDomainShutdownFlags(dom, 0);
}


static int
libxlDomainReboot(virDomainPtr dom, unsigned int flags)
{
    virDomainObjPtr vm;
    int ret = -1;
    libxlDomainObjPrivatePtr priv;

    virCheckFlags(0, -1);

    if (!(vm = libxlDomObjFromDomain(dom)))
        goto cleanup;

    if (virDomainRebootEnsureACL(dom->conn, vm->def) < 0)
        goto cleanup;

    if (!virDomainObjIsActive(vm)) {
        virReportError(VIR_ERR_OPERATION_INVALID,
                       "%s", _("Domain is not running"));
        goto cleanup;
    }

    priv = vm->privateData;
    if (libxl_domain_reboot(priv->ctx, dom->id) != 0) {
        virReportError(VIR_ERR_INTERNAL_ERROR,
                       _("Failed to reboot domain '%d' with libxenlight"),
                       dom->id);
        goto cleanup;
    }
    ret = 0;

cleanup:
    if (vm)
        virObjectUnlock(vm);
    return ret;
}

static int
libxlDomainDestroyFlags(virDomainPtr dom,
                        unsigned int flags)
{
    libxlDriverPrivatePtr driver = dom->conn->privateData;
    virDomainObjPtr vm;
    int ret = -1;
    virDomainEventPtr event = NULL;

    virCheckFlags(0, -1);

    if (!(vm = libxlDomObjFromDomain(dom)))
        goto cleanup;

    if (virDomainDestroyFlagsEnsureACL(dom->conn, vm->def) < 0)
        goto cleanup;

    if (!virDomainObjIsActive(vm)) {
        virReportError(VIR_ERR_OPERATION_INVALID,
                       "%s", _("Domain is not running"));
        goto cleanup;
    }

    event = virDomainEventNewFromObj(vm,VIR_DOMAIN_EVENT_STOPPED,
                                     VIR_DOMAIN_EVENT_STOPPED_DESTROYED);

    if (libxlVmReap(driver, vm, VIR_DOMAIN_SHUTOFF_DESTROYED) != 0) {
        virReportError(VIR_ERR_INTERNAL_ERROR,
                       _("Failed to destroy domain '%d'"), dom->id);
        goto cleanup;
    }

    if (!vm->persistent) {
        virDomainObjListRemove(driver->domains, vm);
        vm = NULL;
    }

    ret = 0;

cleanup:
    if (vm)
        virObjectUnlock(vm);
    if (event)
        libxlDomainEventQueue(driver, event);
    return ret;
}

static int
libxlDomainDestroy(virDomainPtr dom)
{
    return libxlDomainDestroyFlags(dom, 0);
}

static char *
libxlDomainGetOSType(virDomainPtr dom)
{
    virDomainObjPtr vm;
    char *type = NULL;

    if (!(vm = libxlDomObjFromDomain(dom)))
        goto cleanup;

    if (virDomainGetOSTypeEnsureACL(dom->conn, vm->def) < 0)
        goto cleanup;

    if (VIR_STRDUP(type, vm->def->os.type) < 0)
        goto cleanup;

cleanup:
    if (vm)
        virObjectUnlock(vm);
    return type;
}

static unsigned long long
libxlDomainGetMaxMemory(virDomainPtr dom)
{
    virDomainObjPtr vm;
    unsigned long long ret = 0;

    if (!(vm = libxlDomObjFromDomain(dom)))
        goto cleanup;

    if (virDomainGetMaxMemoryEnsureACL(dom->conn, vm->def) < 0)
        goto cleanup;

    ret = vm->def->mem.max_balloon;

cleanup:
    if (vm)
        virObjectUnlock(vm);
    return ret;
}

static int
libxlDomainSetMemoryFlags(virDomainPtr dom, unsigned long newmem,
                          unsigned int flags)
{
    libxlDriverPrivatePtr driver = dom->conn->privateData;
    libxlDriverConfigPtr cfg = libxlDriverConfigGet(driver);
    libxlDomainObjPrivatePtr priv;
    virDomainObjPtr vm;
    virDomainDefPtr persistentDef = NULL;
    bool isActive;
    int ret = -1;

    virCheckFlags(VIR_DOMAIN_MEM_LIVE |
                  VIR_DOMAIN_MEM_CONFIG |
                  VIR_DOMAIN_MEM_MAXIMUM, -1);

    if (!(vm = libxlDomObjFromDomain(dom)))
        goto cleanup;

    if (virDomainSetMemoryFlagsEnsureACL(dom->conn, vm->def, flags) < 0)
        goto cleanup;

    isActive = virDomainObjIsActive(vm);

    if (flags == VIR_DOMAIN_MEM_CURRENT) {
        if (isActive)
            flags = VIR_DOMAIN_MEM_LIVE;
        else
            flags = VIR_DOMAIN_MEM_CONFIG;
    }
    if (flags == VIR_DOMAIN_MEM_MAXIMUM) {
        if (isActive)
            flags = VIR_DOMAIN_MEM_LIVE | VIR_DOMAIN_MEM_MAXIMUM;
        else
            flags = VIR_DOMAIN_MEM_CONFIG | VIR_DOMAIN_MEM_MAXIMUM;
    }

    if (!isActive && (flags & VIR_DOMAIN_MEM_LIVE)) {
        virReportError(VIR_ERR_OPERATION_INVALID, "%s",
                       _("cannot set memory on an inactive domain"));
        goto cleanup;
    }

    if (flags & VIR_DOMAIN_MEM_CONFIG) {
        if (!vm->persistent) {
            virReportError(VIR_ERR_OPERATION_INVALID, "%s",
                           _("cannot change persistent config of a transient domain"));
            goto cleanup;
        }
        if (!(persistentDef = virDomainObjGetPersistentDef(cfg->caps,
                                                           driver->xmlopt,
                                                           vm)))
            goto cleanup;
    }

    if (flags & VIR_DOMAIN_MEM_MAXIMUM) {
        /* resize the maximum memory */

        if (flags & VIR_DOMAIN_MEM_LIVE) {
            priv = vm->privateData;
            if (libxl_domain_setmaxmem(priv->ctx, dom->id, newmem) < 0) {
                virReportError(VIR_ERR_INTERNAL_ERROR,
                               _("Failed to set maximum memory for domain '%d'"
                                 " with libxenlight"), dom->id);
                goto cleanup;
            }
        }

        if (flags & VIR_DOMAIN_MEM_CONFIG) {
            /* Help clang 2.8 decipher the logic flow.  */
            sa_assert(persistentDef);
            persistentDef->mem.max_balloon = newmem;
            if (persistentDef->mem.cur_balloon > newmem)
                persistentDef->mem.cur_balloon = newmem;
            ret = virDomainSaveConfig(cfg->configDir, persistentDef);
            goto cleanup;
        }

    } else {
        /* resize the current memory */

        if (newmem > vm->def->mem.max_balloon) {
            virReportError(VIR_ERR_INVALID_ARG, "%s",
                           _("cannot set memory higher than max memory"));
            goto cleanup;
        }

        if (flags & VIR_DOMAIN_MEM_LIVE) {
            priv = vm->privateData;
            if (libxl_set_memory_target(priv->ctx, dom->id, newmem, 0,
                                        /* force */ 1) < 0) {
                virReportError(VIR_ERR_INTERNAL_ERROR,
                               _("Failed to set memory for domain '%d'"
                                 " with libxenlight"), dom->id);
                goto cleanup;
            }
        }

        if (flags & VIR_DOMAIN_MEM_CONFIG) {
            sa_assert(persistentDef);
            persistentDef->mem.cur_balloon = newmem;
            ret = virDomainSaveConfig(cfg->configDir, persistentDef);
            goto cleanup;
        }
    }

    ret = 0;

cleanup:
    if (vm)
        virObjectUnlock(vm);
    virObjectUnref(cfg);
    return ret;
}

static int
libxlDomainSetMemory(virDomainPtr dom, unsigned long memory)
{
    return libxlDomainSetMemoryFlags(dom, memory, VIR_DOMAIN_MEM_LIVE);
}

static int
libxlDomainSetMaxMemory(virDomainPtr dom, unsigned long memory)
{
    return libxlDomainSetMemoryFlags(dom, memory, VIR_DOMAIN_MEM_MAXIMUM);
}

static int
libxlDomainGetInfo(virDomainPtr dom, virDomainInfoPtr info)
{
    virDomainObjPtr vm;
    libxl_dominfo d_info;
    libxlDomainObjPrivatePtr priv;
    int ret = -1;

    if (!(vm = libxlDomObjFromDomain(dom)))
        goto cleanup;

    if (virDomainGetInfoEnsureACL(dom->conn, vm->def) < 0)
        goto cleanup;

    priv = vm->privateData;
    if (!virDomainObjIsActive(vm)) {
        info->cpuTime = 0;
        info->memory = vm->def->mem.cur_balloon;
        info->maxMem = vm->def->mem.max_balloon;
    } else {
        if (libxl_domain_info(priv->ctx, &d_info, dom->id) != 0) {
            virReportError(VIR_ERR_INTERNAL_ERROR,
                           _("libxl_domain_info failed for domain '%d'"), dom->id);
            goto cleanup;
        }
        info->cpuTime = d_info.cpu_time;
        info->memory = d_info.current_memkb;
        info->maxMem = d_info.max_memkb;
    }

    info->state = virDomainObjGetState(vm, NULL);
    info->nrVirtCpu = vm->def->vcpus;
    ret = 0;

  cleanup:
    if (vm)
        virObjectUnlock(vm);
    return ret;
}

static int
libxlDomainGetState(virDomainPtr dom,
                    int *state,
                    int *reason,
                    unsigned int flags)
{
    virDomainObjPtr vm;
    int ret = -1;

    virCheckFlags(0, -1);

    if (!(vm = libxlDomObjFromDomain(dom)))
        goto cleanup;

    if (virDomainGetStateEnsureACL(dom->conn, vm->def) < 0)
        goto cleanup;

    *state = virDomainObjGetState(vm, reason);
    ret = 0;

  cleanup:
    if (vm)
        virObjectUnlock(vm);
    return ret;
}

/* This internal function expects the driver lock to already be held on
 * entry and the vm must be active. */
static int
libxlDoDomainSave(libxlDriverPrivatePtr driver, virDomainObjPtr vm,
                  const char *to)
{
    libxlDomainObjPrivatePtr priv = vm->privateData;
    libxlSavefileHeader hdr;
    virDomainEventPtr event = NULL;
    char *xml = NULL;
    uint32_t xml_len;
    int fd = -1;
    int ret = -1;

    if (virDomainObjGetState(vm, NULL) == VIR_DOMAIN_PAUSED) {
        virReportError(VIR_ERR_OPERATION_INVALID,
                       _("Domain '%d' has to be running because libxenlight will"
                         " suspend it"), vm->def->id);
        goto cleanup;
    }

    if ((fd = virFileOpenAs(to, O_CREAT|O_TRUNC|O_WRONLY, S_IRUSR|S_IWUSR,
                            -1, -1, 0)) < 0) {
        virReportSystemError(-fd,
                             _("Failed to create domain save file '%s'"), to);
        goto cleanup;
    }

    if ((xml = virDomainDefFormat(vm->def, 0)) == NULL)
        goto cleanup;
    xml_len = strlen(xml) + 1;

    memset(&hdr, 0, sizeof(hdr));
    memcpy(hdr.magic, LIBXL_SAVE_MAGIC, sizeof(hdr.magic));
    hdr.version = LIBXL_SAVE_VERSION;
    hdr.xmlLen = xml_len;

    if (safewrite(fd, &hdr, sizeof(hdr)) != sizeof(hdr)) {
        virReportError(VIR_ERR_OPERATION_FAILED, "%s",
                       _("Failed to write save file header"));
        goto cleanup;
    }

    if (safewrite(fd, xml, xml_len) != xml_len) {
        virReportError(VIR_ERR_OPERATION_FAILED, "%s",
                       _("Failed to write xml description"));
        goto cleanup;
    }

    if (libxl_domain_suspend(priv->ctx, vm->def->id, fd, 0, NULL) != 0) {
        virReportError(VIR_ERR_INTERNAL_ERROR,
                       _("Failed to save domain '%d' with libxenlight"),
                       vm->def->id);
        goto cleanup;
    }

    event = virDomainEventNewFromObj(vm, VIR_DOMAIN_EVENT_STOPPED,
                                         VIR_DOMAIN_EVENT_STOPPED_SAVED);

    if (libxlVmReap(driver, vm, VIR_DOMAIN_SHUTOFF_SAVED) != 0) {
        virReportError(VIR_ERR_INTERNAL_ERROR,
                       _("Failed to destroy domain '%d'"), vm->def->id);
        goto cleanup;
    }

    vm->hasManagedSave = true;
    ret = 0;

cleanup:
    VIR_FREE(xml);
    if (VIR_CLOSE(fd) < 0)
        virReportSystemError(errno, "%s", _("cannot close file"));
    if (event)
        libxlDomainEventQueue(driver, event);
    return ret;
}

static int
libxlDomainSaveFlags(virDomainPtr dom, const char *to, const char *dxml,
                     unsigned int flags)
{
    libxlDriverPrivatePtr driver = dom->conn->privateData;
    virDomainObjPtr vm;
    int ret = -1;

    virCheckFlags(0, -1);
    if (dxml) {
        virReportError(VIR_ERR_ARGUMENT_UNSUPPORTED, "%s",
                       _("xml modification unsupported"));
        return -1;
    }

    if (!(vm = libxlDomObjFromDomain(dom)))
        goto cleanup;

    if (virDomainSaveFlagsEnsureACL(dom->conn, vm->def) < 0)
        goto cleanup;

    if (!virDomainObjIsActive(vm)) {
        virReportError(VIR_ERR_OPERATION_INVALID, "%s", _("Domain is not running"));
        goto cleanup;
    }

    if (libxlDoDomainSave(driver, vm, to) < 0)
        goto cleanup;

    if (!vm->persistent) {
        virDomainObjListRemove(driver->domains, vm);
        vm = NULL;
    }

    ret = 0;

cleanup:
    if (vm)
        virObjectUnlock(vm);
    return ret;
}

static int
libxlDomainSave(virDomainPtr dom, const char *to)
{
    return libxlDomainSaveFlags(dom, to, NULL, 0);
}

static int
libxlDomainRestoreFlags(virConnectPtr conn, const char *from,
                        const char *dxml, unsigned int flags)
{
    libxlDriverPrivatePtr driver = conn->privateData;
    libxlDriverConfigPtr cfg = libxlDriverConfigGet(driver);
    virDomainObjPtr vm = NULL;
    virDomainDefPtr def = NULL;
    libxlSavefileHeader hdr;
    int fd = -1;
    int ret = -1;

    virCheckFlags(VIR_DOMAIN_SAVE_PAUSED, -1);
    if (dxml) {
        virReportError(VIR_ERR_ARGUMENT_UNSUPPORTED, "%s",
                       _("xml modification unsupported"));
        return -1;
    }

    /* Lock the driver until domain def is read from the saved
       image and a virDomainObj is created and locked.
    */
    libxlDriverLock(driver);

    fd = libxlSaveImageOpen(driver, cfg, from, &def, &hdr);
    if (fd < 0)
        goto cleanup_unlock;

    if (virDomainRestoreFlagsEnsureACL(conn, def) < 0)
        goto cleanup_unlock;

    if (!(vm = virDomainObjListAdd(driver->domains, def,
                                   driver->xmlopt,
                                   VIR_DOMAIN_OBJ_LIST_ADD_LIVE |
                                   VIR_DOMAIN_OBJ_LIST_ADD_CHECK_LIVE,
                                   NULL)))
        goto cleanup_unlock;

    libxlDriverUnlock(driver);
    def = NULL;

    ret = libxlVmStart(driver, vm, (flags & VIR_DOMAIN_SAVE_PAUSED) != 0, fd);
    if (ret < 0 && !vm->persistent) {
        virDomainObjListRemove(driver->domains, vm);
        vm = NULL;
    }

cleanup:
    if (VIR_CLOSE(fd) < 0)
        virReportSystemError(errno, "%s", _("cannot close file"));
    virDomainDefFree(def);
    if (vm)
        virObjectUnlock(vm);
    virObjectUnref(cfg);
    return ret;

cleanup_unlock:
    libxlDriverUnlock(driver);
    goto cleanup;
}

static int
libxlDomainRestore(virConnectPtr conn, const char *from)
{
    return libxlDomainRestoreFlags(conn, from, NULL, 0);
}

static int
libxlDomainCoreDump(virDomainPtr dom, const char *to, unsigned int flags)
{
    libxlDriverPrivatePtr driver = dom->conn->privateData;
    libxlDomainObjPrivatePtr priv;
    virDomainObjPtr vm;
    virDomainEventPtr event = NULL;
    bool paused = false;
    int ret = -1;

    virCheckFlags(VIR_DUMP_LIVE | VIR_DUMP_CRASH, -1);

    if (!(vm = libxlDomObjFromDomain(dom)))
        goto cleanup;

    if (virDomainCoreDumpEnsureACL(dom->conn, vm->def) < 0)
        goto cleanup;

    if (!virDomainObjIsActive(vm)) {
        virReportError(VIR_ERR_OPERATION_INVALID, "%s", _("Domain is not running"));
        goto cleanup;
    }

    priv = vm->privateData;

    if (!(flags & VIR_DUMP_LIVE) &&
        virDomainObjGetState(vm, NULL) == VIR_DOMAIN_RUNNING) {
        if (libxl_domain_pause(priv->ctx, dom->id) != 0) {
            virReportError(VIR_ERR_INTERNAL_ERROR,
                           _("Before dumping core, failed to suspend domain '%d'"
                             " with libxenlight"),
                           dom->id);
            goto cleanup;
        }
        virDomainObjSetState(vm, VIR_DOMAIN_PAUSED, VIR_DOMAIN_PAUSED_DUMP);
        paused = true;
    }

    if (libxl_domain_core_dump(priv->ctx, dom->id, to, NULL) != 0) {
        virReportError(VIR_ERR_INTERNAL_ERROR,
                       _("Failed to dump core of domain '%d' with libxenlight"),
                       dom->id);
        goto cleanup_unpause;
    }

    if (flags & VIR_DUMP_CRASH) {
        if (libxlVmReap(driver, vm, VIR_DOMAIN_SHUTOFF_CRASHED) != 0) {
            virReportError(VIR_ERR_INTERNAL_ERROR,
                           _("Failed to destroy domain '%d'"), dom->id);
            goto cleanup_unpause;
        }

        event = virDomainEventNewFromObj(vm, VIR_DOMAIN_EVENT_STOPPED,
                                         VIR_DOMAIN_EVENT_STOPPED_CRASHED);
        if (!vm->persistent) {
            virDomainObjListRemove(driver->domains, vm);
            vm = NULL;
        }
    }

    ret = 0;

cleanup_unpause:
    if (vm && virDomainObjIsActive(vm) && paused) {
        if (libxl_domain_unpause(priv->ctx, dom->id) != 0) {
            virReportError(VIR_ERR_INTERNAL_ERROR,
                           _("After dumping core, failed to resume domain '%d' with"
                             " libxenlight"), dom->id);
        } else {
            virDomainObjSetState(vm, VIR_DOMAIN_RUNNING,
                                 VIR_DOMAIN_RUNNING_UNPAUSED);
        }
    }
cleanup:
    if (vm)
        virObjectUnlock(vm);
    if (event)
        libxlDomainEventQueue(driver, event);
    return ret;
}

static int
libxlDomainManagedSave(virDomainPtr dom, unsigned int flags)
{
    libxlDriverPrivatePtr driver = dom->conn->privateData;
    virDomainObjPtr vm = NULL;
    char *name = NULL;
    int ret = -1;

    virCheckFlags(0, -1);

    if (!(vm = libxlDomObjFromDomain(dom)))
        goto cleanup;

    if (virDomainManagedSaveEnsureACL(dom->conn, vm->def) < 0)
        goto cleanup;

    if (!virDomainObjIsActive(vm)) {
        virReportError(VIR_ERR_OPERATION_INVALID, "%s", _("Domain is not running"));
        goto cleanup;
    }
    if (!vm->persistent) {
        virReportError(VIR_ERR_OPERATION_INVALID, "%s",
                       _("cannot do managed save for transient domain"));
        goto cleanup;
    }

    name = libxlDomainManagedSavePath(driver, vm);
    if (name == NULL)
        goto cleanup;

    VIR_INFO("Saving state to %s", name);

    if (libxlDoDomainSave(driver, vm, name) < 0)
        goto cleanup;

    if (!vm->persistent) {
        virDomainObjListRemove(driver->domains, vm);
        vm = NULL;
    }

    ret = 0;

cleanup:
    if (vm)
        virObjectUnlock(vm);
    VIR_FREE(name);
    return ret;
}

static int
libxlDomainManagedSaveLoad(virDomainObjPtr vm,
                           void *opaque)
{
    libxlDriverPrivatePtr driver = opaque;
    char *name;
    int ret = -1;

    virObjectLock(vm);

    if (!(name = libxlDomainManagedSavePath(driver, vm)))
        goto cleanup;

    vm->hasManagedSave = virFileExists(name);

    ret = 0;
cleanup:
    virObjectUnlock(vm);
    VIR_FREE(name);
    return ret;
}

static int
libxlDomainHasManagedSaveImage(virDomainPtr dom, unsigned int flags)
{
    virDomainObjPtr vm = NULL;
    int ret = -1;

    virCheckFlags(0, -1);

    if (!(vm = libxlDomObjFromDomain(dom)))
        goto cleanup;

    if (virDomainHasManagedSaveImageEnsureACL(dom->conn, vm->def) < 0)
        goto cleanup;

    ret = vm->hasManagedSave;

cleanup:
    if (vm)
        virObjectUnlock(vm);
    return ret;
}

static int
libxlDomainManagedSaveRemove(virDomainPtr dom, unsigned int flags)
{
    libxlDriverPrivatePtr driver = dom->conn->privateData;
    virDomainObjPtr vm = NULL;
    int ret = -1;
    char *name = NULL;

    virCheckFlags(0, -1);

    if (!(vm = libxlDomObjFromDomain(dom)))
        goto cleanup;

    if (virDomainManagedSaveRemoveEnsureACL(dom->conn, vm->def) < 0)
        goto cleanup;

    name = libxlDomainManagedSavePath(driver, vm);
    if (name == NULL)
        goto cleanup;

    ret = unlink(name);
    vm->hasManagedSave = false;

cleanup:
    VIR_FREE(name);
    if (vm)
        virObjectUnlock(vm);
    return ret;
}

static int
libxlDomainSetVcpusFlags(virDomainPtr dom, unsigned int nvcpus,
                         unsigned int flags)
{
    libxlDriverPrivatePtr driver = dom->conn->privateData;
    libxlDriverConfigPtr cfg = libxlDriverConfigGet(driver);
    libxlDomainObjPrivatePtr priv;
    virDomainDefPtr def;
    virDomainObjPtr vm;
    libxl_bitmap map;
    uint8_t *bitmask = NULL;
    unsigned int maplen;
    size_t i;
    unsigned int pos;
    int max;
    int ret = -1;

    virCheckFlags(VIR_DOMAIN_VCPU_LIVE |
                  VIR_DOMAIN_VCPU_CONFIG |
                  VIR_DOMAIN_VCPU_MAXIMUM, -1);

    /* At least one of LIVE or CONFIG must be set.  MAXIMUM cannot be
     * mixed with LIVE.  */
    if ((flags & (VIR_DOMAIN_VCPU_LIVE | VIR_DOMAIN_VCPU_CONFIG)) == 0 ||
        (flags & (VIR_DOMAIN_VCPU_MAXIMUM | VIR_DOMAIN_VCPU_LIVE)) ==
         (VIR_DOMAIN_VCPU_MAXIMUM | VIR_DOMAIN_VCPU_LIVE)) {
        virReportError(VIR_ERR_INVALID_ARG,
                       _("invalid flag combination: (0x%x)"), flags);
        return -1;
    }

    if (!nvcpus) {
        virReportError(VIR_ERR_INVALID_ARG, "%s", _("nvcpus is zero"));
        return -1;
    }

    if (!(vm = libxlDomObjFromDomain(dom)))
        goto cleanup;

    if (virDomainSetVcpusFlagsEnsureACL(dom->conn, vm->def, flags) < 0)
        goto cleanup;

    if (!virDomainObjIsActive(vm) && (flags & VIR_DOMAIN_VCPU_LIVE)) {
        virReportError(VIR_ERR_OPERATION_INVALID, "%s",
                       _("cannot set vcpus on an inactive domain"));
        goto cleanup;
    }

    if (!vm->persistent && (flags & VIR_DOMAIN_VCPU_CONFIG)) {
        virReportError(VIR_ERR_OPERATION_INVALID, "%s",
                       _("cannot change persistent config of a transient domain"));
        goto cleanup;
    }

    if ((max = libxlConnectGetMaxVcpus(dom->conn, NULL)) < 0) {
        virReportError(VIR_ERR_INTERNAL_ERROR, "%s",
                       _("could not determine max vcpus for the domain"));
        goto cleanup;
    }

    if (!(flags & VIR_DOMAIN_VCPU_MAXIMUM) && vm->def->maxvcpus < max) {
        max = vm->def->maxvcpus;
    }

    if (nvcpus > max) {
        virReportError(VIR_ERR_INVALID_ARG,
                       _("requested vcpus is greater than max allowable"
                         " vcpus for the domain: %d > %d"), nvcpus, max);
        goto cleanup;
    }

    priv = vm->privateData;

    if (!(def = virDomainObjGetPersistentDef(cfg->caps, driver->xmlopt, vm)))
        goto cleanup;

    maplen = VIR_CPU_MAPLEN(nvcpus);
    if (VIR_ALLOC_N(bitmask, maplen) < 0)
        goto cleanup;

    for (i = 0; i < nvcpus; ++i) {
        pos = i / 8;
        bitmask[pos] |= 1 << (i % 8);
    }

    map.size = maplen;
    map.map = bitmask;

    switch (flags) {
    case VIR_DOMAIN_VCPU_MAXIMUM | VIR_DOMAIN_VCPU_CONFIG:
        def->maxvcpus = nvcpus;
        if (nvcpus < def->vcpus)
            def->vcpus = nvcpus;
        break;

    case VIR_DOMAIN_VCPU_CONFIG:
        def->vcpus = nvcpus;
        break;

    case VIR_DOMAIN_VCPU_LIVE:
        if (libxl_set_vcpuonline(priv->ctx, dom->id, &map) != 0) {
            virReportError(VIR_ERR_INTERNAL_ERROR,
                           _("Failed to set vcpus for domain '%d'"
                             " with libxenlight"), dom->id);
            goto cleanup;
        }
        break;

    case VIR_DOMAIN_VCPU_LIVE | VIR_DOMAIN_VCPU_CONFIG:
        if (libxl_set_vcpuonline(priv->ctx, dom->id, &map) != 0) {
            virReportError(VIR_ERR_INTERNAL_ERROR,
                           _("Failed to set vcpus for domain '%d'"
                             " with libxenlight"), dom->id);
            goto cleanup;
        }
        def->vcpus = nvcpus;
        break;
    }

    ret = 0;

    if (flags & VIR_DOMAIN_VCPU_CONFIG)
        ret = virDomainSaveConfig(cfg->configDir, def);

cleanup:
    VIR_FREE(bitmask);
     if (vm)
        virObjectUnlock(vm);
     virObjectUnref(cfg);
    return ret;
}

static int
libxlDomainSetVcpus(virDomainPtr dom, unsigned int nvcpus)
{
    return libxlDomainSetVcpusFlags(dom, nvcpus, VIR_DOMAIN_VCPU_LIVE);
}

static int
libxlDomainGetVcpusFlags(virDomainPtr dom, unsigned int flags)
{
    virDomainObjPtr vm;
    virDomainDefPtr def;
    int ret = -1;
    bool active;

    virCheckFlags(VIR_DOMAIN_VCPU_LIVE |
                  VIR_DOMAIN_VCPU_CONFIG |
                  VIR_DOMAIN_VCPU_MAXIMUM, -1);

    if (!(vm = libxlDomObjFromDomain(dom)))
        goto cleanup;

    if (virDomainGetVcpusFlagsEnsureACL(dom->conn, vm->def) < 0)
        goto cleanup;

    active = virDomainObjIsActive(vm);

    if ((flags & (VIR_DOMAIN_VCPU_LIVE | VIR_DOMAIN_VCPU_CONFIG)) == 0) {
        if (active)
            flags |= VIR_DOMAIN_VCPU_LIVE;
        else
            flags |= VIR_DOMAIN_VCPU_CONFIG;
    }
    if ((flags & VIR_DOMAIN_VCPU_LIVE) && (flags & VIR_DOMAIN_VCPU_CONFIG)) {
        virReportError(VIR_ERR_INVALID_ARG,
                       _("invalid flag combination: (0x%x)"), flags);
        return -1;
    }

    if (flags & VIR_DOMAIN_VCPU_LIVE) {
        if (!active) {
            virReportError(VIR_ERR_OPERATION_INVALID,
                           "%s", _("Domain is not running"));
            goto cleanup;
        }
        def = vm->def;
    } else {
        if (!vm->persistent) {
            virReportError(VIR_ERR_OPERATION_INVALID,
                           "%s", _("domain is transient"));
            goto cleanup;
        }
        def = vm->newDef ? vm->newDef : vm->def;
    }

    ret = (flags & VIR_DOMAIN_VCPU_MAXIMUM) ? def->maxvcpus : def->vcpus;

cleanup:
    if (vm)
        virObjectUnlock(vm);
    return ret;
}

static int
libxlDomainPinVcpu(virDomainPtr dom, unsigned int vcpu, unsigned char *cpumap,
                   int maplen)
{
    libxlDriverPrivatePtr driver = dom->conn->privateData;
    libxlDriverConfigPtr cfg = libxlDriverConfigGet(driver);
    libxlDomainObjPrivatePtr priv;
    virDomainObjPtr vm;
    int ret = -1;
    libxl_bitmap map;

    if (!(vm = libxlDomObjFromDomain(dom)))
        goto cleanup;

    if (virDomainPinVcpuEnsureACL(dom->conn, vm->def) < 0)
        goto cleanup;

    if (!virDomainObjIsActive(vm)) {
        virReportError(VIR_ERR_OPERATION_INVALID, "%s",
                       _("cannot pin vcpus on an inactive domain"));
        goto cleanup;
    }

    priv = vm->privateData;

    map.size = maplen;
    map.map = cpumap;
    if (libxl_set_vcpuaffinity(priv->ctx, dom->id, vcpu, &map) != 0) {
        virReportError(VIR_ERR_INTERNAL_ERROR,
                       _("Failed to pin vcpu '%d' with libxenlight"), vcpu);
        goto cleanup;
    }

    if (!vm->def->cputune.vcpupin) {
        if (VIR_ALLOC(vm->def->cputune.vcpupin) < 0)
            goto cleanup;
        vm->def->cputune.nvcpupin = 0;
    }
    if (virDomainVcpuPinAdd(&vm->def->cputune.vcpupin,
                            &vm->def->cputune.nvcpupin,
                            cpumap,
                            maplen,
                            vcpu) < 0) {
        virReportError(VIR_ERR_INTERNAL_ERROR,
                       "%s", _("failed to update or add vcpupin xml"));
        goto cleanup;
    }

    if (virDomainSaveStatus(driver->xmlopt, cfg->stateDir, vm) < 0)
        goto cleanup;

    ret = 0;

cleanup:
    if (vm)
        virObjectUnlock(vm);
    virObjectUnref(cfg);
    return ret;
}


static int
libxlDomainGetVcpus(virDomainPtr dom, virVcpuInfoPtr info, int maxinfo,
                    unsigned char *cpumaps, int maplen)
{
    libxlDomainObjPrivatePtr priv;
    virDomainObjPtr vm;
    int ret = -1;
    libxl_vcpuinfo *vcpuinfo;
    int maxcpu, hostcpus;
    size_t i;
    unsigned char *cpumap;

    if (!(vm = libxlDomObjFromDomain(dom)))
        goto cleanup;

    if (virDomainGetVcpusEnsureACL(dom->conn, vm->def) < 0)
        goto cleanup;

    if (!virDomainObjIsActive(vm)) {
        virReportError(VIR_ERR_OPERATION_INVALID, "%s", _("Domain is not running"));
        goto cleanup;
    }

    priv = vm->privateData;
    if ((vcpuinfo = libxl_list_vcpu(priv->ctx, dom->id, &maxcpu,
                                    &hostcpus)) == NULL) {
        virReportError(VIR_ERR_INTERNAL_ERROR,
                       _("Failed to list vcpus for domain '%d' with libxenlight"),
                       dom->id);
        goto cleanup;
    }

    if (cpumaps && maplen > 0)
        memset(cpumaps, 0, maplen * maxinfo);
    for (i = 0; i < maxcpu && i < maxinfo; ++i) {
        info[i].number = vcpuinfo[i].vcpuid;
        info[i].cpu = vcpuinfo[i].cpu;
        info[i].cpuTime = vcpuinfo[i].vcpu_time;
        if (vcpuinfo[i].running)
            info[i].state = VIR_VCPU_RUNNING;
        else if (vcpuinfo[i].blocked)
            info[i].state = VIR_VCPU_BLOCKED;
        else
            info[i].state = VIR_VCPU_OFFLINE;

        if (cpumaps && maplen > 0) {
            cpumap = VIR_GET_CPUMAP(cpumaps, maplen, i);
            memcpy(cpumap, vcpuinfo[i].cpumap.map,
                   MIN(maplen, vcpuinfo[i].cpumap.size));
        }

        libxl_vcpuinfo_dispose(&vcpuinfo[i]);
    }
    VIR_FREE(vcpuinfo);

    ret = maxinfo;

cleanup:
    if (vm)
        virObjectUnlock(vm);
    return ret;
}

static char *
libxlDomainGetXMLDesc(virDomainPtr dom, unsigned int flags)
{
    virDomainObjPtr vm;
    char *ret = NULL;

    /* Flags checked by virDomainDefFormat */

    if (!(vm = libxlDomObjFromDomain(dom)))
        goto cleanup;

    if (virDomainGetXMLDescEnsureACL(dom->conn, vm->def, flags) < 0)
        goto cleanup;

    ret = virDomainDefFormat(vm->def, flags);

  cleanup:
    if (vm)
        virObjectUnlock(vm);
    return ret;
}

static char *
libxlConnectDomainXMLFromNative(virConnectPtr conn, const char * nativeFormat,
                                const char * nativeConfig,
                                unsigned int flags)
{
    libxlDriverPrivatePtr driver = conn->privateData;
    libxlDriverConfigPtr cfg = libxlDriverConfigGet(driver);
    virDomainDefPtr def = NULL;
    virConfPtr conf = NULL;
    char *xml = NULL;

    virCheckFlags(0, NULL);

    if (virConnectDomainXMLFromNativeEnsureACL(conn) < 0)
        goto cleanup;

    if (STRNEQ(nativeFormat, LIBXL_CONFIG_FORMAT_XM)) {
        virReportError(VIR_ERR_INVALID_ARG,
                       _("unsupported config type %s"), nativeFormat);
        goto cleanup;
    }

    if (!(conf = virConfReadMem(nativeConfig, strlen(nativeConfig), 0)))
        goto cleanup;

    if (!(def = xenParseXM(conf,
                           cfg->verInfo->xen_version_major,
                           cfg->caps))) {
        virReportError(VIR_ERR_INTERNAL_ERROR, "%s", _("parsing xm config failed"));
        goto cleanup;
    }

    xml = virDomainDefFormat(def, VIR_DOMAIN_XML_INACTIVE);

cleanup:
    virDomainDefFree(def);
    if (conf)
        virConfFree(conf);
    virObjectUnref(cfg);
    return xml;
}

#define MAX_CONFIG_SIZE (1024 * 65)
static char *
libxlConnectDomainXMLToNative(virConnectPtr conn, const char * nativeFormat,
                              const char * domainXml,
                              unsigned int flags)
{
    libxlDriverPrivatePtr driver = conn->privateData;
    libxlDriverConfigPtr cfg = libxlDriverConfigGet(driver);
    virDomainDefPtr def = NULL;
    virConfPtr conf = NULL;
    int len = MAX_CONFIG_SIZE;
    char *ret = NULL;

    virCheckFlags(0, NULL);

    if (virConnectDomainXMLToNativeEnsureACL(conn) < 0)
        goto cleanup;

    if (STRNEQ(nativeFormat, LIBXL_CONFIG_FORMAT_XM)) {
        virReportError(VIR_ERR_INVALID_ARG,
                       _("unsupported config type %s"), nativeFormat);
        goto cleanup;
    }

    if (!(def = virDomainDefParseString(domainXml,
                                        cfg->caps, driver->xmlopt,
                                        1 << VIR_DOMAIN_VIRT_XEN, 0)))
        goto cleanup;

    if (!(conf = xenFormatXM(conn, def, cfg->verInfo->xen_version_major)))
        goto cleanup;

    if (VIR_ALLOC_N(ret, len) < 0)
        goto cleanup;

    if (virConfWriteMem(ret, &len, conf) < 0) {
        VIR_FREE(ret);
        goto cleanup;
    }

cleanup:
    virDomainDefFree(def);
    if (conf)
        virConfFree(conf);
    virObjectUnref(cfg);
    return ret;
}

static int
libxlConnectListDefinedDomains(virConnectPtr conn,
                               char **const names, int nnames)
{
    libxlDriverPrivatePtr driver = conn->privateData;
    int n;

    if (virConnectListDefinedDomainsEnsureACL(conn) < 0)
        return -1;

    n = virDomainObjListGetInactiveNames(driver->domains, names, nnames,
                                         virConnectListDefinedDomainsCheckACL, conn);
    return n;
}

static int
libxlConnectNumOfDefinedDomains(virConnectPtr conn)
{
    libxlDriverPrivatePtr driver = conn->privateData;
    int n;

    if (virConnectNumOfDefinedDomainsEnsureACL(conn) < 0)
        return -1;

    n = virDomainObjListNumOfDomains(driver->domains, false,
                                     virConnectNumOfDefinedDomainsCheckACL,
                                     conn);
    return n;
}

static int
libxlDomainCreateWithFlags(virDomainPtr dom,
                           unsigned int flags)
{
    libxlDriverPrivatePtr driver = dom->conn->privateData;
    virDomainObjPtr vm;
    int ret = -1;

    virCheckFlags(VIR_DOMAIN_START_PAUSED, -1);

    if (!(vm = libxlDomObjFromDomain(dom)))
        goto cleanup;

    if (virDomainCreateWithFlagsEnsureACL(dom->conn, vm->def) < 0)
        goto cleanup;

    if (virDomainObjIsActive(vm)) {
        virReportError(VIR_ERR_OPERATION_INVALID,
                       "%s", _("Domain is already running"));
        goto cleanup;
    }

    ret = libxlVmStart(driver, vm, (flags & VIR_DOMAIN_START_PAUSED) != 0, -1);

cleanup:
    if (vm)
        virObjectUnlock(vm);
    return ret;
}

static int
libxlDomainCreate(virDomainPtr dom)
{
    return libxlDomainCreateWithFlags(dom, 0);
}

static virDomainPtr
libxlDomainDefineXML(virConnectPtr conn, const char *xml)
{
    libxlDriverPrivatePtr driver = conn->privateData;
    libxlDriverConfigPtr cfg = libxlDriverConfigGet(driver);
    virDomainDefPtr def = NULL;
    virDomainObjPtr vm = NULL;
    virDomainPtr dom = NULL;
    virDomainEventPtr event = NULL;
    virDomainDefPtr oldDef = NULL;

    /* Lock the driver until the virDomainObj is created and locked */
    libxlDriverLock(driver);
    if (!(def = virDomainDefParseString(xml, cfg->caps, driver->xmlopt,
                                        1 << VIR_DOMAIN_VIRT_XEN,
                                        VIR_DOMAIN_XML_INACTIVE)))
        goto cleanup_unlock;

    if (virDomainDefineXMLEnsureACL(conn, def) < 0)
        goto cleanup_unlock;

    if (!(vm = virDomainObjListAdd(driver->domains, def,
                                   driver->xmlopt,
                                   0,
                                   &oldDef)))
        goto cleanup_unlock;

    def = NULL;
    vm->persistent = 1;
    libxlDriverUnlock(driver);

    if (virDomainSaveConfig(cfg->configDir,
                            vm->newDef ? vm->newDef : vm->def) < 0) {
        virDomainObjListRemove(driver->domains, vm);
        vm = NULL;
        goto cleanup;
    }

    dom = virGetDomain(conn, vm->def->name, vm->def->uuid);
    if (dom)
        dom->id = vm->def->id;

    event = virDomainEventNewFromObj(vm, VIR_DOMAIN_EVENT_DEFINED,
                                     !oldDef ?
                                     VIR_DOMAIN_EVENT_DEFINED_ADDED :
                                     VIR_DOMAIN_EVENT_DEFINED_UPDATED);

cleanup:
    virDomainDefFree(def);
    virDomainDefFree(oldDef);
    if (vm)
        virObjectUnlock(vm);
    if (event)
        libxlDomainEventQueue(driver, event);
    virObjectUnref(cfg);
    return dom;

cleanup_unlock:
    libxlDriverUnlock(driver);
    goto cleanup;
}

static int
libxlDomainUndefineFlags(virDomainPtr dom,
                         unsigned int flags)
{
    libxlDriverPrivatePtr driver = dom->conn->privateData;
    libxlDriverConfigPtr cfg = libxlDriverConfigGet(driver);
    virDomainObjPtr vm;
    virDomainEventPtr event = NULL;
    char *name = NULL;
    int ret = -1;

    virCheckFlags(VIR_DOMAIN_UNDEFINE_MANAGED_SAVE, -1);

    if (!(vm = libxlDomObjFromDomain(dom)))
        goto cleanup;

    if (virDomainUndefineFlagsEnsureACL(dom->conn, vm->def) < 0)
        goto cleanup;

    if (!vm->persistent) {
        virReportError(VIR_ERR_OPERATION_INVALID,
                       "%s", _("cannot undefine transient domain"));
        goto cleanup;
    }

    name = libxlDomainManagedSavePath(driver, vm);
    if (name == NULL)
        goto cleanup;

    if (virFileExists(name)) {
        if (flags & VIR_DOMAIN_UNDEFINE_MANAGED_SAVE) {
            if (unlink(name) < 0) {
                virReportError(VIR_ERR_INTERNAL_ERROR, "%s",
                               _("Failed to remove domain managed save image"));
                goto cleanup;
            }
        } else {
            virReportError(VIR_ERR_OPERATION_INVALID, "%s",
                           _("Refusing to undefine while domain managed "
                             "save image exists"));
            goto cleanup;
        }
    }

    if (virDomainDeleteConfig(cfg->configDir, cfg->autostartDir, vm) < 0)
        goto cleanup;

    event = virDomainEventNewFromObj(vm, VIR_DOMAIN_EVENT_UNDEFINED,
                                     VIR_DOMAIN_EVENT_UNDEFINED_REMOVED);

    if (virDomainObjIsActive(vm)) {
        vm->persistent = 0;
    } else {
        virDomainObjListRemove(driver->domains, vm);
        vm = NULL;
    }

    ret = 0;

  cleanup:
    VIR_FREE(name);
    if (vm)
        virObjectUnlock(vm);
    if (event)
        libxlDomainEventQueue(driver, event);
    virObjectUnref(cfg);
    return ret;
}

static int
libxlDomainUndefine(virDomainPtr dom)
{
    return libxlDomainUndefineFlags(dom, 0);
}

static int
libxlDomainChangeEjectableMedia(libxlDomainObjPrivatePtr priv,
                                virDomainObjPtr vm, virDomainDiskDefPtr disk)
{
    virDomainDiskDefPtr origdisk = NULL;
    libxl_device_disk x_disk;
    size_t i;
    int ret = -1;

    for (i = 0; i < vm->def->ndisks; i++) {
        if (vm->def->disks[i]->bus == disk->bus &&
            STREQ(vm->def->disks[i]->dst, disk->dst)) {
            origdisk = vm->def->disks[i];
            break;
        }
    }

    if (!origdisk) {
        virReportError(VIR_ERR_INTERNAL_ERROR,
                       _("No device with bus '%s' and target '%s'"),
                       virDomainDiskBusTypeToString(disk->bus), disk->dst);
        goto cleanup;
    }

    if (origdisk->device != VIR_DOMAIN_DISK_DEVICE_CDROM) {
        virReportError(VIR_ERR_INTERNAL_ERROR,
                       _("Removable media not supported for %s device"),
                       virDomainDiskDeviceTypeToString(disk->device));
        return -1;
    }

    if (libxlMakeDisk(disk, &x_disk) < 0)
        goto cleanup;

    if ((ret = libxl_cdrom_insert(priv->ctx, vm->def->id, &x_disk, NULL)) < 0) {
        virReportError(VIR_ERR_INTERNAL_ERROR,
                       _("libxenlight failed to change media for disk '%s'"),
                       disk->dst);
        goto cleanup;
    }

    VIR_FREE(origdisk->src);
    origdisk->src = disk->src;
    disk->src = NULL;
    origdisk->type = disk->type;


    virDomainDiskDefFree(disk);

    ret = 0;

cleanup:
    return ret;
}

static int
libxlDomainAttachDeviceDiskLive(libxlDomainObjPrivatePtr priv,
                                virDomainObjPtr vm, virDomainDeviceDefPtr dev)
{
    virDomainDiskDefPtr l_disk = dev->data.disk;
    libxl_device_disk x_disk;
    int ret = -1;

    switch (l_disk->device)  {
        case VIR_DOMAIN_DISK_DEVICE_CDROM:
            ret = libxlDomainChangeEjectableMedia(priv, vm, l_disk);
            break;
        case VIR_DOMAIN_DISK_DEVICE_DISK:
            if (l_disk->bus == VIR_DOMAIN_DISK_BUS_XEN) {
                if (virDomainDiskIndexByName(vm->def, l_disk->dst, true) >= 0) {
                    virReportError(VIR_ERR_OPERATION_FAILED,
                                   _("target %s already exists"), l_disk->dst);
                    goto cleanup;
                }

                if (!l_disk->src) {
                    virReportError(VIR_ERR_INTERNAL_ERROR,
                                   "%s", _("disk source path is missing"));
                    goto cleanup;
                }

                if (VIR_REALLOC_N(vm->def->disks, vm->def->ndisks+1) < 0)
                    goto cleanup;

                if (libxlMakeDisk(l_disk, &x_disk) < 0)
                    goto cleanup;

                if ((ret = libxl_device_disk_add(priv->ctx, vm->def->id,
                                                &x_disk, NULL)) < 0) {
                    virReportError(VIR_ERR_INTERNAL_ERROR,
                                   _("libxenlight failed to attach disk '%s'"),
                                   l_disk->dst);
                    goto cleanup;
                }

                virDomainDiskInsertPreAlloced(vm->def, l_disk);

            } else {
                virReportError(VIR_ERR_CONFIG_UNSUPPORTED,
                               _("disk bus '%s' cannot be hotplugged."),
                               virDomainDiskBusTypeToString(l_disk->bus));
            }
            break;
        default:
            virReportError(VIR_ERR_CONFIG_UNSUPPORTED,
                           _("disk device type '%s' cannot be hotplugged"),
                           virDomainDiskDeviceTypeToString(l_disk->device));
            break;
    }

cleanup:
    return ret;
}

static int
libxlDomainDetachDeviceDiskLive(libxlDomainObjPrivatePtr priv,
                                virDomainObjPtr vm, virDomainDeviceDefPtr dev)
{
    virDomainDiskDefPtr l_disk = NULL;
    libxl_device_disk x_disk;
    int idx;
    int ret = -1;

    switch (dev->data.disk->device)  {
        case VIR_DOMAIN_DISK_DEVICE_DISK:
            if (dev->data.disk->bus == VIR_DOMAIN_DISK_BUS_XEN) {

                if ((idx = virDomainDiskIndexByName(vm->def,
                                                    dev->data.disk->dst,
                                                    false)) < 0) {
                    virReportError(VIR_ERR_OPERATION_FAILED,
                                   _("disk %s not found"), dev->data.disk->dst);
                    goto cleanup;
                }

                l_disk = vm->def->disks[idx];

                if (libxlMakeDisk(l_disk, &x_disk) < 0)
                    goto cleanup;

                if ((ret = libxl_device_disk_remove(priv->ctx, vm->def->id,
                                                    &x_disk, NULL)) < 0) {
                    virReportError(VIR_ERR_INTERNAL_ERROR,
                                   _("libxenlight failed to detach disk '%s'"),
                                   l_disk->dst);
                    goto cleanup;
                }

                virDomainDiskRemove(vm->def, idx);
                virDomainDiskDefFree(l_disk);

            } else {
                virReportError(VIR_ERR_CONFIG_UNSUPPORTED,
                               _("disk bus '%s' cannot be hot unplugged."),
                               virDomainDiskBusTypeToString(dev->data.disk->bus));
            }
            break;
        default:
            virReportError(VIR_ERR_CONFIG_UNSUPPORTED,
                           _("device type '%s' cannot hot unplugged"),
                           virDomainDiskDeviceTypeToString(dev->data.disk->device));
            break;
    }

cleanup:
    return ret;
}

static int
libxlDomainAttachDeviceLive(libxlDomainObjPrivatePtr priv, virDomainObjPtr vm,
                            virDomainDeviceDefPtr dev)
{
    int ret = -1;

    switch (dev->type) {
        case VIR_DOMAIN_DEVICE_DISK:
            ret = libxlDomainAttachDeviceDiskLive(priv, vm, dev);
            if (!ret)
                dev->data.disk = NULL;
            break;

        default:
            virReportError(VIR_ERR_CONFIG_UNSUPPORTED,
                           _("device type '%s' cannot be attached"),
                           virDomainDeviceTypeToString(dev->type));
            break;
    }

    return ret;
}

static int
libxlDomainAttachDeviceConfig(virDomainDefPtr vmdef, virDomainDeviceDefPtr dev)
{
    virDomainDiskDefPtr disk;

    switch (dev->type) {
        case VIR_DOMAIN_DEVICE_DISK:
            disk = dev->data.disk;
            if (virDomainDiskIndexByName(vmdef, disk->dst, true) >= 0) {
                virReportError(VIR_ERR_INVALID_ARG,
                               _("target %s already exists."), disk->dst);
                return -1;
            }
            if (virDomainDiskInsert(vmdef, disk))
                return -1;
            /* vmdef has the pointer. Generic codes for vmdef will do all jobs */
            dev->data.disk = NULL;
            break;

        default:
            virReportError(VIR_ERR_CONFIG_UNSUPPORTED, "%s",
                           _("persistent attach of device is not supported"));
            return -1;
    }
    return 0;
}

static int
libxlDomainDetachDeviceLive(libxlDomainObjPrivatePtr priv, virDomainObjPtr vm,
                            virDomainDeviceDefPtr dev)
{
    int ret = -1;

    switch (dev->type) {
        case VIR_DOMAIN_DEVICE_DISK:
            ret = libxlDomainDetachDeviceDiskLive(priv, vm, dev);
            break;

        default:
            virReportError(VIR_ERR_CONFIG_UNSUPPORTED,
                           _("device type '%s' cannot be detached"),
                           virDomainDeviceTypeToString(dev->type));
            break;
    }

    return ret;
}

static int
libxlDomainDetachDeviceConfig(virDomainDefPtr vmdef, virDomainDeviceDefPtr dev)
{
    virDomainDiskDefPtr disk, detach;
    int ret = -1;

    switch (dev->type) {
        case VIR_DOMAIN_DEVICE_DISK:
            disk = dev->data.disk;
            if (!(detach = virDomainDiskRemoveByName(vmdef, disk->dst))) {
                virReportError(VIR_ERR_INVALID_ARG,
                               _("no target device %s"), disk->dst);
                break;
            }
            virDomainDiskDefFree(detach);
            ret = 0;
            break;
        default:
            virReportError(VIR_ERR_CONFIG_UNSUPPORTED, "%s",
                           _("persistent detach of device is not supported"));
            break;
    }

    return ret;
}

static int
libxlDomainUpdateDeviceLive(libxlDomainObjPrivatePtr priv,
                            virDomainObjPtr vm, virDomainDeviceDefPtr dev)
{
    virDomainDiskDefPtr disk;
    int ret = -1;

    switch (dev->type) {
        case VIR_DOMAIN_DEVICE_DISK:
            disk = dev->data.disk;
            switch (disk->device) {
                case VIR_DOMAIN_DISK_DEVICE_CDROM:
                    ret = libxlDomainChangeEjectableMedia(priv, vm, disk);
                    if (ret == 0)
                        dev->data.disk = NULL;
                    break;
                default:
                    virReportError(VIR_ERR_CONFIG_UNSUPPORTED,
                                   _("disk bus '%s' cannot be updated."),
                                   virDomainDiskBusTypeToString(disk->bus));
                    break;
            }
            break;
        default:
            virReportError(VIR_ERR_CONFIG_UNSUPPORTED,
                           _("device type '%s' cannot be updated"),
                           virDomainDeviceTypeToString(dev->type));
            break;
    }

    return ret;
}

static int
libxlDomainUpdateDeviceConfig(virDomainDefPtr vmdef, virDomainDeviceDefPtr dev)
{
    virDomainDiskDefPtr orig;
    virDomainDiskDefPtr disk;
    int idx;
    int ret = -1;

    switch (dev->type) {
        case VIR_DOMAIN_DEVICE_DISK:
            disk = dev->data.disk;
            if ((idx = virDomainDiskIndexByName(vmdef, disk->dst, false)) < 0) {
                virReportError(VIR_ERR_INVALID_ARG,
                               _("target %s doesn't exist."), disk->dst);
                goto cleanup;
            }
            orig = vmdef->disks[idx];
            if (!(orig->device == VIR_DOMAIN_DISK_DEVICE_CDROM)) {
                virReportError(VIR_ERR_INVALID_ARG, "%s",
                               _("this disk doesn't support update"));
                goto cleanup;
            }

            VIR_FREE(orig->src);
            orig->src = disk->src;
            orig->type = disk->type;
            if (disk->driverName) {
                VIR_FREE(orig->driverName);
                orig->driverName = disk->driverName;
                disk->driverName = NULL;
            }
            orig->format = disk->format;
            disk->src = NULL;
            break;
        default:
            virReportError(VIR_ERR_CONFIG_UNSUPPORTED, "%s",
                           _("persistent update of device is not supported"));
            goto cleanup;
    }

    ret = 0;

cleanup:
    return ret;
}


static int
libxlDomainAttachDeviceFlags(virDomainPtr dom, const char *xml,
                             unsigned int flags)
{
    libxlDriverPrivatePtr driver = dom->conn->privateData;
    libxlDriverConfigPtr cfg = libxlDriverConfigGet(driver);
    virDomainObjPtr vm = NULL;
    virDomainDefPtr vmdef = NULL;
    virDomainDeviceDefPtr dev = NULL;
    libxlDomainObjPrivatePtr priv;
    int ret = -1;

    virCheckFlags(VIR_DOMAIN_DEVICE_MODIFY_LIVE |
                  VIR_DOMAIN_DEVICE_MODIFY_CONFIG, -1);

    if (!(vm = libxlDomObjFromDomain(dom)))
        goto cleanup;

    if (virDomainAttachDeviceFlagsEnsureACL(dom->conn, vm->def, flags) < 0)
        goto cleanup;

    if (virDomainObjIsActive(vm)) {
        if (flags == VIR_DOMAIN_DEVICE_MODIFY_CURRENT)
            flags |= VIR_DOMAIN_DEVICE_MODIFY_LIVE;
    } else {
        if (flags == VIR_DOMAIN_DEVICE_MODIFY_CURRENT)
            flags |= VIR_DOMAIN_DEVICE_MODIFY_CONFIG;
        /* check consistency between flags and the vm state */
        if (flags & VIR_DOMAIN_DEVICE_MODIFY_LIVE) {
            virReportError(VIR_ERR_OPERATION_INVALID,
                           "%s", _("Domain is not running"));
            goto cleanup;
        }
    }

    if ((flags & VIR_DOMAIN_DEVICE_MODIFY_CONFIG) && !vm->persistent) {
         virReportError(VIR_ERR_OPERATION_INVALID,
                        "%s", _("cannot modify device on transient domain"));
         goto cleanup;
    }

    priv = vm->privateData;

    if (flags & VIR_DOMAIN_DEVICE_MODIFY_CONFIG) {
        if (!(dev = virDomainDeviceDefParse(xml, vm->def,
                                            cfg->caps, driver->xmlopt,
                                            VIR_DOMAIN_XML_INACTIVE)))
            goto cleanup;

        /* Make a copy for updated domain. */
        if (!(vmdef = virDomainObjCopyPersistentDef(vm, cfg->caps,
                                                    driver->xmlopt)))
            goto cleanup;

        if ((ret = libxlDomainAttachDeviceConfig(vmdef, dev)) < 0)
            goto cleanup;
    } else {
        ret = 0;
    }

    if (flags & VIR_DOMAIN_DEVICE_MODIFY_LIVE) {
        /* If dev exists it was created to modify the domain config. Free it. */
        virDomainDeviceDefFree(dev);
        if (!(dev = virDomainDeviceDefParse(xml, vm->def,
                                            cfg->caps, driver->xmlopt,
                                            VIR_DOMAIN_XML_INACTIVE)))
            goto cleanup;

        if ((ret = libxlDomainAttachDeviceLive(priv, vm, dev)) < 0)
            goto cleanup;

        /*
         * update domain status forcibly because the domain status may be
         * changed even if we attach the device failed.
         */
        if (virDomainSaveStatus(driver->xmlopt, cfg->stateDir, vm) < 0)
            ret = -1;
    }

    /* Finally, if no error until here, we can save config. */
    if (!ret && (flags & VIR_DOMAIN_DEVICE_MODIFY_CONFIG)) {
        ret = virDomainSaveConfig(cfg->configDir, vmdef);
        if (!ret) {
            virDomainObjAssignDef(vm, vmdef, false, NULL);
            vmdef = NULL;
        }
    }

cleanup:
    virDomainDefFree(vmdef);
    virDomainDeviceDefFree(dev);
    if (vm)
        virObjectUnlock(vm);
    virObjectUnref(cfg);
    return ret;
}

static int
libxlDomainAttachDevice(virDomainPtr dom, const char *xml)
{
    return libxlDomainAttachDeviceFlags(dom, xml,
                                        VIR_DOMAIN_DEVICE_MODIFY_LIVE);
}

static int
libxlDomainDetachDeviceFlags(virDomainPtr dom, const char *xml,
                             unsigned int flags)
{
    libxlDriverPrivatePtr driver = dom->conn->privateData;
    libxlDriverConfigPtr cfg = libxlDriverConfigGet(driver);
    virDomainObjPtr vm = NULL;
    virDomainDefPtr vmdef = NULL;
    virDomainDeviceDefPtr dev = NULL;
    libxlDomainObjPrivatePtr priv;
    int ret = -1;

    virCheckFlags(VIR_DOMAIN_DEVICE_MODIFY_LIVE |
                  VIR_DOMAIN_DEVICE_MODIFY_CONFIG, -1);

    if (!(vm = libxlDomObjFromDomain(dom)))
        goto cleanup;

    if (virDomainDetachDeviceFlagsEnsureACL(dom->conn, vm->def, flags) < 0)
        goto cleanup;

    if (virDomainObjIsActive(vm)) {
        if (flags == VIR_DOMAIN_DEVICE_MODIFY_CURRENT)
            flags |= VIR_DOMAIN_DEVICE_MODIFY_LIVE;
    } else {
        if (flags == VIR_DOMAIN_DEVICE_MODIFY_CURRENT)
            flags |= VIR_DOMAIN_DEVICE_MODIFY_CONFIG;
        /* check consistency between flags and the vm state */
        if (flags & VIR_DOMAIN_DEVICE_MODIFY_LIVE) {
            virReportError(VIR_ERR_OPERATION_INVALID,
                           "%s", _("Domain is not running"));
            goto cleanup;
        }
    }

    if ((flags & VIR_DOMAIN_DEVICE_MODIFY_CONFIG) && !vm->persistent) {
         virReportError(VIR_ERR_OPERATION_INVALID,
                        "%s", _("cannot modify device on transient domain"));
         goto cleanup;
    }

    priv = vm->privateData;

    if (flags & VIR_DOMAIN_DEVICE_MODIFY_CONFIG) {
        if (!(dev = virDomainDeviceDefParse(xml, vm->def,
                                            cfg->caps, driver->xmlopt,
                                            VIR_DOMAIN_XML_INACTIVE)))
            goto cleanup;

        /* Make a copy for updated domain. */
        if (!(vmdef = virDomainObjCopyPersistentDef(vm, cfg->caps,
                                                    driver->xmlopt)))
            goto cleanup;

        if ((ret = libxlDomainDetachDeviceConfig(vmdef, dev)) < 0)
            goto cleanup;
    } else {
        ret = 0;
    }

    if (flags & VIR_DOMAIN_DEVICE_MODIFY_LIVE) {
        /* If dev exists it was created to modify the domain config. Free it. */
        virDomainDeviceDefFree(dev);
        if (!(dev = virDomainDeviceDefParse(xml, vm->def,
                                            cfg->caps, driver->xmlopt,
                                            VIR_DOMAIN_XML_INACTIVE)))
            goto cleanup;

        if ((ret = libxlDomainDetachDeviceLive(priv, vm, dev)) < 0)
            goto cleanup;

        /*
         * update domain status forcibly because the domain status may be
         * changed even if we attach the device failed.
         */
        if (virDomainSaveStatus(driver->xmlopt, cfg->stateDir, vm) < 0)
            ret = -1;
    }

    /* Finally, if no error until here, we can save config. */
    if (!ret && (flags & VIR_DOMAIN_DEVICE_MODIFY_CONFIG)) {
        ret = virDomainSaveConfig(cfg->configDir, vmdef);
        if (!ret) {
            virDomainObjAssignDef(vm, vmdef, false, NULL);
            vmdef = NULL;
        }
    }

cleanup:
    virDomainDefFree(vmdef);
    virDomainDeviceDefFree(dev);
    if (vm)
        virObjectUnlock(vm);
    virObjectUnref(cfg);
    return ret;
}

static int
libxlDomainDetachDevice(virDomainPtr dom, const char *xml)
{
    return libxlDomainDetachDeviceFlags(dom, xml,
                                        VIR_DOMAIN_DEVICE_MODIFY_LIVE);
}

static int
libxlDomainUpdateDeviceFlags(virDomainPtr dom, const char *xml,
                             unsigned int flags)
{
    libxlDriverPrivatePtr driver = dom->conn->privateData;
    libxlDriverConfigPtr cfg = libxlDriverConfigGet(driver);
    virDomainObjPtr vm = NULL;
    virDomainDefPtr vmdef = NULL;
    virDomainDeviceDefPtr dev = NULL;
    libxlDomainObjPrivatePtr priv;
    int ret = -1;

    virCheckFlags(VIR_DOMAIN_DEVICE_MODIFY_LIVE |
                  VIR_DOMAIN_DEVICE_MODIFY_CONFIG, -1);

    if (!(vm = libxlDomObjFromDomain(dom)))
        goto cleanup;

    if (virDomainUpdateDeviceFlagsEnsureACL(dom->conn, vm->def, flags) < 0)
        goto cleanup;

    if (virDomainObjIsActive(vm)) {
        if (flags == VIR_DOMAIN_DEVICE_MODIFY_CURRENT)
            flags |= VIR_DOMAIN_DEVICE_MODIFY_LIVE;
    } else {
        if (flags == VIR_DOMAIN_DEVICE_MODIFY_CURRENT)
            flags |= VIR_DOMAIN_DEVICE_MODIFY_CONFIG;
        /* check consistency between flags and the vm state */
        if (flags & VIR_DOMAIN_DEVICE_MODIFY_LIVE) {
            virReportError(VIR_ERR_OPERATION_INVALID,
                           "%s", _("Domain is not running"));
            goto cleanup;
        }
    }

    if ((flags & VIR_DOMAIN_DEVICE_MODIFY_CONFIG) && !vm->persistent) {
         virReportError(VIR_ERR_OPERATION_INVALID,
                        "%s", _("cannot modify device on transient domain"));
         goto cleanup;
    }

    priv = vm->privateData;

    if (flags & VIR_DOMAIN_DEVICE_MODIFY_CONFIG) {
        if (!(dev = virDomainDeviceDefParse(xml, vm->def,
                                            cfg->caps, driver->xmlopt,
                                            VIR_DOMAIN_XML_INACTIVE)))
            goto cleanup;

        /* Make a copy for updated domain. */
        if (!(vmdef = virDomainObjCopyPersistentDef(vm, cfg->caps,
                                                    driver->xmlopt)))
            goto cleanup;

        if ((ret = libxlDomainUpdateDeviceConfig(vmdef, dev)) < 0)
            goto cleanup;
    } else {
        ret = 0;
    }

    if (flags & VIR_DOMAIN_DEVICE_MODIFY_LIVE) {
        /* If dev exists it was created to modify the domain config. Free it. */
        virDomainDeviceDefFree(dev);
        if (!(dev = virDomainDeviceDefParse(xml, vm->def,
                                            cfg->caps, driver->xmlopt,
                                            VIR_DOMAIN_XML_INACTIVE)))
            goto cleanup;

        if ((ret = libxlDomainUpdateDeviceLive(priv, vm, dev)) < 0)
            goto cleanup;

        /*
         * update domain status forcibly because the domain status may be
         * changed even if we attach the device failed.
         */
        if (virDomainSaveStatus(driver->xmlopt, cfg->stateDir, vm) < 0)
            ret = -1;
    }

    /* Finally, if no error until here, we can save config. */
    if (!ret && (flags & VIR_DOMAIN_DEVICE_MODIFY_CONFIG)) {
        ret = virDomainSaveConfig(cfg->configDir, vmdef);
        if (!ret) {
            virDomainObjAssignDef(vm, vmdef, false, NULL);
            vmdef = NULL;
        }
    }

cleanup:
    virDomainDefFree(vmdef);
    virDomainDeviceDefFree(dev);
    if (vm)
        virObjectUnlock(vm);
    virObjectUnref(cfg);
    return ret;
}

static unsigned long long
libxlNodeGetFreeMemory(virConnectPtr conn)
{
    libxl_physinfo phy_info;
    libxlDriverPrivatePtr driver = conn->privateData;
    libxlDriverConfigPtr cfg = libxlDriverConfigGet(driver);
    unsigned long long ret = 0;

    if (virNodeGetFreeMemoryEnsureACL(conn) < 0)
        goto cleanup;

    if (libxl_get_physinfo(cfg->ctx, &phy_info)) {
        virReportError(VIR_ERR_INTERNAL_ERROR, "%s",
                       _("libxl_get_physinfo_info failed"));
        goto cleanup;
    }

    ret = phy_info.free_pages * cfg->verInfo->pagesize;

cleanup:
    virObjectUnref(cfg);
    return ret;
}

static int
libxlNodeGetCellsFreeMemory(virConnectPtr conn,
                            unsigned long long *freeMems,
                            int startCell,
                            int maxCells)
{
    int n, lastCell, numCells;
    int ret = -1, nr_nodes = 0;
    libxl_numainfo *numa_info = NULL;
    libxlDriverPrivatePtr driver = conn->privateData;
    libxlDriverConfigPtr cfg = libxlDriverConfigGet(driver);

    if (virNodeGetCellsFreeMemoryEnsureACL(conn) < 0)
        goto cleanup;

    numa_info = libxl_get_numainfo(cfg->ctx, &nr_nodes);
    if (numa_info == NULL || nr_nodes == 0) {
        virReportError(VIR_ERR_INTERNAL_ERROR, "%s",
                       _("libxl_get_numainfo failed"));
        goto cleanup;
    }

    /* Check/sanitize the cell range */
    if (startCell >= nr_nodes) {
        virReportError(VIR_ERR_INTERNAL_ERROR,
                       _("start cell %d out of range (0-%d)"),
                       startCell, nr_nodes - 1);
        goto cleanup;
    }
    lastCell = startCell + maxCells - 1;
    if (lastCell >= nr_nodes)
        lastCell = nr_nodes - 1;

    for (numCells = 0, n = startCell; n <= lastCell; n++) {
        if (numa_info[n].size == LIBXL_NUMAINFO_INVALID_ENTRY)
            freeMems[numCells++] = 0;
        else
            freeMems[numCells++] = numa_info[n].free;
    }

    ret = numCells;

cleanup:
    libxl_numainfo_list_free(numa_info, nr_nodes);
    virObjectUnref(cfg);
    return ret;
}

static int
libxlConnectDomainEventRegister(virConnectPtr conn,
                                virConnectDomainEventCallback callback, void *opaque,
                                virFreeCallback freecb)
{
    libxlDriverPrivatePtr driver = conn->privateData;
    int ret;

    if (virConnectDomainEventRegisterEnsureACL(conn) < 0)
        return -1;

    ret = virDomainEventStateRegister(conn,
                                      driver->domainEventState,
                                      callback, opaque, freecb);

    return ret;
}


static int
libxlConnectDomainEventDeregister(virConnectPtr conn,
                                  virConnectDomainEventCallback callback)
{
    libxlDriverPrivatePtr driver = conn->privateData;
    int ret;

    if (virConnectDomainEventDeregisterEnsureACL(conn) < 0)
        return -1;

    ret = virDomainEventStateDeregister(conn,
                                        driver->domainEventState,
                                        callback);

    return ret;
}

static int
libxlDomainGetAutostart(virDomainPtr dom, int *autostart)
{
    virDomainObjPtr vm;
    int ret = -1;

    if (!(vm = libxlDomObjFromDomain(dom)))
        goto cleanup;

    if (virDomainGetAutostartEnsureACL(dom->conn, vm->def) < 0)
        goto cleanup;

    *autostart = vm->autostart;
    ret = 0;

cleanup:
    if (vm)
        virObjectUnlock(vm);
    return ret;
}

static int
libxlDomainSetAutostart(virDomainPtr dom, int autostart)
{
    libxlDriverPrivatePtr driver = dom->conn->privateData;
    libxlDriverConfigPtr cfg = libxlDriverConfigGet(driver);
    virDomainObjPtr vm;
    char *configFile = NULL, *autostartLink = NULL;
    int ret = -1;

    if (!(vm = libxlDomObjFromDomain(dom)))
        goto cleanup;

    if (virDomainSetAutostartEnsureACL(dom->conn, vm->def) < 0)
        goto cleanup;

    if (!vm->persistent) {
        virReportError(VIR_ERR_OPERATION_INVALID,
                       "%s", _("cannot set autostart for transient domain"));
        goto cleanup;
    }

    autostart = (autostart != 0);

    if (vm->autostart != autostart) {
        if (!(configFile = virDomainConfigFile(cfg->configDir, vm->def->name)))
            goto cleanup;
        if (!(autostartLink = virDomainConfigFile(cfg->autostartDir, vm->def->name)))
            goto cleanup;

        if (autostart) {
            if (virFileMakePath(cfg->autostartDir) < 0) {
                virReportSystemError(errno,
                                     _("cannot create autostart directory %s"),
                                     cfg->autostartDir);
                goto cleanup;
            }

            if (symlink(configFile, autostartLink) < 0) {
                virReportSystemError(errno,
                                     _("Failed to create symlink '%s to '%s'"),
                                     autostartLink, configFile);
                goto cleanup;
            }
        } else {
            if (unlink(autostartLink) < 0 && errno != ENOENT && errno != ENOTDIR) {
                virReportSystemError(errno,
                                     _("Failed to delete symlink '%s'"),
                                     autostartLink);
                goto cleanup;
            }
        }

        vm->autostart = autostart;
    }
    ret = 0;

cleanup:
    VIR_FREE(configFile);
    VIR_FREE(autostartLink);
    if (vm)
        virObjectUnlock(vm);
    virObjectUnref(cfg);
    return ret;
}

static char *
libxlDomainGetSchedulerType(virDomainPtr dom, int *nparams)
{
    libxlDomainObjPrivatePtr priv;
    virDomainObjPtr vm;
    char * ret = NULL;
    const char *name = NULL;
    libxl_scheduler sched_id;

    if (!(vm = libxlDomObjFromDomain(dom)))
        goto cleanup;

    if (virDomainGetSchedulerTypeEnsureACL(dom->conn, vm->def) < 0)
        goto cleanup;

    if (!virDomainObjIsActive(vm)) {
        virReportError(VIR_ERR_OPERATION_INVALID, "%s", _("Domain is not running"));
        goto cleanup;
    }

    priv = vm->privateData;
    sched_id = libxl_get_scheduler(priv->ctx);

    if (nparams)
        *nparams = 0;
    switch (sched_id) {
    case LIBXL_SCHEDULER_SEDF:
        name = "sedf";
        break;
    case LIBXL_SCHEDULER_CREDIT:
        name = "credit";
        if (nparams)
            *nparams = XEN_SCHED_CREDIT_NPARAM;
        break;
    case LIBXL_SCHEDULER_CREDIT2:
        name = "credit2";
        break;
    case LIBXL_SCHEDULER_ARINC653:
        name = "arinc653";
        break;
    default:
        virReportError(VIR_ERR_INTERNAL_ERROR,
                   _("Failed to get scheduler id for domain '%d'"
                     " with libxenlight"), dom->id);
        goto cleanup;
    }

    ignore_value(VIR_STRDUP(ret, name));

cleanup:
    if (vm)
        virObjectUnlock(vm);
    return ret;
}

static int
libxlDomainGetSchedulerParametersFlags(virDomainPtr dom,
                                       virTypedParameterPtr params,
                                       int *nparams,
                                       unsigned int flags)
{
    libxlDomainObjPrivatePtr priv;
    virDomainObjPtr vm;
    libxl_domain_sched_params sc_info;
    libxl_scheduler sched_id;
    int ret = -1;

    virCheckFlags(VIR_TYPED_PARAM_STRING_OKAY, -1);

    /* We don't return strings, and thus trivially support this flag.  */
    flags &= ~VIR_TYPED_PARAM_STRING_OKAY;

    if (!(vm = libxlDomObjFromDomain(dom)))
        goto cleanup;

    if (virDomainGetSchedulerParametersFlagsEnsureACL(dom->conn, vm->def) < 0)
        goto cleanup;

    if (!virDomainObjIsActive(vm)) {
        virReportError(VIR_ERR_OPERATION_INVALID, "%s",
                       _("Domain is not running"));
        goto cleanup;
    }

    priv = vm->privateData;

    sched_id = libxl_get_scheduler(priv->ctx);

    if (sched_id != LIBXL_SCHEDULER_CREDIT) {
        virReportError(VIR_ERR_INTERNAL_ERROR, "%s",
                       _("Only 'credit' scheduler is supported"));
        goto cleanup;
    }

    if (libxl_domain_sched_params_get(priv->ctx, dom->id, &sc_info) != 0) {
        virReportError(VIR_ERR_INTERNAL_ERROR,
                       _("Failed to get scheduler parameters for domain '%d'"
                         " with libxenlight"), dom->id);
        goto cleanup;
    }

    if (virTypedParameterAssign(&params[0], VIR_DOMAIN_SCHEDULER_WEIGHT,
                                VIR_TYPED_PARAM_UINT, sc_info.weight) < 0)
        goto cleanup;

    if (*nparams > 1) {
        if (virTypedParameterAssign(&params[0], VIR_DOMAIN_SCHEDULER_CAP,
                                    VIR_TYPED_PARAM_UINT, sc_info.cap) < 0)
            goto cleanup;
    }

    if (*nparams > XEN_SCHED_CREDIT_NPARAM)
        *nparams = XEN_SCHED_CREDIT_NPARAM;
    ret = 0;

cleanup:
    if (vm)
        virObjectUnlock(vm);
    return ret;
}

static int
libxlDomainGetSchedulerParameters(virDomainPtr dom, virTypedParameterPtr params,
                                  int *nparams)
{
    return libxlDomainGetSchedulerParametersFlags(dom, params, nparams, 0);
}

static int
libxlDomainSetSchedulerParametersFlags(virDomainPtr dom,
                                       virTypedParameterPtr params,
                                       int nparams,
                                       unsigned int flags)
{
    libxlDomainObjPrivatePtr priv;
    virDomainObjPtr vm;
    libxl_domain_sched_params sc_info;
    int sched_id;
    size_t i;
    int ret = -1;

    virCheckFlags(0, -1);
    if (virTypedParamsValidate(params, nparams,
                               VIR_DOMAIN_SCHEDULER_WEIGHT,
                               VIR_TYPED_PARAM_UINT,
                               VIR_DOMAIN_SCHEDULER_CAP,
                               VIR_TYPED_PARAM_UINT,
                               NULL) < 0)
        return -1;

    if (!(vm = libxlDomObjFromDomain(dom)))
        goto cleanup;

    if (virDomainSetSchedulerParametersFlagsEnsureACL(dom->conn, vm->def, flags) < 0)
        goto cleanup;

    if (!virDomainObjIsActive(vm)) {
        virReportError(VIR_ERR_OPERATION_INVALID, "%s", _("Domain is not running"));
        goto cleanup;
    }

    priv = vm->privateData;

    sched_id = libxl_get_scheduler(priv->ctx);

    if (sched_id != LIBXL_SCHEDULER_CREDIT) {
        virReportError(VIR_ERR_INTERNAL_ERROR, "%s",
                       _("Only 'credit' scheduler is supported"));
        goto cleanup;
    }

    if (libxl_domain_sched_params_get(priv->ctx, dom->id, &sc_info) != 0) {
        virReportError(VIR_ERR_INTERNAL_ERROR,
                       _("Failed to get scheduler parameters for domain '%d'"
                         " with libxenlight"), dom->id);
        goto cleanup;
    }

    for (i = 0; i < nparams; ++i) {
        virTypedParameterPtr param = &params[i];

        if (STREQ(param->field, VIR_DOMAIN_SCHEDULER_WEIGHT))
            sc_info.weight = params[i].value.ui;
        else if (STREQ(param->field, VIR_DOMAIN_SCHEDULER_CAP))
            sc_info.cap = params[i].value.ui;
    }

    if (libxl_domain_sched_params_set(priv->ctx, dom->id, &sc_info) != 0) {
        virReportError(VIR_ERR_INTERNAL_ERROR,
                       _("Failed to set scheduler parameters for domain '%d'"
                         " with libxenlight"), dom->id);
        goto cleanup;
    }

    ret = 0;

cleanup:
    if (vm)
        virObjectUnlock(vm);
    return ret;
}


static int
libxlDomainOpenConsole(virDomainPtr dom,
                       const char *dev_name,
                       virStreamPtr st,
                       unsigned int flags)
{
    virDomainObjPtr vm = NULL;
    int ret = -1;
    virDomainChrDefPtr chr = NULL;
    libxlDomainObjPrivatePtr priv;
    char *console = NULL;

    virCheckFlags(VIR_DOMAIN_CONSOLE_FORCE, -1);

    if (dev_name) {
        /* XXX support device aliases in future */
        virReportError(VIR_ERR_CONFIG_UNSUPPORTED, "%s",
                       _("Named device aliases are not supported"));
        goto cleanup;
    }

    if (!(vm = libxlDomObjFromDomain(dom)))
        goto cleanup;

    if (virDomainOpenConsoleEnsureACL(dom->conn, vm->def) < 0)
        goto cleanup;

    if (!virDomainObjIsActive(vm)) {
        virReportError(VIR_ERR_OPERATION_INVALID,
                       "%s", _("domain is not running"));
        goto cleanup;
    }

    priv = vm->privateData;

    if (vm->def->nserials)
        chr = vm->def->serials[0];

    if (!chr) {
        virReportError(VIR_ERR_INTERNAL_ERROR,
                       _("cannot find character device %s"),
                       NULLSTR(dev_name));
        goto cleanup;
    }

    if (chr->source.type != VIR_DOMAIN_CHR_TYPE_PTY) {
        virReportError(VIR_ERR_INTERNAL_ERROR,
                       _("character device %s is not using a PTY"),
                       NULLSTR(dev_name));
        goto cleanup;
    }

    ret = libxl_primary_console_get_tty(priv->ctx, vm->def->id, &console);
    if (ret)
        goto cleanup;

    if (VIR_STRDUP(chr->source.data.file.path, console) < 0)
        goto cleanup;

    /* handle mutually exclusive access to console devices */
    ret = virChrdevOpen(priv->devs,
                        &chr->source,
                        st,
                        (flags & VIR_DOMAIN_CONSOLE_FORCE) != 0);

    if (ret == 1) {
        virReportError(VIR_ERR_OPERATION_FAILED, "%s",
                       _("Active console session exists for this domain"));
        ret = -1;
    }

cleanup:
    VIR_FREE(console);
    if (vm)
        virObjectUnlock(vm);
    return ret;
}

static int
libxlDomainSetSchedulerParameters(virDomainPtr dom, virTypedParameterPtr params,
                                  int nparams)
{
    return libxlDomainSetSchedulerParametersFlags(dom, params, nparams, 0);
}

/* NUMA node affinity information is available through libxl
 * starting from Xen 4.3. */
#ifdef LIBXL_HAVE_DOMAIN_NODEAFFINITY

/* Number of Xen NUMA parameters */
# define LIBXL_NUMA_NPARAM 2

static int
libxlDomainGetNumaParameters(virDomainPtr dom,
                             virTypedParameterPtr params,
                             int *nparams,
                             unsigned int flags)
{
    libxlDomainObjPrivatePtr priv;
    virDomainObjPtr vm;
    libxl_bitmap nodemap;
    virBitmapPtr nodes = NULL;
    char *nodeset = NULL;
    int rc, ret = -1;
    size_t i, j;

    /* In Xen 4.3, it is possible to query the NUMA node affinity of a domain
     * via libxl, but not to change it. We therefore only allow AFFECT_LIVE. */
    virCheckFlags(VIR_DOMAIN_AFFECT_LIVE |
                  VIR_TYPED_PARAM_STRING_OKAY, -1);

    /* We blindly return a string, and let libvirt.c and remote_driver.c do
     * the filtering on behalf of older clients that can't parse it. */
    flags &= ~VIR_TYPED_PARAM_STRING_OKAY;

    if (!(vm = libxlDomObjFromDomain(dom)))
        goto cleanup;

    if (virDomainGetNumaParametersEnsureACL(dom->conn, vm->def) < 0)
        goto cleanup;

    if (!virDomainObjIsActive(vm)) {
        virReportError(VIR_ERR_OPERATION_INVALID, "%s",
                       _("Domain is not running"));
        goto cleanup;
    }

    priv = vm->privateData;

    libxl_bitmap_init(&nodemap);

    if ((*nparams) == 0) {
        *nparams = LIBXL_NUMA_NPARAM;
        ret = 0;
        goto cleanup;
    }

    for (i = 0; i < LIBXL_NUMA_NPARAM && i < *nparams; i++) {
        virMemoryParameterPtr param = &params[i];

        switch (i) {
        case 0:
            /* NUMA mode */

            /* Xen implements something that is really close to numactl's
             * 'interleave' policy (see `man 8 numactl' for details). */
            if (virTypedParameterAssign(param, VIR_DOMAIN_NUMA_MODE,
                                        VIR_TYPED_PARAM_INT,
                                        VIR_DOMAIN_NUMATUNE_MEM_INTERLEAVE) < 0)
                goto cleanup;

            break;

        case 1:
            /* Node affinity */

            /* Let's allocate both libxl and libvirt bitmaps */
            if (libxl_node_bitmap_alloc(priv->ctx, &nodemap, 0) ||
                !(nodes = virBitmapNew(libxl_get_max_nodes(priv->ctx)))) {
                virReportOOMError();
                goto cleanup;
            }

            rc = libxl_domain_get_nodeaffinity(priv->ctx,
                                               vm->def->id,
                                               &nodemap);
            if (rc != 0) {
                virReportSystemError(-rc, "%s",
                                     _("unable to get numa affinity"));
                goto cleanup;
            }

            /* First, we convert libxl_bitmap into virBitmap. After that,
             * we format virBitmap as a string that can be returned. */
            virBitmapClearAll(nodes);
            libxl_for_each_set_bit(j, nodemap) {
                if (virBitmapSetBit(nodes, j)) {
                    virReportError(VIR_ERR_INTERNAL_ERROR,
                                   _("Node %zu out of range"), j);
                    goto cleanup;
                }
            }

            nodeset = virBitmapFormat(nodes);
            if (!nodeset && VIR_STRDUP(nodeset, "") < 0)
                goto cleanup;

            if (virTypedParameterAssign(param, VIR_DOMAIN_NUMA_NODESET,
                                        VIR_TYPED_PARAM_STRING, nodeset) < 0)
                goto cleanup;

            nodeset = NULL;

            break;

        default:
            break;
        }
    }

    if (*nparams > LIBXL_NUMA_NPARAM)
        *nparams = LIBXL_NUMA_NPARAM;
    ret = 0;

cleanup:
    VIR_FREE(nodeset);
    virBitmapFree(nodes);
    libxl_bitmap_dispose(&nodemap);
    if (vm)
        virObjectUnlock(vm);
    return ret;
}
#endif

static int
libxlDomainIsActive(virDomainPtr dom)
{
    virDomainObjPtr obj;
    int ret = -1;

    if (!(obj = libxlDomObjFromDomain(dom)))
        goto cleanup;

    if (virDomainIsActiveEnsureACL(dom->conn, obj->def) < 0)
        goto cleanup;

    ret = virDomainObjIsActive(obj);

  cleanup:
    if (obj)
        virObjectUnlock(obj);
    return ret;
}

static int
libxlDomainIsPersistent(virDomainPtr dom)
{
    virDomainObjPtr obj;
    int ret = -1;

    if (!(obj = libxlDomObjFromDomain(dom)))
        goto cleanup;

    if (virDomainIsPersistentEnsureACL(dom->conn, obj->def) < 0)
        goto cleanup;

    ret = obj->persistent;

  cleanup:
    if (obj)
        virObjectUnlock(obj);
    return ret;
}

static int
libxlDomainIsUpdated(virDomainPtr dom)
{
    virDomainObjPtr vm;
    int ret = -1;

    if (!(vm = libxlDomObjFromDomain(dom)))
        goto cleanup;

    if (virDomainIsUpdatedEnsureACL(dom->conn, vm->def) < 0)
        goto cleanup;

    ret = vm->updated;

cleanup:
    if (vm)
        virObjectUnlock(vm);
    return ret;
}

static int
libxlConnectDomainEventRegisterAny(virConnectPtr conn, virDomainPtr dom, int eventID,
                                   virConnectDomainEventGenericCallback callback,
                                   void *opaque, virFreeCallback freecb)
{
    libxlDriverPrivatePtr driver = conn->privateData;
    int ret;

    if (virConnectDomainEventRegisterAnyEnsureACL(conn) < 0)
        return -1;

    if (virDomainEventStateRegisterID(conn,
                                      driver->domainEventState,
                                      dom, eventID, callback, opaque,
                                      freecb, &ret) < 0)
        ret = -1;

    return ret;
}


static int
libxlConnectDomainEventDeregisterAny(virConnectPtr conn, int callbackID)
{
    libxlDriverPrivatePtr driver = conn->privateData;
    int ret;

    if (virConnectDomainEventDeregisterAnyEnsureACL(conn) < 0)
        return -1;

    ret = virDomainEventStateDeregisterID(conn,
                                          driver->domainEventState,
                                          callbackID);

    return ret;
}


static int
libxlConnectIsAlive(virConnectPtr conn ATTRIBUTE_UNUSED)
{
    return 1;
}

static int
libxlConnectListAllDomains(virConnectPtr conn,
                           virDomainPtr **domains,
                           unsigned int flags)
{
    libxlDriverPrivatePtr driver = conn->privateData;
    int ret = -1;

    virCheckFlags(VIR_CONNECT_LIST_DOMAINS_FILTERS_ALL, -1);

    if (virConnectListAllDomainsEnsureACL(conn) < 0)
        return -1;

    ret = virDomainObjListExport(driver->domains, conn, domains,
                                 virConnectListAllDomainsCheckACL, flags);

    return ret;
}

/* Which features are supported by this driver? */
static int
libxlConnectSupportsFeature(virConnectPtr conn, int feature)
{
    if (virConnectSupportsFeatureEnsureACL(conn) < 0)
        return -1;

    switch (feature) {
    case VIR_DRV_FEATURE_TYPED_PARAM_STRING:
        return 1;
    default:
        return 0;
    }
}


static virDriver libxlDriver = {
    .no = VIR_DRV_LIBXL,
    .name = "xenlight",
    .connectOpen = libxlConnectOpen, /* 0.9.0 */
    .connectClose = libxlConnectClose, /* 0.9.0 */
    .connectGetType = libxlConnectGetType, /* 0.9.0 */
    .connectGetVersion = libxlConnectGetVersion, /* 0.9.0 */
    .connectGetHostname = libxlConnectGetHostname, /* 0.9.0 */
    .connectGetSysinfo = libxlConnectGetSysinfo, /* 1.1.0 */
    .connectGetMaxVcpus = libxlConnectGetMaxVcpus, /* 0.9.0 */
    .nodeGetInfo = libxlNodeGetInfo, /* 0.9.0 */
    .connectGetCapabilities = libxlConnectGetCapabilities, /* 0.9.0 */
    .connectListDomains = libxlConnectListDomains, /* 0.9.0 */
    .connectNumOfDomains = libxlConnectNumOfDomains, /* 0.9.0 */
    .connectListAllDomains = libxlConnectListAllDomains, /* 0.9.13 */
    .domainCreateXML = libxlDomainCreateXML, /* 0.9.0 */
    .domainLookupByID = libxlDomainLookupByID, /* 0.9.0 */
    .domainLookupByUUID = libxlDomainLookupByUUID, /* 0.9.0 */
    .domainLookupByName = libxlDomainLookupByName, /* 0.9.0 */
    .domainSuspend = libxlDomainSuspend, /* 0.9.0 */
    .domainResume = libxlDomainResume, /* 0.9.0 */
    .domainShutdown = libxlDomainShutdown, /* 0.9.0 */
    .domainShutdownFlags = libxlDomainShutdownFlags, /* 0.9.10 */
    .domainReboot = libxlDomainReboot, /* 0.9.0 */
    .domainDestroy = libxlDomainDestroy, /* 0.9.0 */
    .domainDestroyFlags = libxlDomainDestroyFlags, /* 0.9.4 */
    .domainGetOSType = libxlDomainGetOSType, /* 0.9.0 */
    .domainGetMaxMemory = libxlDomainGetMaxMemory, /* 0.9.0 */
    .domainSetMaxMemory = libxlDomainSetMaxMemory, /* 0.9.2 */
    .domainSetMemory = libxlDomainSetMemory, /* 0.9.0 */
    .domainSetMemoryFlags = libxlDomainSetMemoryFlags, /* 0.9.0 */
    .domainGetInfo = libxlDomainGetInfo, /* 0.9.0 */
    .domainGetState = libxlDomainGetState, /* 0.9.2 */
    .domainSave = libxlDomainSave, /* 0.9.2 */
    .domainSaveFlags = libxlDomainSaveFlags, /* 0.9.4 */
    .domainRestore = libxlDomainRestore, /* 0.9.2 */
    .domainRestoreFlags = libxlDomainRestoreFlags, /* 0.9.4 */
    .domainCoreDump = libxlDomainCoreDump, /* 0.9.2 */
    .domainSetVcpus = libxlDomainSetVcpus, /* 0.9.0 */
    .domainSetVcpusFlags = libxlDomainSetVcpusFlags, /* 0.9.0 */
    .domainGetVcpusFlags = libxlDomainGetVcpusFlags, /* 0.9.0 */
    .domainPinVcpu = libxlDomainPinVcpu, /* 0.9.0 */
    .domainGetVcpus = libxlDomainGetVcpus, /* 0.9.0 */
    .domainGetXMLDesc = libxlDomainGetXMLDesc, /* 0.9.0 */
    .connectDomainXMLFromNative = libxlConnectDomainXMLFromNative, /* 0.9.0 */
    .connectDomainXMLToNative = libxlConnectDomainXMLToNative, /* 0.9.0 */
    .connectListDefinedDomains = libxlConnectListDefinedDomains, /* 0.9.0 */
    .connectNumOfDefinedDomains = libxlConnectNumOfDefinedDomains, /* 0.9.0 */
    .domainCreate = libxlDomainCreate, /* 0.9.0 */
    .domainCreateWithFlags = libxlDomainCreateWithFlags, /* 0.9.0 */
    .domainDefineXML = libxlDomainDefineXML, /* 0.9.0 */
    .domainUndefine = libxlDomainUndefine, /* 0.9.0 */
    .domainUndefineFlags = libxlDomainUndefineFlags, /* 0.9.4 */
    .domainAttachDevice = libxlDomainAttachDevice, /* 0.9.2 */
    .domainAttachDeviceFlags = libxlDomainAttachDeviceFlags, /* 0.9.2 */
    .domainDetachDevice = libxlDomainDetachDevice,    /* 0.9.2 */
    .domainDetachDeviceFlags = libxlDomainDetachDeviceFlags, /* 0.9.2 */
    .domainUpdateDeviceFlags = libxlDomainUpdateDeviceFlags, /* 0.9.2 */
    .domainGetAutostart = libxlDomainGetAutostart, /* 0.9.0 */
    .domainSetAutostart = libxlDomainSetAutostart, /* 0.9.0 */
    .domainGetSchedulerType = libxlDomainGetSchedulerType, /* 0.9.0 */
    .domainGetSchedulerParameters = libxlDomainGetSchedulerParameters, /* 0.9.0 */
    .domainGetSchedulerParametersFlags = libxlDomainGetSchedulerParametersFlags, /* 0.9.2 */
    .domainSetSchedulerParameters = libxlDomainSetSchedulerParameters, /* 0.9.0 */
    .domainSetSchedulerParametersFlags = libxlDomainSetSchedulerParametersFlags, /* 0.9.2 */
#ifdef LIBXL_HAVE_DOMAIN_NODEAFFINITY
    .domainGetNumaParameters = libxlDomainGetNumaParameters, /* 1.1.1 */
#endif
    .nodeGetFreeMemory = libxlNodeGetFreeMemory, /* 0.9.0 */
    .nodeGetCellsFreeMemory = libxlNodeGetCellsFreeMemory, /* 1.1.1 */
    .connectDomainEventRegister = libxlConnectDomainEventRegister, /* 0.9.0 */
    .connectDomainEventDeregister = libxlConnectDomainEventDeregister, /* 0.9.0 */
    .domainManagedSave = libxlDomainManagedSave, /* 0.9.2 */
    .domainHasManagedSaveImage = libxlDomainHasManagedSaveImage, /* 0.9.2 */
    .domainManagedSaveRemove = libxlDomainManagedSaveRemove, /* 0.9.2 */
    .domainOpenConsole = libxlDomainOpenConsole, /* 1.1.2 */
    .domainIsActive = libxlDomainIsActive, /* 0.9.0 */
    .domainIsPersistent = libxlDomainIsPersistent, /* 0.9.0 */
    .domainIsUpdated = libxlDomainIsUpdated, /* 0.9.0 */
    .connectDomainEventRegisterAny = libxlConnectDomainEventRegisterAny, /* 0.9.0 */
    .connectDomainEventDeregisterAny = libxlConnectDomainEventDeregisterAny, /* 0.9.0 */
    .connectIsAlive = libxlConnectIsAlive, /* 0.9.8 */
    .connectSupportsFeature = libxlConnectSupportsFeature, /* 1.1.1 */
};

static virStateDriver libxlStateDriver = {
    .name = "LIBXL",
    .stateInitialize = libxlStateInitialize,
    .stateAutoStart = libxlStateAutoStart,
    .stateCleanup = libxlStateCleanup,
    .stateReload = libxlStateReload,
};


int
libxlRegister(void)
{
    if (virRegisterDriver(&libxlDriver) < 0)
        return -1;
    if (virRegisterStateDriver(&libxlStateDriver) < 0)
        return -1;

    return 0;
}<|MERGE_RESOLUTION|>--- conflicted
+++ resolved
@@ -836,45 +836,11 @@
                      virStateInhibitCallback callback ATTRIBUTE_UNUSED,
                      void *opaque ATTRIBUTE_UNUSED)
 {
-<<<<<<< HEAD
-    const libxl_version_info *ver_info;
-    char *log_file = NULL;
-    char *output;
-    virCommandPtr cmd;
-    int status, ret = 0;
-    unsigned int free_mem;
-=======
     libxlDriverConfigPtr cfg;
->>>>>>> b4a0ec92
     char ebuf[1024];
 
     if (!libxlDriverShouldLoad(privileged))
         return 0;
-<<<<<<< HEAD
-    }
-
-    /* Disable driver if legacy xen toolstack (xend) is in use */
-    cmd = virCommandNewArgList("usr/lib/xen-common/bin/xen-toolstack", NULL);
-    virCommandSetOutputBuffer(cmd, &output);
-    if (virCommandRun(cmd, &status) == 0 && status == 0) {
-        int i, j;
-
-        for (i = 0, j = 0; output[i] != '\0'; i++)
-            if (output[i] == '/')
-                j = i + 1;
-
-        if (output[j] == 'x' && output[j+1] == 'm') {
-            VIR_INFO("Legacy xen tool stack seems to be in use, disabling "
-                      "libxenlight driver.");
-            VIR_FREE(output);
-            virCommandFree(cmd);
-            return 0;
-        }
-    }
-    VIR_FREE(output);
-    virCommandFree(cmd);
-=======
->>>>>>> b4a0ec92
 
     if (VIR_ALLOC(libxl_driver) < 0)
         return -1;
