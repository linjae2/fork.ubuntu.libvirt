--- conflicted
+++ resolved
@@ -792,11 +792,7 @@
 {
     bool ret = false;
     virCommandPtr cmd;
-<<<<<<< HEAD
-	char *output;
-=======
     char *output;
->>>>>>> 1e216da1
     int status;
 
     /* Don't load if non-root */
@@ -815,24 +811,6 @@
 
     /* Don't load if legacy xen toolstack (xend) is in use */
     cmd = virCommandNewArgList("/usr/lib/xen-common/bin/xen-toolstack", NULL);
-<<<<<<< HEAD
-    if (virCommandRun(cmd, &status) == 0 && status == 0) {
-
-
-		int i, j;
-		for (i = 0, j = 0; output[i] != '\0'; i++)
-			if (output[i] == '/')
-				j = i + 1;
-		if (output[j] == 'x' && output[j+1] == 'm') {
-			VIR_INFO("Legacy xen tool stack seems to be in use, disabling "
-                  "libxenlight driver.");
-			VIR_FREE(output);
-			virCommandFree(cmd);
-			return 0;
-		}
-    }
-	VIR_FREE(output);
-=======
     virCommandSetOutputBuffer(cmd, &output);
     if (virCommandRun(cmd, &status) == 0 && status == 0) {
         int i, j;
@@ -850,7 +828,6 @@
         }
     }
     VIR_FREE(output);
->>>>>>> 1e216da1
     virCommandFree(cmd);
     ret = true;
 
