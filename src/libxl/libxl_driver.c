/*---------------------------------------------------------------------------*/
/*  Copyright (C) 2006-2013 Red Hat, Inc.
 *  Copyright (C) 2011-2013 SUSE LINUX Products GmbH, Nuernberg, Germany.
 *  Copyright (C) 2011 Univention GmbH.
 *
 * This library is free software; you can redistribute it and/or
 * modify it under the terms of the GNU Lesser General Public
 * License as published by the Free Software Foundation; either
 * version 2.1 of the License, or (at your option) any later version.
 *
 * This library is distributed in the hope that it will be useful,
 * but WITHOUT ANY WARRANTY; without even the implied warranty of
 * MERCHANTABILITY or FITNESS FOR A PARTICULAR PURPOSE.  See the GNU
 * Lesser General Public License for more details.
 *
 * You should have received a copy of the GNU Lesser General Public
 * License along with this library.  If not, see
 * <http://www.gnu.org/licenses/>.
 *
 * Authors:
 *     Jim Fehlig <jfehlig@novell.com>
 *     Markus Groß <gross@univention.de>
 *     Daniel P. Berrange <berrange@redhat.com>
 */
/*---------------------------------------------------------------------------*/

#include <config.h>

#include <math.h>
#include <libxl.h>
#include <libxl_utils.h>
#include <fcntl.h>
#include <regex.h>

#include "internal.h"
#include "virlog.h"
#include "virerror.h"
#include "virconf.h"
#include "datatypes.h"
#include "virfile.h"
#include "viralloc.h"
#include "viruuid.h"
#include "vircommand.h"
#include "libxl_driver.h"
#include "libxl_conf.h"
#include "xen_xm.h"
#include "virtypedparam.h"
#include "viruri.h"
#include "virstring.h"
#include "virsysinfo.h"
#include "viraccessapicheck.h"

#define VIR_FROM_THIS VIR_FROM_LIBXL

#define LIBXL_DOM_REQ_POWEROFF 0
#define LIBXL_DOM_REQ_REBOOT   1
#define LIBXL_DOM_REQ_SUSPEND  2
#define LIBXL_DOM_REQ_CRASH    3
#define LIBXL_DOM_REQ_HALT     4

#define LIBXL_CONFIG_FORMAT_XM "xen-xm"

/* Number of Xen scheduler parameters */
#define XEN_SCHED_CREDIT_NPARAM   2

/* Append an event registration to the list of registrations */
#define LIBXL_EV_REG_APPEND(head, add)                 \
    do {                                               \
        libxlEventHookInfoPtr temp;                    \
        if (head) {                                    \
            temp = head;                               \
            while (temp->next)                         \
                temp = temp->next;                     \
            temp->next = add;                          \
        } else {                                       \
            head = add;                                \
        }                                              \
    } while (0)

/* Remove an event registration from the list of registrations */
#define LIBXL_EV_REG_REMOVE(head, del)                 \
    do {                                               \
        libxlEventHookInfoPtr temp;                    \
        if (head == del) {                             \
            head = head->next;                         \
        } else {                                       \
            temp = head;                               \
            while (temp->next && temp->next != del)    \
                temp = temp->next;                     \
            if (temp->next) {                          \
                temp->next = del->next;                \
            }                                          \
        }                                              \
    } while (0)

/* Object used to store info related to libxl event registrations */
struct _libxlEventHookInfo {
    libxlEventHookInfoPtr next;
    libxlDomainObjPrivatePtr priv;
    void *xl_priv;
    int id;
};

static virClassPtr libxlDomainObjPrivateClass;

static libxlDriverPrivatePtr libxl_driver = NULL;

/* Function declarations */
static int
libxlDomainManagedSaveLoad(virDomainObjPtr vm,
                           void *opaque);

static int
libxlVmStart(libxlDriverPrivatePtr driver, virDomainObjPtr vm,
             bool start_paused, int restore_fd);

static void
libxlDomainObjPrivateDispose(void *obj);

/* Function definitions */
static int
libxlDomainObjPrivateOnceInit(void)
{
    if (!(libxlDomainObjPrivateClass = virClassNew(virClassForObjectLockable(),
                                                   "libxlDomainObjPrivate",
                                                   sizeof(libxlDomainObjPrivate),
                                                   libxlDomainObjPrivateDispose)))
        return -1;

    return 0;
}

VIR_ONCE_GLOBAL_INIT(libxlDomainObjPrivate)

static void
libxlDriverLock(libxlDriverPrivatePtr driver)
{
    virMutexLock(&driver->lock);
}

static void
libxlDriverUnlock(libxlDriverPrivatePtr driver)
{
    virMutexUnlock(&driver->lock);
}

static void
libxlEventHookInfoFree(void *obj)
{
    libxlEventHookInfoPtr info = obj;

    /* Drop reference on libxlDomainObjPrivate */
    virObjectUnref(info->priv);
    VIR_FREE(info);
}

static void
libxlFDEventCallback(int watch ATTRIBUTE_UNUSED,
                     int fd,
                     int vir_events,
                     void *fd_info)
{
    libxlEventHookInfoPtr info = fd_info;
    int events = 0;

    virObjectLock(info->priv);
    if (vir_events & VIR_EVENT_HANDLE_READABLE)
        events |= POLLIN;
    if (vir_events & VIR_EVENT_HANDLE_WRITABLE)
        events |= POLLOUT;
    if (vir_events & VIR_EVENT_HANDLE_ERROR)
        events |= POLLERR;
    if (vir_events & VIR_EVENT_HANDLE_HANGUP)
        events |= POLLHUP;

    virObjectUnlock(info->priv);
    libxl_osevent_occurred_fd(info->priv->ctx, info->xl_priv, fd, 0, events);
}

static int
libxlFDRegisterEventHook(void *priv, int fd, void **hndp,
                         short events, void *xl_priv)
{
    int vir_events = VIR_EVENT_HANDLE_ERROR;
    libxlEventHookInfoPtr info;

    if (VIR_ALLOC(info) < 0)
        return -1;

    info->priv = priv;
    /*
     * Take a reference on the domain object.  Reference is dropped in
     * libxlEventHookInfoFree, ensuring the domain object outlives the fd
     * event objects.
     */
    virObjectRef(info->priv);
    info->xl_priv = xl_priv;

    if (events & POLLIN)
        vir_events |= VIR_EVENT_HANDLE_READABLE;
    if (events & POLLOUT)
        vir_events |= VIR_EVENT_HANDLE_WRITABLE;

    info->id = virEventAddHandle(fd, vir_events, libxlFDEventCallback,
                                 info, libxlEventHookInfoFree);
    if (info->id < 0) {
        virObjectUnref(info->priv);
        VIR_FREE(info);
        return -1;
    }

    *hndp = info;

    return 0;
}

static int
libxlFDModifyEventHook(void *priv ATTRIBUTE_UNUSED,
                       int fd ATTRIBUTE_UNUSED,
                       void **hndp,
                       short events)
{
    libxlEventHookInfoPtr info = *hndp;
    int vir_events = VIR_EVENT_HANDLE_ERROR;

    virObjectLock(info->priv);
    if (events & POLLIN)
        vir_events |= VIR_EVENT_HANDLE_READABLE;
    if (events & POLLOUT)
        vir_events |= VIR_EVENT_HANDLE_WRITABLE;

    virEventUpdateHandle(info->id, vir_events);
    virObjectUnlock(info->priv);

    return 0;
}

static void
libxlFDDeregisterEventHook(void *priv ATTRIBUTE_UNUSED,
                           int fd ATTRIBUTE_UNUSED,
                           void *hnd)
{
    libxlEventHookInfoPtr info = hnd;
    libxlDomainObjPrivatePtr p = info->priv;

    virObjectLock(p);
    virEventRemoveHandle(info->id);
    virObjectUnlock(p);
}

static void
libxlTimerCallback(int timer ATTRIBUTE_UNUSED, void *timer_info)
{
    libxlEventHookInfoPtr info = timer_info;
    libxlDomainObjPrivatePtr p = info->priv;

    virObjectLock(p);
    /*
     * libxl expects the event to be deregistered when calling
     * libxl_osevent_occurred_timeout, but we dont want the event info
     * destroyed.  Disable the timeout and only remove it after returning
     * from libxl.
     */
    virEventUpdateTimeout(info->id, -1);
    virObjectUnlock(p);
    libxl_osevent_occurred_timeout(p->ctx, info->xl_priv);
    virObjectLock(p);
    /*
     * Timeout could have been freed while the lock was dropped.
     * Only remove it from the list if it still exists.
     */
    if (virEventRemoveTimeout(info->id) == 0)
        LIBXL_EV_REG_REMOVE(p->timerRegistrations, info);
    virObjectUnlock(p);
}

static int
libxlTimeoutRegisterEventHook(void *priv,
                              void **hndp,
                              struct timeval abs_t,
                              void *xl_priv)
{
    libxlEventHookInfoPtr info;
    struct timeval now;
    struct timeval res;
    static struct timeval zero;
    int timeout;

    if (VIR_ALLOC(info) < 0)
        return -1;

    info->priv = priv;
    /*
     * Also take a reference on the domain object.  Reference is dropped in
     * libxlEventHookInfoFree, ensuring the domain object outlives the timeout
     * event objects.
     */
    virObjectRef(info->priv);
    info->xl_priv = xl_priv;

    gettimeofday(&now, NULL);
    timersub(&abs_t, &now, &res);
    /* Ensure timeout is not overflowed */
    if (timercmp(&res, &zero, <)) {
        timeout = 0;
    } else if (res.tv_sec > INT_MAX / 1000) {
        timeout = INT_MAX;
    } else {
        timeout = res.tv_sec * 1000 + (res.tv_usec + 999) / 1000;
    }
    info->id = virEventAddTimeout(timeout, libxlTimerCallback,
                                  info, libxlEventHookInfoFree);
    if (info->id < 0) {
        virObjectUnref(info->priv);
        VIR_FREE(info);
        return -1;
    }

    virObjectLock(info->priv);
    LIBXL_EV_REG_APPEND(info->priv->timerRegistrations, info);
    virObjectUnlock(info->priv);
    *hndp = info;

    return 0;
}

/*
 * Note:  There are two changes wrt timeouts starting with xen-unstable
 * changeset 26469:
 *
 * 1. Timeout modify callbacks will only be invoked with an abs_t of {0,0},
 * i.e. make the timeout fire immediately.  Prior to this commit, timeout
 * modify callbacks were never invoked.
 *
 * 2. Timeout deregister hooks will no longer be called.
 */
static int
libxlTimeoutModifyEventHook(void *priv ATTRIBUTE_UNUSED,
                            void **hndp,
                            struct timeval abs_t ATTRIBUTE_UNUSED)
{
    libxlEventHookInfoPtr info = *hndp;

    virObjectLock(info->priv);
    /* Make the timeout fire */
    virEventUpdateTimeout(info->id, 0);
    virObjectUnlock(info->priv);

    return 0;
}

static void
libxlTimeoutDeregisterEventHook(void *priv ATTRIBUTE_UNUSED,
                                void *hnd)
{
    libxlEventHookInfoPtr info = hnd;
    libxlDomainObjPrivatePtr p = info->priv;

    virObjectLock(p);
    /*
     * Only remove the timeout from the list if removal from the
     * event loop is successful.
     */
    if (virEventRemoveTimeout(info->id) == 0)
        LIBXL_EV_REG_REMOVE(p->timerRegistrations, info);
    virObjectUnlock(p);
}

static void
libxlRegisteredTimeoutsCleanup(libxlDomainObjPrivatePtr priv)
{
    libxlEventHookInfoPtr info;

    virObjectLock(priv);
    info = priv->timerRegistrations;
    while (info) {
        /*
         * libxl expects the event to be deregistered when calling
         * libxl_osevent_occurred_timeout, but we dont want the event info
         * destroyed.  Disable the timeout and only remove it after returning
         * from libxl.
         */
        virEventUpdateTimeout(info->id, -1);
        libxl_osevent_occurred_timeout(priv->ctx, info->xl_priv);
        virEventRemoveTimeout(info->id);
        info = info->next;
    }
    priv->timerRegistrations = NULL;
    virObjectUnlock(priv);
}

static const libxl_osevent_hooks libxl_event_callbacks = {
    .fd_register = libxlFDRegisterEventHook,
    .fd_modify = libxlFDModifyEventHook,
    .fd_deregister = libxlFDDeregisterEventHook,
    .timeout_register = libxlTimeoutRegisterEventHook,
    .timeout_modify = libxlTimeoutModifyEventHook,
    .timeout_deregister = libxlTimeoutDeregisterEventHook,
};

static void *
libxlDomainObjPrivateAlloc(void)
{
    libxlDomainObjPrivatePtr priv;

    if (libxlDomainObjPrivateInitialize() < 0)
        return NULL;

    if (!(priv = virObjectLockableNew(libxlDomainObjPrivateClass)))
        return NULL;

    if (libxl_ctx_alloc(&priv->ctx, LIBXL_VERSION, 0, libxl_driver->logger)) {
        VIR_ERROR(_("Failed libxl context initialization"));
        virObjectUnref(priv);
        return NULL;
    }

    libxl_osevent_register_hooks(priv->ctx, &libxl_event_callbacks, priv);

    return priv;
}

static void
libxlDomainObjPrivateDispose(void *obj)
{
    libxlDomainObjPrivatePtr priv = obj;

    if (priv->deathW)
        libxl_evdisable_domain_death(priv->ctx, priv->deathW);

    libxl_ctx_free(priv->ctx);
}

static void
libxlDomainObjPrivateFree(void *data)
{
    libxlDomainObjPrivatePtr priv = data;

    if (priv->deathW) {
        libxl_evdisable_domain_death(priv->ctx, priv->deathW);
        priv->deathW = NULL;
    }

    virObjectUnref(priv);
}

virDomainXMLPrivateDataCallbacks libxlDomainXMLPrivateDataCallbacks = {
    .alloc = libxlDomainObjPrivateAlloc,
    .free = libxlDomainObjPrivateFree,
};


static int
libxlDomainDeviceDefPostParse(virDomainDeviceDefPtr dev,
                              virDomainDefPtr def,
                              virCapsPtr caps ATTRIBUTE_UNUSED,
                              void *opaque ATTRIBUTE_UNUSED)
{
    if (dev->type == VIR_DOMAIN_DEVICE_CHR &&
        dev->data.chr->deviceType == VIR_DOMAIN_CHR_DEVICE_TYPE_CONSOLE &&
        dev->data.chr->targetType == VIR_DOMAIN_CHR_CONSOLE_TARGET_TYPE_NONE &&
        STRNEQ(def->os.type, "hvm"))
        dev->data.chr->targetType = VIR_DOMAIN_CHR_CONSOLE_TARGET_TYPE_XEN;

    return 0;
}


virDomainDefParserConfig libxlDomainDefParserConfig = {
    .macPrefix = { 0x00, 0x16, 0x3e },
    .devicesPostParseCallback = libxlDomainDeviceDefPostParse,
};


/* driver must be locked before calling */
static void
libxlDomainEventQueue(libxlDriverPrivatePtr driver, virDomainEventPtr event)
{
    virDomainEventStateQueue(driver->domainEventState, event);
}

static int
libxlAutostartDomain(virDomainObjPtr vm,
                     void *opaque)
{
    libxlDriverPrivatePtr driver = opaque;
    virErrorPtr err;
    int ret = -1;

    virObjectLock(vm);
    virResetLastError();

    if (vm->autostart && !virDomainObjIsActive(vm) &&
        libxlVmStart(driver, vm, false, -1) < 0) {
        err = virGetLastError();
        VIR_ERROR(_("Failed to autostart VM '%s': %s"),
                  vm->def->name,
                  err ? err->message : _("unknown error"));
        goto cleanup;
    }

    ret = 0;
cleanup:
    virObjectUnlock(vm);
    return ret;
}

static int
libxlDoNodeGetInfo(libxlDriverPrivatePtr driver, virNodeInfoPtr info)
{
    libxl_physinfo phy_info;
    const libxl_version_info* ver_info;
    virArch hostarch = virArchFromHost();

    if (libxl_get_physinfo(driver->ctx, &phy_info)) {
        virReportError(VIR_ERR_INTERNAL_ERROR, "%s",
                       _("libxl_get_physinfo_info failed"));
        return -1;
    }

    if ((ver_info = libxl_get_version_info(driver->ctx)) == NULL) {
        virReportError(VIR_ERR_INTERNAL_ERROR, "%s",
                       _("libxl_get_version_info failed"));
        return -1;
    }

    if (virStrcpyStatic(info->model, virArchToString(hostarch)) == NULL) {
        virReportError(VIR_ERR_INTERNAL_ERROR,
                       _("machine type %s too big for destination"),
                       virArchToString(hostarch));
        return -1;
    }

    info->memory = phy_info.total_pages * (ver_info->pagesize / 1024);
    info->cpus = phy_info.nr_cpus;
    info->nodes = phy_info.nr_nodes;
    info->cores = phy_info.cores_per_socket;
    info->threads = phy_info.threads_per_core;
    info->sockets = 1;
    info->mhz = phy_info.cpu_khz / 1000;
    return 0;
}

static char *
libxlDomainManagedSavePath(libxlDriverPrivatePtr driver, virDomainObjPtr vm) {
    char *ret;

    ignore_value(virAsprintf(&ret, "%s/%s.save", driver->saveDir, vm->def->name));
    return ret;
}

/* This internal function expects the driver lock to already be held on
 * entry. */
static int ATTRIBUTE_NONNULL(3) ATTRIBUTE_NONNULL(4)
libxlSaveImageOpen(libxlDriverPrivatePtr driver, const char *from,
                     virDomainDefPtr *ret_def, libxlSavefileHeaderPtr ret_hdr)
{
    int fd;
    virDomainDefPtr def = NULL;
    libxlSavefileHeader hdr;
    char *xml = NULL;

    if ((fd = virFileOpenAs(from, O_RDONLY, 0, -1, -1, 0)) < 0) {
        virReportSystemError(-fd,
                             _("Failed to open domain image file '%s'"), from);
        goto error;
    }

    if (saferead(fd, &hdr, sizeof(hdr)) != sizeof(hdr)) {
        virReportError(VIR_ERR_OPERATION_FAILED,
                       "%s", _("failed to read libxl header"));
        goto error;
    }

    if (memcmp(hdr.magic, LIBXL_SAVE_MAGIC, sizeof(hdr.magic))) {
        virReportError(VIR_ERR_INVALID_ARG, "%s", _("image magic is incorrect"));
        goto error;
    }

    if (hdr.version > LIBXL_SAVE_VERSION) {
        virReportError(VIR_ERR_OPERATION_FAILED,
                       _("image version is not supported (%d > %d)"),
                       hdr.version, LIBXL_SAVE_VERSION);
        goto error;
    }

    if (hdr.xmlLen <= 0) {
        virReportError(VIR_ERR_OPERATION_FAILED,
                       _("invalid XML length: %d"), hdr.xmlLen);
        goto error;
    }

    if (VIR_ALLOC_N(xml, hdr.xmlLen) < 0)
        goto error;

    if (saferead(fd, xml, hdr.xmlLen) != hdr.xmlLen) {
        virReportError(VIR_ERR_OPERATION_FAILED, "%s", _("failed to read XML"));
        goto error;
    }

    if (!(def = virDomainDefParseString(xml, driver->caps, driver->xmlopt,
                                        1 << VIR_DOMAIN_VIRT_XEN,
                                        VIR_DOMAIN_XML_INACTIVE)))
        goto error;

    VIR_FREE(xml);

    *ret_def = def;
    *ret_hdr = hdr;

    return fd;

error:
    VIR_FREE(xml);
    virDomainDefFree(def);
    VIR_FORCE_CLOSE(fd);
    return -1;
}

/*
 * Cleanup function for domain that has reached shutoff state.
 *
 * virDomainObjPtr should be locked on invocation
 */
static void
libxlVmCleanup(libxlDriverPrivatePtr driver,
               virDomainObjPtr vm,
               virDomainShutoffReason reason)
{
    libxlDomainObjPrivatePtr priv = vm->privateData;
    int vnc_port;
    char *file;
    size_t i;

    if (priv->deathW) {
        libxl_evdisable_domain_death(priv->ctx, priv->deathW);
        priv->deathW = NULL;
    }

    if (vm->persistent) {
        vm->def->id = -1;
        virDomainObjSetState(vm, VIR_DOMAIN_SHUTOFF, reason);
    }

    driver->nactive--;
    if (!driver->nactive && driver->inhibitCallback)
        driver->inhibitCallback(false, driver->inhibitOpaque);

    if ((vm->def->ngraphics == 1) &&
        vm->def->graphics[0]->type == VIR_DOMAIN_GRAPHICS_TYPE_VNC &&
        vm->def->graphics[0]->data.vnc.autoport) {
        vnc_port = vm->def->graphics[0]->data.vnc.port;
        if (vnc_port >= LIBXL_VNC_PORT_MIN) {
            if (virPortAllocatorRelease(driver->reservedVNCPorts,
                                        vnc_port) < 0)
                VIR_DEBUG("Could not mark port %d as unused", vnc_port);
        }
    }

    /* Remove any cputune settings */
    if (vm->def->cputune.nvcpupin) {
        for (i = 0; i < vm->def->cputune.nvcpupin; ++i) {
            virBitmapFree(vm->def->cputune.vcpupin[i]->cpumask);
            VIR_FREE(vm->def->cputune.vcpupin[i]);
        }
        VIR_FREE(vm->def->cputune.vcpupin);
        vm->def->cputune.nvcpupin = 0;
    }

    if (virAsprintf(&file, "%s/%s.xml", driver->stateDir, vm->def->name) > 0) {
        if (unlink(file) < 0 && errno != ENOENT && errno != ENOTDIR)
            VIR_DEBUG("Failed to remove domain XML for %s", vm->def->name);
        VIR_FREE(file);
    }

    if (vm->newDef) {
        virDomainDefFree(vm->def);
        vm->def = vm->newDef;
        vm->def->id = -1;
        vm->newDef = NULL;
    }

    libxlRegisteredTimeoutsCleanup(priv);
}

/*
 * Reap a domain from libxenlight.
 *
 * virDomainObjPtr should be locked on invocation
 */
static int
libxlVmReap(libxlDriverPrivatePtr driver,
            virDomainObjPtr vm,
            virDomainShutoffReason reason)
{
    libxlDomainObjPrivatePtr priv = vm->privateData;

    if (libxl_domain_destroy(priv->ctx, vm->def->id, NULL) < 0) {
        virReportError(VIR_ERR_INTERNAL_ERROR,
                       _("Unable to cleanup domain %d"), vm->def->id);
        return -1;
    }

    libxlVmCleanup(driver, vm, reason);
    return 0;
}

/*
 * Handle previously registered event notification from libxenlight.
 *
 * Note: Xen 4.3 removed the const from the event handler signature.
 * Detect which signature to use based on
 * LIBXL_HAVE_NONCONST_EVENT_OCCURS_EVENT_ARG.
 */

#ifdef LIBXL_HAVE_NONCONST_EVENT_OCCURS_EVENT_ARG
# define VIR_LIBXL_EVENT_CONST /* empty */
#else
# define VIR_LIBXL_EVENT_CONST const
#endif

static void
libxlEventHandler(void *data, VIR_LIBXL_EVENT_CONST libxl_event *event)
{
    libxlDriverPrivatePtr driver = libxl_driver;
    libxlDomainObjPrivatePtr priv = ((virDomainObjPtr)data)->privateData;
    virDomainObjPtr vm = NULL;
    virDomainEventPtr dom_event = NULL;
    libxl_shutdown_reason xl_reason = event->u.domain_shutdown.shutdown_reason;

    if (event->type == LIBXL_EVENT_TYPE_DOMAIN_SHUTDOWN) {
        virDomainShutoffReason reason;

        /*
         * Similar to the xl implementation, ignore SUSPEND.  Any actions needed
         * after calling libxl_domain_suspend() are handled by it's callers.
         */
        if (xl_reason == LIBXL_SHUTDOWN_REASON_SUSPEND)
            goto cleanup;

        libxlDriverLock(driver);
        vm = virDomainObjListFindByID(driver->domains, event->domid);
        libxlDriverUnlock(driver);

        if (!vm)
            goto cleanup;

        switch (xl_reason) {
            case LIBXL_SHUTDOWN_REASON_POWEROFF:
            case LIBXL_SHUTDOWN_REASON_CRASH:
                if (xl_reason == LIBXL_SHUTDOWN_REASON_CRASH) {
                    dom_event = virDomainEventNewFromObj(vm,
                                              VIR_DOMAIN_EVENT_STOPPED,
                                              VIR_DOMAIN_EVENT_STOPPED_CRASHED);
                    reason = VIR_DOMAIN_SHUTOFF_CRASHED;
                } else {
                    reason = VIR_DOMAIN_SHUTOFF_SHUTDOWN;
                }
                libxlVmReap(driver, vm, reason);
                if (!vm->persistent) {
                    virDomainObjListRemove(driver->domains, vm);
                    vm = NULL;
                }
                break;
            case LIBXL_SHUTDOWN_REASON_REBOOT:
                libxlVmReap(driver, vm, VIR_DOMAIN_SHUTOFF_SHUTDOWN);
                libxlVmStart(driver, vm, 0, -1);
                break;
            default:
                VIR_INFO("Unhandled shutdown_reason %d", xl_reason);
                break;
        }
    }

cleanup:
    if (vm)
        virObjectUnlock(vm);
    if (dom_event) {
        libxlDriverLock(driver);
        libxlDomainEventQueue(driver, dom_event);
        libxlDriverUnlock(driver);
    }
    /* Cast away any const */
    libxl_event_free(priv->ctx, (libxl_event *)event);
}

static const struct libxl_event_hooks ev_hooks = {
    .event_occurs_mask = LIBXL_EVENTMASK_ALL,
    .event_occurs = libxlEventHandler,
    .disaster = NULL,
};

/*
 * Register domain events with libxenlight and insert event handles
 * in libvirt's event loop.
 */
static int
libxlCreateDomEvents(virDomainObjPtr vm)
{
    libxlDomainObjPrivatePtr priv = vm->privateData;

    libxl_event_register_callbacks(priv->ctx, &ev_hooks, vm);

    if (libxl_evenable_domain_death(priv->ctx, vm->def->id, 0, &priv->deathW))
        goto error;

    return 0;

error:
    if (priv->deathW) {
        libxl_evdisable_domain_death(priv->ctx, priv->deathW);
        priv->deathW = NULL;
    }
    return -1;
}

static int
libxlDomainSetVcpuAffinities(libxlDriverPrivatePtr driver, virDomainObjPtr vm)
{
    libxlDomainObjPrivatePtr priv = vm->privateData;
    virDomainDefPtr def = vm->def;
    libxl_bitmap map;
    uint8_t *cpumask = NULL;
    uint8_t *cpumap = NULL;
    virNodeInfo nodeinfo;
    size_t cpumaplen;
    int vcpu;
    size_t i;
    int ret = -1;

    if (libxlDoNodeGetInfo(driver, &nodeinfo) < 0)
        goto cleanup;

    cpumaplen = VIR_CPU_MAPLEN(VIR_NODEINFO_MAXCPUS(nodeinfo));

    for (vcpu = 0; vcpu < def->cputune.nvcpupin; ++vcpu) {
        if (vcpu != def->cputune.vcpupin[vcpu]->vcpuid)
            continue;

        if (VIR_ALLOC_N(cpumap, cpumaplen) < 0)
            goto cleanup;

        cpumask = (uint8_t*) def->cputune.vcpupin[vcpu]->cpumask;

        for (i = 0; i < VIR_DOMAIN_CPUMASK_LEN; ++i) {
            if (cpumask[i])
                VIR_USE_CPU(cpumap, i);
        }

        map.size = cpumaplen;
        map.map = cpumap;

        if (libxl_set_vcpuaffinity(priv->ctx, def->id, vcpu, &map) != 0) {
            virReportError(VIR_ERR_INTERNAL_ERROR,
                           _("Failed to pin vcpu '%d' with libxenlight"), vcpu);
            goto cleanup;
        }

        VIR_FREE(cpumap);
    }

    ret = 0;

cleanup:
    VIR_FREE(cpumap);
    return ret;
}

static int
libxlFreeMem(libxlDomainObjPrivatePtr priv, libxl_domain_config *d_config)
{
    uint32_t needed_mem;
    uint32_t free_mem;
    size_t i;
    int ret = -1;
    int tries = 3;
    int wait_secs = 10;

    if ((ret = libxl_domain_need_memory(priv->ctx, &d_config->b_info,
                                        &needed_mem)) >= 0) {
        for (i = 0; i < tries; ++i) {
            if ((ret = libxl_get_free_memory(priv->ctx, &free_mem)) < 0)
                break;

            if (free_mem >= needed_mem) {
                ret = 0;
                break;
            }

            if ((ret = libxl_set_memory_target(priv->ctx, 0,
                                               free_mem - needed_mem,
                                               /* relative */ 1, 0)) < 0)
                break;

            ret = libxl_wait_for_free_memory(priv->ctx, 0, needed_mem,
                                             wait_secs);
            if (ret == 0 || ret != ERROR_NOMEM)
                break;

            if ((ret = libxl_wait_for_memory_target(priv->ctx, 0, 1)) < 0)
                break;
        }
    }

    return ret;
}

/*
 * Start a domain through libxenlight.
 *
 * virDomainObjPtr should be locked on invocation
 */
static int
libxlVmStart(libxlDriverPrivatePtr driver, virDomainObjPtr vm,
             bool start_paused, int restore_fd)
{
    libxl_domain_config d_config;
    virDomainDefPtr def = NULL;
    virDomainEventPtr event = NULL;
    libxlSavefileHeader hdr;
    int ret;
    uint32_t domid = 0;
    char *dom_xml = NULL;
    char *managed_save_path = NULL;
    int managed_save_fd = -1;
    libxlDomainObjPrivatePtr priv = vm->privateData;

    /* If there is a managed saved state restore it instead of starting
     * from scratch. The old state is removed once the restoring succeeded. */
    if (restore_fd < 0) {
        managed_save_path = libxlDomainManagedSavePath(driver, vm);
        if (managed_save_path == NULL)
            goto error;

        if (virFileExists(managed_save_path)) {

            managed_save_fd = libxlSaveImageOpen(driver, managed_save_path,
                                                 &def, &hdr);
            if (managed_save_fd < 0)
                goto error;

            restore_fd = managed_save_fd;

            if (STRNEQ(vm->def->name, def->name) ||
                memcmp(vm->def->uuid, def->uuid, VIR_UUID_BUFLEN)) {
                char vm_uuidstr[VIR_UUID_STRING_BUFLEN];
                char def_uuidstr[VIR_UUID_STRING_BUFLEN];
                virUUIDFormat(vm->def->uuid, vm_uuidstr);
                virUUIDFormat(def->uuid, def_uuidstr);
                virReportError(VIR_ERR_OPERATION_FAILED,
                               _("cannot restore domain '%s' uuid %s from a file"
                                 " which belongs to domain '%s' uuid %s"),
                               vm->def->name, vm_uuidstr, def->name, def_uuidstr);
                goto error;
            }

            virDomainObjAssignDef(vm, def, true, NULL);
            def = NULL;

            if (unlink(managed_save_path) < 0) {
                VIR_WARN("Failed to remove the managed state %s",
                         managed_save_path);
            }
            vm->hasManagedSave = false;
        }
        VIR_FREE(managed_save_path);
    }

    libxl_domain_config_init(&d_config);

    if (libxlBuildDomainConfig(driver, vm, &d_config) < 0)
        goto error;

    if (driver->autoballoon && libxlFreeMem(priv, &d_config) < 0) {
        virReportError(VIR_ERR_INTERNAL_ERROR,
                       _("libxenlight failed to get free memory for domain '%s'"),
                       d_config.c_info.name);
        goto error;
    }

    /* use as synchronous operations => ao_how = NULL and no intermediate reports => ao_progress = NULL */

    if (restore_fd < 0)
        ret = libxl_domain_create_new(priv->ctx, &d_config,
                                      &domid, NULL, NULL);
    else
        ret = libxl_domain_create_restore(priv->ctx, &d_config, &domid,
                                          restore_fd, NULL, NULL);

    if (ret) {
        if (restore_fd < 0)
            virReportError(VIR_ERR_INTERNAL_ERROR,
                           _("libxenlight failed to create new domain '%s'"),
                           d_config.c_info.name);
        else
            virReportError(VIR_ERR_INTERNAL_ERROR,
                           _("libxenlight failed to restore domain '%s'"),
                           d_config.c_info.name);
        goto error;
    }

    vm->def->id = domid;
    if ((dom_xml = virDomainDefFormat(vm->def, 0)) == NULL)
        goto error;

    if (libxl_userdata_store(priv->ctx, domid, "libvirt-xml",
                             (uint8_t *)dom_xml, strlen(dom_xml) + 1)) {
        virReportError(VIR_ERR_INTERNAL_ERROR, "%s",
                       _("libxenlight failed to store userdata"));
        goto error;
    }

    if (libxlCreateDomEvents(vm) < 0)
        goto error;

    if (libxlDomainSetVcpuAffinities(driver, vm) < 0)
        goto error;

    if (!start_paused) {
        libxl_domain_unpause(priv->ctx, domid);
        virDomainObjSetState(vm, VIR_DOMAIN_RUNNING, VIR_DOMAIN_RUNNING_BOOTED);
    } else {
        virDomainObjSetState(vm, VIR_DOMAIN_PAUSED, VIR_DOMAIN_PAUSED_USER);
    }


    if (virDomainSaveStatus(driver->xmlopt, driver->stateDir, vm) < 0)
        goto error;

    if (!driver->nactive && driver->inhibitCallback)
        driver->inhibitCallback(true, driver->inhibitOpaque);
    driver->nactive++;

    event = virDomainEventNewFromObj(vm, VIR_DOMAIN_EVENT_STARTED,
                                     restore_fd < 0 ?
                                         VIR_DOMAIN_EVENT_STARTED_BOOTED :
                                         VIR_DOMAIN_EVENT_STARTED_RESTORED);
    if (event)
        libxlDomainEventQueue(driver, event);

    libxl_domain_config_dispose(&d_config);
    VIR_FREE(dom_xml);
    VIR_FORCE_CLOSE(managed_save_fd);
    return 0;

error:
    if (domid > 0) {
        libxl_domain_destroy(priv->ctx, domid, NULL);
        vm->def->id = -1;
        virDomainObjSetState(vm, VIR_DOMAIN_SHUTOFF, VIR_DOMAIN_SHUTOFF_FAILED);
    }
    libxl_domain_config_dispose(&d_config);
    VIR_FREE(dom_xml);
    VIR_FREE(managed_save_path);
    virDomainDefFree(def);
    VIR_FORCE_CLOSE(managed_save_fd);
    return -1;
}


/*
 * Reconnect to running domains that were previously started/created
 * with libxenlight driver.
 */
static int
libxlReconnectDomain(virDomainObjPtr vm,
                     void *opaque)
{
    libxlDriverPrivatePtr driver = opaque;
    int rc;
    libxl_dominfo d_info;
    int len;
    uint8_t *data = NULL;

    virObjectLock(vm);

    /* Does domain still exist? */
    rc = libxl_domain_info(driver->ctx, &d_info, vm->def->id);
    if (rc == ERROR_INVAL) {
        goto out;
    } else if (rc != 0) {
        VIR_DEBUG("libxl_domain_info failed (code %d), ignoring domain %d",
                  rc, vm->def->id);
        goto out;
    }

    /* Is this a domain that was under libvirt control? */
    if (libxl_userdata_retrieve(driver->ctx, vm->def->id,
                                "libvirt-xml", &data, &len)) {
        VIR_DEBUG("libxl_userdata_retrieve failed, ignoring domain %d", vm->def->id);
        goto out;
    }

    /* Update domid in case it changed (e.g. reboot) while we were gone? */
    vm->def->id = d_info.domid;
    virDomainObjSetState(vm, VIR_DOMAIN_RUNNING, VIR_DOMAIN_RUNNING_UNKNOWN);

    if (!driver->nactive && driver->inhibitCallback)
        driver->inhibitCallback(true, driver->inhibitOpaque);
    driver->nactive++;

    /* Recreate domain death et. al. events */
    libxlCreateDomEvents(vm);
    virObjectUnlock(vm);
    return 0;

out:
    libxlVmCleanup(driver, vm, VIR_DOMAIN_SHUTOFF_UNKNOWN);
    if (!vm->persistent)
        virDomainObjListRemoveLocked(driver->domains, vm);
    else
        virObjectUnlock(vm);

    return -1;
}

static void
libxlReconnectDomains(libxlDriverPrivatePtr driver)
{
    virDomainObjListForEach(driver->domains, libxlReconnectDomain, driver);
}

static int
libxlStateCleanup(void)
{
    if (!libxl_driver)
        return -1;

    libxlDriverLock(libxl_driver);
    virObjectUnref(libxl_driver->caps);
    virObjectUnref(libxl_driver->xmlopt);
    virObjectUnref(libxl_driver->domains);
    libxl_ctx_free(libxl_driver->ctx);
    xtl_logger_destroy(libxl_driver->logger);
    if (libxl_driver->logger_file)
        VIR_FORCE_FCLOSE(libxl_driver->logger_file);

    virObjectUnref(libxl_driver->reservedVNCPorts);

    VIR_FREE(libxl_driver->configDir);
    VIR_FREE(libxl_driver->autostartDir);
    VIR_FREE(libxl_driver->logDir);
    VIR_FREE(libxl_driver->stateDir);
    VIR_FREE(libxl_driver->libDir);
    VIR_FREE(libxl_driver->saveDir);

    virDomainEventStateFree(libxl_driver->domainEventState);
    virSysinfoDefFree(libxl_driver->hostsysinfo);

    libxlDriverUnlock(libxl_driver);
    virMutexDestroy(&libxl_driver->lock);
    VIR_FREE(libxl_driver);

    return 0;
}

static bool
libxlGetAutoballoon(libxlDriverPrivatePtr driver)
{
    const libxl_version_info *info;
    regex_t regex;
    int ret;

    info = libxl_get_version_info(driver->ctx);
    if (!info)
        return true; /* default to on */

    ret = regcomp(&regex,
            "(^| )dom0_mem=((|min:|max:)[0-9]+[bBkKmMgG]?,?)+($| )",
            REG_NOSUB | REG_EXTENDED);
    if (ret)
        return true;

    ret = regexec(&regex, info->commandline, 0, NULL, 0);
    regfree(&regex);
    return ret == REG_NOMATCH;
}


static int
libxlStateInitialize(bool privileged,
                     virStateInhibitCallback callback ATTRIBUTE_UNUSED,
                     void *opaque ATTRIBUTE_UNUSED)
{
    const libxl_version_info *ver_info;
    char *log_file = NULL;
<<<<<<< HEAD
    char *output;
=======
    char *output = NULL;
>>>>>>> a2cb6cb2
    virCommandPtr cmd;
    int status, ret = 0;
    unsigned int free_mem;
    char ebuf[1024];

    /* Disable libxl driver if non-root */
    if (!privileged) {
        VIR_INFO("Not running privileged, disabling libxenlight driver");
        return 0;
    }

    /* Test whether we are running inside a dom0. Testing only for the
     * presence of the file is not enough as xenfs can be mounted by
     * any guest.
     */
    if (!virFileExists("/proc/xen/capabilities")) {
        VIR_INFO("Disabling driver as /proc/xen/capabilities does not exist");
        return 0;
    }
    status = virFileReadAll("/proc/xen/capabilities", 10, &output);
    if (status >= 0) {
        status = strncmp(output, "control_d", 9);
    }
    VIR_FREE(output);
    output = NULL;
    if (status) {
        VIR_INFO("No control_d capabilities detected, probably not running "
                 "in a Xen Dom0.  Disabling libxenlight driver");
        return 0;
    }

    /* Disable driver if legacy xen toolstack (xend) is in use */
<<<<<<< HEAD
    cmd = virCommandNewArgList("usr/lib/xen-common/bin/xen-toolstack", NULL);
=======
    cmd = virCommandNewArgList("/usr/lib/xen-common/bin/xen-toolstack", NULL);
>>>>>>> a2cb6cb2
    virCommandSetOutputBuffer(cmd, &output);
    if (virCommandRun(cmd, &status) == 0 && status == 0) {
        int i, j;

        for (i = 0, j = 0; output[i] != '\0'; i++)
            if (output[i] == '/')
                j = i + 1;

        if (output[j] == 'x' && output[j+1] == 'm') {
            VIR_INFO("Legacy xen tool stack seems to be in use, disabling "
                      "libxenlight driver.");
            VIR_FREE(output);
            virCommandFree(cmd);
            return 0;
        }
    }
    VIR_FREE(output);
    virCommandFree(cmd);

    if (VIR_ALLOC(libxl_driver) < 0)
        return -1;

    if (virMutexInit(&libxl_driver->lock) < 0) {
        VIR_ERROR(_("cannot initialize mutex"));
        VIR_FREE(libxl_driver);
        return -1;
    }
    libxlDriverLock(libxl_driver);

    /* Allocate bitmap for vnc port reservation */
    if (!(libxl_driver->reservedVNCPorts =
          virPortAllocatorNew(LIBXL_VNC_PORT_MIN,
                              LIBXL_VNC_PORT_MAX)))
        goto error;

    if (!(libxl_driver->domains = virDomainObjListNew()))
        goto error;

    if (VIR_STRDUP(libxl_driver->configDir, LIBXL_CONFIG_DIR) < 0)
        goto error;

    if (VIR_STRDUP(libxl_driver->autostartDir, LIBXL_AUTOSTART_DIR) < 0)
        goto error;

    if (VIR_STRDUP(libxl_driver->logDir, LIBXL_LOG_DIR) < 0)
        goto error;

    if (VIR_STRDUP(libxl_driver->stateDir, LIBXL_STATE_DIR) < 0)
        goto error;

    if (VIR_STRDUP(libxl_driver->libDir, LIBXL_LIB_DIR) < 0)
        goto error;

    if (VIR_STRDUP(libxl_driver->saveDir, LIBXL_SAVE_DIR) < 0)
        goto error;

    if (virFileMakePath(libxl_driver->logDir) < 0) {
        VIR_ERROR(_("Failed to create log dir '%s': %s"),
                  libxl_driver->logDir, virStrerror(errno, ebuf, sizeof(ebuf)));
        goto error;
    }
    if (virFileMakePath(libxl_driver->stateDir) < 0) {
        VIR_ERROR(_("Failed to create state dir '%s': %s"),
                  libxl_driver->stateDir, virStrerror(errno, ebuf, sizeof(ebuf)));
        goto error;
    }
    if (virFileMakePath(libxl_driver->libDir) < 0) {
        VIR_ERROR(_("Failed to create lib dir '%s': %s"),
                  libxl_driver->libDir, virStrerror(errno, ebuf, sizeof(ebuf)));
        goto error;
    }
    if (virFileMakePath(libxl_driver->saveDir) < 0) {
        VIR_ERROR(_("Failed to create save dir '%s': %s"),
                  libxl_driver->saveDir, virStrerror(errno, ebuf, sizeof(ebuf)));
        goto error;
    }

    if (virAsprintf(&log_file, "%s/libxl.log", libxl_driver->logDir) < 0)
        goto error;

    if ((libxl_driver->logger_file = fopen(log_file, "a")) == NULL)  {
        virReportSystemError(errno,
                             _("failed to create logfile %s"),
                             log_file);
        goto error;
    }
    VIR_FREE(log_file);

    /* read the host sysinfo */
    if (privileged)
        libxl_driver->hostsysinfo = virSysinfoRead();

    libxl_driver->domainEventState = virDomainEventStateNew();
    if (!libxl_driver->domainEventState)
        goto error;

    libxl_driver->logger =
            (xentoollog_logger *)xtl_createlogger_stdiostream(libxl_driver->logger_file, XTL_DEBUG,  0);
    if (!libxl_driver->logger) {
        VIR_INFO("cannot create logger for libxenlight, disabling driver");
        goto fail;
    }

    if (libxl_ctx_alloc(&libxl_driver->ctx,
                       LIBXL_VERSION, 0,
                       libxl_driver->logger)) {
        VIR_INFO("cannot initialize libxenlight context, probably not running in a Xen Dom0, disabling driver");
        goto fail;
    }

    if ((ver_info = libxl_get_version_info(libxl_driver->ctx)) == NULL) {
        VIR_INFO("cannot version information from libxenlight, disabling driver");
        goto fail;
    }
    libxl_driver->version = (ver_info->xen_version_major * 1000000) +
            (ver_info->xen_version_minor * 1000);

    if ((libxl_driver->caps =
         libxlMakeCapabilities(libxl_driver->ctx)) == NULL) {
        VIR_ERROR(_("cannot create capabilities for libxenlight"));
        goto error;
    }

    if (!(libxl_driver->xmlopt = virDomainXMLOptionNew(&libxlDomainDefParserConfig,
                                                       &libxlDomainXMLPrivateDataCallbacks,
                                                       NULL)))
        goto error;

    /* This will fill xenstore info about free and dom0 memory if missing,
     * should be called before starting first domain */
    if (libxl_get_free_memory(libxl_driver->ctx, &free_mem)) {
        VIR_ERROR(_("Unable to configure libxl's memory management parameters"));
        goto error;
    }

    /* setup autoballoon */
    libxl_driver->autoballoon = libxlGetAutoballoon(libxl_driver);

    /* Load running domains first. */
    if (virDomainObjListLoadAllConfigs(libxl_driver->domains,
                                       libxl_driver->stateDir,
                                       libxl_driver->autostartDir,
                                       1,
                                       libxl_driver->caps,
                                       libxl_driver->xmlopt,
                                       1 << VIR_DOMAIN_VIRT_XEN,
                                       NULL, NULL) < 0)
        goto error;

    libxlReconnectDomains(libxl_driver);

    /* Then inactive persistent configs */
    if (virDomainObjListLoadAllConfigs(libxl_driver->domains,
                                       libxl_driver->configDir,
                                       libxl_driver->autostartDir,
                                       0,
                                       libxl_driver->caps,
                                       libxl_driver->xmlopt,
                                       1 << VIR_DOMAIN_VIRT_XEN,
                                       NULL, NULL) < 0)
        goto error;

    virDomainObjListForEach(libxl_driver->domains, libxlDomainManagedSaveLoad,
                            libxl_driver);

    libxlDriverUnlock(libxl_driver);

    return 0;

error:
    ret = -1;
fail:
    VIR_FREE(log_file);
    if (libxl_driver)
        libxlDriverUnlock(libxl_driver);
    libxlStateCleanup();
    return ret;
}

static void
libxlStateAutoStart(void)
{
    if (!libxl_driver)
        return;

    libxlDriverLock(libxl_driver);
    virDomainObjListForEach(libxl_driver->domains, libxlAutostartDomain,
                            libxl_driver);
    libxlDriverUnlock(libxl_driver);
}

static int
libxlStateReload(void)
{
    if (!libxl_driver)
        return 0;

    libxlDriverLock(libxl_driver);
    virDomainObjListLoadAllConfigs(libxl_driver->domains,
                                   libxl_driver->configDir,
                                   libxl_driver->autostartDir,
                                   1,
                                   libxl_driver->caps,
                                   libxl_driver->xmlopt,
                                   1 << VIR_DOMAIN_VIRT_XEN,
                                   NULL, libxl_driver);

    virDomainObjListForEach(libxl_driver->domains, libxlAutostartDomain,
                            libxl_driver);

    libxlDriverUnlock(libxl_driver);

    return 0;
}


static virDrvOpenStatus
libxlConnectOpen(virConnectPtr conn,
                 virConnectAuthPtr auth ATTRIBUTE_UNUSED,
                 unsigned int flags)
{
    virCheckFlags(VIR_CONNECT_RO, VIR_DRV_OPEN_ERROR);

    if (conn->uri == NULL) {
        if (libxl_driver == NULL)
            return VIR_DRV_OPEN_DECLINED;

        if (!(conn->uri = virURIParse("xen:///")))
            return VIR_DRV_OPEN_ERROR;
    } else {
        /* Only xen scheme */
        if (conn->uri->scheme == NULL || STRNEQ(conn->uri->scheme, "xen"))
            return VIR_DRV_OPEN_DECLINED;

        /* If server name is given, its for remote driver */
        if (conn->uri->server != NULL)
            return VIR_DRV_OPEN_DECLINED;

        /* Error if xen or libxl scheme specified but driver not started. */
        if (libxl_driver == NULL) {
            virReportError(VIR_ERR_INTERNAL_ERROR, "%s",
                           _("libxenlight state driver is not active"));
            return VIR_DRV_OPEN_ERROR;
        }

        /* /session isn't supported in libxenlight */
        if (conn->uri->path &&
            STRNEQ(conn->uri->path, "") &&
            STRNEQ(conn->uri->path, "/") &&
            STRNEQ(conn->uri->path, "/system")) {
            virReportError(VIR_ERR_INTERNAL_ERROR,
                           _("unexpected Xen URI path '%s', try xen:///"),
                           NULLSTR(conn->uri->path));
            return VIR_DRV_OPEN_ERROR;
        }
    }

    if (virConnectOpenEnsureACL(conn) < 0)
        return VIR_DRV_OPEN_ERROR;

    conn->privateData = libxl_driver;

    return VIR_DRV_OPEN_SUCCESS;
};

static int
libxlConnectClose(virConnectPtr conn ATTRIBUTE_UNUSED)
{
    conn->privateData = NULL;
    return 0;
}

static const char *
libxlConnectGetType(virConnectPtr conn)
{
    if (virConnectGetTypeEnsureACL(conn) < 0)
        return NULL;

    return "Xen";
}

static int
libxlConnectGetVersion(virConnectPtr conn, unsigned long *version)
{
    libxlDriverPrivatePtr driver = conn->privateData;

    if (virConnectGetVersionEnsureACL(conn) < 0)
        return 0;

    libxlDriverLock(driver);
    *version = driver->version;
    libxlDriverUnlock(driver);
    return 0;
}


static char *libxlConnectGetHostname(virConnectPtr conn)
{
    if (virConnectGetHostnameEnsureACL(conn) < 0)
        return NULL;

    return virGetHostname();
}

static char *
libxlConnectGetSysinfo(virConnectPtr conn, unsigned int flags)
{
    libxlDriverPrivatePtr driver = conn->privateData;
    virBuffer buf = VIR_BUFFER_INITIALIZER;

    virCheckFlags(0, NULL);

    if (virConnectGetSysinfoEnsureACL(conn) < 0)
        return NULL;

    if (!driver->hostsysinfo) {
        virReportError(VIR_ERR_CONFIG_UNSUPPORTED, "%s",
                       _("Host SMBIOS information is not available"));
        return NULL;
    }

    if (virSysinfoFormat(&buf, driver->hostsysinfo) < 0)
        return NULL;
    if (virBufferError(&buf)) {
        virReportOOMError();
        return NULL;
    }
    return virBufferContentAndReset(&buf);
}

static int
libxlConnectGetMaxVcpus(virConnectPtr conn, const char *type ATTRIBUTE_UNUSED)
{
    int ret;
    libxlDriverPrivatePtr driver = conn->privateData;

    if (virConnectGetMaxVcpusEnsureACL(conn) < 0)
        return -1;

    ret = libxl_get_max_cpus(driver->ctx);
    /* libxl_get_max_cpus() will return 0 if there were any failures,
       e.g. xc_physinfo() failing */
    if (ret == 0)
        return -1;

    return ret;
}

static int
libxlNodeGetInfo(virConnectPtr conn, virNodeInfoPtr info)
{
    if (virNodeGetInfoEnsureACL(conn) < 0)
        return -1;

    return libxlDoNodeGetInfo(conn->privateData, info);
}

static char *
libxlConnectGetCapabilities(virConnectPtr conn)
{
    libxlDriverPrivatePtr driver = conn->privateData;
    char *xml;

    if (virConnectGetCapabilitiesEnsureACL(conn) < 0)
        return NULL;

    libxlDriverLock(driver);
    if ((xml = virCapabilitiesFormatXML(driver->caps)) == NULL)
        virReportOOMError();
    libxlDriverUnlock(driver);

    return xml;
}

static int
libxlConnectListDomains(virConnectPtr conn, int *ids, int nids)
{
    libxlDriverPrivatePtr driver = conn->privateData;
    int n;

    if (virConnectListDomainsEnsureACL(conn) < 0)
        return -1;

    libxlDriverLock(driver);
    n = virDomainObjListGetActiveIDs(driver->domains, ids, nids,
                                     virConnectListDomainsCheckACL, conn);
    libxlDriverUnlock(driver);

    return n;
}

static int
libxlConnectNumOfDomains(virConnectPtr conn)
{
    libxlDriverPrivatePtr driver = conn->privateData;
    int n;

    if (virConnectNumOfDomainsEnsureACL(conn) < 0)
        return -1;

    libxlDriverLock(driver);
    n = virDomainObjListNumOfDomains(driver->domains, true,
                                     virConnectNumOfDomainsCheckACL, conn);
    libxlDriverUnlock(driver);

    return n;
}

static virDomainPtr
libxlDomainCreateXML(virConnectPtr conn, const char *xml,
                     unsigned int flags)
{
    libxlDriverPrivatePtr driver = conn->privateData;
    virDomainDefPtr def;
    virDomainObjPtr vm = NULL;
    virDomainPtr dom = NULL;

    virCheckFlags(VIR_DOMAIN_START_PAUSED, NULL);

    libxlDriverLock(driver);
    if (!(def = virDomainDefParseString(xml, driver->caps, driver->xmlopt,
                                        1 << VIR_DOMAIN_VIRT_XEN,
                                        VIR_DOMAIN_XML_INACTIVE)))
        goto cleanup;

    if (virDomainCreateXMLEnsureACL(conn, def) < 0)
        goto cleanup;

    if (!(vm = virDomainObjListAdd(driver->domains, def,
                                   driver->xmlopt,
                                   VIR_DOMAIN_OBJ_LIST_ADD_CHECK_LIVE,
                                   NULL)))
        goto cleanup;
    def = NULL;

    if (libxlVmStart(driver, vm, (flags & VIR_DOMAIN_START_PAUSED) != 0,
                     -1) < 0) {
        virDomainObjListRemove(driver->domains, vm);
        vm = NULL;
        goto cleanup;
    }

    dom = virGetDomain(conn, vm->def->name, vm->def->uuid);
    if (dom)
        dom->id = vm->def->id;

cleanup:
    virDomainDefFree(def);
    if (vm)
        virObjectUnlock(vm);
    libxlDriverUnlock(driver);
    return dom;
}

static virDomainPtr
libxlDomainLookupByID(virConnectPtr conn, int id)
{
    libxlDriverPrivatePtr driver = conn->privateData;
    virDomainObjPtr vm;
    virDomainPtr dom = NULL;

    libxlDriverLock(driver);
    vm = virDomainObjListFindByID(driver->domains, id);
    libxlDriverUnlock(driver);

    if (!vm) {
        virReportError(VIR_ERR_NO_DOMAIN, NULL);
        goto cleanup;
    }

    if (virDomainLookupByIDEnsureACL(conn, vm->def) < 0)
        goto cleanup;

    dom = virGetDomain(conn, vm->def->name, vm->def->uuid);
    if (dom)
        dom->id = vm->def->id;

  cleanup:
    if (vm)
        virObjectUnlock(vm);
    return dom;
}

static virDomainPtr
libxlDomainLookupByUUID(virConnectPtr conn, const unsigned char *uuid)
{
    libxlDriverPrivatePtr driver = conn->privateData;
    virDomainObjPtr vm;
    virDomainPtr dom = NULL;

    libxlDriverLock(driver);
    vm = virDomainObjListFindByUUID(driver->domains, uuid);
    libxlDriverUnlock(driver);

    if (!vm) {
        virReportError(VIR_ERR_NO_DOMAIN, NULL);
        goto cleanup;
    }

    if (virDomainLookupByUUIDEnsureACL(conn, vm->def) < 0)
        goto cleanup;

    dom = virGetDomain(conn, vm->def->name, vm->def->uuid);
    if (dom)
        dom->id = vm->def->id;

  cleanup:
    if (vm)
        virObjectUnlock(vm);
    return dom;
}

static virDomainPtr
libxlDomainLookupByName(virConnectPtr conn, const char *name)
{
    libxlDriverPrivatePtr driver = conn->privateData;
    virDomainObjPtr vm;
    virDomainPtr dom = NULL;

    libxlDriverLock(driver);
    vm = virDomainObjListFindByName(driver->domains, name);
    libxlDriverUnlock(driver);

    if (!vm) {
        virReportError(VIR_ERR_NO_DOMAIN, NULL);
        goto cleanup;
    }

    if (virDomainLookupByNameEnsureACL(conn, vm->def) < 0)
        goto cleanup;

    dom = virGetDomain(conn, vm->def->name, vm->def->uuid);
    if (dom)
        dom->id = vm->def->id;

  cleanup:
    if (vm)
        virObjectUnlock(vm);
    return dom;
}

static int
libxlDomainSuspend(virDomainPtr dom)
{
    libxlDriverPrivatePtr driver = dom->conn->privateData;
    virDomainObjPtr vm;
    libxlDomainObjPrivatePtr priv;
    virDomainEventPtr event = NULL;
    int ret = -1;

    libxlDriverLock(driver);
    vm = virDomainObjListFindByUUID(driver->domains, dom->uuid);
    libxlDriverUnlock(driver);

    if (!vm) {
        char uuidstr[VIR_UUID_STRING_BUFLEN];
        virUUIDFormat(dom->uuid, uuidstr);
        virReportError(VIR_ERR_NO_DOMAIN,
                       _("No domain with matching uuid '%s'"), uuidstr);
        goto cleanup;
    }

    if (virDomainSuspendEnsureACL(dom->conn, vm->def) < 0)
        goto cleanup;

    if (!virDomainObjIsActive(vm)) {
        virReportError(VIR_ERR_OPERATION_INVALID, "%s", _("Domain is not running"));
        goto cleanup;
    }

    priv = vm->privateData;

    if (virDomainObjGetState(vm, NULL) != VIR_DOMAIN_PAUSED) {
        if (libxl_domain_pause(priv->ctx, dom->id) != 0) {
            virReportError(VIR_ERR_INTERNAL_ERROR,
                           _("Failed to suspend domain '%d' with libxenlight"),
                           dom->id);
            goto cleanup;
        }

        virDomainObjSetState(vm, VIR_DOMAIN_PAUSED, VIR_DOMAIN_PAUSED_USER);

        event = virDomainEventNewFromObj(vm, VIR_DOMAIN_EVENT_SUSPENDED,
                                         VIR_DOMAIN_EVENT_SUSPENDED_PAUSED);
    }

    if (virDomainSaveStatus(driver->xmlopt, driver->stateDir, vm) < 0)
        goto cleanup;

    ret = 0;

cleanup:
    if (vm)
        virObjectUnlock(vm);
    if (event) {
        libxlDriverLock(driver);
        libxlDomainEventQueue(driver, event);
        libxlDriverUnlock(driver);
    }
    return ret;
}


static int
libxlDomainResume(virDomainPtr dom)
{
    libxlDriverPrivatePtr driver = dom->conn->privateData;
    virDomainObjPtr vm;
    libxlDomainObjPrivatePtr priv;
    virDomainEventPtr event = NULL;
    int ret = -1;

    libxlDriverLock(driver);
    vm = virDomainObjListFindByUUID(driver->domains, dom->uuid);
    libxlDriverUnlock(driver);

    if (!vm) {
        char uuidstr[VIR_UUID_STRING_BUFLEN];
        virUUIDFormat(dom->uuid, uuidstr);
        virReportError(VIR_ERR_NO_DOMAIN,
                       _("No domain with matching uuid '%s'"), uuidstr);
        goto cleanup;
    }

    if (virDomainResumeEnsureACL(dom->conn, vm->def) < 0)
        goto cleanup;

    if (!virDomainObjIsActive(vm)) {
        virReportError(VIR_ERR_OPERATION_INVALID, "%s", _("Domain is not running"));
        goto cleanup;
    }

    priv = vm->privateData;

    if (virDomainObjGetState(vm, NULL) == VIR_DOMAIN_PAUSED) {
        if (libxl_domain_unpause(priv->ctx, dom->id) != 0) {
            virReportError(VIR_ERR_INTERNAL_ERROR,
                           _("Failed to resume domain '%d' with libxenlight"),
                           dom->id);
            goto cleanup;
        }

        virDomainObjSetState(vm, VIR_DOMAIN_RUNNING,
                             VIR_DOMAIN_RUNNING_UNPAUSED);

        event = virDomainEventNewFromObj(vm, VIR_DOMAIN_EVENT_RESUMED,
                                         VIR_DOMAIN_EVENT_RESUMED_UNPAUSED);
    }

    if (virDomainSaveStatus(driver->xmlopt, driver->stateDir, vm) < 0)
        goto cleanup;

    ret = 0;

cleanup:
    if (vm)
        virObjectUnlock(vm);
    if (event) {
        libxlDriverLock(driver);
        libxlDomainEventQueue(driver, event);
        libxlDriverUnlock(driver);
    }
    return ret;
}

static int
libxlDomainShutdownFlags(virDomainPtr dom, unsigned int flags)
{
    libxlDriverPrivatePtr driver = dom->conn->privateData;
    virDomainObjPtr vm;
    int ret = -1;
    libxlDomainObjPrivatePtr priv;

    virCheckFlags(0, -1);

    libxlDriverLock(driver);
    vm = virDomainObjListFindByUUID(driver->domains, dom->uuid);
    if (!vm) {
        char uuidstr[VIR_UUID_STRING_BUFLEN];
        virUUIDFormat(dom->uuid, uuidstr);
        virReportError(VIR_ERR_NO_DOMAIN,
                       _("No domain with matching uuid '%s'"), uuidstr);
        goto cleanup;
    }

    if (virDomainShutdownFlagsEnsureACL(dom->conn, vm->def) < 0)
        goto cleanup;

    if (!virDomainObjIsActive(vm)) {
        virReportError(VIR_ERR_OPERATION_INVALID,
                       "%s", _("Domain is not running"));
        goto cleanup;
    }

    priv = vm->privateData;
    if (libxl_domain_shutdown(priv->ctx, dom->id) != 0) {
        virReportError(VIR_ERR_INTERNAL_ERROR,
                       _("Failed to shutdown domain '%d' with libxenlight"),
                       dom->id);
        goto cleanup;
    }

    /* vm is marked shutoff (or removed from domains list if not persistent)
     * in shutdown event handler.
     */
    ret = 0;

cleanup:
    if (vm)
        virObjectUnlock(vm);
    libxlDriverUnlock(driver);
    return ret;
}

static int
libxlDomainShutdown(virDomainPtr dom)
{
    return libxlDomainShutdownFlags(dom, 0);
}


static int
libxlDomainReboot(virDomainPtr dom, unsigned int flags)
{
    libxlDriverPrivatePtr driver = dom->conn->privateData;
    virDomainObjPtr vm;
    int ret = -1;
    libxlDomainObjPrivatePtr priv;

    virCheckFlags(0, -1);

    libxlDriverLock(driver);
    vm = virDomainObjListFindByUUID(driver->domains, dom->uuid);
    if (!vm) {
        char uuidstr[VIR_UUID_STRING_BUFLEN];
        virUUIDFormat(dom->uuid, uuidstr);
        virReportError(VIR_ERR_NO_DOMAIN,
                       _("No domain with matching uuid '%s'"), uuidstr);
        goto cleanup;
    }

    if (virDomainRebootEnsureACL(dom->conn, vm->def) < 0)
        goto cleanup;

    if (!virDomainObjIsActive(vm)) {
        virReportError(VIR_ERR_OPERATION_INVALID,
                       "%s", _("Domain is not running"));
        goto cleanup;
    }

    priv = vm->privateData;
    if (libxl_domain_reboot(priv->ctx, dom->id) != 0) {
        virReportError(VIR_ERR_INTERNAL_ERROR,
                       _("Failed to reboot domain '%d' with libxenlight"),
                       dom->id);
        goto cleanup;
    }
    ret = 0;

cleanup:
    if (vm)
        virObjectUnlock(vm);
    libxlDriverUnlock(driver);
    return ret;
}

static int
libxlDomainDestroyFlags(virDomainPtr dom,
                        unsigned int flags)
{
    libxlDriverPrivatePtr driver = dom->conn->privateData;
    virDomainObjPtr vm;
    int ret = -1;
    virDomainEventPtr event = NULL;

    virCheckFlags(0, -1);

    libxlDriverLock(driver);
    vm = virDomainObjListFindByUUID(driver->domains, dom->uuid);
    if (!vm) {
        char uuidstr[VIR_UUID_STRING_BUFLEN];
        virUUIDFormat(dom->uuid, uuidstr);
        virReportError(VIR_ERR_NO_DOMAIN,
                       _("No domain with matching uuid '%s'"), uuidstr);
        goto cleanup;
    }

    if (virDomainDestroyFlagsEnsureACL(dom->conn, vm->def) < 0)
        goto cleanup;

    if (!virDomainObjIsActive(vm)) {
        virReportError(VIR_ERR_OPERATION_INVALID,
                       "%s", _("Domain is not running"));
        goto cleanup;
    }

    event = virDomainEventNewFromObj(vm,VIR_DOMAIN_EVENT_STOPPED,
                                     VIR_DOMAIN_EVENT_STOPPED_DESTROYED);

    if (libxlVmReap(driver, vm, VIR_DOMAIN_SHUTOFF_DESTROYED) != 0) {
        virReportError(VIR_ERR_INTERNAL_ERROR,
                       _("Failed to destroy domain '%d'"), dom->id);
        goto cleanup;
    }

    if (!vm->persistent) {
        virDomainObjListRemove(driver->domains, vm);
        vm = NULL;
    }

    ret = 0;

cleanup:
    if (vm)
        virObjectUnlock(vm);
    if (event)
        libxlDomainEventQueue(driver, event);
    libxlDriverUnlock(driver);
    return ret;
}

static int
libxlDomainDestroy(virDomainPtr dom)
{
    return libxlDomainDestroyFlags(dom, 0);
}

static char *
libxlDomainGetOSType(virDomainPtr dom)
{
    libxlDriverPrivatePtr driver = dom->conn->privateData;
    virDomainObjPtr vm;
    char *type = NULL;

    libxlDriverLock(driver);
    vm = virDomainObjListFindByUUID(driver->domains, dom->uuid);
    libxlDriverUnlock(driver);
    if (!vm) {
        char uuidstr[VIR_UUID_STRING_BUFLEN];
        virUUIDFormat(dom->uuid, uuidstr);
        virReportError(VIR_ERR_NO_DOMAIN,
                       _("No domain with matching uuid '%s'"), uuidstr);
        goto cleanup;
    }

    if (virDomainGetOSTypeEnsureACL(dom->conn, vm->def) < 0)
        goto cleanup;

    if (VIR_STRDUP(type, vm->def->os.type) < 0)
        goto cleanup;

cleanup:
    if (vm)
        virObjectUnlock(vm);
    return type;
}

static unsigned long long
libxlDomainGetMaxMemory(virDomainPtr dom)
{
    libxlDriverPrivatePtr driver = dom->conn->privateData;
    virDomainObjPtr vm;
    unsigned long long ret = 0;

    libxlDriverLock(driver);
    vm = virDomainObjListFindByUUID(driver->domains, dom->uuid);
    libxlDriverUnlock(driver);

    if (!vm) {
        virReportError(VIR_ERR_NO_DOMAIN, "%s", _("no domain with matching uuid"));
        goto cleanup;
    }

    if (virDomainGetMaxMemoryEnsureACL(dom->conn, vm->def) < 0)
        goto cleanup;

    ret = vm->def->mem.max_balloon;

cleanup:
    if (vm)
        virObjectUnlock(vm);
    return ret;
}

static int
libxlDomainSetMemoryFlags(virDomainPtr dom, unsigned long newmem,
                          unsigned int flags)
{
    libxlDriverPrivatePtr driver = dom->conn->privateData;
    libxlDomainObjPrivatePtr priv;
    virDomainObjPtr vm;
    virDomainDefPtr persistentDef = NULL;
    bool isActive;
    int ret = -1;

    virCheckFlags(VIR_DOMAIN_MEM_LIVE |
                  VIR_DOMAIN_MEM_CONFIG |
                  VIR_DOMAIN_MEM_MAXIMUM, -1);

    libxlDriverLock(driver);
    vm = virDomainObjListFindByUUID(driver->domains, dom->uuid);
    libxlDriverUnlock(driver);

    if (!vm) {
        virReportError(VIR_ERR_NO_DOMAIN, "%s", _("no domain with matching uuid"));
        goto cleanup;
    }

    if (virDomainSetMemoryFlagsEnsureACL(dom->conn, vm->def, flags) < 0)
        goto cleanup;

    isActive = virDomainObjIsActive(vm);

    if (flags == VIR_DOMAIN_MEM_CURRENT) {
        if (isActive)
            flags = VIR_DOMAIN_MEM_LIVE;
        else
            flags = VIR_DOMAIN_MEM_CONFIG;
    }
    if (flags == VIR_DOMAIN_MEM_MAXIMUM) {
        if (isActive)
            flags = VIR_DOMAIN_MEM_LIVE | VIR_DOMAIN_MEM_MAXIMUM;
        else
            flags = VIR_DOMAIN_MEM_CONFIG | VIR_DOMAIN_MEM_MAXIMUM;
    }

    if (!isActive && (flags & VIR_DOMAIN_MEM_LIVE)) {
        virReportError(VIR_ERR_OPERATION_INVALID, "%s",
                       _("cannot set memory on an inactive domain"));
        goto cleanup;
    }

    if (flags & VIR_DOMAIN_MEM_CONFIG) {
        if (!vm->persistent) {
            virReportError(VIR_ERR_OPERATION_INVALID, "%s",
                           _("cannot change persistent config of a transient domain"));
            goto cleanup;
        }
        if (!(persistentDef = virDomainObjGetPersistentDef(driver->caps,
                                                           driver->xmlopt,
                                                           vm)))
            goto cleanup;
    }

    if (flags & VIR_DOMAIN_MEM_MAXIMUM) {
        /* resize the maximum memory */

        if (flags & VIR_DOMAIN_MEM_LIVE) {
            priv = vm->privateData;
            if (libxl_domain_setmaxmem(priv->ctx, dom->id, newmem) < 0) {
                virReportError(VIR_ERR_INTERNAL_ERROR,
                               _("Failed to set maximum memory for domain '%d'"
                                 " with libxenlight"), dom->id);
                goto cleanup;
            }
        }

        if (flags & VIR_DOMAIN_MEM_CONFIG) {
            /* Help clang 2.8 decipher the logic flow.  */
            sa_assert(persistentDef);
            persistentDef->mem.max_balloon = newmem;
            if (persistentDef->mem.cur_balloon > newmem)
                persistentDef->mem.cur_balloon = newmem;
            ret = virDomainSaveConfig(driver->configDir, persistentDef);
            goto cleanup;
        }

    } else {
        /* resize the current memory */

        if (newmem > vm->def->mem.max_balloon) {
            virReportError(VIR_ERR_INVALID_ARG, "%s",
                           _("cannot set memory higher than max memory"));
            goto cleanup;
        }

        if (flags & VIR_DOMAIN_MEM_LIVE) {
            priv = vm->privateData;
            if (libxl_set_memory_target(priv->ctx, dom->id, newmem, 0,
                                        /* force */ 1) < 0) {
                virReportError(VIR_ERR_INTERNAL_ERROR,
                               _("Failed to set memory for domain '%d'"
                                 " with libxenlight"), dom->id);
                goto cleanup;
            }
        }

        if (flags & VIR_DOMAIN_MEM_CONFIG) {
            sa_assert(persistentDef);
            persistentDef->mem.cur_balloon = newmem;
            ret = virDomainSaveConfig(driver->configDir, persistentDef);
            goto cleanup;
        }
    }

    ret = 0;

cleanup:
    if (vm)
        virObjectUnlock(vm);
    return ret;
}

static int
libxlDomainSetMemory(virDomainPtr dom, unsigned long memory)
{
    return libxlDomainSetMemoryFlags(dom, memory, VIR_DOMAIN_MEM_LIVE);
}

static int
libxlDomainSetMaxMemory(virDomainPtr dom, unsigned long memory)
{
    return libxlDomainSetMemoryFlags(dom, memory, VIR_DOMAIN_MEM_MAXIMUM);
}

static int
libxlDomainGetInfo(virDomainPtr dom, virDomainInfoPtr info)
{
    libxlDriverPrivatePtr driver = dom->conn->privateData;
    virDomainObjPtr vm;
    libxl_dominfo d_info;
    int ret = -1;

    libxlDriverLock(driver);
    vm = virDomainObjListFindByUUID(driver->domains, dom->uuid);
    libxlDriverUnlock(driver);

    if (!vm) {
        virReportError(VIR_ERR_NO_DOMAIN, "%s",
                       _("no domain with matching uuid"));
        goto cleanup;
    }

    if (virDomainGetInfoEnsureACL(dom->conn, vm->def) < 0)
        goto cleanup;

    if (!virDomainObjIsActive(vm)) {
        info->cpuTime = 0;
        info->memory = vm->def->mem.cur_balloon;
        info->maxMem = vm->def->mem.max_balloon;
    } else {
        if (libxl_domain_info(driver->ctx, &d_info, dom->id) != 0) {
            virReportError(VIR_ERR_INTERNAL_ERROR,
                           _("libxl_domain_info failed for domain '%d'"), dom->id);
            goto cleanup;
        }
        info->cpuTime = d_info.cpu_time;
        info->memory = d_info.current_memkb;
        info->maxMem = d_info.max_memkb;
    }

    info->state = virDomainObjGetState(vm, NULL);
    info->nrVirtCpu = vm->def->vcpus;
    ret = 0;

  cleanup:
    if (vm)
        virObjectUnlock(vm);
    return ret;
}

static int
libxlDomainGetState(virDomainPtr dom,
                    int *state,
                    int *reason,
                    unsigned int flags)
{
    libxlDriverPrivatePtr driver = dom->conn->privateData;
    virDomainObjPtr vm;
    int ret = -1;

    virCheckFlags(0, -1);

    libxlDriverLock(driver);
    vm = virDomainObjListFindByUUID(driver->domains, dom->uuid);
    libxlDriverUnlock(driver);

    if (!vm) {
        virReportError(VIR_ERR_NO_DOMAIN, "%s",
                       _("no domain with matching uuid"));
        goto cleanup;
    }

    if (virDomainGetStateEnsureACL(dom->conn, vm->def) < 0)
        goto cleanup;

    *state = virDomainObjGetState(vm, reason);
    ret = 0;

  cleanup:
    if (vm)
        virObjectUnlock(vm);
    return ret;
}

/* This internal function expects the driver lock to already be held on
 * entry and the vm must be active. */
static int
libxlDoDomainSave(libxlDriverPrivatePtr driver, virDomainObjPtr vm,
                  const char *to)
{
    libxlDomainObjPrivatePtr priv = vm->privateData;
    libxlSavefileHeader hdr;
    virDomainEventPtr event = NULL;
    char *xml = NULL;
    uint32_t xml_len;
    int fd = -1;
    int ret = -1;

    if (virDomainObjGetState(vm, NULL) == VIR_DOMAIN_PAUSED) {
        virReportError(VIR_ERR_OPERATION_INVALID,
                       _("Domain '%d' has to be running because libxenlight will"
                         " suspend it"), vm->def->id);
        goto cleanup;
    }

    if ((fd = virFileOpenAs(to, O_CREAT|O_TRUNC|O_WRONLY, S_IRUSR|S_IWUSR,
                            -1, -1, 0)) < 0) {
        virReportSystemError(-fd,
                             _("Failed to create domain save file '%s'"), to);
        goto cleanup;
    }

    if ((xml = virDomainDefFormat(vm->def, 0)) == NULL)
        goto cleanup;
    xml_len = strlen(xml) + 1;

    memset(&hdr, 0, sizeof(hdr));
    memcpy(hdr.magic, LIBXL_SAVE_MAGIC, sizeof(hdr.magic));
    hdr.version = LIBXL_SAVE_VERSION;
    hdr.xmlLen = xml_len;

    if (safewrite(fd, &hdr, sizeof(hdr)) != sizeof(hdr)) {
        virReportError(VIR_ERR_OPERATION_FAILED, "%s",
                       _("Failed to write save file header"));
        goto cleanup;
    }

    if (safewrite(fd, xml, xml_len) != xml_len) {
        virReportError(VIR_ERR_OPERATION_FAILED, "%s",
                       _("Failed to write xml description"));
        goto cleanup;
    }

    if (libxl_domain_suspend(priv->ctx, vm->def->id, fd, 0, NULL) != 0) {
        virReportError(VIR_ERR_INTERNAL_ERROR,
                       _("Failed to save domain '%d' with libxenlight"),
                       vm->def->id);
        goto cleanup;
    }

    event = virDomainEventNewFromObj(vm, VIR_DOMAIN_EVENT_STOPPED,
                                         VIR_DOMAIN_EVENT_STOPPED_SAVED);

    if (libxlVmReap(driver, vm, VIR_DOMAIN_SHUTOFF_SAVED) != 0) {
        virReportError(VIR_ERR_INTERNAL_ERROR,
                       _("Failed to destroy domain '%d'"), vm->def->id);
        goto cleanup;
    }

    vm->hasManagedSave = true;
    ret = 0;

cleanup:
    VIR_FREE(xml);
    if (VIR_CLOSE(fd) < 0)
        virReportSystemError(errno, "%s", _("cannot close file"));
    if (event)
        libxlDomainEventQueue(driver, event);
    return ret;
}

static int
libxlDomainSaveFlags(virDomainPtr dom, const char *to, const char *dxml,
                     unsigned int flags)
{
    libxlDriverPrivatePtr driver = dom->conn->privateData;
    virDomainObjPtr vm;
    int ret = -1;

    virCheckFlags(0, -1);
    if (dxml) {
        virReportError(VIR_ERR_ARGUMENT_UNSUPPORTED, "%s",
                       _("xml modification unsupported"));
        return -1;
    }

    libxlDriverLock(driver);
    vm = virDomainObjListFindByUUID(driver->domains, dom->uuid);

    if (!vm) {
        char uuidstr[VIR_UUID_STRING_BUFLEN];
        virUUIDFormat(dom->uuid, uuidstr);
        virReportError(VIR_ERR_NO_DOMAIN,
                       _("No domain with matching uuid '%s'"), uuidstr);
        goto cleanup;
    }

    if (virDomainSaveFlagsEnsureACL(dom->conn, vm->def) < 0)
        goto cleanup;

    if (!virDomainObjIsActive(vm)) {
        virReportError(VIR_ERR_OPERATION_INVALID, "%s", _("Domain is not running"));
        goto cleanup;
    }

    if (libxlDoDomainSave(driver, vm, to) < 0)
        goto cleanup;

    if (!vm->persistent) {
        virDomainObjListRemove(driver->domains, vm);
        vm = NULL;
    }

    ret = 0;

cleanup:
    if (vm)
        virObjectUnlock(vm);
    libxlDriverUnlock(driver);
    return ret;
}

static int
libxlDomainSave(virDomainPtr dom, const char *to)
{
    return libxlDomainSaveFlags(dom, to, NULL, 0);
}

static int
libxlDomainRestoreFlags(virConnectPtr conn, const char *from,
                        const char *dxml, unsigned int flags)
{
    libxlDriverPrivatePtr driver = conn->privateData;
    virDomainObjPtr vm = NULL;
    virDomainDefPtr def = NULL;
    libxlSavefileHeader hdr;
    int fd = -1;
    int ret = -1;

    virCheckFlags(VIR_DOMAIN_SAVE_PAUSED, -1);
    if (dxml) {
        virReportError(VIR_ERR_ARGUMENT_UNSUPPORTED, "%s",
                       _("xml modification unsupported"));
        return -1;
    }

    libxlDriverLock(driver);

    fd = libxlSaveImageOpen(driver, from, &def, &hdr);
    if (fd < 0)
        goto cleanup;

    if (virDomainRestoreFlagsEnsureACL(conn, def) < 0)
        goto cleanup;

    if (!(vm = virDomainObjListAdd(driver->domains, def,
                                   driver->xmlopt,
                                   VIR_DOMAIN_OBJ_LIST_ADD_LIVE |
                                   VIR_DOMAIN_OBJ_LIST_ADD_CHECK_LIVE,
                                   NULL)))
        goto cleanup;

    def = NULL;

    ret = libxlVmStart(driver, vm, (flags & VIR_DOMAIN_SAVE_PAUSED) != 0, fd);
    if (ret < 0 && !vm->persistent) {
        virDomainObjListRemove(driver->domains, vm);
        vm = NULL;
    }

cleanup:
    if (VIR_CLOSE(fd) < 0)
        virReportSystemError(errno, "%s", _("cannot close file"));
    virDomainDefFree(def);
    if (vm)
        virObjectUnlock(vm);
    libxlDriverUnlock(driver);
    return ret;
}

static int
libxlDomainRestore(virConnectPtr conn, const char *from)
{
    return libxlDomainRestoreFlags(conn, from, NULL, 0);
}

static int
libxlDomainCoreDump(virDomainPtr dom, const char *to, unsigned int flags)
{
    libxlDriverPrivatePtr driver = dom->conn->privateData;
    libxlDomainObjPrivatePtr priv;
    virDomainObjPtr vm;
    virDomainEventPtr event = NULL;
    bool paused = false;
    int ret = -1;

    virCheckFlags(VIR_DUMP_LIVE | VIR_DUMP_CRASH, -1);

    libxlDriverLock(driver);
    vm = virDomainObjListFindByUUID(driver->domains, dom->uuid);
    libxlDriverUnlock(driver);

    if (!vm) {
        char uuidstr[VIR_UUID_STRING_BUFLEN];
        virUUIDFormat(dom->uuid, uuidstr);
        virReportError(VIR_ERR_NO_DOMAIN,
                       _("No domain with matching uuid '%s'"), uuidstr);
        goto cleanup;
    }

    if (virDomainCoreDumpEnsureACL(dom->conn, vm->def) < 0)
        goto cleanup;

    if (!virDomainObjIsActive(vm)) {
        virReportError(VIR_ERR_OPERATION_INVALID, "%s", _("Domain is not running"));
        goto cleanup;
    }

    priv = vm->privateData;

    if (!(flags & VIR_DUMP_LIVE) &&
        virDomainObjGetState(vm, NULL) == VIR_DOMAIN_RUNNING) {
        if (libxl_domain_pause(priv->ctx, dom->id) != 0) {
            virReportError(VIR_ERR_INTERNAL_ERROR,
                           _("Before dumping core, failed to suspend domain '%d'"
                             " with libxenlight"),
                           dom->id);
            goto cleanup;
        }
        virDomainObjSetState(vm, VIR_DOMAIN_PAUSED, VIR_DOMAIN_PAUSED_DUMP);
        paused = true;
    }

    if (libxl_domain_core_dump(priv->ctx, dom->id, to, NULL) != 0) {
        virReportError(VIR_ERR_INTERNAL_ERROR,
                       _("Failed to dump core of domain '%d' with libxenlight"),
                       dom->id);
        goto cleanup_unpause;
    }

    libxlDriverLock(driver);
    if (flags & VIR_DUMP_CRASH) {
        if (libxlVmReap(driver, vm, VIR_DOMAIN_SHUTOFF_CRASHED) != 0) {
            virReportError(VIR_ERR_INTERNAL_ERROR,
                           _("Failed to destroy domain '%d'"), dom->id);
            goto cleanup_unlock;
        }

        event = virDomainEventNewFromObj(vm, VIR_DOMAIN_EVENT_STOPPED,
                                         VIR_DOMAIN_EVENT_STOPPED_CRASHED);
    }

    if ((flags & VIR_DUMP_CRASH) && !vm->persistent) {
        virDomainObjListRemove(driver->domains, vm);
        vm = NULL;
    }

    ret = 0;

cleanup_unlock:
    libxlDriverUnlock(driver);
cleanup_unpause:
    if (virDomainObjIsActive(vm) && paused) {
        if (libxl_domain_unpause(priv->ctx, dom->id) != 0) {
            virReportError(VIR_ERR_INTERNAL_ERROR,
                           _("After dumping core, failed to resume domain '%d' with"
                             " libxenlight"), dom->id);
        } else {
            virDomainObjSetState(vm, VIR_DOMAIN_RUNNING,
                                 VIR_DOMAIN_RUNNING_UNPAUSED);
        }
    }
cleanup:
    if (vm)
        virObjectUnlock(vm);
    if (event) {
        libxlDriverLock(driver);
        libxlDomainEventQueue(driver, event);
        libxlDriverUnlock(driver);
    }
    return ret;
}

static int
libxlDomainManagedSave(virDomainPtr dom, unsigned int flags)
{
    libxlDriverPrivatePtr driver = dom->conn->privateData;
    virDomainObjPtr vm = NULL;
    char *name = NULL;
    int ret = -1;

    virCheckFlags(0, -1);

    libxlDriverLock(driver);
    vm = virDomainObjListFindByUUID(driver->domains, dom->uuid);
    if (!vm) {
        char uuidstr[VIR_UUID_STRING_BUFLEN];
        virUUIDFormat(dom->uuid, uuidstr);
        virReportError(VIR_ERR_NO_DOMAIN,
                       _("No domain with matching uuid '%s'"), uuidstr);
        goto cleanup;
    }

    if (virDomainManagedSaveEnsureACL(dom->conn, vm->def) < 0)
        goto cleanup;

    if (!virDomainObjIsActive(vm)) {
        virReportError(VIR_ERR_OPERATION_INVALID, "%s", _("Domain is not running"));
        goto cleanup;
    }
    if (!vm->persistent) {
        virReportError(VIR_ERR_OPERATION_INVALID, "%s",
                       _("cannot do managed save for transient domain"));
        goto cleanup;
    }

    name = libxlDomainManagedSavePath(driver, vm);
    if (name == NULL)
        goto cleanup;

    VIR_INFO("Saving state to %s", name);

    if (libxlDoDomainSave(driver, vm, name) < 0)
        goto cleanup;

    if (!vm->persistent) {
        virDomainObjListRemove(driver->domains, vm);
        vm = NULL;
    }

    ret = 0;

cleanup:
    if (vm)
        virObjectUnlock(vm);
    libxlDriverUnlock(driver);
    VIR_FREE(name);
    return ret;
}

static int
libxlDomainManagedSaveLoad(virDomainObjPtr vm,
                           void *opaque)
{
    libxlDriverPrivatePtr driver = opaque;
    char *name;
    int ret = -1;

    virObjectLock(vm);

    if (!(name = libxlDomainManagedSavePath(driver, vm)))
        goto cleanup;

    vm->hasManagedSave = virFileExists(name);

    ret = 0;
cleanup:
    virObjectUnlock(vm);
    VIR_FREE(name);
    return ret;
}

static int
libxlDomainHasManagedSaveImage(virDomainPtr dom, unsigned int flags)
{
    libxlDriverPrivatePtr driver = dom->conn->privateData;
    virDomainObjPtr vm = NULL;
    int ret = -1;

    virCheckFlags(0, -1);

    libxlDriverLock(driver);
    vm = virDomainObjListFindByUUID(driver->domains, dom->uuid);
    if (!vm) {
        char uuidstr[VIR_UUID_STRING_BUFLEN];
        virUUIDFormat(dom->uuid, uuidstr);
        virReportError(VIR_ERR_NO_DOMAIN,
                       _("No domain with matching uuid '%s'"), uuidstr);
        goto cleanup;
    }

    if (virDomainHasManagedSaveImageEnsureACL(dom->conn, vm->def) < 0)
        goto cleanup;

    ret = vm->hasManagedSave;

cleanup:
    if (vm)
        virObjectUnlock(vm);
    libxlDriverUnlock(driver);
    return ret;
}

static int
libxlDomainManagedSaveRemove(virDomainPtr dom, unsigned int flags)
{
    libxlDriverPrivatePtr driver = dom->conn->privateData;
    virDomainObjPtr vm = NULL;
    int ret = -1;
    char *name = NULL;

    virCheckFlags(0, -1);

    libxlDriverLock(driver);
    vm = virDomainObjListFindByUUID(driver->domains, dom->uuid);
    if (!vm) {
        char uuidstr[VIR_UUID_STRING_BUFLEN];
        virUUIDFormat(dom->uuid, uuidstr);
        virReportError(VIR_ERR_NO_DOMAIN,
                       _("No domain with matching uuid '%s'"), uuidstr);
        goto cleanup;
    }

    if (virDomainManagedSaveRemoveEnsureACL(dom->conn, vm->def) < 0)
        goto cleanup;

    name = libxlDomainManagedSavePath(driver, vm);
    if (name == NULL)
        goto cleanup;

    ret = unlink(name);
    vm->hasManagedSave = false;

cleanup:
    VIR_FREE(name);
    if (vm)
        virObjectUnlock(vm);
    libxlDriverUnlock(driver);
    return ret;
}

static int
libxlDomainSetVcpusFlags(virDomainPtr dom, unsigned int nvcpus,
                         unsigned int flags)
{
    libxlDriverPrivatePtr driver = dom->conn->privateData;
    libxlDomainObjPrivatePtr priv;
    virDomainDefPtr def;
    virDomainObjPtr vm;
    libxl_bitmap map;
    uint8_t *bitmask = NULL;
    unsigned int maplen;
    size_t i;
    unsigned int pos;
    int max;
    int ret = -1;

    virCheckFlags(VIR_DOMAIN_VCPU_LIVE |
                  VIR_DOMAIN_VCPU_CONFIG |
                  VIR_DOMAIN_VCPU_MAXIMUM, -1);

    /* At least one of LIVE or CONFIG must be set.  MAXIMUM cannot be
     * mixed with LIVE.  */
    if ((flags & (VIR_DOMAIN_VCPU_LIVE | VIR_DOMAIN_VCPU_CONFIG)) == 0 ||
        (flags & (VIR_DOMAIN_VCPU_MAXIMUM | VIR_DOMAIN_VCPU_LIVE)) ==
         (VIR_DOMAIN_VCPU_MAXIMUM | VIR_DOMAIN_VCPU_LIVE)) {
        virReportError(VIR_ERR_INVALID_ARG,
                       _("invalid flag combination: (0x%x)"), flags);
        return -1;
    }

    if (!nvcpus) {
        virReportError(VIR_ERR_INVALID_ARG, "%s", _("nvcpus is zero"));
        return -1;
    }

    libxlDriverLock(driver);
    vm = virDomainObjListFindByUUID(driver->domains, dom->uuid);
    libxlDriverUnlock(driver);

    if (!vm) {
        virReportError(VIR_ERR_NO_DOMAIN, "%s", _("no domain with matching uuid"));
        goto cleanup;
    }

    if (virDomainSetVcpusFlagsEnsureACL(dom->conn, vm->def, flags) < 0)
        goto cleanup;

    if (!virDomainObjIsActive(vm) && (flags & VIR_DOMAIN_VCPU_LIVE)) {
        virReportError(VIR_ERR_OPERATION_INVALID, "%s",
                       _("cannot set vcpus on an inactive domain"));
        goto cleanup;
    }

    if (!vm->persistent && (flags & VIR_DOMAIN_VCPU_CONFIG)) {
        virReportError(VIR_ERR_OPERATION_INVALID, "%s",
                       _("cannot change persistent config of a transient domain"));
        goto cleanup;
    }

    if ((max = libxlConnectGetMaxVcpus(dom->conn, NULL)) < 0) {
        virReportError(VIR_ERR_INTERNAL_ERROR, "%s",
                       _("could not determine max vcpus for the domain"));
        goto cleanup;
    }

    if (!(flags & VIR_DOMAIN_VCPU_MAXIMUM) && vm->def->maxvcpus < max) {
        max = vm->def->maxvcpus;
    }

    if (nvcpus > max) {
        virReportError(VIR_ERR_INVALID_ARG,
                       _("requested vcpus is greater than max allowable"
                         " vcpus for the domain: %d > %d"), nvcpus, max);
        goto cleanup;
    }

    priv = vm->privateData;

    if (!(def = virDomainObjGetPersistentDef(driver->caps, driver->xmlopt, vm)))
        goto cleanup;

    maplen = VIR_CPU_MAPLEN(nvcpus);
    if (VIR_ALLOC_N(bitmask, maplen) < 0)
        goto cleanup;

    for (i = 0; i < nvcpus; ++i) {
        pos = i / 8;
        bitmask[pos] |= 1 << (i % 8);
    }

    map.size = maplen;
    map.map = bitmask;

    switch (flags) {
    case VIR_DOMAIN_VCPU_MAXIMUM | VIR_DOMAIN_VCPU_CONFIG:
        def->maxvcpus = nvcpus;
        if (nvcpus < def->vcpus)
            def->vcpus = nvcpus;
        break;

    case VIR_DOMAIN_VCPU_CONFIG:
        def->vcpus = nvcpus;
        break;

    case VIR_DOMAIN_VCPU_LIVE:
        if (libxl_set_vcpuonline(priv->ctx, dom->id, &map) != 0) {
            virReportError(VIR_ERR_INTERNAL_ERROR,
                           _("Failed to set vcpus for domain '%d'"
                             " with libxenlight"), dom->id);
            goto cleanup;
        }
        break;

    case VIR_DOMAIN_VCPU_LIVE | VIR_DOMAIN_VCPU_CONFIG:
        if (libxl_set_vcpuonline(priv->ctx, dom->id, &map) != 0) {
            virReportError(VIR_ERR_INTERNAL_ERROR,
                           _("Failed to set vcpus for domain '%d'"
                             " with libxenlight"), dom->id);
            goto cleanup;
        }
        def->vcpus = nvcpus;
        break;
    }

    ret = 0;

    if (flags & VIR_DOMAIN_VCPU_CONFIG)
        ret = virDomainSaveConfig(driver->configDir, def);

cleanup:
    VIR_FREE(bitmask);
     if (vm)
        virObjectUnlock(vm);
    return ret;
}

static int
libxlDomainSetVcpus(virDomainPtr dom, unsigned int nvcpus)
{
    return libxlDomainSetVcpusFlags(dom, nvcpus, VIR_DOMAIN_VCPU_LIVE);
}

static int
libxlDomainGetVcpusFlags(virDomainPtr dom, unsigned int flags)
{
    libxlDriverPrivatePtr driver = dom->conn->privateData;
    virDomainObjPtr vm;
    virDomainDefPtr def;
    int ret = -1;
    bool active;

    virCheckFlags(VIR_DOMAIN_VCPU_LIVE |
                  VIR_DOMAIN_VCPU_CONFIG |
                  VIR_DOMAIN_VCPU_MAXIMUM, -1);

    libxlDriverLock(driver);
    vm = virDomainObjListFindByUUID(driver->domains, dom->uuid);
    libxlDriverUnlock(driver);

    if (!vm) {
        virReportError(VIR_ERR_NO_DOMAIN, "%s", _("no domain with matching uuid"));
        goto cleanup;
    }

    if (virDomainGetVcpusFlagsEnsureACL(dom->conn, vm->def) < 0)
        goto cleanup;

    active = virDomainObjIsActive(vm);

    if ((flags & (VIR_DOMAIN_VCPU_LIVE | VIR_DOMAIN_VCPU_CONFIG)) == 0) {
        if (active)
            flags |= VIR_DOMAIN_VCPU_LIVE;
        else
            flags |= VIR_DOMAIN_VCPU_CONFIG;
    }
    if ((flags & VIR_DOMAIN_VCPU_LIVE) && (flags & VIR_DOMAIN_VCPU_CONFIG)) {
        virReportError(VIR_ERR_INVALID_ARG,
                       _("invalid flag combination: (0x%x)"), flags);
        return -1;
    }

    if (flags & VIR_DOMAIN_VCPU_LIVE) {
        if (!active) {
            virReportError(VIR_ERR_OPERATION_INVALID,
                           "%s", _("Domain is not running"));
            goto cleanup;
        }
        def = vm->def;
    } else {
        if (!vm->persistent) {
            virReportError(VIR_ERR_OPERATION_INVALID,
                           "%s", _("domain is transient"));
            goto cleanup;
        }
        def = vm->newDef ? vm->newDef : vm->def;
    }

    ret = (flags & VIR_DOMAIN_VCPU_MAXIMUM) ? def->maxvcpus : def->vcpus;

cleanup:
    if (vm)
        virObjectUnlock(vm);
    return ret;
}

static int
libxlDomainPinVcpu(virDomainPtr dom, unsigned int vcpu, unsigned char *cpumap,
                   int maplen)
{
    libxlDriverPrivatePtr driver = dom->conn->privateData;
    libxlDomainObjPrivatePtr priv;
    virDomainObjPtr vm;
    int ret = -1;
    libxl_bitmap map;

    libxlDriverLock(driver);
    vm = virDomainObjListFindByUUID(driver->domains, dom->uuid);
    libxlDriverUnlock(driver);

    if (!vm) {
        virReportError(VIR_ERR_NO_DOMAIN, "%s", _("no domain with matching uuid"));
        goto cleanup;
    }

    if (virDomainPinVcpuEnsureACL(dom->conn, vm->def) < 0)
        goto cleanup;

    if (!virDomainObjIsActive(vm)) {
        virReportError(VIR_ERR_OPERATION_INVALID, "%s",
                       _("cannot pin vcpus on an inactive domain"));
        goto cleanup;
    }

    priv = vm->privateData;

    map.size = maplen;
    map.map = cpumap;
    if (libxl_set_vcpuaffinity(priv->ctx, dom->id, vcpu, &map) != 0) {
        virReportError(VIR_ERR_INTERNAL_ERROR,
                       _("Failed to pin vcpu '%d' with libxenlight"), vcpu);
        goto cleanup;
    }

    if (!vm->def->cputune.vcpupin) {
        if (VIR_ALLOC(vm->def->cputune.vcpupin) < 0)
            goto cleanup;
        vm->def->cputune.nvcpupin = 0;
    }
    if (virDomainVcpuPinAdd(&vm->def->cputune.vcpupin,
                            &vm->def->cputune.nvcpupin,
                            cpumap,
                            maplen,
                            vcpu) < 0) {
        virReportError(VIR_ERR_INTERNAL_ERROR,
                       "%s", _("failed to update or add vcpupin xml"));
        goto cleanup;
    }

    if (virDomainSaveStatus(driver->xmlopt, driver->stateDir, vm) < 0)
        goto cleanup;

    ret = 0;

cleanup:
    if (vm)
        virObjectUnlock(vm);
    return ret;
}


static int
libxlDomainGetVcpus(virDomainPtr dom, virVcpuInfoPtr info, int maxinfo,
                    unsigned char *cpumaps, int maplen)
{
    libxlDriverPrivatePtr driver = dom->conn->privateData;
    libxlDomainObjPrivatePtr priv;
    virDomainObjPtr vm;
    int ret = -1;
    libxl_vcpuinfo *vcpuinfo;
    int maxcpu, hostcpus;
    size_t i;
    unsigned char *cpumap;

    libxlDriverLock(driver);
    vm = virDomainObjListFindByUUID(driver->domains, dom->uuid);
    libxlDriverUnlock(driver);

    if (!vm) {
        virReportError(VIR_ERR_NO_DOMAIN, "%s", _("no domain with matching uuid"));
        goto cleanup;
    }

    if (virDomainGetVcpusEnsureACL(dom->conn, vm->def) < 0)
        goto cleanup;

    if (!virDomainObjIsActive(vm)) {
        virReportError(VIR_ERR_OPERATION_INVALID, "%s", _("Domain is not running"));
        goto cleanup;
    }

    priv = vm->privateData;
    if ((vcpuinfo = libxl_list_vcpu(priv->ctx, dom->id, &maxcpu,
                                    &hostcpus)) == NULL) {
        virReportError(VIR_ERR_INTERNAL_ERROR,
                       _("Failed to list vcpus for domain '%d' with libxenlight"),
                       dom->id);
        goto cleanup;
    }

    if (cpumaps && maplen > 0)
        memset(cpumaps, 0, maplen * maxinfo);
    for (i = 0; i < maxcpu && i < maxinfo; ++i) {
        info[i].number = vcpuinfo[i].vcpuid;
        info[i].cpu = vcpuinfo[i].cpu;
        info[i].cpuTime = vcpuinfo[i].vcpu_time;
        if (vcpuinfo[i].running)
            info[i].state = VIR_VCPU_RUNNING;
        else if (vcpuinfo[i].blocked)
            info[i].state = VIR_VCPU_BLOCKED;
        else
            info[i].state = VIR_VCPU_OFFLINE;

        if (cpumaps && maplen > 0) {
            cpumap = VIR_GET_CPUMAP(cpumaps, maplen, i);
            memcpy(cpumap, vcpuinfo[i].cpumap.map,
                   MIN(maplen, vcpuinfo[i].cpumap.size));
        }

        libxl_vcpuinfo_dispose(&vcpuinfo[i]);
    }
    VIR_FREE(vcpuinfo);

    ret = maxinfo;

cleanup:
    if (vm)
        virObjectUnlock(vm);
    return ret;
}

static char *
libxlDomainGetXMLDesc(virDomainPtr dom, unsigned int flags)
{
    libxlDriverPrivatePtr driver = dom->conn->privateData;
    virDomainObjPtr vm;
    char *ret = NULL;

    /* Flags checked by virDomainDefFormat */

    libxlDriverLock(driver);
    vm = virDomainObjListFindByUUID(driver->domains, dom->uuid);
    libxlDriverUnlock(driver);

    if (!vm) {
        virReportError(VIR_ERR_NO_DOMAIN, "%s",
                       _("no domain with matching uuid"));
        goto cleanup;
    }

    if (virDomainGetXMLDescEnsureACL(dom->conn, vm->def, flags) < 0)
        goto cleanup;

    ret = virDomainDefFormat(vm->def, flags);

  cleanup:
    if (vm)
        virObjectUnlock(vm);
    return ret;
}

static char *
libxlConnectDomainXMLFromNative(virConnectPtr conn, const char * nativeFormat,
                                const char * nativeConfig,
                                unsigned int flags)
{
    libxlDriverPrivatePtr driver = conn->privateData;
    const libxl_version_info *ver_info;
    virDomainDefPtr def = NULL;
    virConfPtr conf = NULL;
    char *xml = NULL;

    virCheckFlags(0, NULL);

    if (virConnectDomainXMLFromNativeEnsureACL(conn) < 0)
        goto cleanup;

    if (STRNEQ(nativeFormat, LIBXL_CONFIG_FORMAT_XM)) {
        virReportError(VIR_ERR_INVALID_ARG,
                       _("unsupported config type %s"), nativeFormat);
        goto cleanup;
    }

    if ((ver_info = libxl_get_version_info(driver->ctx)) == NULL) {
        VIR_ERROR(_("cannot get version information from libxenlight"));
        goto cleanup;
    }

    if (!(conf = virConfReadMem(nativeConfig, strlen(nativeConfig), 0)))
        goto cleanup;

    if (!(def = xenParseXM(conf, ver_info->xen_version_major, driver->caps))) {
        virReportError(VIR_ERR_INTERNAL_ERROR, "%s", _("parsing xm config failed"));
        goto cleanup;
    }

    xml = virDomainDefFormat(def, VIR_DOMAIN_XML_INACTIVE);

cleanup:
    virDomainDefFree(def);
    if (conf)
        virConfFree(conf);
    return xml;
}

#define MAX_CONFIG_SIZE (1024 * 65)
static char *
libxlConnectDomainXMLToNative(virConnectPtr conn, const char * nativeFormat,
                              const char * domainXml,
                              unsigned int flags)
{
    libxlDriverPrivatePtr driver = conn->privateData;
    const libxl_version_info *ver_info;
    virDomainDefPtr def = NULL;
    virConfPtr conf = NULL;
    int len = MAX_CONFIG_SIZE;
    char *ret = NULL;

    virCheckFlags(0, NULL);

    if (virConnectDomainXMLToNativeEnsureACL(conn) < 0)
        goto cleanup;

    if (STRNEQ(nativeFormat, LIBXL_CONFIG_FORMAT_XM)) {
        virReportError(VIR_ERR_INVALID_ARG,
                       _("unsupported config type %s"), nativeFormat);
        goto cleanup;
    }

    if ((ver_info = libxl_get_version_info(driver->ctx)) == NULL) {
        VIR_ERROR(_("cannot get version information from libxenlight"));
        goto cleanup;
    }

    if (!(def = virDomainDefParseString(domainXml,
                                        driver->caps, driver->xmlopt,
                                        1 << VIR_DOMAIN_VIRT_XEN, 0)))
        goto cleanup;

    if (!(conf = xenFormatXM(conn, def, ver_info->xen_version_major)))
        goto cleanup;

    if (VIR_ALLOC_N(ret, len) < 0)
        goto cleanup;

    if (virConfWriteMem(ret, &len, conf) < 0) {
        VIR_FREE(ret);
        goto cleanup;
    }

cleanup:
    virDomainDefFree(def);
    if (conf)
        virConfFree(conf);
    return ret;
}

static int
libxlConnectListDefinedDomains(virConnectPtr conn,
                               char **const names, int nnames)
{
    libxlDriverPrivatePtr driver = conn->privateData;
    int n;

    if (virConnectListDefinedDomainsEnsureACL(conn) < 0)
        return -1;

    libxlDriverLock(driver);
    n = virDomainObjListGetInactiveNames(driver->domains, names, nnames,
                                         virConnectListDefinedDomainsCheckACL, conn);
    libxlDriverUnlock(driver);
    return n;
}

static int
libxlConnectNumOfDefinedDomains(virConnectPtr conn)
{
    libxlDriverPrivatePtr driver = conn->privateData;
    int n;

    if (virConnectNumOfDefinedDomainsEnsureACL(conn) < 0)
        return -1;

    libxlDriverLock(driver);
    n = virDomainObjListNumOfDomains(driver->domains, false,
                                     virConnectNumOfDefinedDomainsCheckACL,
                                     conn);
    libxlDriverUnlock(driver);

    return n;
}

static int
libxlDomainCreateWithFlags(virDomainPtr dom,
                           unsigned int flags)
{
    libxlDriverPrivatePtr driver = dom->conn->privateData;
    virDomainObjPtr vm;
    int ret = -1;

    virCheckFlags(VIR_DOMAIN_START_PAUSED, -1);

    libxlDriverLock(driver);
    vm = virDomainObjListFindByUUID(driver->domains, dom->uuid);
    if (!vm) {
        char uuidstr[VIR_UUID_STRING_BUFLEN];
        virUUIDFormat(dom->uuid, uuidstr);
        virReportError(VIR_ERR_NO_DOMAIN,
                       _("No domain with matching uuid '%s'"), uuidstr);
        goto cleanup;
    }

    if (virDomainCreateWithFlagsEnsureACL(dom->conn, vm->def) < 0)
        goto cleanup;

    if (virDomainObjIsActive(vm)) {
        virReportError(VIR_ERR_OPERATION_INVALID,
                       "%s", _("Domain is already running"));
        goto cleanup;
    }

    ret = libxlVmStart(driver, vm, (flags & VIR_DOMAIN_START_PAUSED) != 0, -1);

cleanup:
    if (vm)
        virObjectUnlock(vm);
    libxlDriverUnlock(driver);
    return ret;
}

static int
libxlDomainCreate(virDomainPtr dom)
{
    return libxlDomainCreateWithFlags(dom, 0);
}

static virDomainPtr
libxlDomainDefineXML(virConnectPtr conn, const char *xml)
{
    libxlDriverPrivatePtr driver = conn->privateData;
    virDomainDefPtr def = NULL;
    virDomainObjPtr vm = NULL;
    virDomainPtr dom = NULL;
    virDomainEventPtr event = NULL;
    virDomainDefPtr oldDef = NULL;

    libxlDriverLock(driver);
    if (!(def = virDomainDefParseString(xml, driver->caps, driver->xmlopt,
                                        1 << VIR_DOMAIN_VIRT_XEN,
                                        VIR_DOMAIN_XML_INACTIVE)))
        goto cleanup;

    if (virDomainDefineXMLEnsureACL(conn, def) < 0)
        goto cleanup;

    if (!(vm = virDomainObjListAdd(driver->domains, def,
                                   driver->xmlopt,
                                   0,
                                   &oldDef)))
        goto cleanup;
    def = NULL;
    vm->persistent = 1;

    if (virDomainSaveConfig(driver->configDir,
                            vm->newDef ? vm->newDef : vm->def) < 0) {
        virDomainObjListRemove(driver->domains, vm);
        vm = NULL;
        goto cleanup;
    }

    dom = virGetDomain(conn, vm->def->name, vm->def->uuid);
    if (dom)
        dom->id = vm->def->id;

    event = virDomainEventNewFromObj(vm, VIR_DOMAIN_EVENT_DEFINED,
                                     !oldDef ?
                                     VIR_DOMAIN_EVENT_DEFINED_ADDED :
                                     VIR_DOMAIN_EVENT_DEFINED_UPDATED);

cleanup:
    virDomainDefFree(def);
    virDomainDefFree(oldDef);
    if (vm)
        virObjectUnlock(vm);
    if (event)
        libxlDomainEventQueue(driver, event);
    libxlDriverUnlock(driver);
    return dom;
}

static int
libxlDomainUndefineFlags(virDomainPtr dom,
                         unsigned int flags)
{
    libxlDriverPrivatePtr driver = dom->conn->privateData;
    virDomainObjPtr vm;
    virDomainEventPtr event = NULL;
    char *name = NULL;
    int ret = -1;

    virCheckFlags(VIR_DOMAIN_UNDEFINE_MANAGED_SAVE, -1);

    libxlDriverLock(driver);
    vm = virDomainObjListFindByUUID(driver->domains, dom->uuid);

    if (!vm) {
        char uuidstr[VIR_UUID_STRING_BUFLEN];

        virUUIDFormat(dom->uuid, uuidstr);
        virReportError(VIR_ERR_NO_DOMAIN,
                       _("no domain with matching uuid '%s'"), uuidstr);
        goto cleanup;
    }

    if (virDomainUndefineFlagsEnsureACL(dom->conn, vm->def) < 0)
        goto cleanup;

    if (!vm->persistent) {
        virReportError(VIR_ERR_OPERATION_INVALID,
                       "%s", _("cannot undefine transient domain"));
        goto cleanup;
    }

    name = libxlDomainManagedSavePath(driver, vm);
    if (name == NULL)
        goto cleanup;

    if (virFileExists(name)) {
        if (flags & VIR_DOMAIN_UNDEFINE_MANAGED_SAVE) {
            if (unlink(name) < 0) {
                virReportError(VIR_ERR_INTERNAL_ERROR, "%s",
                               _("Failed to remove domain managed save image"));
                goto cleanup;
            }
        } else {
            virReportError(VIR_ERR_OPERATION_INVALID, "%s",
                           _("Refusing to undefine while domain managed "
                             "save image exists"));
            goto cleanup;
        }
    }

    if (virDomainDeleteConfig(driver->configDir,
                              driver->autostartDir,
                              vm) < 0)
        goto cleanup;

    event = virDomainEventNewFromObj(vm, VIR_DOMAIN_EVENT_UNDEFINED,
                                     VIR_DOMAIN_EVENT_UNDEFINED_REMOVED);

    if (virDomainObjIsActive(vm)) {
        vm->persistent = 0;
    } else {
        virDomainObjListRemove(driver->domains, vm);
        vm = NULL;
    }

    ret = 0;

  cleanup:
    VIR_FREE(name);
    if (vm)
        virObjectUnlock(vm);
    if (event)
        libxlDomainEventQueue(driver, event);
    libxlDriverUnlock(driver);
    return ret;
}

static int
libxlDomainUndefine(virDomainPtr dom)
{
    return libxlDomainUndefineFlags(dom, 0);
}

static int
libxlDomainChangeEjectableMedia(libxlDomainObjPrivatePtr priv,
                                virDomainObjPtr vm, virDomainDiskDefPtr disk)
{
    virDomainDiskDefPtr origdisk = NULL;
    libxl_device_disk x_disk;
    size_t i;
    int ret = -1;

    for (i = 0; i < vm->def->ndisks; i++) {
        if (vm->def->disks[i]->bus == disk->bus &&
            STREQ(vm->def->disks[i]->dst, disk->dst)) {
            origdisk = vm->def->disks[i];
            break;
        }
    }

    if (!origdisk) {
        virReportError(VIR_ERR_INTERNAL_ERROR,
                       _("No device with bus '%s' and target '%s'"),
                       virDomainDiskBusTypeToString(disk->bus), disk->dst);
        goto cleanup;
    }

    if (origdisk->device != VIR_DOMAIN_DISK_DEVICE_CDROM) {
        virReportError(VIR_ERR_INTERNAL_ERROR,
                       _("Removable media not supported for %s device"),
                       virDomainDiskDeviceTypeToString(disk->device));
        return -1;
    }

    if (libxlMakeDisk(disk, &x_disk) < 0)
        goto cleanup;

    if ((ret = libxl_cdrom_insert(priv->ctx, vm->def->id, &x_disk, NULL)) < 0) {
        virReportError(VIR_ERR_INTERNAL_ERROR,
                       _("libxenlight failed to change media for disk '%s'"),
                       disk->dst);
        goto cleanup;
    }

    VIR_FREE(origdisk->src);
    origdisk->src = disk->src;
    disk->src = NULL;
    origdisk->type = disk->type;


    virDomainDiskDefFree(disk);

    ret = 0;

cleanup:
    return ret;
}

static int
libxlDomainAttachDeviceDiskLive(libxlDomainObjPrivatePtr priv,
                                virDomainObjPtr vm, virDomainDeviceDefPtr dev)
{
    virDomainDiskDefPtr l_disk = dev->data.disk;
    libxl_device_disk x_disk;
    int ret = -1;

    switch (l_disk->device)  {
        case VIR_DOMAIN_DISK_DEVICE_CDROM:
            ret = libxlDomainChangeEjectableMedia(priv, vm, l_disk);
            break;
        case VIR_DOMAIN_DISK_DEVICE_DISK:
            if (l_disk->bus == VIR_DOMAIN_DISK_BUS_XEN) {
                if (virDomainDiskIndexByName(vm->def, l_disk->dst, true) >= 0) {
                    virReportError(VIR_ERR_OPERATION_FAILED,
                                   _("target %s already exists"), l_disk->dst);
                    goto cleanup;
                }

                if (!l_disk->src) {
                    virReportError(VIR_ERR_INTERNAL_ERROR,
                                   "%s", _("disk source path is missing"));
                    goto cleanup;
                }

                if (VIR_REALLOC_N(vm->def->disks, vm->def->ndisks+1) < 0)
                    goto cleanup;

                if (libxlMakeDisk(l_disk, &x_disk) < 0)
                    goto cleanup;

                if ((ret = libxl_device_disk_add(priv->ctx, vm->def->id,
                                                &x_disk, NULL)) < 0) {
                    virReportError(VIR_ERR_INTERNAL_ERROR,
                                   _("libxenlight failed to attach disk '%s'"),
                                   l_disk->dst);
                    goto cleanup;
                }

                virDomainDiskInsertPreAlloced(vm->def, l_disk);

            } else {
                virReportError(VIR_ERR_CONFIG_UNSUPPORTED,
                               _("disk bus '%s' cannot be hotplugged."),
                               virDomainDiskBusTypeToString(l_disk->bus));
            }
            break;
        default:
            virReportError(VIR_ERR_CONFIG_UNSUPPORTED,
                           _("disk device type '%s' cannot be hotplugged"),
                           virDomainDiskDeviceTypeToString(l_disk->device));
            break;
    }

cleanup:
    return ret;
}

static int
libxlDomainDetachDeviceDiskLive(libxlDomainObjPrivatePtr priv,
                                virDomainObjPtr vm, virDomainDeviceDefPtr dev)
{
    virDomainDiskDefPtr l_disk = NULL;
    libxl_device_disk x_disk;
    int idx;
    int ret = -1;

    switch (dev->data.disk->device)  {
        case VIR_DOMAIN_DISK_DEVICE_DISK:
            if (dev->data.disk->bus == VIR_DOMAIN_DISK_BUS_XEN) {

                if ((idx = virDomainDiskIndexByName(vm->def,
                                                    dev->data.disk->dst,
                                                    false)) < 0) {
                    virReportError(VIR_ERR_OPERATION_FAILED,
                                   _("disk %s not found"), dev->data.disk->dst);
                    goto cleanup;
                }

                l_disk = vm->def->disks[idx];

                if (libxlMakeDisk(l_disk, &x_disk) < 0)
                    goto cleanup;

                if ((ret = libxl_device_disk_remove(priv->ctx, vm->def->id,
                                                    &x_disk, NULL)) < 0) {
                    virReportError(VIR_ERR_INTERNAL_ERROR,
                                   _("libxenlight failed to detach disk '%s'"),
                                   l_disk->dst);
                    goto cleanup;
                }

                virDomainDiskRemove(vm->def, idx);
                virDomainDiskDefFree(l_disk);

            } else {
                virReportError(VIR_ERR_CONFIG_UNSUPPORTED,
                               _("disk bus '%s' cannot be hot unplugged."),
                               virDomainDiskBusTypeToString(dev->data.disk->bus));
            }
            break;
        default:
            virReportError(VIR_ERR_CONFIG_UNSUPPORTED,
                           _("device type '%s' cannot hot unplugged"),
                           virDomainDiskDeviceTypeToString(dev->data.disk->device));
            break;
    }

cleanup:
    return ret;
}

static int
libxlDomainAttachDeviceLive(libxlDomainObjPrivatePtr priv, virDomainObjPtr vm,
                            virDomainDeviceDefPtr dev)
{
    int ret = -1;

    switch (dev->type) {
        case VIR_DOMAIN_DEVICE_DISK:
            ret = libxlDomainAttachDeviceDiskLive(priv, vm, dev);
            if (!ret)
                dev->data.disk = NULL;
            break;

        default:
            virReportError(VIR_ERR_CONFIG_UNSUPPORTED,
                           _("device type '%s' cannot be attached"),
                           virDomainDeviceTypeToString(dev->type));
            break;
    }

    return ret;
}

static int
libxlDomainAttachDeviceConfig(virDomainDefPtr vmdef, virDomainDeviceDefPtr dev)
{
    virDomainDiskDefPtr disk;

    switch (dev->type) {
        case VIR_DOMAIN_DEVICE_DISK:
            disk = dev->data.disk;
            if (virDomainDiskIndexByName(vmdef, disk->dst, true) >= 0) {
                virReportError(VIR_ERR_INVALID_ARG,
                               _("target %s already exists."), disk->dst);
                return -1;
            }
            if (virDomainDiskInsert(vmdef, disk))
                return -1;
            /* vmdef has the pointer. Generic codes for vmdef will do all jobs */
            dev->data.disk = NULL;
            break;

        default:
            virReportError(VIR_ERR_CONFIG_UNSUPPORTED, "%s",
                           _("persistent attach of device is not supported"));
            return -1;
    }
    return 0;
}

static int
libxlDomainDetachDeviceLive(libxlDomainObjPrivatePtr priv, virDomainObjPtr vm,
                            virDomainDeviceDefPtr dev)
{
    int ret = -1;

    switch (dev->type) {
        case VIR_DOMAIN_DEVICE_DISK:
            ret = libxlDomainDetachDeviceDiskLive(priv, vm, dev);
            break;

        default:
            virReportError(VIR_ERR_CONFIG_UNSUPPORTED,
                           _("device type '%s' cannot be detached"),
                           virDomainDeviceTypeToString(dev->type));
            break;
    }

    return ret;
}

static int
libxlDomainDetachDeviceConfig(virDomainDefPtr vmdef, virDomainDeviceDefPtr dev)
{
    virDomainDiskDefPtr disk, detach;
    int ret = -1;

    switch (dev->type) {
        case VIR_DOMAIN_DEVICE_DISK:
            disk = dev->data.disk;
            if (!(detach = virDomainDiskRemoveByName(vmdef, disk->dst))) {
                virReportError(VIR_ERR_INVALID_ARG,
                               _("no target device %s"), disk->dst);
                break;
            }
            virDomainDiskDefFree(detach);
            ret = 0;
            break;
        default:
            virReportError(VIR_ERR_CONFIG_UNSUPPORTED, "%s",
                           _("persistent detach of device is not supported"));
            break;
    }

    return ret;
}

static int
libxlDomainUpdateDeviceLive(libxlDomainObjPrivatePtr priv,
                            virDomainObjPtr vm, virDomainDeviceDefPtr dev)
{
    virDomainDiskDefPtr disk;
    int ret = -1;

    switch (dev->type) {
        case VIR_DOMAIN_DEVICE_DISK:
            disk = dev->data.disk;
            switch (disk->device) {
                case VIR_DOMAIN_DISK_DEVICE_CDROM:
                    ret = libxlDomainChangeEjectableMedia(priv, vm, disk);
                    if (ret == 0)
                        dev->data.disk = NULL;
                    break;
                default:
                    virReportError(VIR_ERR_CONFIG_UNSUPPORTED,
                                   _("disk bus '%s' cannot be updated."),
                                   virDomainDiskBusTypeToString(disk->bus));
                    break;
            }
            break;
        default:
            virReportError(VIR_ERR_CONFIG_UNSUPPORTED,
                           _("device type '%s' cannot be updated"),
                           virDomainDeviceTypeToString(dev->type));
            break;
    }

    return ret;
}

static int
libxlDomainUpdateDeviceConfig(virDomainDefPtr vmdef, virDomainDeviceDefPtr dev)
{
    virDomainDiskDefPtr orig;
    virDomainDiskDefPtr disk;
    int idx;
    int ret = -1;

    switch (dev->type) {
        case VIR_DOMAIN_DEVICE_DISK:
            disk = dev->data.disk;
            if ((idx = virDomainDiskIndexByName(vmdef, disk->dst, false)) < 0) {
                virReportError(VIR_ERR_INVALID_ARG,
                               _("target %s doesn't exist."), disk->dst);
                goto cleanup;
            }
            orig = vmdef->disks[idx];
            if (!(orig->device == VIR_DOMAIN_DISK_DEVICE_CDROM)) {
                virReportError(VIR_ERR_INVALID_ARG, "%s",
                               _("this disk doesn't support update"));
                goto cleanup;
            }

            VIR_FREE(orig->src);
            orig->src = disk->src;
            orig->type = disk->type;
            if (disk->driverName) {
                VIR_FREE(orig->driverName);
                orig->driverName = disk->driverName;
                disk->driverName = NULL;
            }
            orig->format = disk->format;
            disk->src = NULL;
            break;
        default:
            virReportError(VIR_ERR_CONFIG_UNSUPPORTED, "%s",
                           _("persistent update of device is not supported"));
            goto cleanup;
    }

    ret = 0;

cleanup:
    return ret;
}


static int
libxlDomainAttachDeviceFlags(virDomainPtr dom, const char *xml,
                             unsigned int flags)
{
    libxlDriverPrivatePtr driver = dom->conn->privateData;
    virDomainObjPtr vm = NULL;
    virDomainDefPtr vmdef = NULL;
    virDomainDeviceDefPtr dev = NULL;
    libxlDomainObjPrivatePtr priv;
    int ret = -1;

    virCheckFlags(VIR_DOMAIN_DEVICE_MODIFY_LIVE |
                  VIR_DOMAIN_DEVICE_MODIFY_CONFIG, -1);

    libxlDriverLock(driver);
    vm = virDomainObjListFindByUUID(driver->domains, dom->uuid);

    if (!vm) {
        virReportError(VIR_ERR_NO_DOMAIN, "%s", _("no domain with matching uuid"));
        goto cleanup;
    }

    if (virDomainAttachDeviceFlagsEnsureACL(dom->conn, vm->def, flags) < 0)
        goto cleanup;

    if (virDomainObjIsActive(vm)) {
        if (flags == VIR_DOMAIN_DEVICE_MODIFY_CURRENT)
            flags |= VIR_DOMAIN_DEVICE_MODIFY_LIVE;
    } else {
        if (flags == VIR_DOMAIN_DEVICE_MODIFY_CURRENT)
            flags |= VIR_DOMAIN_DEVICE_MODIFY_CONFIG;
        /* check consistency between flags and the vm state */
        if (flags & VIR_DOMAIN_DEVICE_MODIFY_LIVE) {
            virReportError(VIR_ERR_OPERATION_INVALID,
                           "%s", _("Domain is not running"));
            goto cleanup;
        }
    }

    if ((flags & VIR_DOMAIN_DEVICE_MODIFY_CONFIG) && !vm->persistent) {
         virReportError(VIR_ERR_OPERATION_INVALID,
                        "%s", _("cannot modify device on transient domain"));
         goto cleanup;
    }

    priv = vm->privateData;

    if (flags & VIR_DOMAIN_DEVICE_MODIFY_CONFIG) {
        if (!(dev = virDomainDeviceDefParse(xml, vm->def,
                                            driver->caps, driver->xmlopt,
                                            VIR_DOMAIN_XML_INACTIVE)))
            goto cleanup;

        /* Make a copy for updated domain. */
        if (!(vmdef = virDomainObjCopyPersistentDef(vm, driver->caps,
                                                    driver->xmlopt)))
            goto cleanup;

        if ((ret = libxlDomainAttachDeviceConfig(vmdef, dev)) < 0)
            goto cleanup;
    } else {
        ret = 0;
    }

    if (flags & VIR_DOMAIN_DEVICE_MODIFY_LIVE) {
        /* If dev exists it was created to modify the domain config. Free it. */
        virDomainDeviceDefFree(dev);
        if (!(dev = virDomainDeviceDefParse(xml, vm->def,
                                            driver->caps, driver->xmlopt,
                                            VIR_DOMAIN_XML_INACTIVE)))
            goto cleanup;

        if ((ret = libxlDomainAttachDeviceLive(priv, vm, dev)) < 0)
            goto cleanup;

        /*
         * update domain status forcibly because the domain status may be
         * changed even if we attach the device failed.
         */
        if (virDomainSaveStatus(driver->xmlopt, driver->stateDir, vm) < 0)
            ret = -1;
    }

    /* Finally, if no error until here, we can save config. */
    if (!ret && (flags & VIR_DOMAIN_DEVICE_MODIFY_CONFIG)) {
        ret = virDomainSaveConfig(driver->configDir, vmdef);
        if (!ret) {
            virDomainObjAssignDef(vm, vmdef, false, NULL);
            vmdef = NULL;
        }
    }

cleanup:
    virDomainDefFree(vmdef);
    virDomainDeviceDefFree(dev);
    if (vm)
        virObjectUnlock(vm);
    libxlDriverUnlock(driver);
    return ret;
}

static int
libxlDomainAttachDevice(virDomainPtr dom, const char *xml)
{
    return libxlDomainAttachDeviceFlags(dom, xml,
                                        VIR_DOMAIN_DEVICE_MODIFY_LIVE);
}

static int
libxlDomainDetachDeviceFlags(virDomainPtr dom, const char *xml,
                             unsigned int flags)
{
    libxlDriverPrivatePtr driver = dom->conn->privateData;
    virDomainObjPtr vm = NULL;
    virDomainDefPtr vmdef = NULL;
    virDomainDeviceDefPtr dev = NULL;
    libxlDomainObjPrivatePtr priv;
    int ret = -1;

    virCheckFlags(VIR_DOMAIN_DEVICE_MODIFY_LIVE |
                  VIR_DOMAIN_DEVICE_MODIFY_CONFIG, -1);

    libxlDriverLock(driver);
    vm = virDomainObjListFindByUUID(driver->domains, dom->uuid);

    if (!vm) {
        virReportError(VIR_ERR_NO_DOMAIN, "%s", _("no domain with matching uuid"));
        goto cleanup;
    }

    if (virDomainDetachDeviceFlagsEnsureACL(dom->conn, vm->def, flags) < 0)
        goto cleanup;

    if (virDomainObjIsActive(vm)) {
        if (flags == VIR_DOMAIN_DEVICE_MODIFY_CURRENT)
            flags |= VIR_DOMAIN_DEVICE_MODIFY_LIVE;
    } else {
        if (flags == VIR_DOMAIN_DEVICE_MODIFY_CURRENT)
            flags |= VIR_DOMAIN_DEVICE_MODIFY_CONFIG;
        /* check consistency between flags and the vm state */
        if (flags & VIR_DOMAIN_DEVICE_MODIFY_LIVE) {
            virReportError(VIR_ERR_OPERATION_INVALID,
                           "%s", _("Domain is not running"));
            goto cleanup;
        }
    }

    if ((flags & VIR_DOMAIN_DEVICE_MODIFY_CONFIG) && !vm->persistent) {
         virReportError(VIR_ERR_OPERATION_INVALID,
                        "%s", _("cannot modify device on transient domain"));
         goto cleanup;
    }

    priv = vm->privateData;

    if (flags & VIR_DOMAIN_DEVICE_MODIFY_CONFIG) {
        if (!(dev = virDomainDeviceDefParse(xml, vm->def,
                                            driver->caps, driver->xmlopt,
                                            VIR_DOMAIN_XML_INACTIVE)))
            goto cleanup;

        /* Make a copy for updated domain. */
        if (!(vmdef = virDomainObjCopyPersistentDef(vm, driver->caps,
                                                    driver->xmlopt)))
            goto cleanup;

        if ((ret = libxlDomainDetachDeviceConfig(vmdef, dev)) < 0)
            goto cleanup;
    } else {
        ret = 0;
    }

    if (flags & VIR_DOMAIN_DEVICE_MODIFY_LIVE) {
        /* If dev exists it was created to modify the domain config. Free it. */
        virDomainDeviceDefFree(dev);
        if (!(dev = virDomainDeviceDefParse(xml, vm->def,
                                            driver->caps, driver->xmlopt,
                                            VIR_DOMAIN_XML_INACTIVE)))
            goto cleanup;

        if ((ret = libxlDomainDetachDeviceLive(priv, vm, dev)) < 0)
            goto cleanup;

        /*
         * update domain status forcibly because the domain status may be
         * changed even if we attach the device failed.
         */
        if (virDomainSaveStatus(driver->xmlopt, driver->stateDir, vm) < 0)
            ret = -1;
    }

    /* Finally, if no error until here, we can save config. */
    if (!ret && (flags & VIR_DOMAIN_DEVICE_MODIFY_CONFIG)) {
        ret = virDomainSaveConfig(driver->configDir, vmdef);
        if (!ret) {
            virDomainObjAssignDef(vm, vmdef, false, NULL);
            vmdef = NULL;
        }
    }

cleanup:
    virDomainDefFree(vmdef);
    virDomainDeviceDefFree(dev);
    if (vm)
        virObjectUnlock(vm);
    libxlDriverUnlock(driver);
    return ret;
}

static int
libxlDomainDetachDevice(virDomainPtr dom, const char *xml)
{
    return libxlDomainDetachDeviceFlags(dom, xml,
                                        VIR_DOMAIN_DEVICE_MODIFY_LIVE);
}

static int
libxlDomainUpdateDeviceFlags(virDomainPtr dom, const char *xml,
                             unsigned int flags)
{
    libxlDriverPrivatePtr driver = dom->conn->privateData;
    virDomainObjPtr vm = NULL;
    virDomainDefPtr vmdef = NULL;
    virDomainDeviceDefPtr dev = NULL;
    libxlDomainObjPrivatePtr priv;
    int ret = -1;

    virCheckFlags(VIR_DOMAIN_DEVICE_MODIFY_LIVE |
                  VIR_DOMAIN_DEVICE_MODIFY_CONFIG, -1);

    libxlDriverLock(driver);
    vm = virDomainObjListFindByUUID(driver->domains, dom->uuid);

    if (!vm) {
        virReportError(VIR_ERR_NO_DOMAIN, "%s", _("no domain with matching uuid"));
        goto cleanup;
    }

    if (virDomainUpdateDeviceFlagsEnsureACL(dom->conn, vm->def, flags) < 0)
        goto cleanup;

    if (virDomainObjIsActive(vm)) {
        if (flags == VIR_DOMAIN_DEVICE_MODIFY_CURRENT)
            flags |= VIR_DOMAIN_DEVICE_MODIFY_LIVE;
    } else {
        if (flags == VIR_DOMAIN_DEVICE_MODIFY_CURRENT)
            flags |= VIR_DOMAIN_DEVICE_MODIFY_CONFIG;
        /* check consistency between flags and the vm state */
        if (flags & VIR_DOMAIN_DEVICE_MODIFY_LIVE) {
            virReportError(VIR_ERR_OPERATION_INVALID,
                           "%s", _("Domain is not running"));
            goto cleanup;
        }
    }

    if ((flags & VIR_DOMAIN_DEVICE_MODIFY_CONFIG) && !vm->persistent) {
         virReportError(VIR_ERR_OPERATION_INVALID,
                        "%s", _("cannot modify device on transient domain"));
         goto cleanup;
    }

    priv = vm->privateData;

    if (flags & VIR_DOMAIN_DEVICE_MODIFY_CONFIG) {
        if (!(dev = virDomainDeviceDefParse(xml, vm->def,
                                            driver->caps, driver->xmlopt,
                                            VIR_DOMAIN_XML_INACTIVE)))
            goto cleanup;

        /* Make a copy for updated domain. */
        if (!(vmdef = virDomainObjCopyPersistentDef(vm, driver->caps,
                                                    driver->xmlopt)))
            goto cleanup;

        if ((ret = libxlDomainUpdateDeviceConfig(vmdef, dev)) < 0)
            goto cleanup;
    } else {
        ret = 0;
    }

    if (flags & VIR_DOMAIN_DEVICE_MODIFY_LIVE) {
        /* If dev exists it was created to modify the domain config. Free it. */
        virDomainDeviceDefFree(dev);
        if (!(dev = virDomainDeviceDefParse(xml, vm->def,
                                            driver->caps, driver->xmlopt,
                                            VIR_DOMAIN_XML_INACTIVE)))
            goto cleanup;

        if ((ret = libxlDomainUpdateDeviceLive(priv, vm, dev)) < 0)
            goto cleanup;

        /*
         * update domain status forcibly because the domain status may be
         * changed even if we attach the device failed.
         */
        if (virDomainSaveStatus(driver->xmlopt, driver->stateDir, vm) < 0)
            ret = -1;
    }

    /* Finally, if no error until here, we can save config. */
    if (!ret && (flags & VIR_DOMAIN_DEVICE_MODIFY_CONFIG)) {
        ret = virDomainSaveConfig(driver->configDir, vmdef);
        if (!ret) {
            virDomainObjAssignDef(vm, vmdef, false, NULL);
            vmdef = NULL;
        }
    }

cleanup:
    virDomainDefFree(vmdef);
    virDomainDeviceDefFree(dev);
    if (vm)
        virObjectUnlock(vm);
    libxlDriverUnlock(driver);
    return ret;
}

static unsigned long long
libxlNodeGetFreeMemory(virConnectPtr conn)
{
    libxl_physinfo phy_info;
    const libxl_version_info* ver_info;
    libxlDriverPrivatePtr driver = conn->privateData;

    if (virNodeGetFreeMemoryEnsureACL(conn) < 0)
        return 0;

    if (libxl_get_physinfo(driver->ctx, &phy_info)) {
        virReportError(VIR_ERR_INTERNAL_ERROR, "%s",
                       _("libxl_get_physinfo_info failed"));
        return 0;
    }

    if ((ver_info = libxl_get_version_info(driver->ctx)) == NULL) {
        virReportError(VIR_ERR_INTERNAL_ERROR, "%s",
                       _("libxl_get_version_info failed"));
        return 0;
    }

    return phy_info.free_pages * ver_info->pagesize;
}

static int
libxlNodeGetCellsFreeMemory(virConnectPtr conn,
                            unsigned long long *freeMems,
                            int startCell,
                            int maxCells)
{
    int n, lastCell, numCells;
    int ret = -1, nr_nodes = 0;
    libxl_numainfo *numa_info = NULL;
    libxlDriverPrivatePtr driver = conn->privateData;

    if (virNodeGetCellsFreeMemoryEnsureACL(conn) < 0)
        return -1;

    /* Early failure is probably worth just a warning */
    numa_info = libxl_get_numainfo(driver->ctx, &nr_nodes);
    if (numa_info == NULL || nr_nodes == 0) {
        VIR_WARN("libxl_get_numainfo failed to retrieve NUMA data");
        return 0;
    }

    /* Check/sanitize the cell range */
    if (startCell > nr_nodes) {
        virReportError(VIR_ERR_INTERNAL_ERROR,
                       _("start cell %d out of range (0-%d)"),
                       startCell, nr_nodes);
        goto cleanup;
    }
    lastCell = startCell + maxCells - 1;
    if (lastCell > nr_nodes)
        lastCell = nr_nodes;

    for (numCells = 0, n = startCell; n <= lastCell; n++) {
        if (numa_info[n].size == LIBXL_NUMAINFO_INVALID_ENTRY)
            freeMems[numCells++] = 0;
        else
            freeMems[numCells++] = numa_info[n].free;
    }
    ret = numCells;

cleanup:
    libxl_numainfo_list_free(numa_info, nr_nodes);
    return ret;
}

static int
libxlConnectDomainEventRegister(virConnectPtr conn,
                                virConnectDomainEventCallback callback, void *opaque,
                                virFreeCallback freecb)
{
    libxlDriverPrivatePtr driver = conn->privateData;
    int ret;

    if (virConnectDomainEventRegisterEnsureACL(conn) < 0)
        return -1;

    libxlDriverLock(driver);
    ret = virDomainEventStateRegister(conn,
                                      driver->domainEventState,
                                      virConnectDomainEventRegisterCheckACL,
                                      callback, opaque, freecb);
    libxlDriverUnlock(driver);

    return ret;
}


static int
libxlConnectDomainEventDeregister(virConnectPtr conn,
                                  virConnectDomainEventCallback callback)
{
    libxlDriverPrivatePtr driver = conn->privateData;
    int ret;

    if (virConnectDomainEventDeregisterEnsureACL(conn) < 0)
        return -1;

    libxlDriverLock(driver);
    ret = virDomainEventStateDeregister(conn,
                                        driver->domainEventState,
                                        callback);
    libxlDriverUnlock(driver);

    return ret;
}

static int
libxlDomainGetAutostart(virDomainPtr dom, int *autostart)
{
    libxlDriverPrivatePtr driver = dom->conn->privateData;
    virDomainObjPtr vm;
    int ret = -1;

    libxlDriverLock(driver);
    vm = virDomainObjListFindByUUID(driver->domains, dom->uuid);
    libxlDriverUnlock(driver);

    if (!vm) {
        char uuidstr[VIR_UUID_STRING_BUFLEN];
        virUUIDFormat(dom->uuid, uuidstr);
        virReportError(VIR_ERR_NO_DOMAIN,
                       _("No domain with matching uuid '%s'"), uuidstr);
        goto cleanup;
    }

    if (virDomainGetAutostartEnsureACL(dom->conn, vm->def) < 0)
        goto cleanup;

    *autostart = vm->autostart;
    ret = 0;

cleanup:
    if (vm)
        virObjectUnlock(vm);
    return ret;
}

static int
libxlDomainSetAutostart(virDomainPtr dom, int autostart)
{
    libxlDriverPrivatePtr driver = dom->conn->privateData;
    virDomainObjPtr vm;
    char *configFile = NULL, *autostartLink = NULL;
    int ret = -1;

    libxlDriverLock(driver);
    vm = virDomainObjListFindByUUID(driver->domains, dom->uuid);

    if (!vm) {
        char uuidstr[VIR_UUID_STRING_BUFLEN];
        virUUIDFormat(dom->uuid, uuidstr);
        virReportError(VIR_ERR_NO_DOMAIN,
                       _("No domain with matching uuid '%s'"), uuidstr);
        goto cleanup;
    }

    if (virDomainSetAutostartEnsureACL(dom->conn, vm->def) < 0)
        goto cleanup;

    if (!vm->persistent) {
        virReportError(VIR_ERR_OPERATION_INVALID,
                       "%s", _("cannot set autostart for transient domain"));
        goto cleanup;
    }

    autostart = (autostart != 0);

    if (vm->autostart != autostart) {
        if (!(configFile = virDomainConfigFile(driver->configDir, vm->def->name)))
            goto cleanup;
        if (!(autostartLink = virDomainConfigFile(driver->autostartDir, vm->def->name)))
            goto cleanup;

        if (autostart) {
            if (virFileMakePath(driver->autostartDir) < 0) {
                virReportSystemError(errno,
                                     _("cannot create autostart directory %s"),
                                     driver->autostartDir);
                goto cleanup;
            }

            if (symlink(configFile, autostartLink) < 0) {
                virReportSystemError(errno,
                                     _("Failed to create symlink '%s to '%s'"),
                                     autostartLink, configFile);
                goto cleanup;
            }
        } else {
            if (unlink(autostartLink) < 0 && errno != ENOENT && errno != ENOTDIR) {
                virReportSystemError(errno,
                                     _("Failed to delete symlink '%s'"),
                                     autostartLink);
                goto cleanup;
            }
        }

        vm->autostart = autostart;
    }
    ret = 0;

cleanup:
    VIR_FREE(configFile);
    VIR_FREE(autostartLink);
    if (vm)
        virObjectUnlock(vm);
    libxlDriverUnlock(driver);
    return ret;
}

static char *
libxlDomainGetSchedulerType(virDomainPtr dom, int *nparams)
{
    libxlDriverPrivatePtr driver = dom->conn->privateData;
    libxlDomainObjPrivatePtr priv;
    virDomainObjPtr vm;
    char * ret = NULL;
    const char *name = NULL;
    libxl_scheduler sched_id;

    libxlDriverLock(driver);
    vm = virDomainObjListFindByUUID(driver->domains, dom->uuid);
    libxlDriverUnlock(driver);

    if (!vm) {
        virReportError(VIR_ERR_NO_DOMAIN, "%s", _("no domain with matching uuid"));
        goto cleanup;
    }

    if (virDomainGetSchedulerTypeEnsureACL(dom->conn, vm->def) < 0)
        goto cleanup;

    if (!virDomainObjIsActive(vm)) {
        virReportError(VIR_ERR_OPERATION_INVALID, "%s", _("Domain is not running"));
        goto cleanup;
    }

    priv = vm->privateData;
    sched_id = libxl_get_scheduler(priv->ctx);

    if (nparams)
        *nparams = 0;
    switch (sched_id) {
    case LIBXL_SCHEDULER_SEDF:
        name = "sedf";
        break;
    case LIBXL_SCHEDULER_CREDIT:
        name = "credit";
        if (nparams)
            *nparams = XEN_SCHED_CREDIT_NPARAM;
        break;
    case LIBXL_SCHEDULER_CREDIT2:
        name = "credit2";
        break;
    case LIBXL_SCHEDULER_ARINC653:
        name = "arinc653";
        break;
    default:
        virReportError(VIR_ERR_INTERNAL_ERROR,
                   _("Failed to get scheduler id for domain '%d'"
                     " with libxenlight"), dom->id);
        goto cleanup;
    }

    ignore_value(VIR_STRDUP(ret, name));

cleanup:
    if (vm)
        virObjectUnlock(vm);
    return ret;
}

static int
libxlDomainGetSchedulerParametersFlags(virDomainPtr dom,
                                       virTypedParameterPtr params,
                                       int *nparams,
                                       unsigned int flags)
{
    libxlDriverPrivatePtr driver = dom->conn->privateData;
    libxlDomainObjPrivatePtr priv;
    virDomainObjPtr vm;
    libxl_domain_sched_params sc_info;
    libxl_scheduler sched_id;
    int ret = -1;

    virCheckFlags(VIR_TYPED_PARAM_STRING_OKAY, -1);

    /* We don't return strings, and thus trivially support this flag.  */
    flags &= ~VIR_TYPED_PARAM_STRING_OKAY;

    libxlDriverLock(driver);
    vm = virDomainObjListFindByUUID(driver->domains, dom->uuid);
    libxlDriverUnlock(driver);

    if (!vm) {
        virReportError(VIR_ERR_NO_DOMAIN, "%s",
                       _("no domain with matching uuid"));
        goto cleanup;
    }

    if (virDomainGetSchedulerParametersFlagsEnsureACL(dom->conn, vm->def) < 0)
        goto cleanup;

    if (!virDomainObjIsActive(vm)) {
        virReportError(VIR_ERR_OPERATION_INVALID, "%s",
                       _("Domain is not running"));
        goto cleanup;
    }

    priv = vm->privateData;

    sched_id = libxl_get_scheduler(priv->ctx);

    if (sched_id != LIBXL_SCHEDULER_CREDIT) {
        virReportError(VIR_ERR_INTERNAL_ERROR, "%s",
                       _("Only 'credit' scheduler is supported"));
        goto cleanup;
    }

    if (libxl_domain_sched_params_get(priv->ctx, dom->id, &sc_info) != 0) {
        virReportError(VIR_ERR_INTERNAL_ERROR,
                       _("Failed to get scheduler parameters for domain '%d'"
                         " with libxenlight"), dom->id);
        goto cleanup;
    }

    if (virTypedParameterAssign(&params[0], VIR_DOMAIN_SCHEDULER_WEIGHT,
                                VIR_TYPED_PARAM_UINT, sc_info.weight) < 0)
        goto cleanup;

    if (*nparams > 1) {
        if (virTypedParameterAssign(&params[0], VIR_DOMAIN_SCHEDULER_CAP,
                                    VIR_TYPED_PARAM_UINT, sc_info.cap) < 0)
            goto cleanup;
    }

    if (*nparams > XEN_SCHED_CREDIT_NPARAM)
        *nparams = XEN_SCHED_CREDIT_NPARAM;
    ret = 0;

cleanup:
    if (vm)
        virObjectUnlock(vm);
    return ret;
}

static int
libxlDomainGetSchedulerParameters(virDomainPtr dom, virTypedParameterPtr params,
                                  int *nparams)
{
    return libxlDomainGetSchedulerParametersFlags(dom, params, nparams, 0);
}

static int
libxlDomainSetSchedulerParametersFlags(virDomainPtr dom,
                                       virTypedParameterPtr params,
                                       int nparams,
                                       unsigned int flags)
{
    libxlDriverPrivatePtr driver = dom->conn->privateData;
    libxlDomainObjPrivatePtr priv;
    virDomainObjPtr vm;
    libxl_domain_sched_params sc_info;
    int sched_id;
    size_t i;
    int ret = -1;

    virCheckFlags(0, -1);
    if (virTypedParamsValidate(params, nparams,
                               VIR_DOMAIN_SCHEDULER_WEIGHT,
                               VIR_TYPED_PARAM_UINT,
                               VIR_DOMAIN_SCHEDULER_CAP,
                               VIR_TYPED_PARAM_UINT,
                               NULL) < 0)
        return -1;

    libxlDriverLock(driver);
    vm = virDomainObjListFindByUUID(driver->domains, dom->uuid);
    libxlDriverUnlock(driver);

    if (!vm) {
        virReportError(VIR_ERR_NO_DOMAIN, "%s", _("no domain with matching uuid"));
        goto cleanup;
    }

    if (virDomainSetSchedulerParametersFlagsEnsureACL(dom->conn, vm->def, flags) < 0)
        goto cleanup;

    if (!virDomainObjIsActive(vm)) {
        virReportError(VIR_ERR_OPERATION_INVALID, "%s", _("Domain is not running"));
        goto cleanup;
    }

    priv = vm->privateData;

    sched_id = libxl_get_scheduler(priv->ctx);

    if (sched_id != LIBXL_SCHEDULER_CREDIT) {
        virReportError(VIR_ERR_INTERNAL_ERROR, "%s",
                       _("Only 'credit' scheduler is supported"));
        goto cleanup;
    }

    if (libxl_domain_sched_params_get(priv->ctx, dom->id, &sc_info) != 0) {
        virReportError(VIR_ERR_INTERNAL_ERROR,
                       _("Failed to get scheduler parameters for domain '%d'"
                         " with libxenlight"), dom->id);
        goto cleanup;
    }

    for (i = 0; i < nparams; ++i) {
        virTypedParameterPtr param = &params[i];

        if (STREQ(param->field, VIR_DOMAIN_SCHEDULER_WEIGHT)) {
            sc_info.weight = params[i].value.ui;
        } else if (STREQ(param->field, VIR_DOMAIN_SCHEDULER_CAP)) {
            sc_info.cap = params[i].value.ui;
        }
    }

    if (libxl_domain_sched_params_set(priv->ctx, dom->id, &sc_info) != 0) {
        virReportError(VIR_ERR_INTERNAL_ERROR,
                       _("Failed to set scheduler parameters for domain '%d'"
                         " with libxenlight"), dom->id);
        goto cleanup;
    }

    ret = 0;

cleanup:
    if (vm)
        virObjectUnlock(vm);
    return ret;
}

static int
libxlDomainSetSchedulerParameters(virDomainPtr dom, virTypedParameterPtr params,
                                  int nparams)
{
    return libxlDomainSetSchedulerParametersFlags(dom, params, nparams, 0);
}

/* NUMA node affinity information is available through libxl
 * starting from Xen 4.3. */
#ifdef LIBXL_HAVE_DOMAIN_NODEAFFINITY

/* Number of Xen NUMA parameters */
# define LIBXL_NUMA_NPARAM 2

static int
libxlDomainGetNumaParameters(virDomainPtr dom,
                             virTypedParameterPtr params,
                             int *nparams,
                             unsigned int flags)
{
    libxlDriverPrivatePtr driver = dom->conn->privateData;
    libxlDomainObjPrivatePtr priv;
    virDomainObjPtr vm;
    libxl_bitmap nodemap;
    virBitmapPtr nodes = NULL;
    char *nodeset = NULL;
    int rc, ret = -1;
    size_t i, j;

    /* In Xen 4.3, it is possible to query the NUMA node affinity of a domain
     * via libxl, but not to change it. We therefore only allow AFFECT_LIVE. */
    virCheckFlags(VIR_DOMAIN_AFFECT_LIVE |
                  VIR_TYPED_PARAM_STRING_OKAY, -1);

    /* We blindly return a string, and let libvirt.c and remote_driver.c do
     * the filtering on behalf of older clients that can't parse it. */
    flags &= ~VIR_TYPED_PARAM_STRING_OKAY;

    libxl_bitmap_init(&nodemap);

    libxlDriverLock(driver);
    vm = virDomainObjListFindByUUID(driver->domains, dom->uuid);
    libxlDriverUnlock(driver);

    if (!vm) {
        virReportError(VIR_ERR_NO_DOMAIN, "%s",
                       _("no domain with matching uuid"));
        goto cleanup;
    }

    if (virDomainGetNumaParametersEnsureACL(dom->conn, vm->def) < 0)
        goto cleanup;

    if (!virDomainObjIsActive(vm)) {
        virReportError(VIR_ERR_OPERATION_INVALID, "%s",
                       _("Domain is not running"));
        goto cleanup;
    }

    priv = vm->privateData;

    if ((*nparams) == 0) {
        *nparams = LIBXL_NUMA_NPARAM;
        ret = 0;
        goto cleanup;
    }

    for (i = 0; i < LIBXL_NUMA_NPARAM && i < *nparams; i++) {
        virMemoryParameterPtr param = &params[i];

        switch (i) {
        case 0:
            /* NUMA mode */

            /* Xen implements something that is really close to numactl's
             * 'interleave' policy (see `man 8 numactl' for details). */
            if (virTypedParameterAssign(param, VIR_DOMAIN_NUMA_MODE,
                                        VIR_TYPED_PARAM_INT,
                                        VIR_DOMAIN_NUMATUNE_MEM_INTERLEAVE) < 0)
                goto cleanup;

            break;

        case 1:
            /* Node affinity */

            /* Let's allocate both libxl and libvirt bitmaps */
            if (libxl_node_bitmap_alloc(priv->ctx, &nodemap, 0) ||
                !(nodes = virBitmapNew(libxl_get_max_nodes(priv->ctx)))) {
                virReportOOMError();
                goto cleanup;
            }

            rc = libxl_domain_get_nodeaffinity(priv->ctx,
                                               vm->def->id,
                                               &nodemap);
            if (rc != 0) {
                virReportSystemError(-rc, "%s",
                                     _("unable to get numa affinity"));
                goto cleanup;
            }

            /* First, we convert libxl_bitmap into virBitmap. After that,
             * we format virBitmap as a string that can be returned. */
            virBitmapClearAll(nodes);
            libxl_for_each_set_bit(j, nodemap) {
                if (virBitmapSetBit(nodes, j)) {
                    virReportError(VIR_ERR_INTERNAL_ERROR,
                                   _("Node %zu out of range"), j);
                    goto cleanup;
                }
            }

            nodeset = virBitmapFormat(nodes);
            if (!nodeset && VIR_STRDUP(nodeset, "") < 0)
                goto cleanup;

            if (virTypedParameterAssign(param, VIR_DOMAIN_NUMA_NODESET,
                                        VIR_TYPED_PARAM_STRING, nodeset) < 0)
                goto cleanup;

            nodeset = NULL;

            break;

        default:
            break;
        }
    }

    if (*nparams > LIBXL_NUMA_NPARAM)
        *nparams = LIBXL_NUMA_NPARAM;
    ret = 0;

cleanup:
    VIR_FREE(nodeset);
    virBitmapFree(nodes);
    libxl_bitmap_dispose(&nodemap);
    if (vm)
        virObjectUnlock(vm);
    return ret;
}
#endif

static int
libxlDomainIsActive(virDomainPtr dom)
{
    libxlDriverPrivatePtr driver = dom->conn->privateData;
    virDomainObjPtr obj;
    int ret = -1;

    libxlDriverLock(driver);
    obj = virDomainObjListFindByUUID(driver->domains, dom->uuid);
    libxlDriverUnlock(driver);
    if (!obj) {
        virReportError(VIR_ERR_NO_DOMAIN, NULL);
        goto cleanup;
    }

    if (virDomainIsActiveEnsureACL(dom->conn, obj->def) < 0)
        goto cleanup;

    ret = virDomainObjIsActive(obj);

  cleanup:
    if (obj)
        virObjectUnlock(obj);
    return ret;
}

static int
libxlDomainIsPersistent(virDomainPtr dom)
{
    libxlDriverPrivatePtr driver = dom->conn->privateData;
    virDomainObjPtr obj;
    int ret = -1;

    libxlDriverLock(driver);
    obj = virDomainObjListFindByUUID(driver->domains, dom->uuid);
    libxlDriverUnlock(driver);
    if (!obj) {
        virReportError(VIR_ERR_NO_DOMAIN, NULL);
        goto cleanup;
    }

    if (virDomainIsPersistentEnsureACL(dom->conn, obj->def) < 0)
        goto cleanup;

    ret = obj->persistent;

  cleanup:
    if (obj)
        virObjectUnlock(obj);
    return ret;
}

static int
libxlDomainIsUpdated(virDomainPtr dom)
{
    libxlDriverPrivatePtr driver = dom->conn->privateData;
    virDomainObjPtr vm;
    int ret = -1;

    libxlDriverLock(driver);
    vm = virDomainObjListFindByUUID(driver->domains, dom->uuid);
    libxlDriverUnlock(driver);
    if (!vm) {
        virReportError(VIR_ERR_NO_DOMAIN, NULL);
        goto cleanup;
    }

    if (virDomainIsUpdatedEnsureACL(dom->conn, vm->def) < 0)
        goto cleanup;

    ret = vm->updated;

cleanup:
    if (vm)
        virObjectUnlock(vm);
    return ret;
}

static int
libxlConnectDomainEventRegisterAny(virConnectPtr conn, virDomainPtr dom, int eventID,
                                   virConnectDomainEventGenericCallback callback,
                                   void *opaque, virFreeCallback freecb)
{
    libxlDriverPrivatePtr driver = conn->privateData;
    int ret;

    if (virConnectDomainEventRegisterAnyEnsureACL(conn) < 0)
        return -1;

    libxlDriverLock(driver);
    if (virDomainEventStateRegisterID(conn,
                                      driver->domainEventState,
                                      virConnectDomainEventRegisterAnyCheckACL,
                                      dom, eventID, callback, opaque,
                                      freecb, &ret) < 0)
        ret = -1;
    libxlDriverUnlock(driver);

    return ret;
}


static int
libxlConnectDomainEventDeregisterAny(virConnectPtr conn, int callbackID)
{
    libxlDriverPrivatePtr driver = conn->privateData;
    int ret;

    if (virConnectDomainEventDeregisterAnyEnsureACL(conn) < 0)
        return -1;

    libxlDriverLock(driver);
    ret = virDomainEventStateDeregisterID(conn,
                                          driver->domainEventState,
                                          callbackID);
    libxlDriverUnlock(driver);

    return ret;
}


static int
libxlConnectIsAlive(virConnectPtr conn ATTRIBUTE_UNUSED)
{
    return 1;
}

static int
libxlConnectListAllDomains(virConnectPtr conn,
                           virDomainPtr **domains,
                           unsigned int flags)
{
    libxlDriverPrivatePtr driver = conn->privateData;
    int ret = -1;

    virCheckFlags(VIR_CONNECT_LIST_DOMAINS_FILTERS_ALL, -1);

    if (virConnectListAllDomainsEnsureACL(conn) < 0)
        return -1;

    libxlDriverLock(driver);
    ret = virDomainObjListExport(driver->domains, conn, domains,
                                 virConnectListAllDomainsCheckACL, flags);
    libxlDriverUnlock(driver);

    return ret;
}

/* Which features are supported by this driver? */
static int
libxlConnectSupportsFeature(virConnectPtr conn, int feature)
{
    if (virConnectSupportsFeatureEnsureACL(conn) < 0)
        return -1;

    switch (feature) {
    case VIR_DRV_FEATURE_TYPED_PARAM_STRING:
        return 1;
    default:
        return 0;
    }
}


static virDriver libxlDriver = {
    .no = VIR_DRV_LIBXL,
    .name = "xenlight",
    .connectOpen = libxlConnectOpen, /* 0.9.0 */
    .connectClose = libxlConnectClose, /* 0.9.0 */
    .connectGetType = libxlConnectGetType, /* 0.9.0 */
    .connectGetVersion = libxlConnectGetVersion, /* 0.9.0 */
    .connectGetHostname = libxlConnectGetHostname, /* 0.9.0 */
    .connectGetSysinfo = libxlConnectGetSysinfo, /* 1.1.0 */
    .connectGetMaxVcpus = libxlConnectGetMaxVcpus, /* 0.9.0 */
    .nodeGetInfo = libxlNodeGetInfo, /* 0.9.0 */
    .connectGetCapabilities = libxlConnectGetCapabilities, /* 0.9.0 */
    .connectListDomains = libxlConnectListDomains, /* 0.9.0 */
    .connectNumOfDomains = libxlConnectNumOfDomains, /* 0.9.0 */
    .connectListAllDomains = libxlConnectListAllDomains, /* 0.9.13 */
    .domainCreateXML = libxlDomainCreateXML, /* 0.9.0 */
    .domainLookupByID = libxlDomainLookupByID, /* 0.9.0 */
    .domainLookupByUUID = libxlDomainLookupByUUID, /* 0.9.0 */
    .domainLookupByName = libxlDomainLookupByName, /* 0.9.0 */
    .domainSuspend = libxlDomainSuspend, /* 0.9.0 */
    .domainResume = libxlDomainResume, /* 0.9.0 */
    .domainShutdown = libxlDomainShutdown, /* 0.9.0 */
    .domainShutdownFlags = libxlDomainShutdownFlags, /* 0.9.10 */
    .domainReboot = libxlDomainReboot, /* 0.9.0 */
    .domainDestroy = libxlDomainDestroy, /* 0.9.0 */
    .domainDestroyFlags = libxlDomainDestroyFlags, /* 0.9.4 */
    .domainGetOSType = libxlDomainGetOSType, /* 0.9.0 */
    .domainGetMaxMemory = libxlDomainGetMaxMemory, /* 0.9.0 */
    .domainSetMaxMemory = libxlDomainSetMaxMemory, /* 0.9.2 */
    .domainSetMemory = libxlDomainSetMemory, /* 0.9.0 */
    .domainSetMemoryFlags = libxlDomainSetMemoryFlags, /* 0.9.0 */
    .domainGetInfo = libxlDomainGetInfo, /* 0.9.0 */
    .domainGetState = libxlDomainGetState, /* 0.9.2 */
    .domainSave = libxlDomainSave, /* 0.9.2 */
    .domainSaveFlags = libxlDomainSaveFlags, /* 0.9.4 */
    .domainRestore = libxlDomainRestore, /* 0.9.2 */
    .domainRestoreFlags = libxlDomainRestoreFlags, /* 0.9.4 */
    .domainCoreDump = libxlDomainCoreDump, /* 0.9.2 */
    .domainSetVcpus = libxlDomainSetVcpus, /* 0.9.0 */
    .domainSetVcpusFlags = libxlDomainSetVcpusFlags, /* 0.9.0 */
    .domainGetVcpusFlags = libxlDomainGetVcpusFlags, /* 0.9.0 */
    .domainPinVcpu = libxlDomainPinVcpu, /* 0.9.0 */
    .domainGetVcpus = libxlDomainGetVcpus, /* 0.9.0 */
    .domainGetXMLDesc = libxlDomainGetXMLDesc, /* 0.9.0 */
    .connectDomainXMLFromNative = libxlConnectDomainXMLFromNative, /* 0.9.0 */
    .connectDomainXMLToNative = libxlConnectDomainXMLToNative, /* 0.9.0 */
    .connectListDefinedDomains = libxlConnectListDefinedDomains, /* 0.9.0 */
    .connectNumOfDefinedDomains = libxlConnectNumOfDefinedDomains, /* 0.9.0 */
    .domainCreate = libxlDomainCreate, /* 0.9.0 */
    .domainCreateWithFlags = libxlDomainCreateWithFlags, /* 0.9.0 */
    .domainDefineXML = libxlDomainDefineXML, /* 0.9.0 */
    .domainUndefine = libxlDomainUndefine, /* 0.9.0 */
    .domainUndefineFlags = libxlDomainUndefineFlags, /* 0.9.4 */
    .domainAttachDevice = libxlDomainAttachDevice, /* 0.9.2 */
    .domainAttachDeviceFlags = libxlDomainAttachDeviceFlags, /* 0.9.2 */
    .domainDetachDevice = libxlDomainDetachDevice,    /* 0.9.2 */
    .domainDetachDeviceFlags = libxlDomainDetachDeviceFlags, /* 0.9.2 */
    .domainUpdateDeviceFlags = libxlDomainUpdateDeviceFlags, /* 0.9.2 */
    .domainGetAutostart = libxlDomainGetAutostart, /* 0.9.0 */
    .domainSetAutostart = libxlDomainSetAutostart, /* 0.9.0 */
    .domainGetSchedulerType = libxlDomainGetSchedulerType, /* 0.9.0 */
    .domainGetSchedulerParameters = libxlDomainGetSchedulerParameters, /* 0.9.0 */
    .domainGetSchedulerParametersFlags = libxlDomainGetSchedulerParametersFlags, /* 0.9.2 */
    .domainSetSchedulerParameters = libxlDomainSetSchedulerParameters, /* 0.9.0 */
    .domainSetSchedulerParametersFlags = libxlDomainSetSchedulerParametersFlags, /* 0.9.2 */
#ifdef LIBXL_HAVE_DOMAIN_NODEAFFINITY
    .domainGetNumaParameters = libxlDomainGetNumaParameters, /* 1.1.1 */
#endif
    .nodeGetFreeMemory = libxlNodeGetFreeMemory, /* 0.9.0 */
    .nodeGetCellsFreeMemory = libxlNodeGetCellsFreeMemory, /* 1.1.1 */
    .connectDomainEventRegister = libxlConnectDomainEventRegister, /* 0.9.0 */
    .connectDomainEventDeregister = libxlConnectDomainEventDeregister, /* 0.9.0 */
    .domainManagedSave = libxlDomainManagedSave, /* 0.9.2 */
    .domainHasManagedSaveImage = libxlDomainHasManagedSaveImage, /* 0.9.2 */
    .domainManagedSaveRemove = libxlDomainManagedSaveRemove, /* 0.9.2 */
    .domainIsActive = libxlDomainIsActive, /* 0.9.0 */
    .domainIsPersistent = libxlDomainIsPersistent, /* 0.9.0 */
    .domainIsUpdated = libxlDomainIsUpdated, /* 0.9.0 */
    .connectDomainEventRegisterAny = libxlConnectDomainEventRegisterAny, /* 0.9.0 */
    .connectDomainEventDeregisterAny = libxlConnectDomainEventDeregisterAny, /* 0.9.0 */
    .connectIsAlive = libxlConnectIsAlive, /* 0.9.8 */
    .connectSupportsFeature = libxlConnectSupportsFeature, /* 1.1.1 */
};

static virStateDriver libxlStateDriver = {
    .name = "LIBXL",
    .stateInitialize = libxlStateInitialize,
    .stateAutoStart = libxlStateAutoStart,
    .stateCleanup = libxlStateCleanup,
    .stateReload = libxlStateReload,
};


int
libxlRegister(void)
{
    if (virRegisterDriver(&libxlDriver) < 0)
        return -1;
    if (virRegisterStateDriver(&libxlStateDriver) < 0)
        return -1;

    return 0;
}<|MERGE_RESOLUTION|>--- conflicted
+++ resolved
@@ -1184,11 +1184,7 @@
 {
     const libxl_version_info *ver_info;
     char *log_file = NULL;
-<<<<<<< HEAD
-    char *output;
-=======
     char *output = NULL;
->>>>>>> a2cb6cb2
     virCommandPtr cmd;
     int status, ret = 0;
     unsigned int free_mem;
@@ -1221,11 +1217,7 @@
     }
 
     /* Disable driver if legacy xen toolstack (xend) is in use */
-<<<<<<< HEAD
-    cmd = virCommandNewArgList("usr/lib/xen-common/bin/xen-toolstack", NULL);
-=======
     cmd = virCommandNewArgList("/usr/lib/xen-common/bin/xen-toolstack", NULL);
->>>>>>> a2cb6cb2
     virCommandSetOutputBuffer(cmd, &output);
     if (virCommandRun(cmd, &status) == 0 && status == 0) {
         int i, j;
