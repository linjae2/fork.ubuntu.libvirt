/*
 * libxl_driver.c: core driver methods for managing libxenlight domains
 *
 * Copyright (C) 2006-2014 Red Hat, Inc.
 * Copyright (C) 2011-2014 SUSE LINUX Products GmbH, Nuernberg, Germany.
 * Copyright (C) 2011 Univention GmbH.
 *
 * This library is free software; you can redistribute it and/or
 * modify it under the terms of the GNU Lesser General Public
 * License as published by the Free Software Foundation; either
 * version 2.1 of the License, or (at your option) any later version.
 *
 * This library is distributed in the hope that it will be useful,
 * but WITHOUT ANY WARRANTY; without even the implied warranty of
 * MERCHANTABILITY or FITNESS FOR A PARTICULAR PURPOSE.  See the GNU
 * Lesser General Public License for more details.
 *
 * You should have received a copy of the GNU Lesser General Public
 * License along with this library.  If not, see
 * <http://www.gnu.org/licenses/>.
 *
 * Authors:
 *     Jim Fehlig <jfehlig@novell.com>
 *     Markus Groß <gross@univention.de>
 *     Daniel P. Berrange <berrange@redhat.com>
 */

#include <config.h>

#include <math.h>
#include <libxl.h>
#include <libxl_utils.h>
#include <fcntl.h>
#include <regex.h>

#include "internal.h"
#include "virlog.h"
#include "virerror.h"
#include "virconf.h"
#include "datatypes.h"
#include "virfile.h"
#include "viralloc.h"
#include "viruuid.h"
#include "vircommand.h"
#include "libxl_domain.h"
#include "libxl_driver.h"
#include "libxl_conf.h"
#include "libxl_migration.h"
#include "xen_xm.h"
#include "xen_sxpr.h"
#include "xen_xl.h"
#include "virtypedparam.h"
#include "viruri.h"
#include "virstring.h"
#include "virsysinfo.h"
#include "viraccessapicheck.h"
#include "viratomic.h"
#include "virhostdev.h"
#include "network/bridge_driver.h"

#define VIR_FROM_THIS VIR_FROM_LIBXL

VIR_LOG_INIT("libxl.libxl_driver");

#define LIBXL_DOM_REQ_POWEROFF 0
#define LIBXL_DOM_REQ_REBOOT   1
#define LIBXL_DOM_REQ_SUSPEND  2
#define LIBXL_DOM_REQ_CRASH    3
#define LIBXL_DOM_REQ_HALT     4

#define LIBXL_CONFIG_FORMAT_XL "xen-xl"
#define LIBXL_CONFIG_FORMAT_XM "xen-xm"
#define LIBXL_CONFIG_FORMAT_SEXPR "xen-sxpr"

#define HYPERVISOR_CAPABILITIES "/proc/xen/capabilities"

/* Number of Xen scheduler parameters */
#define XEN_SCHED_CREDIT_NPARAM   2


static libxlDriverPrivatePtr libxl_driver;

/* Function declarations */
static int
libxlDomainManagedSaveLoad(virDomainObjPtr vm,
                           void *opaque);


/* Function definitions */
static virDomainObjPtr
libxlDomObjFromDomain(virDomainPtr dom)
{
    virDomainObjPtr vm;
    libxlDriverPrivatePtr driver = dom->conn->privateData;
    char uuidstr[VIR_UUID_STRING_BUFLEN];

    vm = virDomainObjListFindByUUID(driver->domains, dom->uuid);
    if (!vm) {
        virUUIDFormat(dom->uuid, uuidstr);
        virReportError(VIR_ERR_NO_DOMAIN,
                       _("no domain with matching uuid '%s' (%s)"),
                       uuidstr, dom->name);
        return NULL;
    }

    return vm;
}

static int
libxlAutostartDomain(virDomainObjPtr vm,
                     void *opaque)
{
    libxlDriverPrivatePtr driver = opaque;
    virErrorPtr err;
    int ret = -1;

    virObjectLock(vm);
    virResetLastError();

    if (vm->autostart && !virDomainObjIsActive(vm) &&
        libxlDomainStart(driver, vm, false, -1) < 0) {
        err = virGetLastError();
        VIR_ERROR(_("Failed to autostart VM '%s': %s"),
                  vm->def->name,
                  err ? err->message : _("unknown error"));
        goto cleanup;
    }

    ret = 0;
 cleanup:
    virObjectUnlock(vm);
    return ret;
}

/*
 * Reconnect to running domains that were previously started/created
 * with libxenlight driver.
 */
static int
libxlReconnectDomain(virDomainObjPtr vm,
                     void *opaque)
{
    libxlDriverPrivatePtr driver = opaque;
    libxlDomainObjPrivatePtr priv = vm->privateData;
    int rc;
    libxl_dominfo d_info;
    int len;
    uint8_t *data = NULL;
    virHostdevManagerPtr hostdev_mgr = driver->hostdevMgr;

    virObjectLock(vm);

    libxlDomainObjPrivateInitCtx(vm);
    /* Does domain still exist? */
    rc = libxl_domain_info(priv->ctx, &d_info, vm->def->id);
    if (rc == ERROR_INVAL) {
        goto out;
    } else if (rc != 0) {
        VIR_DEBUG("libxl_domain_info failed (code %d), ignoring domain %d",
                  rc, vm->def->id);
        goto out;
    }

    /* Is this a domain that was under libvirt control? */
    if (libxl_userdata_retrieve(priv->ctx, vm->def->id,
                                "libvirt-xml", &data, &len)) {
        VIR_DEBUG("libxl_userdata_retrieve failed, ignoring domain %d", vm->def->id);
        goto out;
    }

    /* Update domid in case it changed (e.g. reboot) while we were gone? */
    vm->def->id = d_info.domid;

    /* Update hostdev state */
    if (virHostdevUpdateDomainActiveDevices(hostdev_mgr, LIBXL_DRIVER_NAME,
                                            vm->def, VIR_HOSTDEV_SP_PCI) < 0)
        goto out;

    virDomainObjSetState(vm, VIR_DOMAIN_RUNNING, VIR_DOMAIN_RUNNING_UNKNOWN);

    if (virAtomicIntInc(&driver->nactive) == 1 && driver->inhibitCallback)
        driver->inhibitCallback(true, driver->inhibitOpaque);

    /* Re-register domain death et. al. events */
    libxlDomainEventsRegister(driver, vm);
    virObjectUnlock(vm);
    return 0;

 out:
    libxlDomainCleanup(driver, vm, VIR_DOMAIN_SHUTOFF_UNKNOWN);
    if (!vm->persistent)
        virDomainObjListRemoveLocked(driver->domains, vm);
    else
        virObjectUnlock(vm);

    return -1;
}

static void
libxlReconnectDomains(libxlDriverPrivatePtr driver)
{
    virDomainObjListForEach(driver->domains, libxlReconnectDomain, driver);
}

static int
libxlStateCleanup(void)
{
    if (!libxl_driver)
        return -1;

    virObjectUnref(libxl_driver->hostdevMgr);
    virObjectUnref(libxl_driver->config);
    virObjectUnref(libxl_driver->xmlopt);
    virObjectUnref(libxl_driver->domains);
    virObjectUnref(libxl_driver->reservedVNCPorts);
    virObjectUnref(libxl_driver->migrationPorts);

    virObjectEventStateFree(libxl_driver->domainEventState);
    virSysinfoDefFree(libxl_driver->hostsysinfo);

    virMutexDestroy(&libxl_driver->lock);
    VIR_FREE(libxl_driver);

    return 0;
}

static bool
libxlDriverShouldLoad(bool privileged)
{
    bool ret = false;
    int status;
    char *output = NULL;
    virCommandPtr cmd;

    /* Don't load if non-root */
    if (!privileged) {
        VIR_INFO("Not running privileged, disabling libxenlight driver");
        return ret;
    }

    if (!virFileExists(HYPERVISOR_CAPABILITIES)) {
        VIR_INFO("Disabling driver as " HYPERVISOR_CAPABILITIES
                 " does not exist");
        return ret;
    }
    /*
     * Don't load if not running on a Xen control domain (dom0). It is not
     * sufficient to check for the file to exist as any guest can mount
     * xenfs to /proc/xen.
     */
    status = virFileReadAll(HYPERVISOR_CAPABILITIES, 10, &output);
    if (status >= 0)
        status = strncmp(output, "control_d", 9);
    VIR_FREE(output);
    if (status) {
        VIR_INFO("No Xen capabilities detected, probably not running "
                 "in a Xen Dom0.  Disabling libxenlight driver");

        return ret;
    }

    /* Don't load if legacy xen toolstack (xend) is in use */
    cmd = virCommandNewArgList("/usr/lib/xen-common/bin/xen-toolstack", NULL);
    virCommandSetOutputBuffer(cmd, &output);
    if (virCommandRun(cmd, &status) == 0 && status == 0) {
        int i, j;
<<<<<<< HEAD

        for (i = 0, j = 0; output[i] != '\0'; i++)
            if (output[i] == '/')
                j = i + 1;

=======

        for (i = 0, j = 0; output[i] != '\0'; i++)
            if (output[i] == '/')
                j = i + 1;

>>>>>>> a671506c
        if (output[j] == 'x' && output[j+1] == 'l') {
            ret = true;
        } else {
            VIR_INFO("Legacy xen tool stack seems to be in use, disabling "
                     "libxenlight driver.");
        }
        VIR_FREE(output);
        virCommandFree(cmd);
    }

    return ret;
}

static int
libxlStateInitialize(bool privileged,
                     virStateInhibitCallback callback ATTRIBUTE_UNUSED,
                     void *opaque ATTRIBUTE_UNUSED)
{
    libxlDriverConfigPtr cfg;
    char ebuf[1024];

    if (!libxlDriverShouldLoad(privileged))
        return 0;

    if (VIR_ALLOC(libxl_driver) < 0)
        return -1;

    if (virMutexInit(&libxl_driver->lock) < 0) {
        virReportError(VIR_ERR_INTERNAL_ERROR,
                       "%s", _("cannot initialize mutex"));
        VIR_FREE(libxl_driver);
        return -1;
    }

    /* Allocate bitmap for vnc port reservation */
    if (!(libxl_driver->reservedVNCPorts =
          virPortAllocatorNew(_("VNC"),
                              LIBXL_VNC_PORT_MIN,
                              LIBXL_VNC_PORT_MAX,
                              0)))
        goto error;

    /* Allocate bitmap for migration port reservation */
    if (!(libxl_driver->migrationPorts =
          virPortAllocatorNew(_("migration"),
                              LIBXL_MIGRATION_PORT_MIN,
                              LIBXL_MIGRATION_PORT_MAX, 0)))
        goto error;

    if (!(libxl_driver->domains = virDomainObjListNew()))
        goto error;

    if (!(libxl_driver->hostdevMgr = virHostdevManagerGetDefault()))
        goto error;

    if (!(cfg = libxlDriverConfigNew()))
        goto error;

    libxl_driver->config = cfg;
    if (virFileMakePath(cfg->stateDir) < 0) {
        virReportError(VIR_ERR_INTERNAL_ERROR,
                       _("failed to create state dir '%s': %s"),
                       cfg->stateDir,
                       virStrerror(errno, ebuf, sizeof(ebuf)));
        goto error;
    }
    if (virFileMakePath(cfg->libDir) < 0) {
        virReportError(VIR_ERR_INTERNAL_ERROR,
                       _("failed to create lib dir '%s': %s"),
                       cfg->libDir,
                       virStrerror(errno, ebuf, sizeof(ebuf)));
        goto error;
    }
    if (virFileMakePath(cfg->saveDir) < 0) {
        virReportError(VIR_ERR_INTERNAL_ERROR,
                       _("failed to create save dir '%s': %s"),
                       cfg->saveDir,
                       virStrerror(errno, ebuf, sizeof(ebuf)));
        goto error;
    }
    if (virFileMakePath(cfg->autoDumpDir) < 0) {
        virReportError(VIR_ERR_INTERNAL_ERROR,
                       _("failed to create dump dir '%s': %s"),
                       cfg->autoDumpDir,
                       virStrerror(errno, ebuf, sizeof(ebuf)));
        goto error;
    }

    /* read the host sysinfo */
    libxl_driver->hostsysinfo = virSysinfoRead();

    libxl_driver->domainEventState = virObjectEventStateNew();
    if (!libxl_driver->domainEventState)
        goto error;

    if ((cfg->caps = libxlMakeCapabilities(cfg->ctx)) == NULL) {
        virReportError(VIR_ERR_INTERNAL_ERROR,
                       "%s", _("cannot create capabilities for libxenlight"));
        goto error;
    }

    if (!(libxl_driver->xmlopt = libxlCreateXMLConf()))
        goto error;

    /* Load running domains first. */
    if (virDomainObjListLoadAllConfigs(libxl_driver->domains,
                                       cfg->stateDir,
                                       cfg->autostartDir,
                                       1,
                                       cfg->caps,
                                       libxl_driver->xmlopt,
                                       1 << VIR_DOMAIN_VIRT_XEN,
                                       NULL, NULL) < 0)
        goto error;

    libxlReconnectDomains(libxl_driver);

    /* Then inactive persistent configs */
    if (virDomainObjListLoadAllConfigs(libxl_driver->domains,
                                       cfg->configDir,
                                       cfg->autostartDir,
                                       0,
                                       cfg->caps,
                                       libxl_driver->xmlopt,
                                       1 << VIR_DOMAIN_VIRT_XEN,
                                       NULL, NULL) < 0)
        goto error;

    virDomainObjListForEach(libxl_driver->domains, libxlDomainManagedSaveLoad,
                            libxl_driver);

    return 0;

 error:
    libxlStateCleanup();
    return -1;
}

static void
libxlStateAutoStart(void)
{
    if (!libxl_driver)
        return;

    virDomainObjListForEach(libxl_driver->domains, libxlAutostartDomain,
                            libxl_driver);
}

static int
libxlStateReload(void)
{
    libxlDriverConfigPtr cfg;

    if (!libxl_driver)
        return 0;

    cfg = libxlDriverConfigGet(libxl_driver);

    virDomainObjListLoadAllConfigs(libxl_driver->domains,
                                   cfg->configDir,
                                   cfg->autostartDir,
                                   1,
                                   cfg->caps,
                                   libxl_driver->xmlopt,
                                   1 << VIR_DOMAIN_VIRT_XEN,
                                   NULL, libxl_driver);

    virDomainObjListForEach(libxl_driver->domains, libxlAutostartDomain,
                            libxl_driver);

    virObjectUnref(cfg);
    return 0;
}


static virDrvOpenStatus
libxlConnectOpen(virConnectPtr conn,
                 virConnectAuthPtr auth ATTRIBUTE_UNUSED,
                 unsigned int flags)
{
    virCheckFlags(VIR_CONNECT_RO, VIR_DRV_OPEN_ERROR);

    if (conn->uri == NULL) {
        if (libxl_driver == NULL)
            return VIR_DRV_OPEN_DECLINED;

        if (!(conn->uri = virURIParse("xen:///")))
            return VIR_DRV_OPEN_ERROR;
    } else {
        /* Only xen scheme */
        if (conn->uri->scheme == NULL || STRNEQ(conn->uri->scheme, "xen"))
            return VIR_DRV_OPEN_DECLINED;

        /* If server name is given, its for remote driver */
        if (conn->uri->server != NULL)
            return VIR_DRV_OPEN_DECLINED;

        /* Error if xen or libxl scheme specified but driver not started. */
        if (libxl_driver == NULL) {
            virReportError(VIR_ERR_INTERNAL_ERROR, "%s",
                           _("libxenlight state driver is not active"));
            return VIR_DRV_OPEN_ERROR;
        }

        /* /session isn't supported in libxenlight */
        if (conn->uri->path &&
            STRNEQ(conn->uri->path, "") &&
            STRNEQ(conn->uri->path, "/") &&
            STRNEQ(conn->uri->path, "/system")) {
            virReportError(VIR_ERR_INTERNAL_ERROR,
                           _("unexpected Xen URI path '%s', try xen:///"),
                           NULLSTR(conn->uri->path));
            return VIR_DRV_OPEN_ERROR;
        }
    }

    if (virConnectOpenEnsureACL(conn) < 0)
        return VIR_DRV_OPEN_ERROR;

    conn->privateData = libxl_driver;

    return VIR_DRV_OPEN_SUCCESS;
};

static int
libxlConnectClose(virConnectPtr conn ATTRIBUTE_UNUSED)
{
    conn->privateData = NULL;
    return 0;
}

static const char *
libxlConnectGetType(virConnectPtr conn)
{
    if (virConnectGetTypeEnsureACL(conn) < 0)
        return NULL;

    return "Xen";
}

static int
libxlConnectGetVersion(virConnectPtr conn, unsigned long *version)
{
    libxlDriverPrivatePtr driver = conn->privateData;
    libxlDriverConfigPtr cfg;

    if (virConnectGetVersionEnsureACL(conn) < 0)
        return 0;

    cfg = libxlDriverConfigGet(driver);
    *version = cfg->version;
    virObjectUnref(cfg);
    return 0;
}


static char *libxlConnectGetHostname(virConnectPtr conn)
{
    if (virConnectGetHostnameEnsureACL(conn) < 0)
        return NULL;

    return virGetHostname();
}

static char *
libxlConnectGetSysinfo(virConnectPtr conn, unsigned int flags)
{
    libxlDriverPrivatePtr driver = conn->privateData;
    virBuffer buf = VIR_BUFFER_INITIALIZER;

    virCheckFlags(0, NULL);

    if (virConnectGetSysinfoEnsureACL(conn) < 0)
        return NULL;

    if (!driver->hostsysinfo) {
        virReportError(VIR_ERR_CONFIG_UNSUPPORTED, "%s",
                       _("Host SMBIOS information is not available"));
        return NULL;
    }

    if (virSysinfoFormat(&buf, driver->hostsysinfo) < 0)
        return NULL;
    if (virBufferCheckError(&buf) < 0)
        return NULL;
    return virBufferContentAndReset(&buf);
}

static int
libxlConnectGetMaxVcpus(virConnectPtr conn, const char *type ATTRIBUTE_UNUSED)
{
    int ret;
    libxlDriverPrivatePtr driver = conn->privateData;
    libxlDriverConfigPtr cfg;

    if (virConnectGetMaxVcpusEnsureACL(conn) < 0)
        return -1;

    cfg = libxlDriverConfigGet(driver);
    ret = libxl_get_max_cpus(cfg->ctx);
    /* On failure, libxl_get_max_cpus() will return ERROR_FAIL from Xen 4.4
     * onward, but it ever returning 0 is obviously wrong too (and it is
     * what happens, on failure, on Xen 4.3 and earlier). Therefore, a 'less
     * or equal' is the catchall we want. */
    if (ret <= 0)
        ret = -1;

    virObjectUnref(cfg);
    return ret;
}

static int
libxlNodeGetInfo(virConnectPtr conn, virNodeInfoPtr info)
{
    if (virNodeGetInfoEnsureACL(conn) < 0)
        return -1;

    return libxlDriverNodeGetInfo(conn->privateData, info);
}

static char *
libxlConnectGetCapabilities(virConnectPtr conn)
{
    libxlDriverPrivatePtr driver = conn->privateData;
    char *xml;
    libxlDriverConfigPtr cfg;

    if (virConnectGetCapabilitiesEnsureACL(conn) < 0)
        return NULL;

    cfg = libxlDriverConfigGet(driver);
    xml = virCapabilitiesFormatXML(cfg->caps);

    virObjectUnref(cfg);
    return xml;
}

static int
libxlConnectListDomains(virConnectPtr conn, int *ids, int nids)
{
    libxlDriverPrivatePtr driver = conn->privateData;
    int n;

    if (virConnectListDomainsEnsureACL(conn) < 0)
        return -1;

    n = virDomainObjListGetActiveIDs(driver->domains, ids, nids,
                                     virConnectListDomainsCheckACL, conn);

    return n;
}

static int
libxlConnectNumOfDomains(virConnectPtr conn)
{
    libxlDriverPrivatePtr driver = conn->privateData;
    int n;

    if (virConnectNumOfDomainsEnsureACL(conn) < 0)
        return -1;

    n = virDomainObjListNumOfDomains(driver->domains, true,
                                     virConnectNumOfDomainsCheckACL, conn);

    return n;
}

static virDomainPtr
libxlDomainCreateXML(virConnectPtr conn, const char *xml,
                     unsigned int flags)
{
    libxlDriverPrivatePtr driver = conn->privateData;
    virDomainDefPtr def;
    virDomainObjPtr vm = NULL;
    virDomainPtr dom = NULL;
    libxlDriverConfigPtr cfg = libxlDriverConfigGet(driver);
    unsigned int parse_flags = VIR_DOMAIN_DEF_PARSE_INACTIVE;

    virCheckFlags(VIR_DOMAIN_START_PAUSED |
                  VIR_DOMAIN_START_VALIDATE, NULL);

    if (flags & VIR_DOMAIN_START_VALIDATE)
        parse_flags |= VIR_DOMAIN_DEF_PARSE_VALIDATE;

    if (!(def = virDomainDefParseString(xml, cfg->caps, driver->xmlopt,
                                        1 << VIR_DOMAIN_VIRT_XEN,
                                        parse_flags)))
        goto cleanup;

    if (virDomainCreateXMLEnsureACL(conn, def) < 0)
        goto cleanup;

    if (!(vm = virDomainObjListAdd(driver->domains, def,
                                   driver->xmlopt,
                                   VIR_DOMAIN_OBJ_LIST_ADD_CHECK_LIVE,
                                   NULL)))
        goto cleanup;
    def = NULL;

    if (libxlDomainStart(driver, vm, (flags & VIR_DOMAIN_START_PAUSED) != 0,
                     -1) < 0) {
        virDomainObjListRemove(driver->domains, vm);
        vm = NULL;
        goto cleanup;
    }

    dom = virGetDomain(conn, vm->def->name, vm->def->uuid);
    if (dom)
        dom->id = vm->def->id;

 cleanup:
    virDomainDefFree(def);
    if (vm)
        virObjectUnlock(vm);
    virObjectUnref(cfg);
    return dom;
}

static virDomainPtr
libxlDomainLookupByID(virConnectPtr conn, int id)
{
    libxlDriverPrivatePtr driver = conn->privateData;
    virDomainObjPtr vm;
    virDomainPtr dom = NULL;

    vm = virDomainObjListFindByID(driver->domains, id);
    if (!vm) {
        virReportError(VIR_ERR_NO_DOMAIN, NULL);
        goto cleanup;
    }

    if (virDomainLookupByIDEnsureACL(conn, vm->def) < 0)
        goto cleanup;

    dom = virGetDomain(conn, vm->def->name, vm->def->uuid);
    if (dom)
        dom->id = vm->def->id;

 cleanup:
    if (vm)
        virObjectUnlock(vm);
    return dom;
}

static virDomainPtr
libxlDomainLookupByUUID(virConnectPtr conn, const unsigned char *uuid)
{
    libxlDriverPrivatePtr driver = conn->privateData;
    virDomainObjPtr vm;
    virDomainPtr dom = NULL;

    vm = virDomainObjListFindByUUID(driver->domains, uuid);
    if (!vm) {
        virReportError(VIR_ERR_NO_DOMAIN, NULL);
        goto cleanup;
    }

    if (virDomainLookupByUUIDEnsureACL(conn, vm->def) < 0)
        goto cleanup;

    dom = virGetDomain(conn, vm->def->name, vm->def->uuid);
    if (dom)
        dom->id = vm->def->id;

 cleanup:
    if (vm)
        virObjectUnlock(vm);
    return dom;
}

static virDomainPtr
libxlDomainLookupByName(virConnectPtr conn, const char *name)
{
    libxlDriverPrivatePtr driver = conn->privateData;
    virDomainObjPtr vm;
    virDomainPtr dom = NULL;

    vm = virDomainObjListFindByName(driver->domains, name);
    if (!vm) {
        virReportError(VIR_ERR_NO_DOMAIN, NULL);
        goto cleanup;
    }

    if (virDomainLookupByNameEnsureACL(conn, vm->def) < 0)
        goto cleanup;

    dom = virGetDomain(conn, vm->def->name, vm->def->uuid);
    if (dom)
        dom->id = vm->def->id;

 cleanup:
    if (vm)
        virObjectUnlock(vm);
    return dom;
}

static int
libxlDomainSuspend(virDomainPtr dom)
{
    libxlDriverPrivatePtr driver = dom->conn->privateData;
    libxlDriverConfigPtr cfg = libxlDriverConfigGet(driver);
    virDomainObjPtr vm;
    libxlDomainObjPrivatePtr priv;
    virObjectEventPtr event = NULL;
    int ret = -1;

    if (!(vm = libxlDomObjFromDomain(dom)))
        goto cleanup;

    if (virDomainSuspendEnsureACL(dom->conn, vm->def) < 0)
        goto cleanup;

    if (libxlDomainObjBeginJob(driver, vm, LIBXL_JOB_MODIFY) < 0)
        goto cleanup;

    if (!virDomainObjIsActive(vm)) {
        virReportError(VIR_ERR_OPERATION_INVALID, "%s", _("Domain is not running"));
        goto endjob;
    }

    priv = vm->privateData;

    if (virDomainObjGetState(vm, NULL) != VIR_DOMAIN_PAUSED) {
        if (libxl_domain_pause(priv->ctx, vm->def->id) != 0) {
            virReportError(VIR_ERR_INTERNAL_ERROR,
                           _("Failed to suspend domain '%d' with libxenlight"),
                           vm->def->id);
            goto endjob;
        }

        virDomainObjSetState(vm, VIR_DOMAIN_PAUSED, VIR_DOMAIN_PAUSED_USER);

        event = virDomainEventLifecycleNewFromObj(vm, VIR_DOMAIN_EVENT_SUSPENDED,
                                         VIR_DOMAIN_EVENT_SUSPENDED_PAUSED);
    }

    if (virDomainSaveStatus(driver->xmlopt, cfg->stateDir, vm) < 0)
        goto endjob;

    ret = 0;

 endjob:
    if (!libxlDomainObjEndJob(driver, vm))
        vm = NULL;

 cleanup:
    if (vm)
        virObjectUnlock(vm);
    if (event)
        libxlDomainEventQueue(driver, event);
    virObjectUnref(cfg);
    return ret;
}


static int
libxlDomainResume(virDomainPtr dom)
{
    libxlDriverPrivatePtr driver = dom->conn->privateData;
    libxlDriverConfigPtr cfg = libxlDriverConfigGet(driver);
    virDomainObjPtr vm;
    libxlDomainObjPrivatePtr priv;
    virObjectEventPtr event = NULL;
    int ret = -1;

    if (!(vm = libxlDomObjFromDomain(dom)))
        goto cleanup;

    if (virDomainResumeEnsureACL(dom->conn, vm->def) < 0)
        goto cleanup;

    if (libxlDomainObjBeginJob(driver, vm, LIBXL_JOB_MODIFY) < 0)
        goto cleanup;

    if (!virDomainObjIsActive(vm)) {
        virReportError(VIR_ERR_OPERATION_INVALID, "%s", _("Domain is not running"));
        goto endjob;
    }

    priv = vm->privateData;

    if (virDomainObjGetState(vm, NULL) == VIR_DOMAIN_PAUSED) {
        if (libxl_domain_unpause(priv->ctx, vm->def->id) != 0) {
            virReportError(VIR_ERR_INTERNAL_ERROR,
                           _("Failed to resume domain '%d' with libxenlight"),
                           vm->def->id);
            goto endjob;
        }

        virDomainObjSetState(vm, VIR_DOMAIN_RUNNING,
                             VIR_DOMAIN_RUNNING_UNPAUSED);

        event = virDomainEventLifecycleNewFromObj(vm, VIR_DOMAIN_EVENT_RESUMED,
                                         VIR_DOMAIN_EVENT_RESUMED_UNPAUSED);
    }

    if (virDomainSaveStatus(driver->xmlopt, cfg->stateDir, vm) < 0)
        goto endjob;

    ret = 0;

 endjob:
    if (!libxlDomainObjEndJob(driver, vm))
        vm = NULL;

 cleanup:
    if (vm)
        virObjectUnlock(vm);
    if (event)
        libxlDomainEventQueue(driver, event);
    virObjectUnref(cfg);
    return ret;
}

static int
libxlDomainShutdownFlags(virDomainPtr dom, unsigned int flags)
{
    virDomainObjPtr vm;
    int ret = -1;
    libxlDomainObjPrivatePtr priv;

    virCheckFlags(VIR_DOMAIN_SHUTDOWN_ACPI_POWER_BTN |
                  VIR_DOMAIN_SHUTDOWN_PARAVIRT, -1);
    if (flags == 0)
        flags = VIR_DOMAIN_SHUTDOWN_PARAVIRT |
            VIR_DOMAIN_SHUTDOWN_ACPI_POWER_BTN;

    if (!(vm = libxlDomObjFromDomain(dom)))
        goto cleanup;

    if (virDomainShutdownFlagsEnsureACL(dom->conn, vm->def, flags) < 0)
        goto cleanup;

    if (!virDomainObjIsActive(vm)) {
        virReportError(VIR_ERR_OPERATION_INVALID,
                       "%s", _("Domain is not running"));
        goto cleanup;
    }

    priv = vm->privateData;
    if (flags & VIR_DOMAIN_SHUTDOWN_PARAVIRT) {
        ret = libxl_domain_shutdown(priv->ctx, vm->def->id);
        if (ret == 0)
            goto cleanup;

        if (ret != ERROR_NOPARAVIRT) {
            virReportError(VIR_ERR_INTERNAL_ERROR,
                           _("Failed to shutdown domain '%d' with libxenlight"),
                           vm->def->id);
            ret = -1;
            goto cleanup;
        }
        ret = -1;
    }

    if (flags & VIR_DOMAIN_SHUTDOWN_ACPI_POWER_BTN) {
        ret = libxl_send_trigger(priv->ctx, vm->def->id,
                                 LIBXL_TRIGGER_POWER, 0);
        if (ret == 0)
            goto cleanup;

        virReportError(VIR_ERR_INTERNAL_ERROR,
                       _("Failed to shutdown domain '%d' with libxenlight"),
                       vm->def->id);
        ret = -1;
    }

 cleanup:
    if (vm)
        virObjectUnlock(vm);
    return ret;
}

static int
libxlDomainShutdown(virDomainPtr dom)
{
    return libxlDomainShutdownFlags(dom, 0);
}


static int
libxlDomainReboot(virDomainPtr dom, unsigned int flags)
{
    virDomainObjPtr vm;
    int ret = -1;
    libxlDomainObjPrivatePtr priv;

    virCheckFlags(VIR_DOMAIN_REBOOT_PARAVIRT, -1);
    if (flags == 0)
        flags = VIR_DOMAIN_REBOOT_PARAVIRT;

    if (!(vm = libxlDomObjFromDomain(dom)))
        goto cleanup;

    if (virDomainRebootEnsureACL(dom->conn, vm->def, flags) < 0)
        goto cleanup;

    if (!virDomainObjIsActive(vm)) {
        virReportError(VIR_ERR_OPERATION_INVALID,
                       "%s", _("Domain is not running"));
        goto cleanup;
    }

    priv = vm->privateData;
    if (flags & VIR_DOMAIN_REBOOT_PARAVIRT) {
        ret = libxl_domain_reboot(priv->ctx, vm->def->id);
        if (ret == 0)
            goto cleanup;

        virReportError(VIR_ERR_INTERNAL_ERROR,
                       _("Failed to reboot domain '%d' with libxenlight"),
                       vm->def->id);
        ret = -1;
    }

 cleanup:
    if (vm)
        virObjectUnlock(vm);
    return ret;
}

static int
libxlDomainDestroyFlags(virDomainPtr dom,
                        unsigned int flags)
{
    libxlDriverPrivatePtr driver = dom->conn->privateData;
    virDomainObjPtr vm;
    int ret = -1;
    virObjectEventPtr event = NULL;
    libxlDomainObjPrivatePtr priv;

    virCheckFlags(0, -1);

    if (!(vm = libxlDomObjFromDomain(dom)))
        goto cleanup;

    if (virDomainDestroyFlagsEnsureACL(dom->conn, vm->def) < 0)
        goto cleanup;

    if (!virDomainObjIsActive(vm)) {
        virReportError(VIR_ERR_OPERATION_INVALID,
                       "%s", _("Domain is not running"));
        goto cleanup;
    }

    event = virDomainEventLifecycleNewFromObj(vm, VIR_DOMAIN_EVENT_STOPPED,
                                     VIR_DOMAIN_EVENT_STOPPED_DESTROYED);

    priv = vm->privateData;
    if (libxl_domain_destroy(priv->ctx, vm->def->id, NULL) < 0) {
        virReportError(VIR_ERR_INTERNAL_ERROR,
                       _("Failed to destroy domain '%d'"), vm->def->id);
        goto cleanup;
    }

    if (libxlDomainCleanupJob(driver, vm, VIR_DOMAIN_SHUTOFF_DESTROYED)) {
        if (!vm->persistent) {
            virDomainObjListRemove(driver->domains, vm);
            vm = NULL;
        }
    }

    ret = 0;

 cleanup:
    if (vm)
        virObjectUnlock(vm);
    if (event)
        libxlDomainEventQueue(driver, event);
    return ret;
}

static int
libxlDomainDestroy(virDomainPtr dom)
{
    return libxlDomainDestroyFlags(dom, 0);
}

static char *
libxlDomainGetOSType(virDomainPtr dom)
{
    virDomainObjPtr vm;
    char *type = NULL;

    if (!(vm = libxlDomObjFromDomain(dom)))
        goto cleanup;

    if (virDomainGetOSTypeEnsureACL(dom->conn, vm->def) < 0)
        goto cleanup;

    if (VIR_STRDUP(type, vm->def->os.type) < 0)
        goto cleanup;

 cleanup:
    if (vm)
        virObjectUnlock(vm);
    return type;
}

static unsigned long long
libxlDomainGetMaxMemory(virDomainPtr dom)
{
    virDomainObjPtr vm;
    unsigned long long ret = 0;

    if (!(vm = libxlDomObjFromDomain(dom)))
        goto cleanup;

    if (virDomainGetMaxMemoryEnsureACL(dom->conn, vm->def) < 0)
        goto cleanup;

    ret = vm->def->mem.max_balloon;

 cleanup:
    if (vm)
        virObjectUnlock(vm);
    return ret;
}

static int
libxlDomainSetMemoryFlags(virDomainPtr dom, unsigned long newmem,
                          unsigned int flags)
{
    libxlDriverPrivatePtr driver = dom->conn->privateData;
    libxlDriverConfigPtr cfg = libxlDriverConfigGet(driver);
    libxlDomainObjPrivatePtr priv;
    virDomainObjPtr vm;
    virDomainDefPtr persistentDef = NULL;
    bool isActive;
    int ret = -1;

    virCheckFlags(VIR_DOMAIN_MEM_LIVE |
                  VIR_DOMAIN_MEM_CONFIG |
                  VIR_DOMAIN_MEM_MAXIMUM, -1);

    if (!(vm = libxlDomObjFromDomain(dom)))
        goto cleanup;

    if (virDomainSetMemoryFlagsEnsureACL(dom->conn, vm->def, flags) < 0)
        goto cleanup;

    if (libxlDomainObjBeginJob(driver, vm, LIBXL_JOB_MODIFY) < 0)
        goto cleanup;

    isActive = virDomainObjIsActive(vm);

    if (flags == VIR_DOMAIN_MEM_CURRENT) {
        if (isActive)
            flags = VIR_DOMAIN_MEM_LIVE;
        else
            flags = VIR_DOMAIN_MEM_CONFIG;
    }
    if (flags == VIR_DOMAIN_MEM_MAXIMUM) {
        if (isActive)
            flags = VIR_DOMAIN_MEM_LIVE | VIR_DOMAIN_MEM_MAXIMUM;
        else
            flags = VIR_DOMAIN_MEM_CONFIG | VIR_DOMAIN_MEM_MAXIMUM;
    }

    if (!isActive && (flags & VIR_DOMAIN_MEM_LIVE)) {
        virReportError(VIR_ERR_OPERATION_INVALID, "%s",
                       _("cannot set memory on an inactive domain"));
        goto endjob;
    }

    if (flags & VIR_DOMAIN_MEM_CONFIG) {
        if (!vm->persistent) {
            virReportError(VIR_ERR_OPERATION_INVALID, "%s",
                           _("cannot change persistent config of a transient domain"));
            goto endjob;
        }
        if (!(persistentDef = virDomainObjGetPersistentDef(cfg->caps,
                                                           driver->xmlopt,
                                                           vm)))
            goto endjob;
    }

    if (flags & VIR_DOMAIN_MEM_MAXIMUM) {
        /* resize the maximum memory */

        if (flags & VIR_DOMAIN_MEM_LIVE) {
            priv = vm->privateData;
            if (libxl_domain_setmaxmem(priv->ctx, vm->def->id, newmem) < 0) {
                virReportError(VIR_ERR_INTERNAL_ERROR,
                               _("Failed to set maximum memory for domain '%d'"
                                 " with libxenlight"), vm->def->id);
                goto endjob;
            }
        }

        if (flags & VIR_DOMAIN_MEM_CONFIG) {
            /* Help clang 2.8 decipher the logic flow.  */
            sa_assert(persistentDef);
            persistentDef->mem.max_balloon = newmem;
            if (persistentDef->mem.cur_balloon > newmem)
                persistentDef->mem.cur_balloon = newmem;
            ret = virDomainSaveConfig(cfg->configDir, persistentDef);
            goto endjob;
        }

    } else {
        /* resize the current memory */

        if (newmem > vm->def->mem.max_balloon) {
            virReportError(VIR_ERR_INVALID_ARG, "%s",
                           _("cannot set memory higher than max memory"));
            goto endjob;
        }

        if (flags & VIR_DOMAIN_MEM_LIVE) {
            int res;

            priv = vm->privateData;
            /* Unlock virDomainObj while ballooning memory */
            virObjectUnlock(vm);
            res = libxl_set_memory_target(priv->ctx, vm->def->id, newmem, 0,
                                          /* force */ 1);
            virObjectLock(vm);
            if (res < 0) {
                virReportError(VIR_ERR_INTERNAL_ERROR,
                               _("Failed to set memory for domain '%d'"
                                 " with libxenlight"), vm->def->id);
                goto endjob;
            }
        }

        if (flags & VIR_DOMAIN_MEM_CONFIG) {
            sa_assert(persistentDef);
            persistentDef->mem.cur_balloon = newmem;
            ret = virDomainSaveConfig(cfg->configDir, persistentDef);
            goto endjob;
        }
    }

    ret = 0;

 endjob:
    if (!libxlDomainObjEndJob(driver, vm))
        vm = NULL;

 cleanup:
    if (vm)
        virObjectUnlock(vm);
    virObjectUnref(cfg);
    return ret;
}

static int
libxlDomainSetMemory(virDomainPtr dom, unsigned long memory)
{
    return libxlDomainSetMemoryFlags(dom, memory, VIR_DOMAIN_MEM_LIVE);
}

static int
libxlDomainSetMaxMemory(virDomainPtr dom, unsigned long memory)
{
    return libxlDomainSetMemoryFlags(dom, memory, VIR_DOMAIN_MEM_MAXIMUM);
}

static int
libxlDomainGetInfo(virDomainPtr dom, virDomainInfoPtr info)
{
    virDomainObjPtr vm;
    libxl_dominfo d_info;
    libxlDomainObjPrivatePtr priv;
    int ret = -1;

    if (!(vm = libxlDomObjFromDomain(dom)))
        goto cleanup;

    if (virDomainGetInfoEnsureACL(dom->conn, vm->def) < 0)
        goto cleanup;

    priv = vm->privateData;
    if (!virDomainObjIsActive(vm)) {
        info->cpuTime = 0;
        info->memory = vm->def->mem.cur_balloon;
        info->maxMem = vm->def->mem.max_balloon;
    } else {
        if (libxl_domain_info(priv->ctx, &d_info, vm->def->id) != 0) {
            virReportError(VIR_ERR_INTERNAL_ERROR,
                           _("libxl_domain_info failed for domain '%d'"),
                           vm->def->id);
            goto cleanup;
        }
        info->cpuTime = d_info.cpu_time;
        info->memory = d_info.current_memkb;
        info->maxMem = d_info.max_memkb;
    }

    info->state = virDomainObjGetState(vm, NULL);
    info->nrVirtCpu = vm->def->vcpus;
    ret = 0;

 cleanup:
    if (vm)
        virObjectUnlock(vm);
    return ret;
}

static int
libxlDomainGetState(virDomainPtr dom,
                    int *state,
                    int *reason,
                    unsigned int flags)
{
    virDomainObjPtr vm;
    int ret = -1;

    virCheckFlags(0, -1);

    if (!(vm = libxlDomObjFromDomain(dom)))
        goto cleanup;

    if (virDomainGetStateEnsureACL(dom->conn, vm->def) < 0)
        goto cleanup;

    *state = virDomainObjGetState(vm, reason);
    ret = 0;

 cleanup:
    if (vm)
        virObjectUnlock(vm);
    return ret;
}

/*
 * virDomainObjPtr must be locked on invocation
 */
static int
libxlDoDomainSave(libxlDriverPrivatePtr driver, virDomainObjPtr vm,
                  const char *to)
{
    libxlDomainObjPrivatePtr priv = vm->privateData;
    libxlSavefileHeader hdr;
    virObjectEventPtr event = NULL;
    char *xml = NULL;
    uint32_t xml_len;
    int fd = -1;
    int ret = -1;

    if (virDomainObjGetState(vm, NULL) == VIR_DOMAIN_PAUSED) {
        virReportError(VIR_ERR_OPERATION_INVALID,
                       _("Domain '%d' has to be running because libxenlight will"
                         " suspend it"), vm->def->id);
        goto cleanup;
    }

    if ((fd = virFileOpenAs(to, O_CREAT|O_TRUNC|O_WRONLY, S_IRUSR|S_IWUSR,
                            -1, -1, 0)) < 0) {
        virReportSystemError(-fd,
                             _("Failed to create domain save file '%s'"), to);
        goto cleanup;
    }

    if ((xml = virDomainDefFormat(vm->def, 0)) == NULL)
        goto cleanup;
    xml_len = strlen(xml) + 1;

    memset(&hdr, 0, sizeof(hdr));
    memcpy(hdr.magic, LIBXL_SAVE_MAGIC, sizeof(hdr.magic));
    hdr.version = LIBXL_SAVE_VERSION;
    hdr.xmlLen = xml_len;

    if (safewrite(fd, &hdr, sizeof(hdr)) != sizeof(hdr)) {
        virReportError(VIR_ERR_OPERATION_FAILED, "%s",
                       _("Failed to write save file header"));
        goto cleanup;
    }

    if (safewrite(fd, xml, xml_len) != xml_len) {
        virReportError(VIR_ERR_OPERATION_FAILED, "%s",
                       _("Failed to write xml description"));
        goto cleanup;
    }

    /* Unlock virDomainObj while saving domain */
    virObjectUnlock(vm);
    ret = libxl_domain_suspend(priv->ctx, vm->def->id, fd, 0, NULL);
    virObjectLock(vm);

    if (ret != 0) {
        virReportError(VIR_ERR_INTERNAL_ERROR,
                       _("Failed to save domain '%d' with libxenlight"),
                       vm->def->id);
        ret = -1;
        goto cleanup;
    }

    event = virDomainEventLifecycleNewFromObj(vm, VIR_DOMAIN_EVENT_STOPPED,
                                         VIR_DOMAIN_EVENT_STOPPED_SAVED);

    if (libxl_domain_destroy(priv->ctx, vm->def->id, NULL) < 0) {
        virReportError(VIR_ERR_INTERNAL_ERROR,
                       _("Failed to destroy domain '%d'"), vm->def->id);
        goto cleanup;
    }

    libxlDomainCleanup(driver, vm, VIR_DOMAIN_SHUTOFF_SAVED);
    vm->hasManagedSave = true;
    ret = 0;

 cleanup:
    VIR_FREE(xml);
    if (VIR_CLOSE(fd) < 0)
        virReportSystemError(errno, "%s", _("cannot close file"));
    if (event)
        libxlDomainEventQueue(driver, event);
    return ret;
}

static int
libxlDomainSaveFlags(virDomainPtr dom, const char *to, const char *dxml,
                     unsigned int flags)
{
    libxlDriverPrivatePtr driver = dom->conn->privateData;
    virDomainObjPtr vm;
    int ret = -1;
    bool remove_dom = false;

#ifdef LIBXL_HAVE_NO_SUSPEND_RESUME
    virReportUnsupportedError();
    return -1;
#endif

    virCheckFlags(0, -1);
    if (dxml) {
        virReportError(VIR_ERR_ARGUMENT_UNSUPPORTED, "%s",
                       _("xml modification unsupported"));
        return -1;
    }

    if (!(vm = libxlDomObjFromDomain(dom)))
        goto cleanup;

    if (virDomainSaveFlagsEnsureACL(dom->conn, vm->def) < 0)
        goto cleanup;

    if (libxlDomainObjBeginJob(driver, vm, LIBXL_JOB_MODIFY) < 0)
        goto cleanup;

    if (!virDomainObjIsActive(vm)) {
        virReportError(VIR_ERR_OPERATION_INVALID, "%s", _("Domain is not running"));
        goto endjob;
    }

    if (libxlDoDomainSave(driver, vm, to) < 0)
        goto endjob;

    if (!vm->persistent)
        remove_dom = true;

    ret = 0;

 endjob:
    if (!libxlDomainObjEndJob(driver, vm))
        vm = NULL;

 cleanup:
    if (remove_dom && vm) {
        virDomainObjListRemove(driver->domains, vm);
        vm = NULL;
    }
    if (vm)
        virObjectUnlock(vm);
    return ret;
}

static int
libxlDomainSave(virDomainPtr dom, const char *to)
{
    return libxlDomainSaveFlags(dom, to, NULL, 0);
}

static int
libxlDomainRestoreFlags(virConnectPtr conn, const char *from,
                        const char *dxml, unsigned int flags)
{
    libxlDriverPrivatePtr driver = conn->privateData;
    libxlDriverConfigPtr cfg = libxlDriverConfigGet(driver);
    virDomainObjPtr vm = NULL;
    virDomainDefPtr def = NULL;
    libxlSavefileHeader hdr;
    int fd = -1;
    int ret = -1;

#ifdef LIBXL_HAVE_NO_SUSPEND_RESUME
    virReportUnsupportedError();
    return -1;
#endif

    virCheckFlags(VIR_DOMAIN_SAVE_PAUSED, -1);
    if (dxml) {
        virReportError(VIR_ERR_ARGUMENT_UNSUPPORTED, "%s",
                       _("xml modification unsupported"));
        return -1;
    }

    fd = libxlDomainSaveImageOpen(driver, cfg, from, &def, &hdr);
    if (fd < 0)
        goto cleanup_unlock;

    if (virDomainRestoreFlagsEnsureACL(conn, def) < 0)
        goto cleanup_unlock;

    if (!(vm = virDomainObjListAdd(driver->domains, def,
                                   driver->xmlopt,
                                   VIR_DOMAIN_OBJ_LIST_ADD_LIVE |
                                   VIR_DOMAIN_OBJ_LIST_ADD_CHECK_LIVE,
                                   NULL)))
        goto cleanup_unlock;

    def = NULL;

    ret = libxlDomainStart(driver, vm, (flags & VIR_DOMAIN_SAVE_PAUSED) != 0, fd);
    if (ret < 0 && !vm->persistent) {
        virDomainObjListRemove(driver->domains, vm);
        vm = NULL;
    }

 cleanup:
    if (VIR_CLOSE(fd) < 0)
        virReportSystemError(errno, "%s", _("cannot close file"));
    virDomainDefFree(def);
    if (vm)
        virObjectUnlock(vm);
    virObjectUnref(cfg);
    return ret;

 cleanup_unlock:
    libxlDriverUnlock(driver);
    goto cleanup;
}

static int
libxlDomainRestore(virConnectPtr conn, const char *from)
{
    return libxlDomainRestoreFlags(conn, from, NULL, 0);
}

static int
libxlDomainCoreDump(virDomainPtr dom, const char *to, unsigned int flags)
{
    libxlDriverPrivatePtr driver = dom->conn->privateData;
    libxlDomainObjPrivatePtr priv;
    virDomainObjPtr vm;
    virObjectEventPtr event = NULL;
    bool remove_dom = false;
    bool paused = false;
    int ret = -1;

    virCheckFlags(VIR_DUMP_LIVE | VIR_DUMP_CRASH, -1);

    if (!(vm = libxlDomObjFromDomain(dom)))
        goto cleanup;

    if (virDomainCoreDumpEnsureACL(dom->conn, vm->def) < 0)
        goto cleanup;

    if (libxlDomainObjBeginJob(driver, vm, LIBXL_JOB_MODIFY) < 0)
        goto cleanup;

    if (!virDomainObjIsActive(vm)) {
        virReportError(VIR_ERR_OPERATION_INVALID, "%s", _("Domain is not running"));
        goto endjob;
    }

    priv = vm->privateData;

    if (!(flags & VIR_DUMP_LIVE) &&
        virDomainObjGetState(vm, NULL) == VIR_DOMAIN_RUNNING) {
        if (libxl_domain_pause(priv->ctx, vm->def->id) != 0) {
            virReportError(VIR_ERR_INTERNAL_ERROR,
                           _("Before dumping core, failed to suspend domain '%d'"
                             " with libxenlight"),
                           vm->def->id);
            goto endjob;
        }
        virDomainObjSetState(vm, VIR_DOMAIN_PAUSED, VIR_DOMAIN_PAUSED_DUMP);
        paused = true;
    }

    /* Unlock virDomainObj while dumping core */
    virObjectUnlock(vm);
    ret = libxl_domain_core_dump(priv->ctx, vm->def->id, to, NULL);
    virObjectLock(vm);
    if (ret != 0) {
        virReportError(VIR_ERR_INTERNAL_ERROR,
                       _("Failed to dump core of domain '%d' with libxenlight"),
                       vm->def->id);
        ret = -1;
        goto unpause;
    }

    if (flags & VIR_DUMP_CRASH) {
        if (libxl_domain_destroy(priv->ctx, vm->def->id, NULL) < 0) {
            virReportError(VIR_ERR_INTERNAL_ERROR,
                           _("Failed to destroy domain '%d'"), vm->def->id);
            goto unpause;
        }

        libxlDomainCleanup(driver, vm, VIR_DOMAIN_SHUTOFF_CRASHED);
        event = virDomainEventLifecycleNewFromObj(vm, VIR_DOMAIN_EVENT_STOPPED,
                                         VIR_DOMAIN_EVENT_STOPPED_CRASHED);
        if (!vm->persistent)
            remove_dom = true;
    }

    ret = 0;

 unpause:
    if (virDomainObjIsActive(vm) && paused) {
        if (libxl_domain_unpause(priv->ctx, vm->def->id) != 0) {
            virReportError(VIR_ERR_INTERNAL_ERROR,
                           _("After dumping core, failed to resume domain '%d' with"
                             " libxenlight"), vm->def->id);
        } else {
            virDomainObjSetState(vm, VIR_DOMAIN_RUNNING,
                                 VIR_DOMAIN_RUNNING_UNPAUSED);
        }
    }

 endjob:
    if (!libxlDomainObjEndJob(driver, vm))
        vm = NULL;

 cleanup:
    if (remove_dom && vm) {
        virDomainObjListRemove(driver->domains, vm);
        vm = NULL;
    }
    if (vm)
        virObjectUnlock(vm);
    if (event)
        libxlDomainEventQueue(driver, event);
    return ret;
}

static int
libxlDomainManagedSave(virDomainPtr dom, unsigned int flags)
{
    libxlDriverPrivatePtr driver = dom->conn->privateData;
    virDomainObjPtr vm = NULL;
    char *name = NULL;
    int ret = -1;
    bool remove_dom = false;

    virCheckFlags(0, -1);

    if (!(vm = libxlDomObjFromDomain(dom)))
        goto cleanup;

    if (virDomainManagedSaveEnsureACL(dom->conn, vm->def) < 0)
        goto cleanup;

    if (libxlDomainObjBeginJob(driver, vm, LIBXL_JOB_MODIFY) < 0)
        goto cleanup;

    if (!virDomainObjIsActive(vm)) {
        virReportError(VIR_ERR_OPERATION_INVALID, "%s", _("Domain is not running"));
        goto endjob;
    }
    if (!vm->persistent) {
        virReportError(VIR_ERR_OPERATION_INVALID, "%s",
                       _("cannot do managed save for transient domain"));
        goto endjob;
    }

    name = libxlDomainManagedSavePath(driver, vm);
    if (name == NULL)
        goto endjob;

    VIR_INFO("Saving state to %s", name);

    if (libxlDoDomainSave(driver, vm, name) < 0)
        goto endjob;

    if (!vm->persistent)
        remove_dom = true;

    ret = 0;

 endjob:
    if (!libxlDomainObjEndJob(driver, vm))
        vm = NULL;

 cleanup:
    if (remove_dom && vm) {
        virDomainObjListRemove(driver->domains, vm);
        vm = NULL;
    }
    if (vm)
        virObjectUnlock(vm);
    VIR_FREE(name);
    return ret;
}

static int
libxlDomainManagedSaveLoad(virDomainObjPtr vm,
                           void *opaque)
{
    libxlDriverPrivatePtr driver = opaque;
    char *name;
    int ret = -1;

    virObjectLock(vm);

    if (!(name = libxlDomainManagedSavePath(driver, vm)))
        goto cleanup;

    vm->hasManagedSave = virFileExists(name);

    ret = 0;
 cleanup:
    virObjectUnlock(vm);
    VIR_FREE(name);
    return ret;
}

static int
libxlDomainHasManagedSaveImage(virDomainPtr dom, unsigned int flags)
{
    virDomainObjPtr vm = NULL;
    int ret = -1;

    virCheckFlags(0, -1);

    if (!(vm = libxlDomObjFromDomain(dom)))
        goto cleanup;

    if (virDomainHasManagedSaveImageEnsureACL(dom->conn, vm->def) < 0)
        goto cleanup;

    ret = vm->hasManagedSave;

 cleanup:
    if (vm)
        virObjectUnlock(vm);
    return ret;
}

static int
libxlDomainManagedSaveRemove(virDomainPtr dom, unsigned int flags)
{
    libxlDriverPrivatePtr driver = dom->conn->privateData;
    virDomainObjPtr vm = NULL;
    int ret = -1;
    char *name = NULL;

    virCheckFlags(0, -1);

    if (!(vm = libxlDomObjFromDomain(dom)))
        goto cleanup;

    if (virDomainManagedSaveRemoveEnsureACL(dom->conn, vm->def) < 0)
        goto cleanup;

    name = libxlDomainManagedSavePath(driver, vm);
    if (name == NULL)
        goto cleanup;

    ret = unlink(name);
    vm->hasManagedSave = false;

 cleanup:
    VIR_FREE(name);
    if (vm)
        virObjectUnlock(vm);
    return ret;
}

static int
libxlDomainSetVcpusFlags(virDomainPtr dom, unsigned int nvcpus,
                         unsigned int flags)
{
    libxlDriverPrivatePtr driver = dom->conn->privateData;
    libxlDriverConfigPtr cfg = libxlDriverConfigGet(driver);
    libxlDomainObjPrivatePtr priv;
    virDomainDefPtr def;
    virDomainObjPtr vm;
    libxl_bitmap map;
    uint8_t *bitmask = NULL;
    unsigned int maplen;
    size_t i;
    unsigned int pos;
    int max;
    int ret = -1;

    virCheckFlags(VIR_DOMAIN_VCPU_LIVE |
                  VIR_DOMAIN_VCPU_CONFIG |
                  VIR_DOMAIN_VCPU_MAXIMUM, -1);

    /* At least one of LIVE or CONFIG must be set.  MAXIMUM cannot be
     * mixed with LIVE.  */
    if ((flags & (VIR_DOMAIN_VCPU_LIVE | VIR_DOMAIN_VCPU_CONFIG)) == 0 ||
        (flags & (VIR_DOMAIN_VCPU_MAXIMUM | VIR_DOMAIN_VCPU_LIVE)) ==
         (VIR_DOMAIN_VCPU_MAXIMUM | VIR_DOMAIN_VCPU_LIVE)) {
        virReportError(VIR_ERR_INVALID_ARG,
                       _("invalid flag combination: (0x%x)"), flags);
        return -1;
    }

    if (!nvcpus) {
        virReportError(VIR_ERR_INVALID_ARG, "%s", _("nvcpus is zero"));
        return -1;
    }

    if (!(vm = libxlDomObjFromDomain(dom)))
        goto cleanup;

    if (virDomainSetVcpusFlagsEnsureACL(dom->conn, vm->def, flags) < 0)
        goto cleanup;

    if (libxlDomainObjBeginJob(driver, vm, LIBXL_JOB_MODIFY) < 0)
        goto cleanup;

    if (!virDomainObjIsActive(vm) && (flags & VIR_DOMAIN_VCPU_LIVE)) {
        virReportError(VIR_ERR_OPERATION_INVALID, "%s",
                       _("cannot set vcpus on an inactive domain"));
        goto endjob;
    }

    if (!vm->persistent && (flags & VIR_DOMAIN_VCPU_CONFIG)) {
        virReportError(VIR_ERR_OPERATION_INVALID, "%s",
                       _("cannot change persistent config of a transient domain"));
        goto endjob;
    }

    if ((max = libxlConnectGetMaxVcpus(dom->conn, NULL)) < 0) {
        virReportError(VIR_ERR_INTERNAL_ERROR, "%s",
                       _("could not determine max vcpus for the domain"));
        goto endjob;
    }

    if (!(flags & VIR_DOMAIN_VCPU_MAXIMUM) && vm->def->maxvcpus < max)
        max = vm->def->maxvcpus;

    if (nvcpus > max) {
        virReportError(VIR_ERR_INVALID_ARG,
                       _("requested vcpus is greater than max allowable"
                         " vcpus for the domain: %d > %d"), nvcpus, max);
        goto endjob;
    }

    priv = vm->privateData;

    if (!(def = virDomainObjGetPersistentDef(cfg->caps, driver->xmlopt, vm)))
        goto endjob;

    maplen = VIR_CPU_MAPLEN(nvcpus);
    if (VIR_ALLOC_N(bitmask, maplen) < 0)
        goto endjob;

    for (i = 0; i < nvcpus; ++i) {
        pos = i / 8;
        bitmask[pos] |= 1 << (i % 8);
    }

    map.size = maplen;
    map.map = bitmask;

    switch (flags) {
    case VIR_DOMAIN_VCPU_MAXIMUM | VIR_DOMAIN_VCPU_CONFIG:
        def->maxvcpus = nvcpus;
        if (nvcpus < def->vcpus)
            def->vcpus = nvcpus;
        break;

    case VIR_DOMAIN_VCPU_CONFIG:
        def->vcpus = nvcpus;
        break;

    case VIR_DOMAIN_VCPU_LIVE:
        if (libxl_set_vcpuonline(priv->ctx, vm->def->id, &map) != 0) {
            virReportError(VIR_ERR_INTERNAL_ERROR,
                           _("Failed to set vcpus for domain '%d'"
                             " with libxenlight"), vm->def->id);
            goto endjob;
        }
        break;

    case VIR_DOMAIN_VCPU_LIVE | VIR_DOMAIN_VCPU_CONFIG:
        if (libxl_set_vcpuonline(priv->ctx, vm->def->id, &map) != 0) {
            virReportError(VIR_ERR_INTERNAL_ERROR,
                           _("Failed to set vcpus for domain '%d'"
                             " with libxenlight"), vm->def->id);
            goto endjob;
        }
        def->vcpus = nvcpus;
        break;
    }

    ret = 0;

    if (flags & VIR_DOMAIN_VCPU_CONFIG)
        ret = virDomainSaveConfig(cfg->configDir, def);

 endjob:
    if (!libxlDomainObjEndJob(driver, vm))
        vm = NULL;

 cleanup:
    VIR_FREE(bitmask);
     if (vm)
        virObjectUnlock(vm);
     virObjectUnref(cfg);
    return ret;
}

static int
libxlDomainSetVcpus(virDomainPtr dom, unsigned int nvcpus)
{
    return libxlDomainSetVcpusFlags(dom, nvcpus, VIR_DOMAIN_VCPU_LIVE);
}

static int
libxlDomainGetVcpusFlags(virDomainPtr dom, unsigned int flags)
{
    virDomainObjPtr vm;
    virDomainDefPtr def;
    int ret = -1;
    bool active;

    virCheckFlags(VIR_DOMAIN_VCPU_LIVE |
                  VIR_DOMAIN_VCPU_CONFIG |
                  VIR_DOMAIN_VCPU_MAXIMUM, -1);

    if (!(vm = libxlDomObjFromDomain(dom)))
        goto cleanup;

    if (virDomainGetVcpusFlagsEnsureACL(dom->conn, vm->def, flags) < 0)
        goto cleanup;

    active = virDomainObjIsActive(vm);

    if ((flags & (VIR_DOMAIN_VCPU_LIVE | VIR_DOMAIN_VCPU_CONFIG)) == 0) {
        if (active)
            flags |= VIR_DOMAIN_VCPU_LIVE;
        else
            flags |= VIR_DOMAIN_VCPU_CONFIG;
    }
    if ((flags & VIR_DOMAIN_VCPU_LIVE) && (flags & VIR_DOMAIN_VCPU_CONFIG)) {
        virReportError(VIR_ERR_INVALID_ARG,
                       _("invalid flag combination: (0x%x)"), flags);
        return -1;
    }

    if (flags & VIR_DOMAIN_VCPU_LIVE) {
        if (!active) {
            virReportError(VIR_ERR_OPERATION_INVALID,
                           "%s", _("Domain is not running"));
            goto cleanup;
        }
        def = vm->def;
    } else {
        if (!vm->persistent) {
            virReportError(VIR_ERR_OPERATION_INVALID,
                           "%s", _("domain is transient"));
            goto cleanup;
        }
        def = vm->newDef ? vm->newDef : vm->def;
    }

    ret = (flags & VIR_DOMAIN_VCPU_MAXIMUM) ? def->maxvcpus : def->vcpus;

 cleanup:
    if (vm)
        virObjectUnlock(vm);
    return ret;
}

static int
libxlDomainPinVcpuFlags(virDomainPtr dom, unsigned int vcpu,
                        unsigned char *cpumap, int maplen,
                        unsigned int flags)
{
    libxlDriverPrivatePtr driver = dom->conn->privateData;
    libxlDriverConfigPtr cfg = libxlDriverConfigGet(driver);
    virDomainDefPtr targetDef = NULL;
    virBitmapPtr pcpumap = NULL;
    virDomainObjPtr vm;
    int ret = -1;

    virCheckFlags(VIR_DOMAIN_AFFECT_LIVE |
                  VIR_DOMAIN_AFFECT_CONFIG, -1);

    if (!(vm = libxlDomObjFromDomain(dom)))
        goto cleanup;

    if (virDomainPinVcpuFlagsEnsureACL(dom->conn, vm->def, flags) < 0)
        goto cleanup;

    if (libxlDomainObjBeginJob(driver, vm, LIBXL_JOB_MODIFY) < 0)
        goto cleanup;

    if ((flags & VIR_DOMAIN_AFFECT_LIVE) && !virDomainObjIsActive(vm)) {
        virReportError(VIR_ERR_OPERATION_INVALID, "%s",
                       _("domain is inactive"));
        goto endjob;
    }

    if (virDomainLiveConfigHelperMethod(cfg->caps, driver->xmlopt, vm,
                                        &flags, &targetDef) < 0)
        goto endjob;

    if (flags & VIR_DOMAIN_AFFECT_LIVE)
        targetDef = vm->def;

    /* Make sure coverity knows targetDef is valid at this point. */
    sa_assert(targetDef);

    pcpumap = virBitmapNewData(cpumap, maplen);
    if (!pcpumap)
        goto endjob;

    if (flags & VIR_DOMAIN_AFFECT_LIVE) {
        libxl_bitmap map = { .size = maplen, .map = cpumap };
        libxlDomainObjPrivatePtr priv;

        priv = vm->privateData;
        if (libxl_set_vcpuaffinity(priv->ctx, vm->def->id, vcpu, &map) != 0) {
            virReportError(VIR_ERR_INTERNAL_ERROR,
                           _("Failed to pin vcpu '%d' with libxenlight"),
                           vcpu);
            goto endjob;
        }
    }

    /* full bitmap means reset the settings (if any). */
    if (virBitmapIsAllSet(pcpumap)) {
        virDomainVcpuPinDel(targetDef, vcpu);
        goto done;
    }

    if (!targetDef->cputune.vcpupin) {
        if (VIR_ALLOC(targetDef->cputune.vcpupin) < 0)
            goto endjob;
        targetDef->cputune.nvcpupin = 0;
    }
    if (virDomainVcpuPinAdd(&targetDef->cputune.vcpupin,
                            &targetDef->cputune.nvcpupin,
                            cpumap,
                            maplen,
                            vcpu) < 0) {
        virReportError(VIR_ERR_INTERNAL_ERROR,
                       "%s", _("failed to update or add vcpupin xml"));
        goto endjob;
    }

 done:
    ret = 0;

    if (flags & VIR_DOMAIN_AFFECT_LIVE) {
        ret = virDomainSaveStatus(driver->xmlopt, cfg->stateDir, vm);
    } else if (flags & VIR_DOMAIN_AFFECT_CONFIG) {
        ret = virDomainSaveConfig(cfg->configDir, targetDef);
    }

 endjob:
    if (!libxlDomainObjEndJob(driver, vm))
        vm = NULL;

 cleanup:
    if (vm)
        virObjectUnlock(vm);
    virBitmapFree(pcpumap);
    virObjectUnref(cfg);
    return ret;
}

static int
libxlDomainPinVcpu(virDomainPtr dom, unsigned int vcpu, unsigned char *cpumap,
                   int maplen)
{
    return libxlDomainPinVcpuFlags(dom, vcpu, cpumap, maplen,
                                   VIR_DOMAIN_AFFECT_LIVE);
}

static int
libxlDomainGetVcpuPinInfo(virDomainPtr dom, int ncpumaps,
                          unsigned char *cpumaps, int maplen,
                          unsigned int flags)
{
    libxlDriverPrivatePtr driver = dom->conn->privateData;
    libxlDriverConfigPtr cfg = libxlDriverConfigGet(driver);
    virDomainObjPtr vm = NULL;
    virDomainDefPtr targetDef = NULL;
    virDomainVcpuPinDefPtr *vcpupin_list;
    virBitmapPtr cpumask = NULL;
    int maxcpu, hostcpus, vcpu, pcpu, n, ret = -1;
    unsigned char *cpumap;
    bool pinned;

    virCheckFlags(VIR_DOMAIN_AFFECT_LIVE |
                  VIR_DOMAIN_AFFECT_CONFIG, -1);

    if (!(vm = libxlDomObjFromDomain(dom)))
        goto cleanup;

    if (virDomainGetVcpuPinInfoEnsureACL(dom->conn, vm->def) < 0)
        goto cleanup;

    if (virDomainLiveConfigHelperMethod(cfg->caps, driver->xmlopt, vm,
                                        &flags, &targetDef) < 0)
        goto cleanup;

    if (flags & VIR_DOMAIN_AFFECT_LIVE)
        targetDef = vm->def;

    /* Make sure coverity knows targetDef is valid at this point. */
    sa_assert(targetDef);

    /* Clamp to actual number of vcpus */
    if (ncpumaps > targetDef->vcpus)
        ncpumaps = targetDef->vcpus;

    /* we use cfg->ctx, as vm->privateData->ctx may be NULL if VM is down. */
    if ((hostcpus = libxl_get_max_cpus(cfg->ctx)) < 0)
        goto cleanup;

    maxcpu = maplen * 8;
    if (maxcpu > hostcpus)
        maxcpu = hostcpus;

    /* initialize cpumaps */
    memset(cpumaps, 0xff, maplen * ncpumaps);
    if (maxcpu % 8) {
        for (vcpu = 0; vcpu < ncpumaps; vcpu++) {
            cpumap = VIR_GET_CPUMAP(cpumaps, maplen, vcpu);
            cpumap[maplen - 1] &= (1 << maxcpu % 8) - 1;
        }
    }

    /* if vcpupin setting exists, there may be unused pcpus */
    for (n = 0; n < targetDef->cputune.nvcpupin; n++) {
        vcpupin_list = targetDef->cputune.vcpupin;
        vcpu = vcpupin_list[n]->vcpuid;
        cpumask = vcpupin_list[n]->cpumask;
        cpumap = VIR_GET_CPUMAP(cpumaps, maplen, vcpu);
        for (pcpu = 0; pcpu < maxcpu; pcpu++) {
            if (virBitmapGetBit(cpumask, pcpu, &pinned) < 0)
                goto cleanup;
            if (!pinned)
                VIR_UNUSE_CPU(cpumap, pcpu);
        }
    }
    ret = ncpumaps;

 cleanup:
    if (vm)
        virObjectUnlock(vm);
    virObjectUnref(cfg);
    return ret;
}

static int
libxlDomainGetVcpus(virDomainPtr dom, virVcpuInfoPtr info, int maxinfo,
                    unsigned char *cpumaps, int maplen)
{
    libxlDomainObjPrivatePtr priv;
    virDomainObjPtr vm;
    int ret = -1;
    libxl_vcpuinfo *vcpuinfo;
    int maxcpu, hostcpus;
    size_t i;
    unsigned char *cpumap;

    if (!(vm = libxlDomObjFromDomain(dom)))
        goto cleanup;

    if (virDomainGetVcpusEnsureACL(dom->conn, vm->def) < 0)
        goto cleanup;

    if (!virDomainObjIsActive(vm)) {
        virReportError(VIR_ERR_OPERATION_INVALID, "%s", _("Domain is not running"));
        goto cleanup;
    }

    priv = vm->privateData;
    if ((vcpuinfo = libxl_list_vcpu(priv->ctx, vm->def->id, &maxcpu,
                                    &hostcpus)) == NULL) {
        virReportError(VIR_ERR_INTERNAL_ERROR,
                       _("Failed to list vcpus for domain '%d' with libxenlight"),
                       vm->def->id);
        goto cleanup;
    }

    if (cpumaps && maplen > 0)
        memset(cpumaps, 0, maplen * maxinfo);
    for (i = 0; i < maxcpu && i < maxinfo; ++i) {
        info[i].number = vcpuinfo[i].vcpuid;
        info[i].cpu = vcpuinfo[i].cpu;
        info[i].cpuTime = vcpuinfo[i].vcpu_time;
        if (vcpuinfo[i].running)
            info[i].state = VIR_VCPU_RUNNING;
        else if (vcpuinfo[i].blocked)
            info[i].state = VIR_VCPU_BLOCKED;
        else
            info[i].state = VIR_VCPU_OFFLINE;

        if (cpumaps && maplen > 0) {
            cpumap = VIR_GET_CPUMAP(cpumaps, maplen, i);
            memcpy(cpumap, vcpuinfo[i].cpumap.map,
                   MIN(maplen, vcpuinfo[i].cpumap.size));
        }

        libxl_vcpuinfo_dispose(&vcpuinfo[i]);
    }
    VIR_FREE(vcpuinfo);

    ret = maxinfo;

 cleanup:
    if (vm)
        virObjectUnlock(vm);
    return ret;
}

static char *
libxlDomainGetXMLDesc(virDomainPtr dom, unsigned int flags)
{
    virDomainObjPtr vm;
    char *ret = NULL;

    /* Flags checked by virDomainDefFormat */

    if (!(vm = libxlDomObjFromDomain(dom)))
        goto cleanup;

    if (virDomainGetXMLDescEnsureACL(dom->conn, vm->def, flags) < 0)
        goto cleanup;

    ret = virDomainDefFormat(vm->def,
                              virDomainDefFormatConvertXMLFlags(flags));

 cleanup:
    if (vm)
        virObjectUnlock(vm);
    return ret;
}

static char *
libxlConnectDomainXMLFromNative(virConnectPtr conn,
                                const char *nativeFormat,
                                const char *nativeConfig,
                                unsigned int flags)
{
    libxlDriverPrivatePtr driver = conn->privateData;
    libxlDriverConfigPtr cfg = libxlDriverConfigGet(driver);
    virDomainDefPtr def = NULL;
    virConfPtr conf = NULL;
    char *xml = NULL;

    virCheckFlags(0, NULL);

    if (virConnectDomainXMLFromNativeEnsureACL(conn) < 0)
        goto cleanup;

    if (STREQ(nativeFormat, LIBXL_CONFIG_FORMAT_XL)) {
        if (!(conf = virConfReadMem(nativeConfig, strlen(nativeConfig), 0)))
            goto cleanup;
        if (!(def = xenParseXL(conf,
                               cfg->caps,
                               cfg->verInfo->xen_version_major))) {
            virReportError(VIR_ERR_INTERNAL_ERROR, "%s",
                           _("parsing xl config failed"));
            goto cleanup;
        }
    } else if (STREQ(nativeFormat, LIBXL_CONFIG_FORMAT_XM)) {
        if (!(conf = virConfReadMem(nativeConfig, strlen(nativeConfig), 0)))
            goto cleanup;

        if (!(def = xenParseXM(conf,
                               cfg->verInfo->xen_version_major,
                               cfg->caps))) {
            virReportError(VIR_ERR_INTERNAL_ERROR, "%s",
                           _("parsing xm config failed"));
            goto cleanup;
        }
    } else if (STREQ(nativeFormat, LIBXL_CONFIG_FORMAT_SEXPR)) {
        /* only support latest xend config format */
        if (!(def = xenParseSxprString(nativeConfig,
                                       XEND_CONFIG_VERSION_3_1_0,
                                       NULL,
                                       -1))) {
            virReportError(VIR_ERR_INTERNAL_ERROR, "%s",
                           _("parsing sxpr config failed"));
            goto cleanup;
        }
    } else {
        virReportError(VIR_ERR_INVALID_ARG,
                       _("unsupported config type %s"), nativeFormat);
        goto cleanup;
    }

    xml = virDomainDefFormat(def, VIR_DOMAIN_DEF_FORMAT_INACTIVE);

 cleanup:
    virDomainDefFree(def);
    if (conf)
        virConfFree(conf);
    virObjectUnref(cfg);
    return xml;
}

#define MAX_CONFIG_SIZE (1024 * 65)
static char *
libxlConnectDomainXMLToNative(virConnectPtr conn, const char * nativeFormat,
                              const char * domainXml,
                              unsigned int flags)
{
    libxlDriverPrivatePtr driver = conn->privateData;
    libxlDriverConfigPtr cfg = libxlDriverConfigGet(driver);
    virDomainDefPtr def = NULL;
    virConfPtr conf = NULL;
    int len = MAX_CONFIG_SIZE;
    char *ret = NULL;

    virCheckFlags(0, NULL);

    if (virConnectDomainXMLToNativeEnsureACL(conn) < 0)
        goto cleanup;

    if (!(def = virDomainDefParseString(domainXml,
                                        cfg->caps, driver->xmlopt,
                                        1 << VIR_DOMAIN_VIRT_XEN,
                                        VIR_DOMAIN_DEF_PARSE_INACTIVE)))
        goto cleanup;

    if (STREQ(nativeFormat, LIBXL_CONFIG_FORMAT_XL)) {
        if (!(conf = xenFormatXL(def, conn, cfg->verInfo->xen_version_major)))
            goto cleanup;
    } else if (STREQ(nativeFormat, LIBXL_CONFIG_FORMAT_XM)) {
        if (!(conf = xenFormatXM(conn, def, cfg->verInfo->xen_version_major)))
            goto cleanup;
    } else {

        virReportError(VIR_ERR_INVALID_ARG,
                       _("unsupported config type %s"), nativeFormat);
        goto cleanup;
    }

    if (VIR_ALLOC_N(ret, len) < 0)
        goto cleanup;

    if (virConfWriteMem(ret, &len, conf) < 0) {
        VIR_FREE(ret);
        goto cleanup;
    }

 cleanup:
    virDomainDefFree(def);
    if (conf)
        virConfFree(conf);
    virObjectUnref(cfg);
    return ret;
}

static int
libxlConnectListDefinedDomains(virConnectPtr conn,
                               char **const names, int nnames)
{
    libxlDriverPrivatePtr driver = conn->privateData;
    int n;

    if (virConnectListDefinedDomainsEnsureACL(conn) < 0)
        return -1;

    n = virDomainObjListGetInactiveNames(driver->domains, names, nnames,
                                         virConnectListDefinedDomainsCheckACL, conn);
    return n;
}

static int
libxlConnectNumOfDefinedDomains(virConnectPtr conn)
{
    libxlDriverPrivatePtr driver = conn->privateData;
    int n;

    if (virConnectNumOfDefinedDomainsEnsureACL(conn) < 0)
        return -1;

    n = virDomainObjListNumOfDomains(driver->domains, false,
                                     virConnectNumOfDefinedDomainsCheckACL,
                                     conn);
    return n;
}

static int
libxlDomainCreateWithFlags(virDomainPtr dom,
                           unsigned int flags)
{
    libxlDriverPrivatePtr driver = dom->conn->privateData;
    virDomainObjPtr vm;
    int ret = -1;

    virCheckFlags(VIR_DOMAIN_START_PAUSED, -1);

    if (!(vm = libxlDomObjFromDomain(dom)))
        goto cleanup;

    if (virDomainCreateWithFlagsEnsureACL(dom->conn, vm->def) < 0)
        goto cleanup;

    if (virDomainObjIsActive(vm)) {
        virReportError(VIR_ERR_OPERATION_INVALID,
                       "%s", _("Domain is already running"));
        goto cleanup;
    }

    ret = libxlDomainStart(driver, vm, (flags & VIR_DOMAIN_START_PAUSED) != 0, -1);

 cleanup:
    if (vm)
        virObjectUnlock(vm);
    return ret;
}

static int
libxlDomainCreate(virDomainPtr dom)
{
    return libxlDomainCreateWithFlags(dom, 0);
}

static virDomainPtr
libxlDomainDefineXMLFlags(virConnectPtr conn, const char *xml, unsigned int flags)
{
    libxlDriverPrivatePtr driver = conn->privateData;
    libxlDriverConfigPtr cfg = libxlDriverConfigGet(driver);
    virDomainDefPtr def = NULL;
    virDomainObjPtr vm = NULL;
    virDomainPtr dom = NULL;
    virObjectEventPtr event = NULL;
    virDomainDefPtr oldDef = NULL;
    unsigned int parse_flags = VIR_DOMAIN_DEF_PARSE_INACTIVE;

    virCheckFlags(VIR_DOMAIN_DEFINE_VALIDATE, NULL);

    if (flags & VIR_DOMAIN_DEFINE_VALIDATE)
        parse_flags |= VIR_DOMAIN_DEF_PARSE_VALIDATE;

    if (!(def = virDomainDefParseString(xml, cfg->caps, driver->xmlopt,
                                        1 << VIR_DOMAIN_VIRT_XEN,
                                        parse_flags)))
        goto cleanup;

    if (virDomainDefineXMLFlagsEnsureACL(conn, def) < 0)
        goto cleanup;

    if (!(vm = virDomainObjListAdd(driver->domains, def,
                                   driver->xmlopt,
                                   0,
                                   &oldDef)))
        goto cleanup;

    def = NULL;
    vm->persistent = 1;

    if (virDomainSaveConfig(cfg->configDir,
                            vm->newDef ? vm->newDef : vm->def) < 0) {
        virDomainObjListRemove(driver->domains, vm);
        vm = NULL;
        goto cleanup;
    }

    dom = virGetDomain(conn, vm->def->name, vm->def->uuid);
    if (dom)
        dom->id = vm->def->id;

    event = virDomainEventLifecycleNewFromObj(vm, VIR_DOMAIN_EVENT_DEFINED,
                                     !oldDef ?
                                     VIR_DOMAIN_EVENT_DEFINED_ADDED :
                                     VIR_DOMAIN_EVENT_DEFINED_UPDATED);

 cleanup:
    virDomainDefFree(def);
    virDomainDefFree(oldDef);
    if (vm)
        virObjectUnlock(vm);
    if (event)
        libxlDomainEventQueue(driver, event);
    virObjectUnref(cfg);
    return dom;
}

static virDomainPtr
libxlDomainDefineXML(virConnectPtr conn, const char *xml)
{
    return libxlDomainDefineXMLFlags(conn, xml, 0);
}

static int
libxlDomainUndefineFlags(virDomainPtr dom,
                         unsigned int flags)
{
    libxlDriverPrivatePtr driver = dom->conn->privateData;
    libxlDriverConfigPtr cfg = libxlDriverConfigGet(driver);
    virDomainObjPtr vm;
    virObjectEventPtr event = NULL;
    char *name = NULL;
    int ret = -1;

    virCheckFlags(VIR_DOMAIN_UNDEFINE_MANAGED_SAVE, -1);

    if (!(vm = libxlDomObjFromDomain(dom)))
        goto cleanup;

    if (virDomainUndefineFlagsEnsureACL(dom->conn, vm->def) < 0)
        goto cleanup;

    if (!vm->persistent) {
        virReportError(VIR_ERR_OPERATION_INVALID,
                       "%s", _("cannot undefine transient domain"));
        goto cleanup;
    }

    name = libxlDomainManagedSavePath(driver, vm);
    if (name == NULL)
        goto cleanup;

    if (virFileExists(name)) {
        if (flags & VIR_DOMAIN_UNDEFINE_MANAGED_SAVE) {
            if (unlink(name) < 0) {
                virReportError(VIR_ERR_INTERNAL_ERROR, "%s",
                               _("Failed to remove domain managed save image"));
                goto cleanup;
            }
        } else {
            virReportError(VIR_ERR_OPERATION_INVALID, "%s",
                           _("Refusing to undefine while domain managed "
                             "save image exists"));
            goto cleanup;
        }
    }

    if (virDomainDeleteConfig(cfg->configDir, cfg->autostartDir, vm) < 0)
        goto cleanup;

    event = virDomainEventLifecycleNewFromObj(vm, VIR_DOMAIN_EVENT_UNDEFINED,
                                     VIR_DOMAIN_EVENT_UNDEFINED_REMOVED);

    if (virDomainObjIsActive(vm)) {
        vm->persistent = 0;
    } else {
        virDomainObjListRemove(driver->domains, vm);
        vm = NULL;
    }

    ret = 0;

 cleanup:
    VIR_FREE(name);
    if (vm)
        virObjectUnlock(vm);
    if (event)
        libxlDomainEventQueue(driver, event);
    virObjectUnref(cfg);
    return ret;
}

static int
libxlDomainUndefine(virDomainPtr dom)
{
    return libxlDomainUndefineFlags(dom, 0);
}

static int
libxlDomainChangeEjectableMedia(libxlDomainObjPrivatePtr priv,
                                virDomainObjPtr vm, virDomainDiskDefPtr disk)
{
    virDomainDiskDefPtr origdisk = NULL;
    libxl_device_disk x_disk;
    size_t i;
    int ret = -1;

    for (i = 0; i < vm->def->ndisks; i++) {
        if (vm->def->disks[i]->bus == disk->bus &&
            STREQ(vm->def->disks[i]->dst, disk->dst)) {
            origdisk = vm->def->disks[i];
            break;
        }
    }

    if (!origdisk) {
        virReportError(VIR_ERR_INTERNAL_ERROR,
                       _("No device with bus '%s' and target '%s'"),
                       virDomainDiskBusTypeToString(disk->bus), disk->dst);
        goto cleanup;
    }

    if (origdisk->device != VIR_DOMAIN_DISK_DEVICE_CDROM) {
        virReportError(VIR_ERR_INTERNAL_ERROR,
                       _("Removable media not supported for %s device"),
                       virDomainDiskDeviceTypeToString(disk->device));
        return -1;
    }

    if (libxlMakeDisk(disk, &x_disk) < 0)
        goto cleanup;

    if ((ret = libxl_cdrom_insert(priv->ctx, vm->def->id, &x_disk, NULL)) < 0) {
        virReportError(VIR_ERR_INTERNAL_ERROR,
                       _("libxenlight failed to change media for disk '%s'"),
                       disk->dst);
        goto cleanup;
    }

    if (virDomainDiskSetSource(origdisk, virDomainDiskGetSource(disk)) < 0)
        goto cleanup;
    virDomainDiskSetType(origdisk, virDomainDiskGetType(disk));

    virDomainDiskDefFree(disk);

    ret = 0;

 cleanup:
    return ret;
}

static int
libxlDomainAttachDeviceDiskLive(libxlDomainObjPrivatePtr priv,
                                virDomainObjPtr vm, virDomainDeviceDefPtr dev)
{
    virDomainDiskDefPtr l_disk = dev->data.disk;
    libxl_device_disk x_disk;
    int ret = -1;

    switch (l_disk->device)  {
        case VIR_DOMAIN_DISK_DEVICE_CDROM:
            ret = libxlDomainChangeEjectableMedia(priv, vm, l_disk);
            break;
        case VIR_DOMAIN_DISK_DEVICE_DISK:
            if (l_disk->bus == VIR_DOMAIN_DISK_BUS_XEN) {
                if (virDomainDiskIndexByName(vm->def, l_disk->dst, true) >= 0) {
                    virReportError(VIR_ERR_OPERATION_FAILED,
                                   _("target %s already exists"), l_disk->dst);
                    goto cleanup;
                }

                if (!virDomainDiskGetSource(l_disk)) {
                    virReportError(VIR_ERR_INTERNAL_ERROR,
                                   "%s", _("disk source path is missing"));
                    goto cleanup;
                }

                if (VIR_REALLOC_N(vm->def->disks, vm->def->ndisks+1) < 0)
                    goto cleanup;

                if (libxlMakeDisk(l_disk, &x_disk) < 0)
                    goto cleanup;

                if ((ret = libxl_device_disk_add(priv->ctx, vm->def->id,
                                                &x_disk, NULL)) < 0) {
                    virReportError(VIR_ERR_INTERNAL_ERROR,
                                   _("libxenlight failed to attach disk '%s'"),
                                   l_disk->dst);
                    goto cleanup;
                }

                virDomainDiskInsertPreAlloced(vm->def, l_disk);

            } else {
                virReportError(VIR_ERR_CONFIG_UNSUPPORTED,
                               _("disk bus '%s' cannot be hotplugged."),
                               virDomainDiskBusTypeToString(l_disk->bus));
            }
            break;
        default:
            virReportError(VIR_ERR_CONFIG_UNSUPPORTED,
                           _("disk device type '%s' cannot be hotplugged"),
                           virDomainDiskDeviceTypeToString(l_disk->device));
            break;
    }

 cleanup:
    return ret;
}

static int
libxlDomainAttachHostPCIDevice(libxlDriverPrivatePtr driver,
                               libxlDomainObjPrivatePtr priv,
                               virDomainObjPtr vm,
                               virDomainHostdevDefPtr hostdev)
{
    libxl_device_pci pcidev;
    virDomainHostdevDefPtr found;
    virHostdevManagerPtr hostdev_mgr = driver->hostdevMgr;
    virDomainHostdevSubsysPCIPtr pcisrc = &hostdev->source.subsys.u.pci;

    if (hostdev->source.subsys.type != VIR_DOMAIN_HOSTDEV_SUBSYS_TYPE_PCI)
        return -1;

    if (virDomainHostdevFind(vm->def, hostdev, &found) >= 0) {
        virReportError(VIR_ERR_OPERATION_FAILED,
                       _("target pci device %.4x:%.2x:%.2x.%.1x already exists"),
                       pcisrc->addr.domain, pcisrc->addr.bus,
                       pcisrc->addr.slot, pcisrc->addr.function);
        return -1;
    }

    if (VIR_REALLOC_N(vm->def->hostdevs, vm->def->nhostdevs + 1) < 0)
        return -1;

    if (virHostdevPreparePCIDevices(hostdev_mgr, LIBXL_DRIVER_NAME,
                                    vm->def->name, vm->def->uuid,
                                    &hostdev, 1, 0) < 0)
        return -1;

    if (libxlMakePCI(hostdev, &pcidev) < 0)
        goto error;

    if (libxl_device_pci_add(priv->ctx, vm->def->id, &pcidev, 0) < 0) {
        virReportError(VIR_ERR_INTERNAL_ERROR,
                       _("libxenlight failed to attach pci device %.4x:%.2x:%.2x.%.1x"),
                       pcisrc->addr.domain, pcisrc->addr.bus,
                       pcisrc->addr.slot, pcisrc->addr.function);
        goto error;
    }

    vm->def->hostdevs[vm->def->nhostdevs++] = hostdev;
    return 0;

 error:
    virHostdevReAttachPCIDevices(hostdev_mgr, LIBXL_DRIVER_NAME,
                                 vm->def->name, &hostdev, 1, NULL);
    return -1;
}

static int
libxlDomainAttachHostDevice(libxlDriverPrivatePtr driver,
                            libxlDomainObjPrivatePtr priv,
                            virDomainObjPtr vm,
                            virDomainHostdevDefPtr hostdev)
{
    if (hostdev->mode != VIR_DOMAIN_HOSTDEV_MODE_SUBSYS) {
        virReportError(VIR_ERR_CONFIG_UNSUPPORTED,
                       _("hostdev mode '%s' not supported"),
                       virDomainHostdevModeTypeToString(hostdev->mode));
        return -1;
    }

    switch (hostdev->source.subsys.type) {
    case VIR_DOMAIN_HOSTDEV_SUBSYS_TYPE_PCI:
        if (libxlDomainAttachHostPCIDevice(driver, priv, vm, hostdev) < 0)
            return -1;
        break;

    default:
        virReportError(VIR_ERR_CONFIG_UNSUPPORTED,
                       _("hostdev subsys type '%s' not supported"),
                       virDomainHostdevSubsysTypeToString(hostdev->source.subsys.type));
        return -1;
    }

    return 0;
}

static int
libxlDomainDetachDeviceDiskLive(libxlDomainObjPrivatePtr priv,
                                virDomainObjPtr vm, virDomainDeviceDefPtr dev)
{
    virDomainDiskDefPtr l_disk = NULL;
    libxl_device_disk x_disk;
    int idx;
    int ret = -1;

    switch (dev->data.disk->device)  {
        case VIR_DOMAIN_DISK_DEVICE_DISK:
            if (dev->data.disk->bus == VIR_DOMAIN_DISK_BUS_XEN) {

                if ((idx = virDomainDiskIndexByName(vm->def,
                                                    dev->data.disk->dst,
                                                    false)) < 0) {
                    virReportError(VIR_ERR_OPERATION_FAILED,
                                   _("disk %s not found"), dev->data.disk->dst);
                    goto cleanup;
                }

                l_disk = vm->def->disks[idx];

                if (libxlMakeDisk(l_disk, &x_disk) < 0)
                    goto cleanup;

                if ((ret = libxl_device_disk_remove(priv->ctx, vm->def->id,
                                                    &x_disk, NULL)) < 0) {
                    virReportError(VIR_ERR_INTERNAL_ERROR,
                                   _("libxenlight failed to detach disk '%s'"),
                                   l_disk->dst);
                    goto cleanup;
                }

                virDomainDiskRemove(vm->def, idx);
                virDomainDiskDefFree(l_disk);

            } else {
                virReportError(VIR_ERR_CONFIG_UNSUPPORTED,
                               _("disk bus '%s' cannot be hot unplugged."),
                               virDomainDiskBusTypeToString(dev->data.disk->bus));
            }
            break;
        default:
            virReportError(VIR_ERR_CONFIG_UNSUPPORTED,
                           _("device type '%s' cannot hot unplugged"),
                           virDomainDiskDeviceTypeToString(dev->data.disk->device));
            break;
    }

 cleanup:
    return ret;
}

static int
libxlDomainAttachNetDevice(libxlDriverPrivatePtr driver,
                           libxlDomainObjPrivatePtr priv,
                           virDomainObjPtr vm,
                           virDomainNetDefPtr net)
{
    int actualType;
    libxl_device_nic nic;
    int ret = -1;

    /* preallocate new slot for device */
    if (VIR_REALLOC_N(vm->def->nets, vm->def->nnets + 1) < 0)
        return -1;

    /* If appropriate, grab a physical device from the configured
     * network's pool of devices, or resolve bridge device name
     * to the one defined in the network definition.
     */
    if (networkAllocateActualDevice(vm->def, net) < 0)
        return -1;

    actualType = virDomainNetGetActualType(net);

    if (actualType == VIR_DOMAIN_NET_TYPE_HOSTDEV) {
        /* This is really a "smart hostdev", so it should be attached
         * as a hostdev (the hostdev code will reach over into the
         * netdev-specific code as appropriate), then also added to
         * the nets list (see out:) if successful.
         */
        ret = libxlDomainAttachHostDevice(driver, priv, vm,
                                          virDomainNetGetActualHostdev(net));
        goto out;
    }

    libxl_device_nic_init(&nic);
    if (libxlMakeNic(vm->def, net, &nic) < 0)
        goto cleanup;

    if (libxl_device_nic_add(priv->ctx, vm->def->id, &nic, 0)) {
        virReportError(VIR_ERR_INTERNAL_ERROR, "%s",
                       _("libxenlight failed to attach network device"));
        goto cleanup;
    }

    ret = 0;

 cleanup:
    libxl_device_nic_dispose(&nic);
 out:
    if (!ret)
        vm->def->nets[vm->def->nnets++] = net;
    return ret;
}

static int
libxlDomainAttachDeviceLive(libxlDriverPrivatePtr driver,
                            libxlDomainObjPrivatePtr priv,
                            virDomainObjPtr vm,
                            virDomainDeviceDefPtr dev)
{
    int ret = -1;

    switch (dev->type) {
        case VIR_DOMAIN_DEVICE_DISK:
            ret = libxlDomainAttachDeviceDiskLive(priv, vm, dev);
            if (!ret)
                dev->data.disk = NULL;
            break;

        case VIR_DOMAIN_DEVICE_NET:
            ret = libxlDomainAttachNetDevice(driver, priv, vm,
                                             dev->data.net);
            if (!ret)
                dev->data.net = NULL;
            break;

        case VIR_DOMAIN_DEVICE_HOSTDEV:
            ret = libxlDomainAttachHostDevice(driver, priv, vm,
                                              dev->data.hostdev);
            if (!ret)
                dev->data.hostdev = NULL;
            break;

        default:
            virReportError(VIR_ERR_CONFIG_UNSUPPORTED,
                           _("device type '%s' cannot be attached"),
                           virDomainDeviceTypeToString(dev->type));
            break;
    }

    return ret;
}

static int
libxlDomainAttachDeviceConfig(virDomainDefPtr vmdef, virDomainDeviceDefPtr dev)
{
    virDomainDiskDefPtr disk;
    virDomainNetDefPtr net;
    virDomainHostdevDefPtr hostdev;
    virDomainHostdevDefPtr found;
    virDomainHostdevSubsysPCIPtr pcisrc;

    switch (dev->type) {
        case VIR_DOMAIN_DEVICE_DISK:
            disk = dev->data.disk;
            if (virDomainDiskIndexByName(vmdef, disk->dst, true) >= 0) {
                virReportError(VIR_ERR_INVALID_ARG,
                               _("target %s already exists."), disk->dst);
                return -1;
            }
            if (virDomainDiskInsert(vmdef, disk))
                return -1;
            /* vmdef has the pointer. Generic codes for vmdef will do all jobs */
            dev->data.disk = NULL;
            break;

        case VIR_DOMAIN_DEVICE_NET:
            net = dev->data.net;
            if (virDomainNetInsert(vmdef, net))
                return -1;
            dev->data.net = NULL;
            break;

        case VIR_DOMAIN_DEVICE_HOSTDEV:
            hostdev = dev->data.hostdev;

            if (hostdev->source.subsys.type != VIR_DOMAIN_HOSTDEV_SUBSYS_TYPE_PCI)
                return -1;

            if (virDomainHostdevFind(vmdef, hostdev, &found) >= 0) {
                pcisrc = &hostdev->source.subsys.u.pci;
                virReportError(VIR_ERR_OPERATION_FAILED,
                               _("target pci device %.4x:%.2x:%.2x.%.1x\
                                  already exists"),
                               pcisrc->addr.domain, pcisrc->addr.bus,
                               pcisrc->addr.slot, pcisrc->addr.function);
                return -1;
            }

            if (virDomainHostdevInsert(vmdef, hostdev) < 0)
                return -1;
            break;

        default:
            virReportError(VIR_ERR_CONFIG_UNSUPPORTED, "%s",
                           _("persistent attach of device is not supported"));
            return -1;
    }
    return 0;
}

static int
libxlComparePCIDevice(virDomainDefPtr def ATTRIBUTE_UNUSED,
                      virDomainDeviceDefPtr device ATTRIBUTE_UNUSED,
                      virDomainDeviceInfoPtr info1,
                      void *opaque)
{
    virDomainDeviceInfoPtr info2 = opaque;

    if (info1->type != VIR_DOMAIN_DEVICE_ADDRESS_TYPE_PCI ||
        info2->type != VIR_DOMAIN_DEVICE_ADDRESS_TYPE_PCI)
        return 0;

    if (info1->addr.pci.domain == info2->addr.pci.domain &&
        info1->addr.pci.bus == info2->addr.pci.bus &&
        info1->addr.pci.slot == info2->addr.pci.slot &&
        info1->addr.pci.function != info2->addr.pci.function)
        return -1;
    return 0;
}

static bool
libxlIsMultiFunctionDevice(virDomainDefPtr def,
                           virDomainDeviceInfoPtr dev)
{
    if (virDomainDeviceInfoIterate(def, libxlComparePCIDevice, dev) < 0)
        return true;
    return false;
}

static int
libxlDomainDetachHostPCIDevice(libxlDriverPrivatePtr driver,
                               libxlDomainObjPrivatePtr priv,
                               virDomainObjPtr vm,
                               virDomainHostdevDefPtr hostdev)
{
    virDomainHostdevSubsysPtr subsys = &hostdev->source.subsys;
    virDomainHostdevSubsysPCIPtr pcisrc = &subsys->u.pci;
    libxl_device_pci pcidev;
    virDomainHostdevDefPtr detach;
    int idx;
    virHostdevManagerPtr hostdev_mgr = driver->hostdevMgr;

    if (subsys->type != VIR_DOMAIN_HOSTDEV_SUBSYS_TYPE_PCI)
        return -1;

    idx = virDomainHostdevFind(vm->def, hostdev, &detach);
    if (idx < 0) {
        virReportError(VIR_ERR_OPERATION_FAILED,
                       _("host pci device %.4x:%.2x:%.2x.%.1x not found"),
                       pcisrc->addr.domain, pcisrc->addr.bus,
                       pcisrc->addr.slot, pcisrc->addr.function);
        return -1;
    }

    if (libxlIsMultiFunctionDevice(vm->def, detach->info)) {
        virReportError(VIR_ERR_OPERATION_FAILED,
                       _("cannot hot unplug multifunction PCI device: %.4x:%.2x:%.2x.%.1x"),
                       pcisrc->addr.domain, pcisrc->addr.bus,
                       pcisrc->addr.slot, pcisrc->addr.function);
        goto error;
    }


    libxl_device_pci_init(&pcidev);

    if (libxlMakePCI(detach, &pcidev) < 0)
        goto error;

    if (libxl_device_pci_remove(priv->ctx, vm->def->id, &pcidev, 0) < 0) {
        virReportError(VIR_ERR_INTERNAL_ERROR,
                       _("libxenlight failed to detach pci device\
                          %.4x:%.2x:%.2x.%.1x"),
                       pcisrc->addr.domain, pcisrc->addr.bus,
                       pcisrc->addr.slot, pcisrc->addr.function);
        goto error;
    }

    libxl_device_pci_dispose(&pcidev);

    virDomainHostdevRemove(vm->def, idx);

    virHostdevReAttachPCIDevices(hostdev_mgr, LIBXL_DRIVER_NAME,
                                 vm->def->name, &hostdev, 1, NULL);

    return 0;

 error:
    virDomainHostdevDefFree(detach);
    return -1;
}

static int
libxlDomainDetachHostDevice(libxlDriverPrivatePtr driver,
                            libxlDomainObjPrivatePtr priv,
                            virDomainObjPtr vm,
                            virDomainHostdevDefPtr hostdev)
{
    virDomainHostdevSubsysPtr subsys = &hostdev->source.subsys;

    if (hostdev->mode != VIR_DOMAIN_HOSTDEV_MODE_SUBSYS) {
        virReportError(VIR_ERR_CONFIG_UNSUPPORTED,
                       _("hostdev mode '%s' not supported"),
                       virDomainHostdevModeTypeToString(hostdev->mode));
        return -1;
    }

    switch (subsys->type) {
        case VIR_DOMAIN_HOSTDEV_SUBSYS_TYPE_PCI:
            return libxlDomainDetachHostPCIDevice(driver, priv, vm, hostdev);

        default:
            virReportError(VIR_ERR_INTERNAL_ERROR,
                           _("unexpected hostdev type %d"), subsys->type);
            break;
    }

    return -1;
}

static int
libxlDomainDetachNetDevice(libxlDriverPrivatePtr driver,
                           libxlDomainObjPrivatePtr priv,
                           virDomainObjPtr vm,
                           virDomainNetDefPtr net)
{
    int detachidx;
    virDomainNetDefPtr detach = NULL;
    libxl_device_nic nic;
    char mac[VIR_MAC_STRING_BUFLEN];
    int ret = -1;

    if ((detachidx = virDomainNetFindIdx(vm->def, net)) < 0)
        return -1;

    detach = vm->def->nets[detachidx];

    if (virDomainNetGetActualType(detach) == VIR_DOMAIN_NET_TYPE_HOSTDEV) {
        /* This is really a "smart hostdev", so it should be attached as a
         * hostdev, then also removed from nets list (see out:) if successful.
         */
        ret = libxlDomainDetachHostDevice(driver, priv, vm,
                                          virDomainNetGetActualHostdev(detach));
        goto out;
    }

    libxl_device_nic_init(&nic);
    if (libxl_mac_to_device_nic(priv->ctx, vm->def->id,
                                virMacAddrFormat(&detach->mac, mac), &nic))
        goto cleanup;

    if (libxl_device_nic_remove(priv->ctx, vm->def->id, &nic, 0)) {
        virReportError(VIR_ERR_INTERNAL_ERROR, "%s",
                       _("libxenlight failed to detach network device"));
        goto cleanup;
    }

    ret = 0;

 cleanup:
    libxl_device_nic_dispose(&nic);
 out:
    if (!ret)
        virDomainNetRemove(vm->def, detachidx);
    return ret;
}

static int
libxlDomainDetachDeviceLive(libxlDriverPrivatePtr driver,
                            libxlDomainObjPrivatePtr priv,
                            virDomainObjPtr vm,
                            virDomainDeviceDefPtr dev)
{
    int ret = -1;

    switch (dev->type) {
        case VIR_DOMAIN_DEVICE_DISK:
            ret = libxlDomainDetachDeviceDiskLive(priv, vm, dev);
            break;

        case VIR_DOMAIN_DEVICE_NET:
            ret = libxlDomainDetachNetDevice(driver, priv, vm,
                                             dev->data.net);
            break;

        case VIR_DOMAIN_DEVICE_HOSTDEV:
            ret = libxlDomainDetachHostDevice(driver, priv, vm,
                                              dev->data.hostdev);
            break;

        default:
            virReportError(VIR_ERR_CONFIG_UNSUPPORTED,
                           _("device type '%s' cannot be detached"),
                           virDomainDeviceTypeToString(dev->type));
            break;
    }

    return ret;
}


static int
libxlDomainDetachDeviceConfig(virDomainDefPtr vmdef, virDomainDeviceDefPtr dev)
{
    virDomainDiskDefPtr disk, detach;
    virDomainHostdevDefPtr hostdev, det_hostdev;
    virDomainNetDefPtr net;
    int idx;

    switch (dev->type) {
        case VIR_DOMAIN_DEVICE_DISK:
            disk = dev->data.disk;
            if (!(detach = virDomainDiskRemoveByName(vmdef, disk->dst))) {
                virReportError(VIR_ERR_INVALID_ARG,
                               _("no target device %s"), disk->dst);
                return -1;
            }
            virDomainDiskDefFree(detach);
            break;

        case VIR_DOMAIN_DEVICE_NET:
            net = dev->data.net;
            if ((idx = virDomainNetFindIdx(vmdef, net)) < 0)
                return -1;

            /* this is guaranteed to succeed */
            virDomainNetDefFree(virDomainNetRemove(vmdef, idx));
            break;

        case VIR_DOMAIN_DEVICE_HOSTDEV: {
            hostdev = dev->data.hostdev;
            if ((idx = virDomainHostdevFind(vmdef, hostdev, &det_hostdev)) < 0) {
                virReportError(VIR_ERR_INVALID_ARG, "%s",
                               _("device not present in domain configuration"));
                return -1;
            }
            virDomainHostdevRemove(vmdef, idx);
            virDomainHostdevDefFree(det_hostdev);
            break;
        }

        default:
            virReportError(VIR_ERR_CONFIG_UNSUPPORTED, "%s",
                           _("persistent detach of device is not supported"));
            return -1;
    }

    return 0;
}

static int
libxlDomainUpdateDeviceLive(libxlDomainObjPrivatePtr priv,
                            virDomainObjPtr vm, virDomainDeviceDefPtr dev)
{
    virDomainDiskDefPtr disk;
    int ret = -1;

    switch (dev->type) {
        case VIR_DOMAIN_DEVICE_DISK:
            disk = dev->data.disk;
            switch (disk->device) {
                case VIR_DOMAIN_DISK_DEVICE_CDROM:
                    ret = libxlDomainChangeEjectableMedia(priv, vm, disk);
                    if (ret == 0)
                        dev->data.disk = NULL;
                    break;
                default:
                    virReportError(VIR_ERR_CONFIG_UNSUPPORTED,
                                   _("disk bus '%s' cannot be updated."),
                                   virDomainDiskBusTypeToString(disk->bus));
                    break;
            }
            break;
        default:
            virReportError(VIR_ERR_CONFIG_UNSUPPORTED,
                           _("device type '%s' cannot be updated"),
                           virDomainDeviceTypeToString(dev->type));
            break;
    }

    return ret;
}

static int
libxlDomainUpdateDeviceConfig(virDomainDefPtr vmdef, virDomainDeviceDefPtr dev)
{
    virDomainDiskDefPtr orig;
    virDomainDiskDefPtr disk;
    int idx;
    int ret = -1;

    switch (dev->type) {
        case VIR_DOMAIN_DEVICE_DISK:
            disk = dev->data.disk;
            if ((idx = virDomainDiskIndexByName(vmdef, disk->dst, false)) < 0) {
                virReportError(VIR_ERR_INVALID_ARG,
                               _("target %s doesn't exist."), disk->dst);
                goto cleanup;
            }
            orig = vmdef->disks[idx];
            if (!(orig->device == VIR_DOMAIN_DISK_DEVICE_CDROM)) {
                virReportError(VIR_ERR_INVALID_ARG, "%s",
                               _("this disk doesn't support update"));
                goto cleanup;
            }

            if (virDomainDiskSetSource(orig, virDomainDiskGetSource(disk)) < 0)
                goto cleanup;
            virDomainDiskSetType(orig, virDomainDiskGetType(disk));
            virDomainDiskSetFormat(orig, virDomainDiskGetFormat(disk));
            if (virDomainDiskSetDriver(orig, virDomainDiskGetDriver(disk)) < 0)
                goto cleanup;
            break;
        default:
            virReportError(VIR_ERR_CONFIG_UNSUPPORTED, "%s",
                           _("persistent update of device is not supported"));
            goto cleanup;
    }

    ret = 0;

 cleanup:
    return ret;
}


static int
libxlDomainAttachDeviceFlags(virDomainPtr dom, const char *xml,
                             unsigned int flags)
{
    libxlDriverPrivatePtr driver = dom->conn->privateData;
    libxlDriverConfigPtr cfg = libxlDriverConfigGet(driver);
    virDomainObjPtr vm = NULL;
    virDomainDefPtr vmdef = NULL;
    virDomainDeviceDefPtr dev = NULL;
    libxlDomainObjPrivatePtr priv;
    int ret = -1;

    virCheckFlags(VIR_DOMAIN_DEVICE_MODIFY_LIVE |
                  VIR_DOMAIN_DEVICE_MODIFY_CONFIG, -1);

    if (!(vm = libxlDomObjFromDomain(dom)))
        goto cleanup;

    if (virDomainAttachDeviceFlagsEnsureACL(dom->conn, vm->def, flags) < 0)
        goto cleanup;

    if (libxlDomainObjBeginJob(driver, vm, LIBXL_JOB_MODIFY) < 0)
        goto cleanup;

    if (virDomainObjIsActive(vm)) {
        if (flags == VIR_DOMAIN_DEVICE_MODIFY_CURRENT)
            flags |= VIR_DOMAIN_DEVICE_MODIFY_LIVE;
    } else {
        if (flags == VIR_DOMAIN_DEVICE_MODIFY_CURRENT)
            flags |= VIR_DOMAIN_DEVICE_MODIFY_CONFIG;
        /* check consistency between flags and the vm state */
        if (flags & VIR_DOMAIN_DEVICE_MODIFY_LIVE) {
            virReportError(VIR_ERR_OPERATION_INVALID,
                           "%s", _("Domain is not running"));
            goto endjob;
        }
    }

    if ((flags & VIR_DOMAIN_DEVICE_MODIFY_CONFIG) && !vm->persistent) {
         virReportError(VIR_ERR_OPERATION_INVALID,
                        "%s", _("cannot modify device on transient domain"));
         goto endjob;
    }

    priv = vm->privateData;

    if (flags & VIR_DOMAIN_DEVICE_MODIFY_CONFIG) {
        if (!(dev = virDomainDeviceDefParse(xml, vm->def,
                                            cfg->caps, driver->xmlopt,
                                            VIR_DOMAIN_DEF_PARSE_INACTIVE)))
            goto endjob;

        /* Make a copy for updated domain. */
        if (!(vmdef = virDomainObjCopyPersistentDef(vm, cfg->caps,
                                                    driver->xmlopt)))
            goto endjob;

        if (libxlDomainAttachDeviceConfig(vmdef, dev) < 0)
            goto endjob;
    }

    if (flags & VIR_DOMAIN_DEVICE_MODIFY_LIVE) {
        /* If dev exists it was created to modify the domain config. Free it. */
        virDomainDeviceDefFree(dev);
        if (!(dev = virDomainDeviceDefParse(xml, vm->def,
                                            cfg->caps, driver->xmlopt,
                                            VIR_DOMAIN_DEF_PARSE_INACTIVE)))
            goto endjob;

        if (libxlDomainAttachDeviceLive(driver, priv, vm, dev) < 0)
            goto endjob;

        /*
         * update domain status forcibly because the domain status may be
         * changed even if we attach the device failed.
         */
        if (virDomainSaveStatus(driver->xmlopt, cfg->stateDir, vm) < 0)
            goto endjob;
    }

    ret = 0;

    /* Finally, if no error until here, we can save config. */
    if (flags & VIR_DOMAIN_DEVICE_MODIFY_CONFIG) {
        ret = virDomainSaveConfig(cfg->configDir, vmdef);
        if (!ret) {
            virDomainObjAssignDef(vm, vmdef, false, NULL);
            vmdef = NULL;
        }
    }

 endjob:
    if (!libxlDomainObjEndJob(driver, vm))
        vm = NULL;

 cleanup:
    virDomainDefFree(vmdef);
    virDomainDeviceDefFree(dev);
    if (vm)
        virObjectUnlock(vm);
    virObjectUnref(cfg);
    return ret;
}

static int
libxlDomainAttachDevice(virDomainPtr dom, const char *xml)
{
    return libxlDomainAttachDeviceFlags(dom, xml,
                                        VIR_DOMAIN_DEVICE_MODIFY_LIVE);
}

static int
libxlDomainDetachDeviceFlags(virDomainPtr dom, const char *xml,
                             unsigned int flags)
{
    libxlDriverPrivatePtr driver = dom->conn->privateData;
    libxlDriverConfigPtr cfg = libxlDriverConfigGet(driver);
    virDomainObjPtr vm = NULL;
    virDomainDefPtr vmdef = NULL;
    virDomainDeviceDefPtr dev = NULL;
    libxlDomainObjPrivatePtr priv;
    int ret = -1;

    virCheckFlags(VIR_DOMAIN_DEVICE_MODIFY_LIVE |
                  VIR_DOMAIN_DEVICE_MODIFY_CONFIG, -1);

    if (!(vm = libxlDomObjFromDomain(dom)))
        goto cleanup;

    if (virDomainDetachDeviceFlagsEnsureACL(dom->conn, vm->def, flags) < 0)
        goto cleanup;

    if (libxlDomainObjBeginJob(driver, vm, LIBXL_JOB_MODIFY) < 0)
        goto cleanup;

    if (virDomainObjIsActive(vm)) {
        if (flags == VIR_DOMAIN_DEVICE_MODIFY_CURRENT)
            flags |= VIR_DOMAIN_DEVICE_MODIFY_LIVE;
    } else {
        if (flags == VIR_DOMAIN_DEVICE_MODIFY_CURRENT)
            flags |= VIR_DOMAIN_DEVICE_MODIFY_CONFIG;
        /* check consistency between flags and the vm state */
        if (flags & VIR_DOMAIN_DEVICE_MODIFY_LIVE) {
            virReportError(VIR_ERR_OPERATION_INVALID,
                           "%s", _("Domain is not running"));
            goto endjob;
        }
    }

    if ((flags & VIR_DOMAIN_DEVICE_MODIFY_CONFIG) && !vm->persistent) {
         virReportError(VIR_ERR_OPERATION_INVALID,
                        "%s", _("cannot modify device on transient domain"));
         goto endjob;
    }

    priv = vm->privateData;

    if (flags & VIR_DOMAIN_DEVICE_MODIFY_CONFIG) {
        if (!(dev = virDomainDeviceDefParse(xml, vm->def,
                                            cfg->caps, driver->xmlopt,
                                            VIR_DOMAIN_DEF_PARSE_INACTIVE)))
            goto endjob;

        /* Make a copy for updated domain. */
        if (!(vmdef = virDomainObjCopyPersistentDef(vm, cfg->caps,
                                                    driver->xmlopt)))
            goto endjob;

        if (libxlDomainDetachDeviceConfig(vmdef, dev) < 0)
            goto endjob;
    }

    if (flags & VIR_DOMAIN_DEVICE_MODIFY_LIVE) {
        /* If dev exists it was created to modify the domain config. Free it. */
        virDomainDeviceDefFree(dev);
        if (!(dev = virDomainDeviceDefParse(xml, vm->def,
                                            cfg->caps, driver->xmlopt,
                                            VIR_DOMAIN_DEF_PARSE_INACTIVE)))
            goto endjob;

        if (libxlDomainDetachDeviceLive(driver, priv, vm, dev) < 0)
            goto endjob;

        /*
         * update domain status forcibly because the domain status may be
         * changed even if we attach the device failed.
         */
        if (virDomainSaveStatus(driver->xmlopt, cfg->stateDir, vm) < 0)
            goto endjob;
    }

    ret = 0;

    /* Finally, if no error until here, we can save config. */
    if (flags & VIR_DOMAIN_DEVICE_MODIFY_CONFIG) {
        ret = virDomainSaveConfig(cfg->configDir, vmdef);
        if (!ret) {
            virDomainObjAssignDef(vm, vmdef, false, NULL);
            vmdef = NULL;
        }
    }

 endjob:
    if (!libxlDomainObjEndJob(driver, vm))
        vm = NULL;

 cleanup:
    virDomainDefFree(vmdef);
    virDomainDeviceDefFree(dev);
    if (vm)
        virObjectUnlock(vm);
    virObjectUnref(cfg);
    return ret;
}

static int
libxlDomainDetachDevice(virDomainPtr dom, const char *xml)
{
    return libxlDomainDetachDeviceFlags(dom, xml,
                                        VIR_DOMAIN_DEVICE_MODIFY_LIVE);
}

static int
libxlDomainUpdateDeviceFlags(virDomainPtr dom, const char *xml,
                             unsigned int flags)
{
    libxlDriverPrivatePtr driver = dom->conn->privateData;
    libxlDriverConfigPtr cfg = libxlDriverConfigGet(driver);
    virDomainObjPtr vm = NULL;
    virDomainDefPtr vmdef = NULL;
    virDomainDeviceDefPtr dev = NULL;
    libxlDomainObjPrivatePtr priv;
    int ret = -1;

    virCheckFlags(VIR_DOMAIN_DEVICE_MODIFY_LIVE |
                  VIR_DOMAIN_DEVICE_MODIFY_CONFIG, -1);

    if (!(vm = libxlDomObjFromDomain(dom)))
        goto cleanup;

    if (virDomainUpdateDeviceFlagsEnsureACL(dom->conn, vm->def, flags) < 0)
        goto cleanup;

    if (virDomainObjIsActive(vm)) {
        if (flags == VIR_DOMAIN_DEVICE_MODIFY_CURRENT)
            flags |= VIR_DOMAIN_DEVICE_MODIFY_LIVE;
    } else {
        if (flags == VIR_DOMAIN_DEVICE_MODIFY_CURRENT)
            flags |= VIR_DOMAIN_DEVICE_MODIFY_CONFIG;
        /* check consistency between flags and the vm state */
        if (flags & VIR_DOMAIN_DEVICE_MODIFY_LIVE) {
            virReportError(VIR_ERR_OPERATION_INVALID,
                           "%s", _("Domain is not running"));
            goto cleanup;
        }
    }

    if ((flags & VIR_DOMAIN_DEVICE_MODIFY_CONFIG) && !vm->persistent) {
         virReportError(VIR_ERR_OPERATION_INVALID,
                        "%s", _("cannot modify device on transient domain"));
         goto cleanup;
    }

    priv = vm->privateData;

    if (flags & VIR_DOMAIN_DEVICE_MODIFY_CONFIG) {
        if (!(dev = virDomainDeviceDefParse(xml, vm->def,
                                            cfg->caps, driver->xmlopt,
                                            VIR_DOMAIN_DEF_PARSE_INACTIVE)))
            goto cleanup;

        /* Make a copy for updated domain. */
        if (!(vmdef = virDomainObjCopyPersistentDef(vm, cfg->caps,
                                                    driver->xmlopt)))
            goto cleanup;

        if ((ret = libxlDomainUpdateDeviceConfig(vmdef, dev)) < 0)
            goto cleanup;
    } else {
        ret = 0;
    }

    if (flags & VIR_DOMAIN_DEVICE_MODIFY_LIVE) {
        /* If dev exists it was created to modify the domain config. Free it. */
        virDomainDeviceDefFree(dev);
        if (!(dev = virDomainDeviceDefParse(xml, vm->def,
                                            cfg->caps, driver->xmlopt,
                                            VIR_DOMAIN_DEF_PARSE_INACTIVE)))
            goto cleanup;

        if ((ret = libxlDomainUpdateDeviceLive(priv, vm, dev)) < 0)
            goto cleanup;

        /*
         * update domain status forcibly because the domain status may be
         * changed even if we attach the device failed.
         */
        if (virDomainSaveStatus(driver->xmlopt, cfg->stateDir, vm) < 0)
            ret = -1;
    }

    /* Finally, if no error until here, we can save config. */
    if (!ret && (flags & VIR_DOMAIN_DEVICE_MODIFY_CONFIG)) {
        ret = virDomainSaveConfig(cfg->configDir, vmdef);
        if (!ret) {
            virDomainObjAssignDef(vm, vmdef, false, NULL);
            vmdef = NULL;
        }
    }

 cleanup:
    virDomainDefFree(vmdef);
    virDomainDeviceDefFree(dev);
    if (vm)
        virObjectUnlock(vm);
    virObjectUnref(cfg);
    return ret;
}

static unsigned long long
libxlNodeGetFreeMemory(virConnectPtr conn)
{
    libxl_physinfo phy_info;
    libxlDriverPrivatePtr driver = conn->privateData;
    libxlDriverConfigPtr cfg = libxlDriverConfigGet(driver);
    unsigned long long ret = 0;

    if (virNodeGetFreeMemoryEnsureACL(conn) < 0)
        goto cleanup;

    if (libxl_get_physinfo(cfg->ctx, &phy_info)) {
        virReportError(VIR_ERR_INTERNAL_ERROR, "%s",
                       _("libxl_get_physinfo_info failed"));
        goto cleanup;
    }

    ret = phy_info.free_pages * cfg->verInfo->pagesize;

 cleanup:
    virObjectUnref(cfg);
    return ret;
}

static int
libxlNodeGetCellsFreeMemory(virConnectPtr conn,
                            unsigned long long *freeMems,
                            int startCell,
                            int maxCells)
{
    int n, lastCell, numCells;
    int ret = -1, nr_nodes = 0;
    libxl_numainfo *numa_info = NULL;
    libxlDriverPrivatePtr driver = conn->privateData;
    libxlDriverConfigPtr cfg = libxlDriverConfigGet(driver);

    if (virNodeGetCellsFreeMemoryEnsureACL(conn) < 0)
        goto cleanup;

    numa_info = libxl_get_numainfo(cfg->ctx, &nr_nodes);
    if (numa_info == NULL || nr_nodes == 0) {
        virReportError(VIR_ERR_INTERNAL_ERROR, "%s",
                       _("libxl_get_numainfo failed"));
        goto cleanup;
    }

    /* Check/sanitize the cell range */
    if (startCell >= nr_nodes) {
        virReportError(VIR_ERR_INTERNAL_ERROR,
                       _("start cell %d out of range (0-%d)"),
                       startCell, nr_nodes - 1);
        goto cleanup;
    }
    lastCell = startCell + maxCells - 1;
    if (lastCell >= nr_nodes)
        lastCell = nr_nodes - 1;

    for (numCells = 0, n = startCell; n <= lastCell; n++) {
        if (numa_info[n].size == LIBXL_NUMAINFO_INVALID_ENTRY)
            freeMems[numCells++] = 0;
        else
            freeMems[numCells++] = numa_info[n].free;
    }

    ret = numCells;

 cleanup:
    libxl_numainfo_list_free(numa_info, nr_nodes);
    virObjectUnref(cfg);
    return ret;
}

static int
libxlConnectDomainEventRegister(virConnectPtr conn,
                                virConnectDomainEventCallback callback,
                                void *opaque,
                                virFreeCallback freecb)
{
    libxlDriverPrivatePtr driver = conn->privateData;

    if (virConnectDomainEventRegisterEnsureACL(conn) < 0)
        return -1;

    if (virDomainEventStateRegister(conn,
                                    driver->domainEventState,
                                    callback, opaque, freecb) < 0)
        return -1;

    return 0;
}


static int
libxlConnectDomainEventDeregister(virConnectPtr conn,
                                  virConnectDomainEventCallback callback)
{
    libxlDriverPrivatePtr driver = conn->privateData;

    if (virConnectDomainEventDeregisterEnsureACL(conn) < 0)
        return -1;

    if (virDomainEventStateDeregister(conn,
                                      driver->domainEventState,
                                      callback) < 0)
        return -1;

    return 0;
}

static int
libxlDomainGetAutostart(virDomainPtr dom, int *autostart)
{
    virDomainObjPtr vm;
    int ret = -1;

    if (!(vm = libxlDomObjFromDomain(dom)))
        goto cleanup;

    if (virDomainGetAutostartEnsureACL(dom->conn, vm->def) < 0)
        goto cleanup;

    *autostart = vm->autostart;
    ret = 0;

 cleanup:
    if (vm)
        virObjectUnlock(vm);
    return ret;
}

static int
libxlDomainSetAutostart(virDomainPtr dom, int autostart)
{
    libxlDriverPrivatePtr driver = dom->conn->privateData;
    libxlDriverConfigPtr cfg = libxlDriverConfigGet(driver);
    virDomainObjPtr vm;
    char *configFile = NULL, *autostartLink = NULL;
    int ret = -1;

    if (!(vm = libxlDomObjFromDomain(dom)))
        goto cleanup;

    if (virDomainSetAutostartEnsureACL(dom->conn, vm->def) < 0)
        goto cleanup;

    if (libxlDomainObjBeginJob(driver, vm, LIBXL_JOB_MODIFY) < 0)
        goto cleanup;

    if (!vm->persistent) {
        virReportError(VIR_ERR_OPERATION_INVALID,
                       "%s", _("cannot set autostart for transient domain"));
        goto endjob;
    }

    autostart = (autostart != 0);

    if (vm->autostart != autostart) {
        if (!(configFile = virDomainConfigFile(cfg->configDir, vm->def->name)))
            goto endjob;
        if (!(autostartLink = virDomainConfigFile(cfg->autostartDir, vm->def->name)))
            goto endjob;

        if (autostart) {
            if (virFileMakePath(cfg->autostartDir) < 0) {
                virReportSystemError(errno,
                                     _("cannot create autostart directory %s"),
                                     cfg->autostartDir);
                goto endjob;
            }

            if (symlink(configFile, autostartLink) < 0) {
                virReportSystemError(errno,
                                     _("Failed to create symlink '%s to '%s'"),
                                     autostartLink, configFile);
                goto endjob;
            }
        } else {
            if (unlink(autostartLink) < 0 && errno != ENOENT && errno != ENOTDIR) {
                virReportSystemError(errno,
                                     _("Failed to delete symlink '%s'"),
                                     autostartLink);
                goto endjob;
            }
        }

        vm->autostart = autostart;
    }
    ret = 0;

 endjob:
    if (!libxlDomainObjEndJob(driver, vm))
        vm = NULL;

 cleanup:
    VIR_FREE(configFile);
    VIR_FREE(autostartLink);
    if (vm)
        virObjectUnlock(vm);
    virObjectUnref(cfg);
    return ret;
}

static char *
libxlDomainGetSchedulerType(virDomainPtr dom, int *nparams)
{
    libxlDomainObjPrivatePtr priv;
    virDomainObjPtr vm;
    char * ret = NULL;
    const char *name = NULL;
    libxl_scheduler sched_id;

    if (!(vm = libxlDomObjFromDomain(dom)))
        goto cleanup;

    if (virDomainGetSchedulerTypeEnsureACL(dom->conn, vm->def) < 0)
        goto cleanup;

    if (!virDomainObjIsActive(vm)) {
        virReportError(VIR_ERR_OPERATION_INVALID, "%s", _("Domain is not running"));
        goto cleanup;
    }

    priv = vm->privateData;
    sched_id = libxl_get_scheduler(priv->ctx);

    if (nparams)
        *nparams = 0;
    switch (sched_id) {
    case LIBXL_SCHEDULER_SEDF:
        name = "sedf";
        break;
    case LIBXL_SCHEDULER_CREDIT:
        name = "credit";
        if (nparams)
            *nparams = XEN_SCHED_CREDIT_NPARAM;
        break;
    case LIBXL_SCHEDULER_CREDIT2:
        name = "credit2";
        break;
    case LIBXL_SCHEDULER_ARINC653:
        name = "arinc653";
        break;
    default:
        virReportError(VIR_ERR_INTERNAL_ERROR,
                   _("Failed to get scheduler id for domain '%d'"
                     " with libxenlight"), vm->def->id);
        goto cleanup;
    }

    ignore_value(VIR_STRDUP(ret, name));

 cleanup:
    if (vm)
        virObjectUnlock(vm);
    return ret;
}

static int
libxlDomainGetSchedulerParametersFlags(virDomainPtr dom,
                                       virTypedParameterPtr params,
                                       int *nparams,
                                       unsigned int flags)
{
    libxlDomainObjPrivatePtr priv;
    virDomainObjPtr vm;
    libxl_domain_sched_params sc_info;
    libxl_scheduler sched_id;
    int ret = -1;

    virCheckFlags(VIR_TYPED_PARAM_STRING_OKAY, -1);

    /* We don't return strings, and thus trivially support this flag.  */
    flags &= ~VIR_TYPED_PARAM_STRING_OKAY;

    if (!(vm = libxlDomObjFromDomain(dom)))
        goto cleanup;

    if (virDomainGetSchedulerParametersFlagsEnsureACL(dom->conn, vm->def) < 0)
        goto cleanup;

    if (!virDomainObjIsActive(vm)) {
        virReportError(VIR_ERR_OPERATION_INVALID, "%s",
                       _("Domain is not running"));
        goto cleanup;
    }

    priv = vm->privateData;

    sched_id = libxl_get_scheduler(priv->ctx);

    if (sched_id != LIBXL_SCHEDULER_CREDIT) {
        virReportError(VIR_ERR_INTERNAL_ERROR, "%s",
                       _("Only 'credit' scheduler is supported"));
        goto cleanup;
    }

    if (libxl_domain_sched_params_get(priv->ctx, vm->def->id, &sc_info) != 0) {
        virReportError(VIR_ERR_INTERNAL_ERROR,
                       _("Failed to get scheduler parameters for domain '%d'"
                         " with libxenlight"), vm->def->id);
        goto cleanup;
    }

    if (virTypedParameterAssign(&params[0], VIR_DOMAIN_SCHEDULER_WEIGHT,
                                VIR_TYPED_PARAM_UINT, sc_info.weight) < 0)
        goto cleanup;

    if (*nparams > 1) {
        if (virTypedParameterAssign(&params[0], VIR_DOMAIN_SCHEDULER_CAP,
                                    VIR_TYPED_PARAM_UINT, sc_info.cap) < 0)
            goto cleanup;
    }

    if (*nparams > XEN_SCHED_CREDIT_NPARAM)
        *nparams = XEN_SCHED_CREDIT_NPARAM;
    ret = 0;

 cleanup:
    if (vm)
        virObjectUnlock(vm);
    return ret;
}

static int
libxlDomainGetSchedulerParameters(virDomainPtr dom, virTypedParameterPtr params,
                                  int *nparams)
{
    return libxlDomainGetSchedulerParametersFlags(dom, params, nparams, 0);
}

static int
libxlDomainSetSchedulerParametersFlags(virDomainPtr dom,
                                       virTypedParameterPtr params,
                                       int nparams,
                                       unsigned int flags)
{
    libxlDriverPrivatePtr driver = dom->conn->privateData;
    libxlDomainObjPrivatePtr priv;
    virDomainObjPtr vm;
    libxl_domain_sched_params sc_info;
    int sched_id;
    size_t i;
    int ret = -1;

    virCheckFlags(0, -1);
    if (virTypedParamsValidate(params, nparams,
                               VIR_DOMAIN_SCHEDULER_WEIGHT,
                               VIR_TYPED_PARAM_UINT,
                               VIR_DOMAIN_SCHEDULER_CAP,
                               VIR_TYPED_PARAM_UINT,
                               NULL) < 0)
        return -1;

    if (!(vm = libxlDomObjFromDomain(dom)))
        goto cleanup;

    if (virDomainSetSchedulerParametersFlagsEnsureACL(dom->conn, vm->def, flags) < 0)
        goto cleanup;

    if (libxlDomainObjBeginJob(driver, vm, LIBXL_JOB_MODIFY) < 0)
        goto cleanup;

    if (!virDomainObjIsActive(vm)) {
        virReportError(VIR_ERR_OPERATION_INVALID, "%s", _("Domain is not running"));
        goto endjob;
    }

    priv = vm->privateData;

    sched_id = libxl_get_scheduler(priv->ctx);

    if (sched_id != LIBXL_SCHEDULER_CREDIT) {
        virReportError(VIR_ERR_INTERNAL_ERROR, "%s",
                       _("Only 'credit' scheduler is supported"));
        goto endjob;
    }

    if (libxl_domain_sched_params_get(priv->ctx, vm->def->id, &sc_info) != 0) {
        virReportError(VIR_ERR_INTERNAL_ERROR,
                       _("Failed to get scheduler parameters for domain '%d'"
                         " with libxenlight"), vm->def->id);
        goto endjob;
    }

    for (i = 0; i < nparams; ++i) {
        virTypedParameterPtr param = &params[i];

        if (STREQ(param->field, VIR_DOMAIN_SCHEDULER_WEIGHT))
            sc_info.weight = params[i].value.ui;
        else if (STREQ(param->field, VIR_DOMAIN_SCHEDULER_CAP))
            sc_info.cap = params[i].value.ui;
    }

    if (libxl_domain_sched_params_set(priv->ctx, vm->def->id, &sc_info) != 0) {
        virReportError(VIR_ERR_INTERNAL_ERROR,
                       _("Failed to set scheduler parameters for domain '%d'"
                         " with libxenlight"), vm->def->id);
        goto endjob;
    }

    ret = 0;

 endjob:
    if (!libxlDomainObjEndJob(driver, vm))
        vm = NULL;

 cleanup:
    if (vm)
        virObjectUnlock(vm);
    return ret;
}


static int
libxlDomainOpenConsole(virDomainPtr dom,
                       const char *dev_name,
                       virStreamPtr st,
                       unsigned int flags)
{
    virDomainObjPtr vm = NULL;
    int ret = -1;
    virDomainChrDefPtr chr = NULL;
    libxlDomainObjPrivatePtr priv;

    virCheckFlags(VIR_DOMAIN_CONSOLE_FORCE, -1);

    if (dev_name) {
        /* XXX support device aliases in future */
        virReportError(VIR_ERR_CONFIG_UNSUPPORTED, "%s",
                       _("Named device aliases are not supported"));
        goto cleanup;
    }

    if (!(vm = libxlDomObjFromDomain(dom)))
        goto cleanup;

    if (virDomainOpenConsoleEnsureACL(dom->conn, vm->def) < 0)
        goto cleanup;

    if (!virDomainObjIsActive(vm)) {
        virReportError(VIR_ERR_OPERATION_INVALID,
                       "%s", _("domain is not running"));
        goto cleanup;
    }

    priv = vm->privateData;

    if (vm->def->nconsoles)
        chr = vm->def->consoles[0];

    if (!chr) {
        virReportError(VIR_ERR_INTERNAL_ERROR,
                       _("cannot find character device %s"),
                       NULLSTR(dev_name));
        goto cleanup;
    }

    if (chr->source.type != VIR_DOMAIN_CHR_TYPE_PTY) {
        virReportError(VIR_ERR_INTERNAL_ERROR,
                       _("character device %s is not using a PTY"),
                       NULLSTR(dev_name));
        goto cleanup;
    }

    /* handle mutually exclusive access to console devices */
    ret = virChrdevOpen(priv->devs,
                        &chr->source,
                        st,
                        (flags & VIR_DOMAIN_CONSOLE_FORCE) != 0);

    if (ret == 1) {
        virReportError(VIR_ERR_OPERATION_FAILED, "%s",
                       _("Active console session exists for this domain"));
        ret = -1;
    }

 cleanup:
    if (vm)
        virObjectUnlock(vm);
    return ret;
}

static int
libxlDomainSetSchedulerParameters(virDomainPtr dom, virTypedParameterPtr params,
                                  int nparams)
{
    return libxlDomainSetSchedulerParametersFlags(dom, params, nparams, 0);
}

/* NUMA node affinity information is available through libxl
 * starting from Xen 4.3. */
#ifdef LIBXL_HAVE_DOMAIN_NODEAFFINITY

/* Number of Xen NUMA parameters */
# define LIBXL_NUMA_NPARAM 2

static int
libxlDomainGetNumaParameters(virDomainPtr dom,
                             virTypedParameterPtr params,
                             int *nparams,
                             unsigned int flags)
{
    libxlDomainObjPrivatePtr priv;
    virDomainObjPtr vm;
    libxl_bitmap nodemap;
    virBitmapPtr nodes = NULL;
    char *nodeset = NULL;
    int rc, ret = -1;
    size_t i, j;

    /* In Xen 4.3, it is possible to query the NUMA node affinity of a domain
     * via libxl, but not to change it. We therefore only allow AFFECT_LIVE. */
    virCheckFlags(VIR_DOMAIN_AFFECT_LIVE |
                  VIR_TYPED_PARAM_STRING_OKAY, -1);

    /* We blindly return a string, and let libvirt.c and remote_driver.c do
     * the filtering on behalf of older clients that can't parse it. */
    flags &= ~VIR_TYPED_PARAM_STRING_OKAY;

    libxl_bitmap_init(&nodemap);

    if (!(vm = libxlDomObjFromDomain(dom)))
        goto cleanup;

    if (virDomainGetNumaParametersEnsureACL(dom->conn, vm->def) < 0)
        goto cleanup;

    if (!virDomainObjIsActive(vm)) {
        virReportError(VIR_ERR_OPERATION_INVALID, "%s",
                       _("Domain is not running"));
        goto cleanup;
    }

    priv = vm->privateData;

    if ((*nparams) == 0) {
        *nparams = LIBXL_NUMA_NPARAM;
        ret = 0;
        goto cleanup;
    }

    for (i = 0; i < LIBXL_NUMA_NPARAM && i < *nparams; i++) {
        virMemoryParameterPtr param = &params[i];
        int numnodes;

        switch (i) {
        case 0:
            /* NUMA mode */

            /* Xen implements something that is really close to numactl's
             * 'interleave' policy (see `man 8 numactl' for details). */
            if (virTypedParameterAssign(param, VIR_DOMAIN_NUMA_MODE,
                                        VIR_TYPED_PARAM_INT,
                                        VIR_DOMAIN_NUMATUNE_MEM_INTERLEAVE) < 0)
                goto cleanup;

            break;

        case 1:
            /* Node affinity */

            /* Let's allocate both libxl and libvirt bitmaps */
            numnodes = libxl_get_max_nodes(priv->ctx);
            if (numnodes <= 0)
                goto cleanup;

            if (libxl_node_bitmap_alloc(priv->ctx, &nodemap, 0)) {
                virReportOOMError();
                goto cleanup;
            }
            if (!(nodes = virBitmapNew(numnodes)))
                goto cleanup;

            rc = libxl_domain_get_nodeaffinity(priv->ctx,
                                               vm->def->id,
                                               &nodemap);
            if (rc != 0) {
                virReportSystemError(-rc, "%s",
                                     _("unable to get numa affinity"));
                goto cleanup;
            }

            /* First, we convert libxl_bitmap into virBitmap. After that,
             * we format virBitmap as a string that can be returned. */
            virBitmapClearAll(nodes);
            libxl_for_each_set_bit(j, nodemap) {
                if (virBitmapSetBit(nodes, j)) {
                    virReportError(VIR_ERR_INTERNAL_ERROR,
                                   _("Node %zu out of range"), j);
                    goto cleanup;
                }
            }

            if (!(nodeset = virBitmapFormat(nodes)))
                goto cleanup;

            if (virTypedParameterAssign(param, VIR_DOMAIN_NUMA_NODESET,
                                        VIR_TYPED_PARAM_STRING, nodeset) < 0)
                goto cleanup;

            nodeset = NULL;

            break;
        }
    }

    if (*nparams > LIBXL_NUMA_NPARAM)
        *nparams = LIBXL_NUMA_NPARAM;
    ret = 0;

 cleanup:
    VIR_FREE(nodeset);
    virBitmapFree(nodes);
    libxl_bitmap_dispose(&nodemap);
    if (vm)
        virObjectUnlock(vm);
    return ret;
}
#endif

static int
libxlDomainIsActive(virDomainPtr dom)
{
    virDomainObjPtr obj;
    int ret = -1;

    if (!(obj = libxlDomObjFromDomain(dom)))
        goto cleanup;

    if (virDomainIsActiveEnsureACL(dom->conn, obj->def) < 0)
        goto cleanup;

    ret = virDomainObjIsActive(obj);

 cleanup:
    if (obj)
        virObjectUnlock(obj);
    return ret;
}

static int
libxlDomainIsPersistent(virDomainPtr dom)
{
    virDomainObjPtr obj;
    int ret = -1;

    if (!(obj = libxlDomObjFromDomain(dom)))
        goto cleanup;

    if (virDomainIsPersistentEnsureACL(dom->conn, obj->def) < 0)
        goto cleanup;

    ret = obj->persistent;

 cleanup:
    if (obj)
        virObjectUnlock(obj);
    return ret;
}

static int
libxlDomainIsUpdated(virDomainPtr dom)
{
    virDomainObjPtr vm;
    int ret = -1;

    if (!(vm = libxlDomObjFromDomain(dom)))
        goto cleanup;

    if (virDomainIsUpdatedEnsureACL(dom->conn, vm->def) < 0)
        goto cleanup;

    ret = vm->updated;

 cleanup:
    if (vm)
        virObjectUnlock(vm);
    return ret;
}

static int
libxlConnectDomainEventRegisterAny(virConnectPtr conn, virDomainPtr dom, int eventID,
                                   virConnectDomainEventGenericCallback callback,
                                   void *opaque, virFreeCallback freecb)
{
    libxlDriverPrivatePtr driver = conn->privateData;
    int ret;

    if (virConnectDomainEventRegisterAnyEnsureACL(conn) < 0)
        return -1;

    if (virDomainEventStateRegisterID(conn,
                                      driver->domainEventState,
                                      dom, eventID, callback, opaque,
                                      freecb, &ret) < 0)
        ret = -1;

    return ret;
}


static int
libxlConnectDomainEventDeregisterAny(virConnectPtr conn, int callbackID)
{
    libxlDriverPrivatePtr driver = conn->privateData;

    if (virConnectDomainEventDeregisterAnyEnsureACL(conn) < 0)
        return -1;

    if (virObjectEventStateDeregisterID(conn,
                                        driver->domainEventState,
                                        callbackID) < 0)
        return -1;

    return 0;
}


static int
libxlConnectIsAlive(virConnectPtr conn ATTRIBUTE_UNUSED)
{
    return 1;
}

static int
libxlConnectListAllDomains(virConnectPtr conn,
                           virDomainPtr **domains,
                           unsigned int flags)
{
    libxlDriverPrivatePtr driver = conn->privateData;
    int ret = -1;

    virCheckFlags(VIR_CONNECT_LIST_DOMAINS_FILTERS_ALL, -1);

    if (virConnectListAllDomainsEnsureACL(conn) < 0)
        return -1;

    ret = virDomainObjListExport(driver->domains, conn, domains,
                                 virConnectListAllDomainsCheckACL, flags);

    return ret;
}

/* Which features are supported by this driver? */
static int
libxlConnectSupportsFeature(virConnectPtr conn, int feature)
{
    if (virConnectSupportsFeatureEnsureACL(conn) < 0)
        return -1;

    switch (feature) {
    case VIR_DRV_FEATURE_TYPED_PARAM_STRING:
    case VIR_DRV_FEATURE_MIGRATION_PARAMS:
        return 1;
    default:
        return 0;
    }
}

static int
libxlNodeDeviceGetPCIInfo(virNodeDeviceDefPtr def,
                          unsigned *domain,
                          unsigned *bus,
                          unsigned *slot,
                          unsigned *function)
{
    virNodeDevCapsDefPtr cap;

    cap = def->caps;
    while (cap) {
        if (cap->type == VIR_NODE_DEV_CAP_PCI_DEV) {
            *domain   = cap->data.pci_dev.domain;
            *bus      = cap->data.pci_dev.bus;
            *slot     = cap->data.pci_dev.slot;
            *function = cap->data.pci_dev.function;
            break;
        }

        cap = cap->next;
    }

    if (!cap) {
        virReportError(VIR_ERR_INVALID_ARG,
                       _("device %s is not a PCI device"), def->name);
        return -1;
    }

    return 0;
}

static int
libxlNodeDeviceDetachFlags(virNodeDevicePtr dev,
                           const char *driverName,
                           unsigned int flags)
{
    virPCIDevicePtr pci = NULL;
    unsigned domain = 0, bus = 0, slot = 0, function = 0;
    int ret = -1;
    virNodeDeviceDefPtr def = NULL;
    char *xml = NULL;
    libxlDriverPrivatePtr driver = dev->conn->privateData;
    virHostdevManagerPtr hostdev_mgr = driver->hostdevMgr;

    virCheckFlags(0, -1);

    xml = virNodeDeviceGetXMLDesc(dev, 0);
    if (!xml)
        goto cleanup;

    def = virNodeDeviceDefParseString(xml, EXISTING_DEVICE, NULL);
    if (!def)
        goto cleanup;

    if (virNodeDeviceDetachFlagsEnsureACL(dev->conn, def) < 0)
        goto cleanup;

    if (libxlNodeDeviceGetPCIInfo(def, &domain, &bus, &slot, &function) < 0)
        goto cleanup;

    pci = virPCIDeviceNew(domain, bus, slot, function);
    if (!pci)
        goto cleanup;

    if (!driverName || STREQ(driverName, "xen")) {
        if (virPCIDeviceSetStubDriver(pci, "pciback") < 0)
            goto cleanup;
    } else {
        virReportError(VIR_ERR_INVALID_ARG,
                       _("unsupported driver name '%s'"), driverName);
        goto cleanup;
    }

    if (virHostdevPCINodeDeviceDetach(hostdev_mgr, pci) < 0)
        goto cleanup;

    ret = 0;
 cleanup:
    virPCIDeviceFree(pci);
    virNodeDeviceDefFree(def);
    VIR_FREE(xml);
    return ret;
}

static int
libxlNodeDeviceDettach(virNodeDevicePtr dev)
{
    return libxlNodeDeviceDetachFlags(dev, NULL, 0);
}

static int
libxlNodeDeviceReAttach(virNodeDevicePtr dev)
{
    virPCIDevicePtr pci = NULL;
    unsigned domain = 0, bus = 0, slot = 0, function = 0;
    int ret = -1;
    virNodeDeviceDefPtr def = NULL;
    char *xml = NULL;
    libxlDriverPrivatePtr driver = dev->conn->privateData;
    virHostdevManagerPtr hostdev_mgr = driver->hostdevMgr;

    xml = virNodeDeviceGetXMLDesc(dev, 0);
    if (!xml)
        goto cleanup;

    def = virNodeDeviceDefParseString(xml, EXISTING_DEVICE, NULL);
    if (!def)
        goto cleanup;

    if (virNodeDeviceReAttachEnsureACL(dev->conn, def) < 0)
        goto cleanup;

    if (libxlNodeDeviceGetPCIInfo(def, &domain, &bus, &slot, &function) < 0)
        goto cleanup;

    pci = virPCIDeviceNew(domain, bus, slot, function);
    if (!pci)
        goto cleanup;

    if (virHostdevPCINodeDeviceReAttach(hostdev_mgr, pci) < 0)
        goto cleanup;

    ret = 0;

 cleanup:
    virPCIDeviceFree(pci);
    virNodeDeviceDefFree(def);
    VIR_FREE(xml);
    return ret;
}

static int
libxlNodeDeviceReset(virNodeDevicePtr dev)
{
    virPCIDevicePtr pci = NULL;
    unsigned domain = 0, bus = 0, slot = 0, function = 0;
    int ret = -1;
    virNodeDeviceDefPtr def = NULL;
    char *xml = NULL;
    libxlDriverPrivatePtr driver = dev->conn->privateData;
    virHostdevManagerPtr hostdev_mgr = driver->hostdevMgr;

    xml = virNodeDeviceGetXMLDesc(dev, 0);
    if (!xml)
        goto cleanup;

    def = virNodeDeviceDefParseString(xml, EXISTING_DEVICE, NULL);
    if (!def)
        goto cleanup;

    if (virNodeDeviceResetEnsureACL(dev->conn, def) < 0)
        goto cleanup;

    if (libxlNodeDeviceGetPCIInfo(def, &domain, &bus, &slot, &function) < 0)
        goto cleanup;

    pci = virPCIDeviceNew(domain, bus, slot, function);
    if (!pci)
        goto cleanup;

    if (virHostdevPCINodeDeviceReset(hostdev_mgr, pci) < 0)
        goto cleanup;

    ret = 0;

 cleanup:
    virPCIDeviceFree(pci);
    virNodeDeviceDefFree(def);
    VIR_FREE(xml);
    return ret;
}

static char *
libxlDomainMigrateBegin3Params(virDomainPtr domain,
                               virTypedParameterPtr params,
                               int nparams,
                               char **cookieout ATTRIBUTE_UNUSED,
                               int *cookieoutlen ATTRIBUTE_UNUSED,
                               unsigned int flags)
{
    const char *xmlin = NULL;
    virDomainObjPtr vm = NULL;

#ifdef LIBXL_HAVE_NO_SUSPEND_RESUME
    virReportUnsupportedError();
    return NULL;
#endif

    virCheckFlags(LIBXL_MIGRATION_FLAGS, NULL);
    if (virTypedParamsValidate(params, nparams, LIBXL_MIGRATION_PARAMETERS) < 0)
        return NULL;

    if (virTypedParamsGetString(params, nparams,
                                VIR_MIGRATE_PARAM_DEST_XML,
                                &xmlin) < 0)
        return NULL;

    if (!(vm = libxlDomObjFromDomain(domain)))
        return NULL;

    if (virDomainMigrateBegin3ParamsEnsureACL(domain->conn, vm->def) < 0) {
        virObjectUnlock(vm);
        return NULL;
    }

    if (!virDomainObjIsActive(vm)) {
        virReportError(VIR_ERR_OPERATION_INVALID,
                       "%s", _("domain is not running"));
        virObjectUnlock(vm);
        return NULL;
    }

    return libxlDomainMigrationBegin(domain->conn, vm, xmlin);
}

static int
libxlDomainMigratePrepare3Params(virConnectPtr dconn,
                                 virTypedParameterPtr params,
                                 int nparams,
                                 const char *cookiein ATTRIBUTE_UNUSED,
                                 int cookieinlen ATTRIBUTE_UNUSED,
                                 char **cookieout ATTRIBUTE_UNUSED,
                                 int *cookieoutlen ATTRIBUTE_UNUSED,
                                 char **uri_out,
                                 unsigned int flags)
{
    libxlDriverPrivatePtr driver = dconn->privateData;
    virDomainDefPtr def = NULL;
    const char *dom_xml = NULL;
    const char *dname = NULL;
    const char *uri_in = NULL;

#ifdef LIBXL_HAVE_NO_SUSPEND_RESUME
    virReportUnsupportedError();
    return -1;
#endif

    virCheckFlags(LIBXL_MIGRATION_FLAGS, -1);
    if (virTypedParamsValidate(params, nparams, LIBXL_MIGRATION_PARAMETERS) < 0)
        goto error;

    if (virTypedParamsGetString(params, nparams,
                                VIR_MIGRATE_PARAM_DEST_XML,
                                &dom_xml) < 0 ||
        virTypedParamsGetString(params, nparams,
                                VIR_MIGRATE_PARAM_DEST_NAME,
                                &dname) < 0 ||
        virTypedParamsGetString(params, nparams,
                                VIR_MIGRATE_PARAM_URI,
                                &uri_in) < 0)

        goto error;

    if (!(def = libxlDomainMigrationPrepareDef(driver, dom_xml, dname)))
        goto error;

    if (virDomainMigratePrepare3ParamsEnsureACL(dconn, def) < 0)
        goto error;

    if (libxlDomainMigrationPrepare(dconn, &def, uri_in, uri_out, flags) < 0)
        goto error;

    return 0;

 error:
    virDomainDefFree(def);
    return -1;
}

static int
libxlDomainMigratePerform3Params(virDomainPtr dom,
                                 const char *dconnuri,
                                 virTypedParameterPtr params,
                                 int nparams,
                                 const char *cookiein ATTRIBUTE_UNUSED,
                                 int cookieinlen ATTRIBUTE_UNUSED,
                                 char **cookieout ATTRIBUTE_UNUSED,
                                 int *cookieoutlen ATTRIBUTE_UNUSED,
                                 unsigned int flags)
{
    libxlDriverPrivatePtr driver = dom->conn->privateData;
    virDomainObjPtr vm = NULL;
    const char *dom_xml = NULL;
    const char *dname = NULL;
    const char *uri = NULL;
    int ret = -1;

#ifdef LIBXL_HAVE_NO_SUSPEND_RESUME
    virReportUnsupportedError();
    return -1;
#endif

    virCheckFlags(LIBXL_MIGRATION_FLAGS, -1);
    if (virTypedParamsValidate(params, nparams, LIBXL_MIGRATION_PARAMETERS) < 0)
        goto cleanup;

    if (virTypedParamsGetString(params, nparams,
                                VIR_MIGRATE_PARAM_DEST_XML,
                                &dom_xml) < 0 ||
        virTypedParamsGetString(params, nparams,
                                VIR_MIGRATE_PARAM_DEST_NAME,
                                &dname) < 0 ||
        virTypedParamsGetString(params, nparams,
                                VIR_MIGRATE_PARAM_URI,
                                &uri) < 0)

        goto cleanup;

    if (!(vm = libxlDomObjFromDomain(dom)))
        goto cleanup;

    if (virDomainMigratePerform3ParamsEnsureACL(dom->conn, vm->def) < 0)
        goto cleanup;

    if (libxlDomainMigrationPerform(driver, vm, dom_xml, dconnuri,
                                    uri, dname, flags) < 0)
        goto cleanup;

    ret = 0;

 cleanup:
    if (vm)
        virObjectUnlock(vm);
    return ret;
}

static virDomainPtr
libxlDomainMigrateFinish3Params(virConnectPtr dconn,
                                virTypedParameterPtr params,
                                int nparams,
                                const char *cookiein ATTRIBUTE_UNUSED,
                                int cookieinlen ATTRIBUTE_UNUSED,
                                char **cookieout ATTRIBUTE_UNUSED,
                                int *cookieoutlen ATTRIBUTE_UNUSED,
                                unsigned int flags,
                                int cancelled)
{
    libxlDriverPrivatePtr driver = dconn->privateData;
    virDomainObjPtr vm = NULL;
    const char *dname = NULL;
    virDomainPtr ret = NULL;

#ifdef LIBXL_HAVE_NO_SUSPEND_RESUME
    virReportUnsupportedError();
    return NULL;
#endif

    virCheckFlags(LIBXL_MIGRATION_FLAGS, NULL);
    if (virTypedParamsValidate(params, nparams, LIBXL_MIGRATION_PARAMETERS) < 0)
        return NULL;

    if (virTypedParamsGetString(params, nparams,
                                VIR_MIGRATE_PARAM_DEST_NAME,
                                &dname) < 0)
        return NULL;

    if (!dname ||
        !(vm = virDomainObjListFindByName(driver->domains, dname))) {
        /* Migration obviously failed if the domain doesn't exist */
        virReportError(VIR_ERR_OPERATION_FAILED,
                       _("Migration failed. No domain on destination host "
                         "with matching name '%s'"),
                       NULLSTR(dname));
        return NULL;
    }

    if (virDomainMigrateFinish3ParamsEnsureACL(dconn, vm->def) < 0) {
        virObjectUnlock(vm);
        return NULL;
    }

    if (libxlDomainObjBeginJob(driver, vm, LIBXL_JOB_MODIFY) < 0) {
        virObjectUnlock(vm);
        return NULL;
    }

    ret = libxlDomainMigrationFinish(dconn, vm, flags, cancelled);

    if (!libxlDomainObjEndJob(driver, vm))
        vm = NULL;

    if (vm)
        virObjectUnlock(vm);

    return ret;
}

static int
libxlDomainMigrateConfirm3Params(virDomainPtr domain,
                                 virTypedParameterPtr params,
                                 int nparams,
                                 const char *cookiein ATTRIBUTE_UNUSED,
                                 int cookieinlen ATTRIBUTE_UNUSED,
                                 unsigned int flags,
                                 int cancelled)
{
    libxlDriverPrivatePtr driver = domain->conn->privateData;
    virDomainObjPtr vm = NULL;

#ifdef LIBXL_HAVE_NO_SUSPEND_RESUME
    virReportUnsupportedError();
    return -1;
#endif

    virCheckFlags(LIBXL_MIGRATION_FLAGS, -1);
    if (virTypedParamsValidate(params, nparams, LIBXL_MIGRATION_PARAMETERS) < 0)
        return -1;

    if (!(vm = libxlDomObjFromDomain(domain)))
        return -1;

    if (virDomainMigrateConfirm3ParamsEnsureACL(domain->conn, vm->def) < 0) {
        virObjectUnlock(vm);
        return -1;
    }

    return libxlDomainMigrationConfirm(driver, vm, flags, cancelled);
}


static virHypervisorDriver libxlDriver = {
    .no = VIR_DRV_LIBXL,
    .name = LIBXL_DRIVER_NAME,
    .connectOpen = libxlConnectOpen, /* 0.9.0 */
    .connectClose = libxlConnectClose, /* 0.9.0 */
    .connectGetType = libxlConnectGetType, /* 0.9.0 */
    .connectGetVersion = libxlConnectGetVersion, /* 0.9.0 */
    .connectGetHostname = libxlConnectGetHostname, /* 0.9.0 */
    .connectGetSysinfo = libxlConnectGetSysinfo, /* 1.1.0 */
    .connectGetMaxVcpus = libxlConnectGetMaxVcpus, /* 0.9.0 */
    .nodeGetInfo = libxlNodeGetInfo, /* 0.9.0 */
    .connectGetCapabilities = libxlConnectGetCapabilities, /* 0.9.0 */
    .connectListDomains = libxlConnectListDomains, /* 0.9.0 */
    .connectNumOfDomains = libxlConnectNumOfDomains, /* 0.9.0 */
    .connectListAllDomains = libxlConnectListAllDomains, /* 0.9.13 */
    .domainCreateXML = libxlDomainCreateXML, /* 0.9.0 */
    .domainLookupByID = libxlDomainLookupByID, /* 0.9.0 */
    .domainLookupByUUID = libxlDomainLookupByUUID, /* 0.9.0 */
    .domainLookupByName = libxlDomainLookupByName, /* 0.9.0 */
    .domainSuspend = libxlDomainSuspend, /* 0.9.0 */
    .domainResume = libxlDomainResume, /* 0.9.0 */
    .domainShutdown = libxlDomainShutdown, /* 0.9.0 */
    .domainShutdownFlags = libxlDomainShutdownFlags, /* 0.9.10 */
    .domainReboot = libxlDomainReboot, /* 0.9.0 */
    .domainDestroy = libxlDomainDestroy, /* 0.9.0 */
    .domainDestroyFlags = libxlDomainDestroyFlags, /* 0.9.4 */
    .domainGetOSType = libxlDomainGetOSType, /* 0.9.0 */
    .domainGetMaxMemory = libxlDomainGetMaxMemory, /* 0.9.0 */
    .domainSetMaxMemory = libxlDomainSetMaxMemory, /* 0.9.2 */
    .domainSetMemory = libxlDomainSetMemory, /* 0.9.0 */
    .domainSetMemoryFlags = libxlDomainSetMemoryFlags, /* 0.9.0 */
    .domainGetInfo = libxlDomainGetInfo, /* 0.9.0 */
    .domainGetState = libxlDomainGetState, /* 0.9.2 */
    .domainSave = libxlDomainSave, /* 0.9.2 */
    .domainSaveFlags = libxlDomainSaveFlags, /* 0.9.4 */
    .domainRestore = libxlDomainRestore, /* 0.9.2 */
    .domainRestoreFlags = libxlDomainRestoreFlags, /* 0.9.4 */
    .domainCoreDump = libxlDomainCoreDump, /* 0.9.2 */
    .domainSetVcpus = libxlDomainSetVcpus, /* 0.9.0 */
    .domainSetVcpusFlags = libxlDomainSetVcpusFlags, /* 0.9.0 */
    .domainGetVcpusFlags = libxlDomainGetVcpusFlags, /* 0.9.0 */
    .domainPinVcpu = libxlDomainPinVcpu, /* 0.9.0 */
    .domainPinVcpuFlags = libxlDomainPinVcpuFlags, /* 1.2.1 */
    .domainGetVcpus = libxlDomainGetVcpus, /* 0.9.0 */
    .domainGetVcpuPinInfo = libxlDomainGetVcpuPinInfo, /* 1.2.1 */
    .domainGetXMLDesc = libxlDomainGetXMLDesc, /* 0.9.0 */
    .connectDomainXMLFromNative = libxlConnectDomainXMLFromNative, /* 0.9.0 */
    .connectDomainXMLToNative = libxlConnectDomainXMLToNative, /* 0.9.0 */
    .connectListDefinedDomains = libxlConnectListDefinedDomains, /* 0.9.0 */
    .connectNumOfDefinedDomains = libxlConnectNumOfDefinedDomains, /* 0.9.0 */
    .domainCreate = libxlDomainCreate, /* 0.9.0 */
    .domainCreateWithFlags = libxlDomainCreateWithFlags, /* 0.9.0 */
    .domainDefineXML = libxlDomainDefineXML, /* 0.9.0 */
    .domainDefineXMLFlags = libxlDomainDefineXMLFlags, /* 1.2.12 */
    .domainUndefine = libxlDomainUndefine, /* 0.9.0 */
    .domainUndefineFlags = libxlDomainUndefineFlags, /* 0.9.4 */
    .domainAttachDevice = libxlDomainAttachDevice, /* 0.9.2 */
    .domainAttachDeviceFlags = libxlDomainAttachDeviceFlags, /* 0.9.2 */
    .domainDetachDevice = libxlDomainDetachDevice,    /* 0.9.2 */
    .domainDetachDeviceFlags = libxlDomainDetachDeviceFlags, /* 0.9.2 */
    .domainUpdateDeviceFlags = libxlDomainUpdateDeviceFlags, /* 0.9.2 */
    .domainGetAutostart = libxlDomainGetAutostart, /* 0.9.0 */
    .domainSetAutostart = libxlDomainSetAutostart, /* 0.9.0 */
    .domainGetSchedulerType = libxlDomainGetSchedulerType, /* 0.9.0 */
    .domainGetSchedulerParameters = libxlDomainGetSchedulerParameters, /* 0.9.0 */
    .domainGetSchedulerParametersFlags = libxlDomainGetSchedulerParametersFlags, /* 0.9.2 */
    .domainSetSchedulerParameters = libxlDomainSetSchedulerParameters, /* 0.9.0 */
    .domainSetSchedulerParametersFlags = libxlDomainSetSchedulerParametersFlags, /* 0.9.2 */
#ifdef LIBXL_HAVE_DOMAIN_NODEAFFINITY
    .domainGetNumaParameters = libxlDomainGetNumaParameters, /* 1.1.1 */
#endif
    .nodeGetFreeMemory = libxlNodeGetFreeMemory, /* 0.9.0 */
    .nodeGetCellsFreeMemory = libxlNodeGetCellsFreeMemory, /* 1.1.1 */
    .connectDomainEventRegister = libxlConnectDomainEventRegister, /* 0.9.0 */
    .connectDomainEventDeregister = libxlConnectDomainEventDeregister, /* 0.9.0 */
    .domainManagedSave = libxlDomainManagedSave, /* 0.9.2 */
    .domainHasManagedSaveImage = libxlDomainHasManagedSaveImage, /* 0.9.2 */
    .domainManagedSaveRemove = libxlDomainManagedSaveRemove, /* 0.9.2 */
    .domainOpenConsole = libxlDomainOpenConsole, /* 1.1.2 */
    .domainIsActive = libxlDomainIsActive, /* 0.9.0 */
    .domainIsPersistent = libxlDomainIsPersistent, /* 0.9.0 */
    .domainIsUpdated = libxlDomainIsUpdated, /* 0.9.0 */
    .connectDomainEventRegisterAny = libxlConnectDomainEventRegisterAny, /* 0.9.0 */
    .connectDomainEventDeregisterAny = libxlConnectDomainEventDeregisterAny, /* 0.9.0 */
    .connectIsAlive = libxlConnectIsAlive, /* 0.9.8 */
    .connectSupportsFeature = libxlConnectSupportsFeature, /* 1.1.1 */
    .nodeDeviceDettach = libxlNodeDeviceDettach, /* 1.2.3 */
    .nodeDeviceDetachFlags = libxlNodeDeviceDetachFlags, /* 1.2.3 */
    .nodeDeviceReAttach = libxlNodeDeviceReAttach, /* 1.2.3 */
    .nodeDeviceReset = libxlNodeDeviceReset, /* 1.2.3 */
    .domainMigrateBegin3Params = libxlDomainMigrateBegin3Params, /* 1.2.6 */
    .domainMigratePrepare3Params = libxlDomainMigratePrepare3Params, /* 1.2.6 */
    .domainMigratePerform3Params = libxlDomainMigratePerform3Params, /* 1.2.6 */
    .domainMigrateFinish3Params = libxlDomainMigrateFinish3Params, /* 1.2.6 */
    .domainMigrateConfirm3Params = libxlDomainMigrateConfirm3Params, /* 1.2.6 */
};

static virStateDriver libxlStateDriver = {
    .name = "LIBXL",
    .stateInitialize = libxlStateInitialize,
    .stateAutoStart = libxlStateAutoStart,
    .stateCleanup = libxlStateCleanup,
    .stateReload = libxlStateReload,
};


int
libxlRegister(void)
{
    if (virRegisterHypervisorDriver(&libxlDriver) < 0)
        return -1;
    if (virRegisterStateDriver(&libxlStateDriver) < 0)
        return -1;

    return 0;
}<|MERGE_RESOLUTION|>--- conflicted
+++ resolved
@@ -264,19 +264,11 @@
     virCommandSetOutputBuffer(cmd, &output);
     if (virCommandRun(cmd, &status) == 0 && status == 0) {
         int i, j;
-<<<<<<< HEAD
 
         for (i = 0, j = 0; output[i] != '\0'; i++)
             if (output[i] == '/')
                 j = i + 1;
 
-=======
-
-        for (i = 0, j = 0; output[i] != '\0'; i++)
-            if (output[i] == '/')
-                j = i + 1;
-
->>>>>>> a671506c
         if (output[j] == 'x' && output[j+1] == 'l') {
             ret = true;
         } else {
