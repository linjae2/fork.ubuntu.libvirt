--- conflicted
+++ resolved
@@ -135,18 +135,6 @@
     size_t i;
     int ret = -1;
 
-<<<<<<< HEAD
-        if ((guest = virCapabilitiesAddGuest(caps,
-                                             guest_archs[i].hvm ? "hvm" : "xen",
-                                             guest_archs[i].arch,
-                                              "qemu-dm",
-                                             (guest_archs[i].hvm ?
-                                              "hvmloader" : NULL),
-                                             1,
-                                             machines)) == NULL) {
-            virCapabilitiesFreeMachines(machines, 1);
-            goto no_memory;
-=======
     /* Let's try to fetch all the topology information */
     numa_info = libxl_get_numainfo(ctx, &nr_nodes);
     if (numa_info == NULL || nr_nodes == 0) {
@@ -159,7 +147,6 @@
             virReportError(VIR_ERR_INTERNAL_ERROR, "%s",
                            _("libxl_get_cpu_topology failed"));
             goto cleanup;
->>>>>>> b4a0ec92
         }
     }
 
