/*
 * libxl_conf.c: libxl configuration management
 *
 * Copyright (C) 2012-2014 Red Hat, Inc.
 * Copyright (c) 2011-2013 SUSE LINUX Products GmbH, Nuernberg, Germany.
 * Copyright (C) 2011 Univention GmbH.
 *
 * This library is free software; you can redistribute it and/or
 * modify it under the terms of the GNU Lesser General Public
 * License as published by the Free Software Foundation; either
 * version 2.1 of the License, or (at your option) any later version.
 *
 * This library is distributed in the hope that it will be useful,
 * but WITHOUT ANY WARRANTY; without even the implied warranty of
 * MERCHANTABILITY or FITNESS FOR A PARTICULAR PURPOSE.  See the GNU
 * Lesser General Public License for more details.
 *
 * You should have received a copy of the GNU Lesser General Public
 * License along with this library.  If not, see
 * <http://www.gnu.org/licenses/>.
 *
 * Authors:
 *     Jim Fehlig <jfehlig@novell.com>
 *     Markus Groß <gross@univention.de>
 */

#include <config.h>

#include <regex.h>
#include <libxl.h>
#include <sys/types.h>
#include <sys/socket.h>

#include "internal.h"
#include "virlog.h"
#include "virerror.h"
#include "datatypes.h"
#include "virfile.h"
#include "virstring.h"
#include "viralloc.h"
#include "viruuid.h"
#include "capabilities.h"
#include "vircommand.h"
#include "libxl_domain.h"
#include "libxl_conf.h"
#include "libxl_utils.h"
#include "virstoragefile.h"


#define VIR_FROM_THIS VIR_FROM_LIBXL

VIR_LOG_INIT("libxl.libxl_conf");

/* see xen-unstable.hg/xen/include/asm-x86/cpufeature.h */
#define LIBXL_X86_FEATURE_PAE_MASK 0x40


struct guest_arch {
    virArch arch;
    int bits;
    int hvm;
    int pae;
    int nonpae;
    int ia64_be;
};

#define XEN_CAP_REGEX "(xen|hvm)-[[:digit:]]+\\.[[:digit:]]+-(aarch64|armv7l|x86_32|x86_64|ia64|powerpc64)(p|be)?"


static virClassPtr libxlDriverConfigClass;
static void libxlDriverConfigDispose(void *obj);

static int libxlConfigOnceInit(void)
{
    if (!(libxlDriverConfigClass = virClassNew(virClassForObject(),
                                               "libxlDriverConfig",
                                               sizeof(libxlDriverConfig),
                                               libxlDriverConfigDispose)))
        return -1;

    return 0;
}

VIR_ONCE_GLOBAL_INIT(libxlConfig)

static void
libxlDriverConfigDispose(void *obj)
{
    libxlDriverConfigPtr cfg = obj;

    virObjectUnref(cfg->caps);
    libxl_ctx_free(cfg->ctx);
    xtl_logger_destroy(cfg->logger);
    if (cfg->logger_file)
        VIR_FORCE_FCLOSE(cfg->logger_file);

    VIR_FREE(cfg->configDir);
    VIR_FREE(cfg->autostartDir);
    VIR_FREE(cfg->logDir);
    VIR_FREE(cfg->stateDir);
    VIR_FREE(cfg->libDir);
    VIR_FREE(cfg->saveDir);
    VIR_FREE(cfg->autoDumpDir);
}


static libxl_action_on_shutdown
libxlActionFromVirLifecycle(virDomainLifecycleAction action)
{
    switch (action) {
    case VIR_DOMAIN_LIFECYCLE_DESTROY:
        return LIBXL_ACTION_ON_SHUTDOWN_DESTROY;

    case VIR_DOMAIN_LIFECYCLE_RESTART:
        return  LIBXL_ACTION_ON_SHUTDOWN_RESTART;

    case VIR_DOMAIN_LIFECYCLE_RESTART_RENAME:
        return LIBXL_ACTION_ON_SHUTDOWN_RESTART_RENAME;

    case VIR_DOMAIN_LIFECYCLE_PRESERVE:
        return LIBXL_ACTION_ON_SHUTDOWN_PRESERVE;

    case VIR_DOMAIN_LIFECYCLE_LAST:
        break;
    }

    return 0;
}


static libxl_action_on_shutdown
libxlActionFromVirLifecycleCrash(virDomainLifecycleCrashAction action)
{

    switch (action) {
    case VIR_DOMAIN_LIFECYCLE_CRASH_DESTROY:
        return LIBXL_ACTION_ON_SHUTDOWN_DESTROY;

    case VIR_DOMAIN_LIFECYCLE_CRASH_RESTART:
        return  LIBXL_ACTION_ON_SHUTDOWN_RESTART;

    case VIR_DOMAIN_LIFECYCLE_CRASH_RESTART_RENAME:
        return LIBXL_ACTION_ON_SHUTDOWN_RESTART_RENAME;

    case VIR_DOMAIN_LIFECYCLE_CRASH_PRESERVE:
        return LIBXL_ACTION_ON_SHUTDOWN_PRESERVE;

    case VIR_DOMAIN_LIFECYCLE_CRASH_COREDUMP_DESTROY:
        return LIBXL_ACTION_ON_SHUTDOWN_COREDUMP_DESTROY;

    case VIR_DOMAIN_LIFECYCLE_CRASH_COREDUMP_RESTART:
        return LIBXL_ACTION_ON_SHUTDOWN_COREDUMP_RESTART;

    case VIR_DOMAIN_LIFECYCLE_CRASH_LAST:
        break;
    }

    return 0;
}


static int
libxlCapsInitHost(libxl_ctx *ctx, virCapsPtr caps)
{
    libxl_physinfo phy_info;
    int host_pae;

    if (libxl_get_physinfo(ctx, &phy_info) != 0) {
        virReportError(VIR_ERR_INTERNAL_ERROR, "%s",
                       _("Failed to get node physical info from libxenlight"));
        return -1;
    }

    /* hw_caps is an array of 32-bit words whose meaning is listed in
     * xen-unstable.hg/xen/include/asm-x86/cpufeature.h.  Each feature
     * is defined in the form X*32+Y, corresponding to the Y'th bit in
     * the X'th 32-bit word of hw_cap.
     */
    host_pae = phy_info.hw_cap[0] & LIBXL_X86_FEATURE_PAE_MASK;
    if (host_pae &&
        virCapabilitiesAddHostFeature(caps, "pae") < 0)
        return -1;

    return 0;
}

static int
libxlCapsInitNuma(libxl_ctx *ctx, virCapsPtr caps)
{
    libxl_numainfo *numa_info = NULL;
    libxl_cputopology *cpu_topo = NULL;
    int nr_nodes = 0, nr_cpus = 0;
    virCapsHostNUMACellCPUPtr *cpus = NULL;
    int *nr_cpus_node = NULL;
    size_t i;
    int ret = -1;

    /* Let's try to fetch all the topology information */
    numa_info = libxl_get_numainfo(ctx, &nr_nodes);
    if (numa_info == NULL || nr_nodes == 0) {
        virReportError(VIR_ERR_INTERNAL_ERROR, "%s",
                       _("libxl_get_numainfo failed"));
        goto cleanup;
    } else {
        cpu_topo = libxl_get_cpu_topology(ctx, &nr_cpus);
        if (cpu_topo == NULL || nr_cpus == 0) {
            virReportError(VIR_ERR_INTERNAL_ERROR, "%s",
                           _("libxl_get_cpu_topology failed"));
            goto cleanup;
        }
    }

    if (VIR_ALLOC_N(cpus, nr_nodes) < 0)
        goto cleanup;

    if (VIR_ALLOC_N(nr_cpus_node, nr_nodes) < 0)
        goto cleanup;

    /* For each node, prepare a list of CPUs belonging to that node */
    for (i = 0; i < nr_cpus; i++) {
        int node = cpu_topo[i].node;

        if (cpu_topo[i].core == LIBXL_CPUTOPOLOGY_INVALID_ENTRY)
            continue;

        nr_cpus_node[node]++;

        if (nr_cpus_node[node] == 1) {
            if (VIR_ALLOC(cpus[node]) < 0)
                goto cleanup;
        } else {
            if (VIR_REALLOC_N(cpus[node], nr_cpus_node[node]) < 0)
                goto cleanup;
        }

        /* Mapping between what libxl tells and what libvirt wants */
        cpus[node][nr_cpus_node[node]-1].id = i;
        cpus[node][nr_cpus_node[node]-1].socket_id = cpu_topo[i].socket;
        cpus[node][nr_cpus_node[node]-1].core_id = cpu_topo[i].core;
        /* Allocate the siblings maps. We will be filling them later */
        cpus[node][nr_cpus_node[node]-1].siblings = virBitmapNew(nr_cpus);
        if (!cpus[node][nr_cpus_node[node]-1].siblings) {
            virReportOOMError();
            goto cleanup;
        }
    }

    /* Let's now populate the siblings bitmaps */
    for (i = 0; i < nr_cpus; i++) {
        int node = cpu_topo[i].node;
        size_t j;

        if (cpu_topo[i].core == LIBXL_CPUTOPOLOGY_INVALID_ENTRY)
            continue;

        for (j = 0; j < nr_cpus_node[node]; j++) {
            if (cpus[node][j].socket_id == cpu_topo[i].socket &&
                cpus[node][j].core_id == cpu_topo[i].core)
                ignore_value(virBitmapSetBit(cpus[node][j].siblings, i));
        }
    }

    for (i = 0; i < nr_nodes; i++) {
        if (numa_info[i].size == LIBXL_NUMAINFO_INVALID_ENTRY)
            continue;

        if (virCapabilitiesAddHostNUMACell(caps, i,
                                           numa_info[i].size / 1024,
                                           nr_cpus_node[i], cpus[i],
                                           0, NULL,
                                           0, NULL) < 0) {
            virCapabilitiesClearHostNUMACellCPUTopology(cpus[i],
                                                        nr_cpus_node[i]);
            goto cleanup;
        }

        /* This is safe, as the CPU list is now stored in the NUMA cell */
        cpus[i] = NULL;
    }

    ret = 0;

 cleanup:
    if (ret != 0) {
        for (i = 0; cpus && i < nr_nodes; i++)
            VIR_FREE(cpus[i]);
        virCapabilitiesFreeNUMAInfo(caps);
    }

    VIR_FREE(cpus);
    VIR_FREE(nr_cpus_node);
    libxl_cputopology_list_free(cpu_topo, nr_cpus);
    libxl_numainfo_list_free(numa_info, nr_nodes);

    return ret;
}

static int
libxlCapsInitGuests(libxl_ctx *ctx, virCapsPtr caps)
{
    const libxl_version_info *ver_info;
    int err;
    regex_t regex;
    char *str, *token;
    regmatch_t subs[4];
    char *saveptr = NULL;
    size_t i;
    virArch hostarch = caps->host.arch;

    struct guest_arch guest_archs[32];
    int nr_guest_archs = 0;

    memset(guest_archs, 0, sizeof(guest_archs));

    if ((ver_info = libxl_get_version_info(ctx)) == NULL) {
        virReportError(VIR_ERR_INTERNAL_ERROR, "%s",
                       _("Failed to get version info from libxenlight"));
        return -1;
    }

    err = regcomp(&regex, XEN_CAP_REGEX, REG_EXTENDED);
    if (err != 0) {
        char error[100];
        regerror(err, &regex, error, sizeof(error));
        virReportError(VIR_ERR_INTERNAL_ERROR,
                       _("Failed to compile regex %s"), error);
        return -1;
    }

    /* Format of capabilities string is documented in the code in
     * xen-unstable.hg/xen/arch/.../setup.c.
     *
     * It is a space-separated list of supported guest architectures.
     *
     * For x86:
     *    TYP-VER-ARCH[p]
     *    ^   ^   ^    ^
     *    |   |   |    +-- PAE supported
     *    |   |   +------- x86_32 or x86_64
     *    |   +----------- the version of Xen, eg. "3.0"
     *    +--------------- "xen" or "hvm" for para or full virt respectively
     *
     * For IA64:
     *    TYP-VER-ARCH[be]
     *    ^   ^   ^    ^
     *    |   |   |    +-- Big-endian supported
     *    |   |   +------- always "ia64"
     *    |   +----------- the version of Xen, eg. "3.0"
     *    +--------------- "xen" or "hvm" for para or full virt respectively
     */

    /* Split capabilities string into tokens. strtok_r is OK here because
     * we "own" the buffer.  Parse out the features from each token.
     */
    for (str = ver_info->capabilities, nr_guest_archs = 0;
         nr_guest_archs < sizeof(guest_archs) / sizeof(guest_archs[0])
                 && (token = strtok_r(str, " ", &saveptr)) != NULL;
         str = NULL) {
        if (regexec(&regex, token, sizeof(subs) / sizeof(subs[0]),
                    subs, 0) == 0) {
            int hvm = STRPREFIX(&token[subs[1].rm_so], "hvm");
            virArch arch;
            int pae = 0, nonpae = 0, ia64_be = 0;

            if (STRPREFIX(&token[subs[2].rm_so], "x86_32")) {
                arch = VIR_ARCH_I686;
                if (subs[3].rm_so != -1 &&
                    STRPREFIX(&token[subs[3].rm_so], "p"))
                    pae = 1;
                else
                    nonpae = 1;
            } else if (STRPREFIX(&token[subs[2].rm_so], "x86_64")) {
                arch = VIR_ARCH_X86_64;
            } else if (STRPREFIX(&token[subs[2].rm_so], "ia64")) {
                arch = VIR_ARCH_ITANIUM;
                if (subs[3].rm_so != -1 &&
                    STRPREFIX(&token[subs[3].rm_so], "be"))
                    ia64_be = 1;
            } else if (STRPREFIX(&token[subs[2].rm_so], "powerpc64")) {
                arch = VIR_ARCH_PPC64;
            } else if (STRPREFIX(&token[subs[2].rm_so], "armv7l")) {
                arch = VIR_ARCH_ARMV7L;
            } else if (STRPREFIX(&token[subs[2].rm_so], "aarch64")) {
                arch = VIR_ARCH_AARCH64;
            } else {
                continue;
            }

            /* Search for existing matching (model,hvm) tuple */
            for (i = 0; i < nr_guest_archs; i++) {
                if ((guest_archs[i].arch == arch) &&
                    guest_archs[i].hvm == hvm)
                    break;
            }

            /* Too many arch flavours - highly unlikely ! */
            if (i >= ARRAY_CARDINALITY(guest_archs))
                continue;
            /* Didn't find a match, so create a new one */
            if (i == nr_guest_archs)
                nr_guest_archs++;

            guest_archs[i].arch = arch;
            guest_archs[i].hvm = hvm;

            /* Careful not to overwrite a previous positive
               setting with a negative one here - some archs
               can do both pae & non-pae, but Xen reports
               separately capabilities so we're merging archs */
            if (pae)
                guest_archs[i].pae = pae;
            if (nonpae)
                guest_archs[i].nonpae = nonpae;
            if (ia64_be)
                guest_archs[i].ia64_be = ia64_be;
        }
    }
    regfree(&regex);

    for (i = 0; i < nr_guest_archs; ++i) {
        virCapsGuestPtr guest;
        char const *const xen_machines[] = {guest_archs[i].hvm ? "xenfv" : "xenpv"};
        virCapsGuestMachinePtr *machines;

        if ((machines = virCapabilitiesAllocMachines(xen_machines, 1)) == NULL)
            return -1;

        if ((guest = virCapabilitiesAddGuest(caps,
                                             guest_archs[i].hvm ? "hvm" : "xen",
                                             guest_archs[i].arch,
<<<<<<< HEAD
                                              "qemu-dm",
=======
                                              "/usr/bin/qemu-system-i386",
>>>>>>> d444840a
                                             (guest_archs[i].hvm ?
                                              "hvmloader" : NULL),
                                             1,
                                             machines)) == NULL) {
            virCapabilitiesFreeMachines(machines, 1);
            return -1;
        }
        machines = NULL;

        if (virCapabilitiesAddGuestDomain(guest,
                                          "xen",
                                          NULL,
                                          NULL,
                                          0,
                                          NULL) == NULL)
            return -1;

        if (guest_archs[i].pae &&
            virCapabilitiesAddGuestFeature(guest,
                                           "pae",
                                           1,
                                           0) == NULL)
            return -1;

        if (guest_archs[i].nonpae &&
            virCapabilitiesAddGuestFeature(guest,
                                           "nonpae",
                                           1,
                                           0) == NULL)
            return -1;

        if (guest_archs[i].ia64_be &&
            virCapabilitiesAddGuestFeature(guest,
                                           "ia64_be",
                                           1,
                                           0) == NULL)
            return -1;

        if (guest_archs[i].hvm) {
            if (virCapabilitiesAddGuestFeature(guest,
                                               "acpi",
                                               1,
                                               1) == NULL)
                return -1;

            if (virCapabilitiesAddGuestFeature(guest, "apic",
                                               1,
                                               0) == NULL)
                return -1;

            if (virCapabilitiesAddGuestFeature(guest,
                                               "hap",
                                               0,
                                               1) == NULL)
                return -1;
        }
    }

    return 0;
}

static int
libxlMakeDomCreateInfo(libxl_ctx *ctx,
                       virDomainDefPtr def,
                       libxl_domain_create_info *c_info)
{
    char uuidstr[VIR_UUID_STRING_BUFLEN];

    libxl_domain_create_info_init(c_info);

    if (STREQ(def->os.type, "hvm"))
        c_info->type = LIBXL_DOMAIN_TYPE_HVM;
    else
        c_info->type = LIBXL_DOMAIN_TYPE_PV;

    if (VIR_STRDUP(c_info->name, def->name) < 0)
        goto error;

    if (def->nseclabels &&
        def->seclabels[0]->type == VIR_DOMAIN_SECLABEL_STATIC) {
        if (libxl_flask_context_to_sid(ctx,
                                       def->seclabels[0]->label,
                                       strlen(def->seclabels[0]->label),
                                       &c_info->ssidref)) {
            virReportError(VIR_ERR_INTERNAL_ERROR,
                           _("libxenlight failed to resolve security label '%s'"),
                           def->seclabels[0]->label);
        }
    }

    virUUIDFormat(def->uuid, uuidstr);
    if (libxl_uuid_from_string(&c_info->uuid, uuidstr)) {
        virReportError(VIR_ERR_INTERNAL_ERROR,
                       _("libxenlight failed to parse UUID '%s'"), uuidstr);
        goto error;
    }

    return 0;

 error:
    libxl_domain_create_info_dispose(c_info);
    return -1;
}

static int
libxlMakeChrdevStr(virDomainChrDefPtr def, char **buf)
{
    virDomainChrSourceDef srcdef = def->source;
    const char *type = virDomainChrTypeToString(srcdef.type);

    if (!type) {
        virReportError(VIR_ERR_CONFIG_UNSUPPORTED,
                       "%s", _("unknown chrdev type"));
        return -1;
    }

    switch (srcdef.type) {
    case VIR_DOMAIN_CHR_TYPE_NULL:
    case VIR_DOMAIN_CHR_TYPE_STDIO:
    case VIR_DOMAIN_CHR_TYPE_VC:
    case VIR_DOMAIN_CHR_TYPE_PTY:
        if (VIR_STRDUP(*buf, type) < 0)
            return -1;
        break;

    case VIR_DOMAIN_CHR_TYPE_FILE:
    case VIR_DOMAIN_CHR_TYPE_PIPE:
        if (virAsprintf(buf, "%s:%s", type, srcdef.data.file.path) < 0)
            return -1;
        break;

    case VIR_DOMAIN_CHR_TYPE_DEV:
        if (VIR_STRDUP(*buf, srcdef.data.file.path) < 0)
            return -1;
        break;

    case VIR_DOMAIN_CHR_TYPE_UDP: {
        const char *connectHost = srcdef.data.udp.connectHost;
        const char *bindHost = srcdef.data.udp.bindHost;
        const char *bindService  = srcdef.data.udp.bindService;

        if (connectHost == NULL)
            connectHost = "";
        if (bindHost == NULL)
            bindHost = "";
        if (bindService == NULL)
            bindService = "0";

        if (virAsprintf(buf, "udp:%s:%s@%s:%s",
                        connectHost,
                        srcdef.data.udp.connectService,
                        bindHost,
                        bindService) < 0)
            return -1;
        break;
    }

    case VIR_DOMAIN_CHR_TYPE_TCP: {
        const char *prefix;

        if (srcdef.data.tcp.protocol == VIR_DOMAIN_CHR_TCP_PROTOCOL_TELNET)
            prefix = "telnet";
        else
            prefix = "tcp";

        if (virAsprintf(buf, "%s:%s:%s%s",
                        prefix,
                        srcdef.data.tcp.host,
                        srcdef.data.tcp.service,
                        srcdef.data.tcp.listen ? ",server,nowait" : "") < 0)
            return -1;
        break;
    }

    case VIR_DOMAIN_CHR_TYPE_UNIX:
        if (virAsprintf(buf, "unix:%s%s",
                        srcdef.data.nix.path,
                        srcdef.data.nix.listen ? ",server,nowait" : "") < 0)
            return -1;
        break;

    default:
        virReportError(VIR_ERR_CONFIG_UNSUPPORTED,
                       _("unsupported chardev '%s'"), type);
        return -1;
    }

    return 0;
}

static int
libxlMakeDomBuildInfo(virDomainDefPtr def,
                      libxl_ctx *ctx,
                      libxl_domain_config *d_config)
{
    libxl_domain_build_info *b_info = &d_config->b_info;
    int hvm = STREQ(def->os.type, "hvm");
    size_t i;

    libxl_domain_build_info_init(b_info);

    if (hvm)
        libxl_domain_build_info_init_type(b_info, LIBXL_DOMAIN_TYPE_HVM);
    else
        libxl_domain_build_info_init_type(b_info, LIBXL_DOMAIN_TYPE_PV);

    b_info->max_vcpus = def->maxvcpus;
    if (libxl_cpu_bitmap_alloc(ctx, &b_info->avail_vcpus, def->maxvcpus))
        return -1;
    libxl_bitmap_set_none(&b_info->avail_vcpus);
    for (i = 0; i < def->vcpus; i++)
        libxl_bitmap_set((&b_info->avail_vcpus), i);

    if (def->clock.ntimers > 0 &&
        def->clock.timers[0]->name == VIR_DOMAIN_TIMER_NAME_TSC) {
        switch (def->clock.timers[0]->mode) {
            case VIR_DOMAIN_TIMER_MODE_NATIVE:
                b_info->tsc_mode = 2;
                break;
            case VIR_DOMAIN_TIMER_MODE_PARAVIRT:
                b_info->tsc_mode = 3;
                break;
            default:
                b_info->tsc_mode = 1;
        }
    }
    b_info->sched_params.weight = 1000;
    b_info->max_memkb = def->mem.max_balloon;
    b_info->target_memkb = def->mem.cur_balloon;
    if (hvm) {
        char bootorder[VIR_DOMAIN_BOOT_LAST + 1];

        libxl_defbool_set(&b_info->u.hvm.pae,
                          def->features[VIR_DOMAIN_FEATURE_PAE] ==
                          VIR_TRISTATE_SWITCH_ON);
        libxl_defbool_set(&b_info->u.hvm.apic,
                          def->features[VIR_DOMAIN_FEATURE_APIC] ==
                          VIR_TRISTATE_SWITCH_ON);
        libxl_defbool_set(&b_info->u.hvm.acpi,
                          def->features[VIR_DOMAIN_FEATURE_ACPI] ==
                          VIR_TRISTATE_SWITCH_ON);
        for (i = 0; i < def->clock.ntimers; i++) {
            if (def->clock.timers[i]->name == VIR_DOMAIN_TIMER_NAME_HPET &&
                def->clock.timers[i]->present == 1) {
                libxl_defbool_set(&b_info->u.hvm.hpet, 1);
            }
        }
        for (i = 0; i < def->os.nBootDevs; i++) {
            switch (def->os.bootDevs[i]) {
                case VIR_DOMAIN_BOOT_FLOPPY:
                    bootorder[i] = 'a';
                    break;
                default:
                case VIR_DOMAIN_BOOT_DISK:
                    bootorder[i] = 'c';
                    break;
                case VIR_DOMAIN_BOOT_CDROM:
                    bootorder[i] = 'd';
                    break;
                case VIR_DOMAIN_BOOT_NET:
                    bootorder[i] = 'n';
                    break;
            }
        }
        if (def->os.nBootDevs == 0) {
            bootorder[0] = 'c';
            bootorder[1] = '\0';
        } else {
            bootorder[def->os.nBootDevs] = '\0';
        }
        if (VIR_STRDUP(b_info->u.hvm.boot, bootorder) < 0)
            return -1;

        if (def->emulator) {
            if (!virFileExists(def->emulator)) {
                virReportError(VIR_ERR_CONFIG_UNSUPPORTED,
                               _("emulator '%s' not found"),
                               def->emulator);
                return -1;
            }

            if (!virFileIsExecutable(def->emulator)) {
                virReportError(VIR_ERR_CONFIG_UNSUPPORTED,
                               _("emulator '%s' is not executable"),
                               def->emulator);
                return -1;
            }

            VIR_FREE(b_info->device_model);
            if (VIR_STRDUP(b_info->device_model, def->emulator) < 0)
                return -1;

            b_info->device_model_version = libxlDomainGetEmulatorType(def);
        }

        if (def->nserials) {
            if (def->nserials > 1) {
                virReportError(VIR_ERR_CONFIG_UNSUPPORTED,
                               "%s",
                               _("Only one serial device is supported by libxl"));
                return -1;
            }
            if (libxlMakeChrdevStr(def->serials[0], &b_info->u.hvm.serial) < 0)
                return -1;
        }

        if (def->nparallels) {
            virReportError(VIR_ERR_CONFIG_UNSUPPORTED,
                           "%s",
                           _("Parallel devices are not supported by libxl"));
            return -1;
        }

        /*
         * The following comment and calculation were taken directly from
         * libxenlight's internal function libxl_get_required_shadow_memory():
         *
         * 256 pages (1MB) per vcpu, plus 1 page per MiB of RAM for the P2M map,
         * plus 1 page per MiB of RAM to shadow the resident processes.
         */
        b_info->shadow_memkb = 4 * (256 * libxl_bitmap_count_set(&b_info->avail_vcpus) +
                                    2 * (b_info->max_memkb / 1024));
    } else {
        /*
         * For compatibility with the legacy xen toolstack, default to pygrub
         * if bootloader is not specified AND direct kernel boot is not specified.
         */
        if (def->os.bootloader) {
            if (VIR_STRDUP(b_info->u.pv.bootloader, def->os.bootloader) < 0)
                return -1;
        } else if (def->os.kernel == NULL) {
            if (VIR_STRDUP(b_info->u.pv.bootloader, LIBXL_BOOTLOADER_PATH) < 0)
                return -1;
        }
        if (def->os.bootloaderArgs) {
            if (!(b_info->u.pv.bootloader_args =
                  virStringSplit(def->os.bootloaderArgs, " \t\n", 0)))
                return -1;
        }
        if (VIR_STRDUP(b_info->u.pv.cmdline, def->os.cmdline) < 0)
            return -1;
        if (def->os.kernel) {
            /* libxl_init_build_info() sets VIR_STRDUP(kernel.path, "hvmloader") */
            VIR_FREE(b_info->u.pv.kernel);
            if (VIR_STRDUP(b_info->u.pv.kernel, def->os.kernel) < 0)
                return -1;
        }
        if (VIR_STRDUP(b_info->u.pv.ramdisk, def->os.initrd) < 0)
            return -1;
    }

    return 0;
}

static int
libxlDiskSetDiscard(libxl_device_disk *x_disk, int discard)
{
    if (!x_disk->readwrite)
        return 0;
#if defined(LIBXL_HAVE_LIBXL_DEVICE_DISK_DISCARD_ENABLE)
    switch ((virDomainDiskDiscard)discard) {
    case VIR_DOMAIN_DISK_DISCARD_DEFAULT:
    case VIR_DOMAIN_DISK_DISCARD_LAST:
        break;
    case VIR_DOMAIN_DISK_DISCARD_UNMAP:
        libxl_defbool_set(&x_disk->discard_enable, true);
        break;
    case VIR_DOMAIN_DISK_DISCARD_IGNORE:
        libxl_defbool_set(&x_disk->discard_enable, false);
        break;
    }
    return 0;
#else
    if (discard == VIR_DOMAIN_DISK_DISCARD_DEFAULT)
        return 0;
    virReportError(VIR_ERR_CONFIG_UNSUPPORTED, "%s",
                   _("This version of libxenlight does not support "
                     "disk 'discard' option passing"));
    return -1;
#endif
}


#define LIBXL_QEMU_DM_STR  "Options specific to the Xen version:"

int
libxlDomainGetEmulatorType(const virDomainDef *def)
{
    int ret = LIBXL_DEVICE_MODEL_VERSION_QEMU_XEN;
    virCommandPtr cmd = NULL;
    char *output = NULL;

    if (STREQ(def->os.type, "hvm")) {
        if (def->emulator) {
            cmd = virCommandNew(def->emulator);

            virCommandAddArgList(cmd, "-help", NULL);
            virCommandSetOutputBuffer(cmd, &output);

            if (virCommandRun(cmd, NULL) < 0)
                goto cleanup;

            if (strstr(output, LIBXL_QEMU_DM_STR))
                ret = LIBXL_DEVICE_MODEL_VERSION_QEMU_XEN_TRADITIONAL;
        }
    }

 cleanup:
    VIR_FREE(output);
    virCommandFree(cmd);
    return ret;
}


int
libxlMakeDisk(virDomainDiskDefPtr l_disk, libxl_device_disk *x_disk)
{
    const char *driver;
    int format;

    libxl_device_disk_init(x_disk);

    if (VIR_STRDUP(x_disk->pdev_path, virDomainDiskGetSource(l_disk)) < 0)
        return -1;

    if (VIR_STRDUP(x_disk->vdev, l_disk->dst) < 0)
        return -1;

    driver = virDomainDiskGetDriver(l_disk);
    format = virDomainDiskGetFormat(l_disk);
    if (driver) {
        if (STREQ(driver, "tap") || STREQ(driver, "tap2")) {
            switch (format) {
            case VIR_STORAGE_FILE_QCOW:
                x_disk->format = LIBXL_DISK_FORMAT_QCOW;
                x_disk->backend = LIBXL_DISK_BACKEND_QDISK;
                break;
            case VIR_STORAGE_FILE_QCOW2:
                x_disk->format = LIBXL_DISK_FORMAT_QCOW2;
                x_disk->backend = LIBXL_DISK_BACKEND_QDISK;
                break;
            case VIR_STORAGE_FILE_VHD:
                x_disk->format = LIBXL_DISK_FORMAT_VHD;
                x_disk->backend = LIBXL_DISK_BACKEND_TAP;
                break;
            case VIR_STORAGE_FILE_NONE:
                /* No subtype specified, default to raw/tap */
            case VIR_STORAGE_FILE_RAW:
                x_disk->format = LIBXL_DISK_FORMAT_RAW;
                x_disk->backend = LIBXL_DISK_BACKEND_TAP;
                break;
            default:
                virReportError(VIR_ERR_INTERNAL_ERROR,
                               _("libxenlight does not support disk format %s "
                                 "with disk driver %s"),
                               virStorageFileFormatTypeToString(format),
                               driver);
                return -1;
            }
        } else if (STREQ(driver, "qemu")) {
            x_disk->backend = LIBXL_DISK_BACKEND_QDISK;
            switch (format) {
            case VIR_STORAGE_FILE_QCOW:
                x_disk->format = LIBXL_DISK_FORMAT_QCOW;
                break;
            case VIR_STORAGE_FILE_QCOW2:
                x_disk->format = LIBXL_DISK_FORMAT_QCOW2;
                break;
            case VIR_STORAGE_FILE_VHD:
                x_disk->format = LIBXL_DISK_FORMAT_VHD;
                break;
            case VIR_STORAGE_FILE_NONE:
                /* No subtype specified, default to raw */
            case VIR_STORAGE_FILE_RAW:
                x_disk->format = LIBXL_DISK_FORMAT_RAW;
                break;
            default:
                virReportError(VIR_ERR_INTERNAL_ERROR,
                               _("libxenlight does not support disk format %s "
                                 "with disk driver %s"),
                               virStorageFileFormatTypeToString(format),
                               driver);
                return -1;
            }
        } else if (STREQ(driver, "file")) {
            if (format != VIR_STORAGE_FILE_NONE &&
                format != VIR_STORAGE_FILE_RAW) {
                virReportError(VIR_ERR_INTERNAL_ERROR,
                               _("libxenlight does not support disk format %s "
                                 "with disk driver %s"),
                               virStorageFileFormatTypeToString(format),
                               driver);
                return -1;
            }
            x_disk->format = LIBXL_DISK_FORMAT_RAW;
            x_disk->backend = LIBXL_DISK_BACKEND_QDISK;
        } else if (STREQ(driver, "phy")) {
            if (format != VIR_STORAGE_FILE_NONE &&
                format != VIR_STORAGE_FILE_RAW) {
                virReportError(VIR_ERR_INTERNAL_ERROR,
                               _("libxenlight does not support disk format %s "
                                 "with disk driver %s"),
                               virStorageFileFormatTypeToString(format),
                               driver);
                return -1;
            }
            x_disk->format = LIBXL_DISK_FORMAT_RAW;
            x_disk->backend = LIBXL_DISK_BACKEND_PHY;
        } else {
            virReportError(VIR_ERR_INTERNAL_ERROR,
                           _("libxenlight does not support disk driver %s"),
                           driver);
            return -1;
        }
    } else {
        /*
         * If driverName is not specified, default to raw as per
         * xl-disk-configuration.txt in the xen documentation and let
         * libxl pick a suitable backend.
         */
        x_disk->format = LIBXL_DISK_FORMAT_RAW;
        x_disk->backend = LIBXL_DISK_BACKEND_UNKNOWN;
    }

    /* XXX is this right? */
    x_disk->removable = 1;
    x_disk->readwrite = !l_disk->src->readonly;
    x_disk->is_cdrom = l_disk->device == VIR_DOMAIN_DISK_DEVICE_CDROM ? 1 : 0;
    if (libxlDiskSetDiscard(x_disk, l_disk->discard) < 0)
        return -1;
    /* An empty CDROM must have the empty format, otherwise libxl fails. */
    if (x_disk->is_cdrom && !x_disk->pdev_path)
        x_disk->format = LIBXL_DISK_FORMAT_EMPTY;
    if (l_disk->transient) {
        virReportError(VIR_ERR_INTERNAL_ERROR, "%s",
                       _("libxenlight does not support transient disks"));
        return -1;
    }

    return 0;
}

static int
libxlMakeDiskList(virDomainDefPtr def, libxl_domain_config *d_config)
{
    virDomainDiskDefPtr *l_disks = def->disks;
    int ndisks = def->ndisks;
    libxl_device_disk *x_disks;
    size_t i;

    if (VIR_ALLOC_N(x_disks, ndisks) < 0)
        return -1;

    for (i = 0; i < ndisks; i++) {
        if (libxlMakeDisk(l_disks[i], &x_disks[i]) < 0)
            goto error;
    }

    d_config->disks = x_disks;
    d_config->num_disks = ndisks;

    return 0;

 error:
    for (i = 0; i < ndisks; i++)
        libxl_device_disk_dispose(&x_disks[i]);
    VIR_FREE(x_disks);
    return -1;
}

int
libxlMakeNic(virDomainDefPtr def,
             virDomainNetDefPtr l_nic,
             libxl_device_nic *x_nic)
{
    bool ioemu_nic = STREQ(def->os.type, "hvm");
    virDomainNetType actual_type = virDomainNetGetActualType(l_nic);

    /* TODO: Where is mtu stored?
     *
     * x_nics[i].mtu = 1492;
     */

    if (l_nic->script && !(actual_type == VIR_DOMAIN_NET_TYPE_BRIDGE ||
                           actual_type == VIR_DOMAIN_NET_TYPE_ETHERNET)) {
        virReportError(VIR_ERR_CONFIG_UNSUPPORTED, "%s",
                       _("specifying a script is only supported with "
                         "interface types bridge and ethernet"));
        return -1;
    }

    libxl_device_nic_init(x_nic);

    virMacAddrGetRaw(&l_nic->mac, x_nic->mac);

    if (ioemu_nic)
        x_nic->nictype = LIBXL_NIC_TYPE_VIF_IOEMU;
    else
        x_nic->nictype = LIBXL_NIC_TYPE_VIF;

    if (l_nic->model) {
        if (VIR_STRDUP(x_nic->model, l_nic->model) < 0)
            return -1;
        if (STREQ(l_nic->model, "netfront"))
            x_nic->nictype = LIBXL_NIC_TYPE_VIF;
    }

    if (VIR_STRDUP(x_nic->ifname, l_nic->ifname) < 0)
        return -1;

    switch (actual_type) {
        case VIR_DOMAIN_NET_TYPE_BRIDGE:
            if (VIR_STRDUP(x_nic->bridge,
                           virDomainNetGetActualBridgeName(l_nic)) < 0)
                return -1;
            /* fallthrough */
        case VIR_DOMAIN_NET_TYPE_ETHERNET:
            if (VIR_STRDUP(x_nic->script, l_nic->script) < 0)
                return -1;
            break;
        case VIR_DOMAIN_NET_TYPE_NETWORK:
        {
            bool fail = false;
            char *brname = NULL;
            virNetworkPtr network;
            virConnectPtr conn;

            if (!(conn = virConnectOpen("xen:///system")))
                return -1;

            if (!(network =
                  virNetworkLookupByName(conn, l_nic->data.network.name))) {
                virObjectUnref(conn);
                return -1;
            }

            if ((brname = virNetworkGetBridgeName(network))) {
                if (VIR_STRDUP(x_nic->bridge, brname) < 0)
                    fail = true;
            } else {
                fail = true;
            }

            VIR_FREE(brname);

            virObjectUnref(network);
            virObjectUnref(conn);
            if (fail)
                return -1;
            break;
        }
        case VIR_DOMAIN_NET_TYPE_VHOSTUSER:
        case VIR_DOMAIN_NET_TYPE_USER:
        case VIR_DOMAIN_NET_TYPE_SERVER:
        case VIR_DOMAIN_NET_TYPE_CLIENT:
        case VIR_DOMAIN_NET_TYPE_MCAST:
        case VIR_DOMAIN_NET_TYPE_INTERNAL:
        case VIR_DOMAIN_NET_TYPE_DIRECT:
        case VIR_DOMAIN_NET_TYPE_HOSTDEV:
        case VIR_DOMAIN_NET_TYPE_LAST:
            virReportError(VIR_ERR_CONFIG_UNSUPPORTED,
                    _("unsupported interface type %s"),
                    virDomainNetTypeToString(l_nic->type));
            return -1;
    }

    return 0;
}

static int
libxlMakeNicList(virDomainDefPtr def,  libxl_domain_config *d_config)
{
    virDomainNetDefPtr *l_nics = def->nets;
    size_t nnics = def->nnets;
    libxl_device_nic *x_nics;
    size_t i, nvnics = 0;

    if (VIR_ALLOC_N(x_nics, nnics) < 0)
        return -1;

    for (i = 0; i < nnics; i++) {
        if (l_nics[i]->type == VIR_DOMAIN_NET_TYPE_HOSTDEV)
            continue;

        if (libxlMakeNic(def, l_nics[i], &x_nics[nvnics]))
            goto error;
        /*
         * The devid (at least right now) will not get initialized by
         * libxl in the setup case but is required for starting the
         * device-model.
         */
        if (x_nics[nvnics].devid < 0)
            x_nics[nvnics].devid = nvnics;

        nvnics++;
    }

    VIR_SHRINK_N(x_nics, nnics, nnics - nvnics);
    d_config->nics = x_nics;
    d_config->num_nics = nnics;

    return 0;

 error:
    for (i = 0; i < nnics; i++)
        libxl_device_nic_dispose(&x_nics[i]);
    VIR_FREE(x_nics);
    return -1;
}

int
libxlMakeVfb(virPortAllocatorPtr graphicsports,
             virDomainGraphicsDefPtr l_vfb,
             libxl_device_vfb *x_vfb)
{
    unsigned short port;
    const char *listenAddr;

    libxl_device_vfb_init(x_vfb);

    switch (l_vfb->type) {
        case VIR_DOMAIN_GRAPHICS_TYPE_SDL:
            libxl_defbool_set(&x_vfb->sdl.enable, 1);
            if (VIR_STRDUP(x_vfb->sdl.display, l_vfb->data.sdl.display) < 0)
                return -1;
            if (VIR_STRDUP(x_vfb->sdl.xauthority, l_vfb->data.sdl.xauth) < 0)
                return -1;
            break;
        case  VIR_DOMAIN_GRAPHICS_TYPE_VNC:
            libxl_defbool_set(&x_vfb->vnc.enable, 1);
            /* driver handles selection of free port */
            libxl_defbool_set(&x_vfb->vnc.findunused, 0);
            if (l_vfb->data.vnc.autoport) {

                if (virPortAllocatorAcquire(graphicsports, &port) < 0)
                    return -1;
                l_vfb->data.vnc.port = port;
            }
            x_vfb->vnc.display = l_vfb->data.vnc.port - LIBXL_VNC_PORT_MIN;

            listenAddr = virDomainGraphicsListenGetAddress(l_vfb, 0);
            if (listenAddr) {
                /* libxl_device_vfb_init() does VIR_STRDUP("127.0.0.1") */
                VIR_FREE(x_vfb->vnc.listen);
                if (VIR_STRDUP(x_vfb->vnc.listen, listenAddr) < 0)
                    return -1;
            }
            if (VIR_STRDUP(x_vfb->keymap, l_vfb->data.vnc.keymap) < 0)
                return -1;
            break;
    }

    return 0;
}

static int
libxlMakeVfbList(virPortAllocatorPtr graphicsports,
                 virDomainDefPtr def,
                 libxl_domain_config *d_config)
{
    virDomainGraphicsDefPtr *l_vfbs = def->graphics;
    int nvfbs = def->ngraphics;
    libxl_device_vfb *x_vfbs;
    libxl_device_vkb *x_vkbs;
    size_t i;

    if (nvfbs == 0)
        return 0;

    if (VIR_ALLOC_N(x_vfbs, nvfbs) < 0)
        return -1;
    if (VIR_ALLOC_N(x_vkbs, nvfbs) < 0) {
        VIR_FREE(x_vfbs);
        return -1;
    }

    for (i = 0; i < nvfbs; i++) {
        libxl_device_vkb_init(&x_vkbs[i]);

        if (libxlMakeVfb(graphicsports, l_vfbs[i], &x_vfbs[i]) < 0)
            goto error;
    }

    d_config->vfbs = x_vfbs;
    d_config->vkbs = x_vkbs;
    d_config->num_vfbs = d_config->num_vkbs = nvfbs;

    /*
     * VNC or SDL info must also be set in libxl_domain_build_info
     * for HVM domains.  Use the first vfb device.
     */
    if (STREQ(def->os.type, "hvm")) {
        libxl_domain_build_info *b_info = &d_config->b_info;
        libxl_device_vfb vfb = d_config->vfbs[0];

        if (libxl_defbool_val(vfb.vnc.enable)) {
            libxl_defbool_set(&b_info->u.hvm.vnc.enable, true);
            if (VIR_STRDUP(b_info->u.hvm.vnc.listen, vfb.vnc.listen) < 0)
                goto error;
            if (VIR_STRDUP(b_info->u.hvm.vnc.passwd, vfb.vnc.passwd) < 0)
                goto error;
            b_info->u.hvm.vnc.display = vfb.vnc.display;
            libxl_defbool_set(&b_info->u.hvm.vnc.findunused,
                              libxl_defbool_val(vfb.vnc.findunused));
        } else if (libxl_defbool_val(vfb.sdl.enable)) {
            libxl_defbool_set(&b_info->u.hvm.sdl.enable, true);
            libxl_defbool_set(&b_info->u.hvm.sdl.opengl,
                              libxl_defbool_val(vfb.sdl.opengl));
            if (VIR_STRDUP(b_info->u.hvm.sdl.display, vfb.sdl.display) < 0)
                goto error;
            if (VIR_STRDUP(b_info->u.hvm.sdl.xauthority, vfb.sdl.xauthority) < 0)
                goto error;
        }

        if (VIR_STRDUP(b_info->u.hvm.keymap, vfb.keymap) < 0)
            goto error;
    }

    return 0;

 error:
    for (i = 0; i < nvfbs; i++) {
        libxl_device_vfb_dispose(&x_vfbs[i]);
        libxl_device_vkb_dispose(&x_vkbs[i]);
    }
    VIR_FREE(x_vfbs);
    VIR_FREE(x_vkbs);
    return -1;
}

static int
libxlGetAutoballoonConf(libxlDriverConfigPtr cfg, bool *autoballoon)
{
    regex_t regex;
    int res;

    if ((res = regcomp(&regex,
                      "(^| )dom0_mem=((|min:|max:)[0-9]+[bBkKmMgG]?,?)+($| )",
                       REG_NOSUB | REG_EXTENDED)) != 0) {
        char error[100];
        regerror(res, &regex, error, sizeof(error));
        virReportError(VIR_ERR_INTERNAL_ERROR,
                       _("Failed to compile regex %s"),
                       error);

        return -1;
    }

    res = regexec(&regex, cfg->verInfo->commandline, 0, NULL, 0);
    regfree(&regex);
    *autoballoon = res == REG_NOMATCH;
    return 0;
}

libxlDriverConfigPtr
libxlDriverConfigNew(void)
{
    libxlDriverConfigPtr cfg;
    char *log_file = NULL;
    char ebuf[1024];
    unsigned int free_mem;

    if (libxlConfigInitialize() < 0)
        return NULL;

    if (!(cfg = virObjectNew(libxlDriverConfigClass)))
        return NULL;

    if (VIR_STRDUP(cfg->configDir, LIBXL_CONFIG_DIR) < 0)
        goto error;
    if (VIR_STRDUP(cfg->autostartDir, LIBXL_AUTOSTART_DIR) < 0)
        goto error;
    if (VIR_STRDUP(cfg->logDir, LIBXL_LOG_DIR) < 0)
        goto error;
    if (VIR_STRDUP(cfg->stateDir, LIBXL_STATE_DIR) < 0)
        goto error;
    if (VIR_STRDUP(cfg->libDir, LIBXL_LIB_DIR) < 0)
        goto error;
    if (VIR_STRDUP(cfg->saveDir, LIBXL_SAVE_DIR) < 0)
        goto error;
    if (VIR_STRDUP(cfg->autoDumpDir, LIBXL_DUMP_DIR) < 0)
        goto error;

    if (virAsprintf(&log_file, "%s/libxl-driver.log", cfg->logDir) < 0)
        goto error;

    if (virFileMakePath(cfg->logDir) < 0) {
        virReportError(VIR_ERR_INTERNAL_ERROR,
                       _("failed to create log dir '%s': %s"),
                       cfg->logDir,
                       virStrerror(errno, ebuf, sizeof(ebuf)));
        goto error;
    }

    if ((cfg->logger_file = fopen(log_file, "a")) == NULL)  {
        VIR_ERROR(_("Failed to create log file '%s': %s"),
                  log_file, virStrerror(errno, ebuf, sizeof(ebuf)));
        goto error;
    }
    VIR_FREE(log_file);

    cfg->logger =
        (xentoollog_logger *)xtl_createlogger_stdiostream(cfg->logger_file,
                                                          XTL_DEBUG, 0);
    if (!cfg->logger) {
        VIR_ERROR(_("cannot create logger for libxenlight, disabling driver"));
        goto error;
    }

    if (libxl_ctx_alloc(&cfg->ctx, LIBXL_VERSION, 0, cfg->logger)) {
        VIR_ERROR(_("cannot initialize libxenlight context, probably not "
                    "running in a Xen Dom0, disabling driver"));
        goto error;
    }

    if ((cfg->verInfo = libxl_get_version_info(cfg->ctx)) == NULL) {
        VIR_ERROR(_("cannot version information from libxenlight, "
                    "disabling driver"));
        goto error;
    }
    cfg->version = (cfg->verInfo->xen_version_major * 1000000) +
        (cfg->verInfo->xen_version_minor * 1000);

    /* This will fill xenstore info about free and dom0 memory if missing,
     * should be called before starting first domain */
    if (libxl_get_free_memory(cfg->ctx, &free_mem)) {
        VIR_ERROR(_("Unable to configure libxl's memory management parameters"));
        goto error;
    }

    /* setup autoballoon */
    if (libxlGetAutoballoonConf(cfg, &cfg->autoballoon) < 0)
        goto error;

    return cfg;

 error:
    VIR_FREE(log_file);
    virObjectUnref(cfg);
    return NULL;
}

libxlDriverConfigPtr
libxlDriverConfigGet(libxlDriverPrivatePtr driver)
{
    libxlDriverConfigPtr cfg;

    libxlDriverLock(driver);
    cfg = virObjectRef(driver->config);
    libxlDriverUnlock(driver);
    return cfg;
}

int
libxlMakePCI(virDomainHostdevDefPtr hostdev, libxl_device_pci *pcidev)
{
    virDomainHostdevSubsysPCIPtr pcisrc = &hostdev->source.subsys.u.pci;
    if (hostdev->mode != VIR_DOMAIN_HOSTDEV_MODE_SUBSYS)
        return -1;
    if (hostdev->source.subsys.type != VIR_DOMAIN_HOSTDEV_SUBSYS_TYPE_PCI)
        return -1;

    pcidev->domain = pcisrc->addr.domain;
    pcidev->bus = pcisrc->addr.bus;
    pcidev->dev = pcisrc->addr.slot;
    pcidev->func = pcisrc->addr.function;

    return 0;
}

static int
libxlMakePCIList(virDomainDefPtr def, libxl_domain_config *d_config)
{
    virDomainHostdevDefPtr *l_hostdevs = def->hostdevs;
    size_t nhostdevs = def->nhostdevs;
    size_t npcidevs = 0;
    libxl_device_pci *x_pcidevs;
    size_t i, j;

    if (nhostdevs == 0)
        return 0;

    if (VIR_ALLOC_N(x_pcidevs, nhostdevs) < 0)
        return -1;

    for (i = 0, j = 0; i < nhostdevs; i++) {
        if (l_hostdevs[i]->mode != VIR_DOMAIN_HOSTDEV_MODE_SUBSYS)
            continue;
        if (l_hostdevs[i]->source.subsys.type != VIR_DOMAIN_HOSTDEV_SUBSYS_TYPE_PCI)
            continue;

        libxl_device_pci_init(&x_pcidevs[j]);

        if (libxlMakePCI(l_hostdevs[i], &x_pcidevs[j]) < 0)
            goto error;

        npcidevs++;
        j++;
    }

    VIR_SHRINK_N(x_pcidevs, nhostdevs, nhostdevs - npcidevs);
    d_config->pcidevs = x_pcidevs;
    d_config->num_pcidevs = npcidevs;

    return 0;

 error:
    for (i = 0; i < npcidevs; i++)
        libxl_device_pci_dispose(&x_pcidevs[i]);

    VIR_FREE(x_pcidevs);
    return -1;
}

static int
libxlMakeVideo(virDomainDefPtr def, libxl_domain_config *d_config)

{
    libxl_domain_build_info *b_info = &d_config->b_info;
    int dm_type = libxlDomainGetEmulatorType(def);

    if (d_config->c_info.type != LIBXL_DOMAIN_TYPE_HVM)
        return 0;

    /*
     * Take the first defined video device (graphics card) to display
     * on the first graphics device (display).
     */
    if (def->nvideos) {
        switch (def->videos[0]->type) {
        case VIR_DOMAIN_VIDEO_TYPE_VGA:
        case VIR_DOMAIN_VIDEO_TYPE_XEN:
            b_info->u.hvm.vga.kind = LIBXL_VGA_INTERFACE_TYPE_STD;
            if (dm_type == LIBXL_DEVICE_MODEL_VERSION_QEMU_XEN) {
                if (def->videos[0]->vram < 16 * 1024) {
                    virReportError(VIR_ERR_CONFIG_UNSUPPORTED, "%s",
                                   _("videoram must be at least 16MB for VGA"));
                    return -1;
                }
            } else {
                if (def->videos[0]->vram < 8 * 1024) {
                    virReportError(VIR_ERR_CONFIG_UNSUPPORTED, "%s",
                                   _("videoram must be at least 8MB for VGA"));
                    return -1;
                }
            }
            break;

        case VIR_DOMAIN_VIDEO_TYPE_CIRRUS:
            b_info->u.hvm.vga.kind = LIBXL_VGA_INTERFACE_TYPE_CIRRUS;
            if (dm_type == LIBXL_DEVICE_MODEL_VERSION_QEMU_XEN) {
                if (def->videos[0]->vram < 8 * 1024) {
                    virReportError(VIR_ERR_CONFIG_UNSUPPORTED, "%s",
                                   _("videoram must be at least 8MB for CIRRUS"));
                    return -1;
                }
            } else {
                if (def->videos[0]->vram < 4 * 1024) {
                    virReportError(VIR_ERR_CONFIG_UNSUPPORTED, "%s",
                                   _("videoram must be at least 4MB for CIRRUS"));
                    return -1;
                }
            }
            break;

        default:
            virReportError(VIR_ERR_CONFIG_UNSUPPORTED,
                           _("video type %s is not supported by libxl"),
                           virDomainVideoTypeToString(def->videos[0]->type));
            return -1;
        }
        /* vram validated for each video type, now set it */
        b_info->video_memkb = def->videos[0]->vram;
    } else {
        libxl_defbool_set(&b_info->u.hvm.nographic, 1);
    }

    return 0;
}

int
libxlDriverNodeGetInfo(libxlDriverPrivatePtr driver, virNodeInfoPtr info)
{
    libxl_physinfo phy_info;
    virArch hostarch = virArchFromHost();
    libxlDriverConfigPtr cfg = libxlDriverConfigGet(driver);
    int ret = -1;

    if (libxl_get_physinfo(cfg->ctx, &phy_info)) {
        virReportError(VIR_ERR_INTERNAL_ERROR, "%s",
                       _("libxl_get_physinfo_info failed"));
        goto cleanup;
    }

    if (virStrcpyStatic(info->model, virArchToString(hostarch)) == NULL) {
        virReportError(VIR_ERR_INTERNAL_ERROR,
                       _("machine type %s too big for destination"),
                       virArchToString(hostarch));
        goto cleanup;
    }

    info->memory = phy_info.total_pages * (cfg->verInfo->pagesize / 1024);
    info->cpus = phy_info.nr_cpus;
    info->nodes = phy_info.nr_nodes;
    info->cores = phy_info.cores_per_socket;
    info->threads = phy_info.threads_per_core;
    info->sockets = 1;
    info->mhz = phy_info.cpu_khz / 1000;

    ret = 0;

 cleanup:
    virObjectUnref(cfg);
    return ret;
}

virCapsPtr
libxlMakeCapabilities(libxl_ctx *ctx)
{
    virCapsPtr caps;

#ifdef LIBXL_HAVE_NO_SUSPEND_RESUME
    if ((caps = virCapabilitiesNew(virArchFromHost(), false, false)) == NULL)
#else
    if ((caps = virCapabilitiesNew(virArchFromHost(), true, true)) == NULL)
#endif
        return NULL;

    if (libxlCapsInitHost(ctx, caps) < 0)
        goto error;

    if (libxlCapsInitNuma(ctx, caps) < 0)
        goto error;

    if (libxlCapsInitGuests(ctx, caps) < 0)
        goto error;

    return caps;

 error:
    virObjectUnref(caps);
    return NULL;
}

int
libxlBuildDomainConfig(virPortAllocatorPtr graphicsports,
                       virDomainDefPtr def,
                       libxl_ctx *ctx,
                       libxl_domain_config *d_config)
{
    libxl_domain_config_init(d_config);

    if (libxlMakeDomCreateInfo(ctx, def, &d_config->c_info) < 0)
        return -1;

    if (libxlMakeDomBuildInfo(def, ctx, d_config) < 0)
        return -1;

    if (libxlMakeDiskList(def, d_config) < 0)
        return -1;

    if (libxlMakeNicList(def, d_config) < 0)
        return -1;

    if (libxlMakeVfbList(graphicsports, def, d_config) < 0)
        return -1;

    if (libxlMakePCIList(def, d_config) < 0)
        return -1;

    /*
     * Now that any potential VFBs are defined, update the build info with
     * the data of the primary display. Some day libxl might implicitely do
     * so but as it does not right now, better be explicit.
     */
    if (libxlMakeVideo(def, d_config) < 0)
        return -1;

    d_config->on_reboot = libxlActionFromVirLifecycle(def->onReboot);
    d_config->on_poweroff = libxlActionFromVirLifecycle(def->onPoweroff);
    d_config->on_crash = libxlActionFromVirLifecycleCrash(def->onCrash);

    return 0;
}

virDomainXMLOptionPtr
libxlCreateXMLConf(void)
{
    return virDomainXMLOptionNew(&libxlDomainDefParserConfig,
                                 &libxlDomainXMLPrivateDataCallbacks,
                                 NULL);
}<|MERGE_RESOLUTION|>--- conflicted
+++ resolved
@@ -428,11 +428,7 @@
         if ((guest = virCapabilitiesAddGuest(caps,
                                              guest_archs[i].hvm ? "hvm" : "xen",
                                              guest_archs[i].arch,
-<<<<<<< HEAD
-                                              "qemu-dm",
-=======
                                               "/usr/bin/qemu-system-i386",
->>>>>>> d444840a
                                              (guest_archs[i].hvm ?
                                               "hvmloader" : NULL),
                                              1,
