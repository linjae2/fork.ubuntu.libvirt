/*
 * libxl_conf.c: libxl configuration management
 *
 * Copyright (C) 2012-2014 Red Hat, Inc.
 * Copyright (c) 2011-2013 SUSE LINUX Products GmbH, Nuernberg, Germany.
 * Copyright (C) 2011 Univention GmbH.
 *
 * This library is free software; you can redistribute it and/or
 * modify it under the terms of the GNU Lesser General Public
 * License as published by the Free Software Foundation; either
 * version 2.1 of the License, or (at your option) any later version.
 *
 * This library is distributed in the hope that it will be useful,
 * but WITHOUT ANY WARRANTY; without even the implied warranty of
 * MERCHANTABILITY or FITNESS FOR A PARTICULAR PURPOSE.  See the GNU
 * Lesser General Public License for more details.
 *
 * You should have received a copy of the GNU Lesser General Public
 * License along with this library.  If not, see
 * <http://www.gnu.org/licenses/>.
 *
 * Authors:
 *     Jim Fehlig <jfehlig@novell.com>
 *     Markus Groß <gross@univention.de>
 */

#include <config.h>

#include <regex.h>
#include <libxl.h>
#include <sys/types.h>
#include <sys/socket.h>

#include "internal.h"
#include "virlog.h"
#include "virerror.h"
#include "datatypes.h"
#include "virconf.h"
#include "virfile.h"
#include "virstring.h"
#include "viralloc.h"
#include "viruuid.h"
#include "capabilities.h"
#include "vircommand.h"
#include "libxl_domain.h"
#include "libxl_conf.h"
#include "libxl_utils.h"
#include "virstoragefile.h"


#define VIR_FROM_THIS VIR_FROM_LIBXL

VIR_LOG_INIT("libxl.libxl_conf");

/* see xen-unstable.hg/xen/include/asm-x86/cpufeature.h */
#define LIBXL_X86_FEATURE_PAE_MASK 0x40


struct guest_arch {
    virArch arch;
    int bits;
    int hvm;
    int pae;
    int nonpae;
    int ia64_be;
};

#define XEN_CAP_REGEX "(xen|hvm)-[[:digit:]]+\\.[[:digit:]]+-(aarch64|armv7l|x86_32|x86_64|ia64|powerpc64)(p|be)?"


static virClassPtr libxlDriverConfigClass;
static void libxlDriverConfigDispose(void *obj);

static int libxlConfigOnceInit(void)
{
    if (!(libxlDriverConfigClass = virClassNew(virClassForObject(),
                                               "libxlDriverConfig",
                                               sizeof(libxlDriverConfig),
                                               libxlDriverConfigDispose)))
        return -1;

    return 0;
}

VIR_ONCE_GLOBAL_INIT(libxlConfig)

static void
libxlDriverConfigDispose(void *obj)
{
    libxlDriverConfigPtr cfg = obj;

    virObjectUnref(cfg->caps);
    libxl_ctx_free(cfg->ctx);
    xtl_logger_destroy(cfg->logger);
    if (cfg->logger_file)
        VIR_FORCE_FCLOSE(cfg->logger_file);

    VIR_FREE(cfg->configDir);
    VIR_FREE(cfg->autostartDir);
    VIR_FREE(cfg->logDir);
    VIR_FREE(cfg->stateDir);
    VIR_FREE(cfg->libDir);
    VIR_FREE(cfg->saveDir);
    VIR_FREE(cfg->autoDumpDir);
    VIR_FREE(cfg->lockManagerName);
}


static libxl_action_on_shutdown
libxlActionFromVirLifecycle(virDomainLifecycleAction action)
{
    switch (action) {
    case VIR_DOMAIN_LIFECYCLE_DESTROY:
        return LIBXL_ACTION_ON_SHUTDOWN_DESTROY;

    case VIR_DOMAIN_LIFECYCLE_RESTART:
        return  LIBXL_ACTION_ON_SHUTDOWN_RESTART;

    case VIR_DOMAIN_LIFECYCLE_RESTART_RENAME:
        return LIBXL_ACTION_ON_SHUTDOWN_RESTART_RENAME;

    case VIR_DOMAIN_LIFECYCLE_PRESERVE:
        return LIBXL_ACTION_ON_SHUTDOWN_PRESERVE;

    case VIR_DOMAIN_LIFECYCLE_LAST:
        break;
    }

    return 0;
}


static libxl_action_on_shutdown
libxlActionFromVirLifecycleCrash(virDomainLifecycleCrashAction action)
{

    switch (action) {
    case VIR_DOMAIN_LIFECYCLE_CRASH_DESTROY:
        return LIBXL_ACTION_ON_SHUTDOWN_DESTROY;

    case VIR_DOMAIN_LIFECYCLE_CRASH_RESTART:
        return  LIBXL_ACTION_ON_SHUTDOWN_RESTART;

    case VIR_DOMAIN_LIFECYCLE_CRASH_RESTART_RENAME:
        return LIBXL_ACTION_ON_SHUTDOWN_RESTART_RENAME;

    case VIR_DOMAIN_LIFECYCLE_CRASH_PRESERVE:
        return LIBXL_ACTION_ON_SHUTDOWN_PRESERVE;

    case VIR_DOMAIN_LIFECYCLE_CRASH_COREDUMP_DESTROY:
        return LIBXL_ACTION_ON_SHUTDOWN_COREDUMP_DESTROY;

    case VIR_DOMAIN_LIFECYCLE_CRASH_COREDUMP_RESTART:
        return LIBXL_ACTION_ON_SHUTDOWN_COREDUMP_RESTART;

    case VIR_DOMAIN_LIFECYCLE_CRASH_LAST:
        break;
    }

    return 0;
}


static int
libxlCapsInitHost(libxl_ctx *ctx, virCapsPtr caps)
{
    libxl_physinfo phy_info;
    int host_pae;

    if (libxl_get_physinfo(ctx, &phy_info) != 0) {
        virReportError(VIR_ERR_INTERNAL_ERROR, "%s",
                       _("Failed to get node physical info from libxenlight"));
        return -1;
    }

    /* hw_caps is an array of 32-bit words whose meaning is listed in
     * xen-unstable.hg/xen/include/asm-x86/cpufeature.h.  Each feature
     * is defined in the form X*32+Y, corresponding to the Y'th bit in
     * the X'th 32-bit word of hw_cap.
     */
    host_pae = phy_info.hw_cap[0] & LIBXL_X86_FEATURE_PAE_MASK;
    if (host_pae &&
        virCapabilitiesAddHostFeature(caps, "pae") < 0)
        return -1;

    return 0;
}

static int
libxlCapsInitNuma(libxl_ctx *ctx, virCapsPtr caps)
{
    libxl_numainfo *numa_info = NULL;
    libxl_cputopology *cpu_topo = NULL;
    int nr_nodes = 0, nr_cpus = 0;
    virCapsHostNUMACellCPUPtr *cpus = NULL;
    int *nr_cpus_node = NULL;
    size_t i;
    int ret = -1;

    /* Let's try to fetch all the topology information */
    numa_info = libxl_get_numainfo(ctx, &nr_nodes);
    if (numa_info == NULL || nr_nodes == 0) {
        virReportError(VIR_ERR_INTERNAL_ERROR, "%s",
                       _("libxl_get_numainfo failed"));
        goto cleanup;
    } else {
        cpu_topo = libxl_get_cpu_topology(ctx, &nr_cpus);
        if (cpu_topo == NULL || nr_cpus == 0) {
            virReportError(VIR_ERR_INTERNAL_ERROR, "%s",
                           _("libxl_get_cpu_topology failed"));
            goto cleanup;
        }
    }

    if (VIR_ALLOC_N(cpus, nr_nodes) < 0)
        goto cleanup;

    if (VIR_ALLOC_N(nr_cpus_node, nr_nodes) < 0)
        goto cleanup;

    /* For each node, prepare a list of CPUs belonging to that node */
    for (i = 0; i < nr_cpus; i++) {
        int node = cpu_topo[i].node;

        if (cpu_topo[i].core == LIBXL_CPUTOPOLOGY_INVALID_ENTRY)
            continue;

        nr_cpus_node[node]++;

        if (nr_cpus_node[node] == 1) {
            if (VIR_ALLOC(cpus[node]) < 0)
                goto cleanup;
        } else {
            if (VIR_REALLOC_N(cpus[node], nr_cpus_node[node]) < 0)
                goto cleanup;
        }

        /* Mapping between what libxl tells and what libvirt wants */
        cpus[node][nr_cpus_node[node]-1].id = i;
        cpus[node][nr_cpus_node[node]-1].socket_id = cpu_topo[i].socket;
        cpus[node][nr_cpus_node[node]-1].core_id = cpu_topo[i].core;
        /* Allocate the siblings maps. We will be filling them later */
        cpus[node][nr_cpus_node[node]-1].siblings = virBitmapNew(nr_cpus);
        if (!cpus[node][nr_cpus_node[node]-1].siblings) {
            virReportOOMError();
            goto cleanup;
        }
    }

    /* Let's now populate the siblings bitmaps */
    for (i = 0; i < nr_cpus; i++) {
        int node = cpu_topo[i].node;
        size_t j;

        if (cpu_topo[i].core == LIBXL_CPUTOPOLOGY_INVALID_ENTRY)
            continue;

        for (j = 0; j < nr_cpus_node[node]; j++) {
            if (cpus[node][j].socket_id == cpu_topo[i].socket &&
                cpus[node][j].core_id == cpu_topo[i].core)
                ignore_value(virBitmapSetBit(cpus[node][j].siblings, i));
        }
    }

    for (i = 0; i < nr_nodes; i++) {
        if (numa_info[i].size == LIBXL_NUMAINFO_INVALID_ENTRY)
            continue;

        if (virCapabilitiesAddHostNUMACell(caps, i,
                                           numa_info[i].size / 1024,
                                           nr_cpus_node[i], cpus[i],
                                           0, NULL,
                                           0, NULL) < 0) {
            virCapabilitiesClearHostNUMACellCPUTopology(cpus[i],
                                                        nr_cpus_node[i]);
            goto cleanup;
        }

        /* This is safe, as the CPU list is now stored in the NUMA cell */
        cpus[i] = NULL;
    }

    ret = 0;

 cleanup:
    if (ret != 0) {
        for (i = 0; cpus && i < nr_nodes; i++)
            VIR_FREE(cpus[i]);
        virCapabilitiesFreeNUMAInfo(caps);
    }

    VIR_FREE(cpus);
    VIR_FREE(nr_cpus_node);
    libxl_cputopology_list_free(cpu_topo, nr_cpus);
    libxl_numainfo_list_free(numa_info, nr_nodes);

    return ret;
}

static int
libxlCapsInitGuests(libxl_ctx *ctx, virCapsPtr caps)
{
    const libxl_version_info *ver_info;
    int err;
    regex_t regex;
    char *str, *token;
    regmatch_t subs[4];
    char *saveptr = NULL;
    size_t i;

    struct guest_arch guest_archs[32];
    int nr_guest_archs = 0;

    memset(guest_archs, 0, sizeof(guest_archs));

    if ((ver_info = libxl_get_version_info(ctx)) == NULL) {
        virReportError(VIR_ERR_INTERNAL_ERROR, "%s",
                       _("Failed to get version info from libxenlight"));
        return -1;
    }

    err = regcomp(&regex, XEN_CAP_REGEX, REG_EXTENDED);
    if (err != 0) {
        char error[100];
        regerror(err, &regex, error, sizeof(error));
        virReportError(VIR_ERR_INTERNAL_ERROR,
                       _("Failed to compile regex %s"), error);
        return -1;
    }

    /* Format of capabilities string is documented in the code in
     * xen-unstable.hg/xen/arch/.../setup.c.
     *
     * It is a space-separated list of supported guest architectures.
     *
     * For x86:
     *    TYP-VER-ARCH[p]
     *    ^   ^   ^    ^
     *    |   |   |    +-- PAE supported
     *    |   |   +------- x86_32 or x86_64
     *    |   +----------- the version of Xen, eg. "3.0"
     *    +--------------- "xen" or "hvm" for para or full virt respectively
     *
     * For IA64:
     *    TYP-VER-ARCH[be]
     *    ^   ^   ^    ^
     *    |   |   |    +-- Big-endian supported
     *    |   |   +------- always "ia64"
     *    |   +----------- the version of Xen, eg. "3.0"
     *    +--------------- "xen" or "hvm" for para or full virt respectively
     */

    /* Split capabilities string into tokens. strtok_r is OK here because
     * we "own" the buffer.  Parse out the features from each token.
     */
    for (str = ver_info->capabilities, nr_guest_archs = 0;
         nr_guest_archs < sizeof(guest_archs) / sizeof(guest_archs[0])
                 && (token = strtok_r(str, " ", &saveptr)) != NULL;
         str = NULL) {
        if (regexec(&regex, token, sizeof(subs) / sizeof(subs[0]),
                    subs, 0) == 0) {
            int hvm = STRPREFIX(&token[subs[1].rm_so], "hvm");
            virArch arch;
            int pae = 0, nonpae = 0, ia64_be = 0;

            if (STRPREFIX(&token[subs[2].rm_so], "x86_32")) {
                arch = VIR_ARCH_I686;
                if (subs[3].rm_so != -1 &&
                    STRPREFIX(&token[subs[3].rm_so], "p"))
                    pae = 1;
                else
                    nonpae = 1;
            } else if (STRPREFIX(&token[subs[2].rm_so], "x86_64")) {
                arch = VIR_ARCH_X86_64;
            } else if (STRPREFIX(&token[subs[2].rm_so], "ia64")) {
                arch = VIR_ARCH_ITANIUM;
                if (subs[3].rm_so != -1 &&
                    STRPREFIX(&token[subs[3].rm_so], "be"))
                    ia64_be = 1;
            } else if (STRPREFIX(&token[subs[2].rm_so], "powerpc64")) {
                arch = VIR_ARCH_PPC64;
            } else if (STRPREFIX(&token[subs[2].rm_so], "armv7l")) {
                arch = VIR_ARCH_ARMV7L;
            } else if (STRPREFIX(&token[subs[2].rm_so], "aarch64")) {
                arch = VIR_ARCH_AARCH64;
            } else {
                continue;
            }

            /* Search for existing matching (model,hvm) tuple */
            for (i = 0; i < nr_guest_archs; i++) {
                if ((guest_archs[i].arch == arch) &&
                    guest_archs[i].hvm == hvm)
                    break;
            }

            /* Too many arch flavours - highly unlikely ! */
            if (i >= ARRAY_CARDINALITY(guest_archs))
                continue;
            /* Didn't find a match, so create a new one */
            if (i == nr_guest_archs)
                nr_guest_archs++;

            guest_archs[i].arch = arch;
            guest_archs[i].hvm = hvm;

            /* Careful not to overwrite a previous positive
               setting with a negative one here - some archs
               can do both pae & non-pae, but Xen reports
               separately capabilities so we're merging archs */
            if (pae)
                guest_archs[i].pae = pae;
            if (nonpae)
                guest_archs[i].nonpae = nonpae;
            if (ia64_be)
                guest_archs[i].ia64_be = ia64_be;
        }
    }
    regfree(&regex);

    for (i = 0; i < nr_guest_archs; ++i) {
        virCapsGuestPtr guest;
        char const *const xen_machines[] = {guest_archs[i].hvm ? "xenfv" : "xenpv"};
        virCapsGuestMachinePtr *machines;

        if ((machines = virCapabilitiesAllocMachines(xen_machines, 1)) == NULL)
            return -1;

        if ((guest = virCapabilitiesAddGuest(caps,
                                             guest_archs[i].hvm ? VIR_DOMAIN_OSTYPE_HVM : VIR_DOMAIN_OSTYPE_XEN,
                                             guest_archs[i].arch,
<<<<<<< HEAD
                                              "/usr/bin/qemu-system-i386",
                                             (guest_archs[i].hvm ?
                                              "hvmloader" : NULL),
=======
                                             LIBXL_EXECBIN_DIR "/qemu-system-i386",
                                             (guest_archs[i].hvm ?
                                              LIBXL_FIRMWARE_DIR "/hvmloader" :
                                              NULL),
>>>>>>> 93524f06
                                             1,
                                             machines)) == NULL) {
            virCapabilitiesFreeMachines(machines, 1);
            return -1;
        }
        machines = NULL;

        if (virCapabilitiesAddGuestDomain(guest,
                                          VIR_DOMAIN_VIRT_XEN,
                                          NULL,
                                          NULL,
                                          0,
                                          NULL) == NULL)
            return -1;

        if (guest_archs[i].pae &&
            virCapabilitiesAddGuestFeature(guest,
                                           "pae",
                                           1,
                                           0) == NULL)
            return -1;

        if (guest_archs[i].nonpae &&
            virCapabilitiesAddGuestFeature(guest,
                                           "nonpae",
                                           1,
                                           0) == NULL)
            return -1;

        if (guest_archs[i].ia64_be &&
            virCapabilitiesAddGuestFeature(guest,
                                           "ia64_be",
                                           1,
                                           0) == NULL)
            return -1;

        if (guest_archs[i].hvm) {
            if (virCapabilitiesAddGuestFeature(guest,
                                               "acpi",
                                               1,
                                               1) == NULL)
                return -1;

            if (virCapabilitiesAddGuestFeature(guest, "apic",
                                               1,
                                               0) == NULL)
                return -1;

            if (virCapabilitiesAddGuestFeature(guest,
                                               "hap",
                                               0,
                                               1) == NULL)
                return -1;
        }
    }

    return 0;
}

static int
libxlMakeDomCreateInfo(libxl_ctx *ctx,
                       virDomainDefPtr def,
                       libxl_domain_create_info *c_info)
{
    char uuidstr[VIR_UUID_STRING_BUFLEN];

    libxl_domain_create_info_init(c_info);

    if (def->os.type == VIR_DOMAIN_OSTYPE_HVM)
        c_info->type = LIBXL_DOMAIN_TYPE_HVM;
    else
        c_info->type = LIBXL_DOMAIN_TYPE_PV;

    if (VIR_STRDUP(c_info->name, def->name) < 0)
        goto error;

    if (def->nseclabels &&
        def->seclabels[0]->type == VIR_DOMAIN_SECLABEL_STATIC) {
        if (libxl_flask_context_to_sid(ctx,
                                       def->seclabels[0]->label,
                                       strlen(def->seclabels[0]->label),
                                       &c_info->ssidref)) {
            virReportError(VIR_ERR_INTERNAL_ERROR,
                           _("libxenlight failed to resolve security label '%s'"),
                           def->seclabels[0]->label);
        }
    }

    virUUIDFormat(def->uuid, uuidstr);
    if (libxl_uuid_from_string(&c_info->uuid, uuidstr)) {
        virReportError(VIR_ERR_INTERNAL_ERROR,
                       _("libxenlight failed to parse UUID '%s'"), uuidstr);
        goto error;
    }

    return 0;

 error:
    libxl_domain_create_info_dispose(c_info);
    return -1;
}

static int
libxlMakeChrdevStr(virDomainChrDefPtr def, char **buf)
{
    virDomainChrSourceDef srcdef = def->source;
    const char *type = virDomainChrTypeToString(srcdef.type);

    if (!type) {
        virReportError(VIR_ERR_CONFIG_UNSUPPORTED,
                       "%s", _("unknown chrdev type"));
        return -1;
    }

    switch (srcdef.type) {
    case VIR_DOMAIN_CHR_TYPE_NULL:
    case VIR_DOMAIN_CHR_TYPE_STDIO:
    case VIR_DOMAIN_CHR_TYPE_VC:
    case VIR_DOMAIN_CHR_TYPE_PTY:
        if (VIR_STRDUP(*buf, type) < 0)
            return -1;
        break;

    case VIR_DOMAIN_CHR_TYPE_FILE:
    case VIR_DOMAIN_CHR_TYPE_PIPE:
        if (virAsprintf(buf, "%s:%s", type, srcdef.data.file.path) < 0)
            return -1;
        break;

    case VIR_DOMAIN_CHR_TYPE_DEV:
        if (VIR_STRDUP(*buf, srcdef.data.file.path) < 0)
            return -1;
        break;

    case VIR_DOMAIN_CHR_TYPE_UDP: {
        const char *connectHost = srcdef.data.udp.connectHost;
        const char *bindHost = srcdef.data.udp.bindHost;
        const char *bindService  = srcdef.data.udp.bindService;

        if (connectHost == NULL)
            connectHost = "";
        if (bindHost == NULL)
            bindHost = "";
        if (bindService == NULL)
            bindService = "0";

        if (virAsprintf(buf, "udp:%s:%s@%s:%s",
                        connectHost,
                        srcdef.data.udp.connectService,
                        bindHost,
                        bindService) < 0)
            return -1;
        break;
    }

    case VIR_DOMAIN_CHR_TYPE_TCP: {
        const char *prefix;

        if (srcdef.data.tcp.protocol == VIR_DOMAIN_CHR_TCP_PROTOCOL_TELNET)
            prefix = "telnet";
        else
            prefix = "tcp";

        if (virAsprintf(buf, "%s:%s:%s%s",
                        prefix,
                        srcdef.data.tcp.host,
                        srcdef.data.tcp.service,
                        srcdef.data.tcp.listen ? ",server,nowait" : "") < 0)
            return -1;
        break;
    }

    case VIR_DOMAIN_CHR_TYPE_UNIX:
        if (virAsprintf(buf, "unix:%s%s",
                        srcdef.data.nix.path,
                        srcdef.data.nix.listen ? ",server,nowait" : "") < 0)
            return -1;
        break;

    default:
        virReportError(VIR_ERR_CONFIG_UNSUPPORTED,
                       _("unsupported chardev '%s'"), type);
        return -1;
    }

    return 0;
}

static int
libxlMakeDomBuildInfo(virDomainDefPtr def,
                      libxl_ctx *ctx,
                      libxl_domain_config *d_config)
{
    libxl_domain_build_info *b_info = &d_config->b_info;
    int hvm = def->os.type == VIR_DOMAIN_OSTYPE_HVM;
    size_t i;

    libxl_domain_build_info_init(b_info);

    if (hvm)
        libxl_domain_build_info_init_type(b_info, LIBXL_DOMAIN_TYPE_HVM);
    else
        libxl_domain_build_info_init_type(b_info, LIBXL_DOMAIN_TYPE_PV);

    b_info->max_vcpus = def->maxvcpus;
    if (libxl_cpu_bitmap_alloc(ctx, &b_info->avail_vcpus, def->maxvcpus))
        return -1;
    libxl_bitmap_set_none(&b_info->avail_vcpus);
    for (i = 0; i < def->vcpus; i++)
        libxl_bitmap_set((&b_info->avail_vcpus), i);

    if (def->clock.ntimers > 0 &&
        def->clock.timers[0]->name == VIR_DOMAIN_TIMER_NAME_TSC) {
        switch (def->clock.timers[0]->mode) {
            case VIR_DOMAIN_TIMER_MODE_NATIVE:
                b_info->tsc_mode = 2;
                break;
            case VIR_DOMAIN_TIMER_MODE_PARAVIRT:
                b_info->tsc_mode = 3;
                break;
            default:
                b_info->tsc_mode = 1;
        }
    }
    b_info->sched_params.weight = 1000;
    b_info->max_memkb = virDomainDefGetMemoryInitial(def);
    b_info->target_memkb = def->mem.cur_balloon;
    if (hvm) {
        char bootorder[VIR_DOMAIN_BOOT_LAST + 1];

        libxl_defbool_set(&b_info->u.hvm.pae,
                          def->features[VIR_DOMAIN_FEATURE_PAE] ==
                          VIR_TRISTATE_SWITCH_ON);
        libxl_defbool_set(&b_info->u.hvm.apic,
                          def->features[VIR_DOMAIN_FEATURE_APIC] ==
                          VIR_TRISTATE_SWITCH_ON);
        libxl_defbool_set(&b_info->u.hvm.acpi,
                          def->features[VIR_DOMAIN_FEATURE_ACPI] ==
                          VIR_TRISTATE_SWITCH_ON);
        for (i = 0; i < def->clock.ntimers; i++) {
            if (def->clock.timers[i]->name == VIR_DOMAIN_TIMER_NAME_HPET &&
                def->clock.timers[i]->present == 1) {
                libxl_defbool_set(&b_info->u.hvm.hpet, 1);
            }
        }
        for (i = 0; i < def->os.nBootDevs; i++) {
            switch (def->os.bootDevs[i]) {
                case VIR_DOMAIN_BOOT_FLOPPY:
                    bootorder[i] = 'a';
                    break;
                default:
                case VIR_DOMAIN_BOOT_DISK:
                    bootorder[i] = 'c';
                    break;
                case VIR_DOMAIN_BOOT_CDROM:
                    bootorder[i] = 'd';
                    break;
                case VIR_DOMAIN_BOOT_NET:
                    bootorder[i] = 'n';
                    break;
            }
        }
        if (def->os.nBootDevs == 0) {
            bootorder[0] = 'c';
            bootorder[1] = '\0';
        } else {
            bootorder[def->os.nBootDevs] = '\0';
        }
        if (VIR_STRDUP(b_info->u.hvm.boot, bootorder) < 0)
            return -1;

#ifdef LIBXL_HAVE_BUILDINFO_KERNEL
        if (VIR_STRDUP(b_info->cmdline, def->os.cmdline) < 0)
            return -1;
        if (VIR_STRDUP(b_info->kernel, def->os.kernel) < 0)
            return -1;
        if (VIR_STRDUP(b_info->ramdisk, def->os.initrd) < 0)
            return -1;
#endif

        if (def->emulator) {
            if (!virFileExists(def->emulator)) {
                virReportError(VIR_ERR_CONFIG_UNSUPPORTED,
                               _("emulator '%s' not found"),
                               def->emulator);
                return -1;
            }

            if (!virFileIsExecutable(def->emulator)) {
                virReportError(VIR_ERR_CONFIG_UNSUPPORTED,
                               _("emulator '%s' is not executable"),
                               def->emulator);
                return -1;
            }

            VIR_FREE(b_info->device_model);
            if (VIR_STRDUP(b_info->device_model, def->emulator) < 0)
                return -1;

            b_info->device_model_version = libxlDomainGetEmulatorType(def);
        }

        if (def->nserials) {
            if (def->nserials > 1) {
                virReportError(VIR_ERR_CONFIG_UNSUPPORTED,
                               "%s",
                               _("Only one serial device is supported by libxl"));
                return -1;
            }
            if (libxlMakeChrdevStr(def->serials[0], &b_info->u.hvm.serial) < 0)
                return -1;
        }

        if (def->nparallels) {
            virReportError(VIR_ERR_CONFIG_UNSUPPORTED,
                           "%s",
                           _("Parallel devices are not supported by libxl"));
            return -1;
        }

        /* Disable VNC and SDL until explicitly enabled */
        libxl_defbool_set(&b_info->u.hvm.vnc.enable, 0);
        libxl_defbool_set(&b_info->u.hvm.sdl.enable, 0);

        if (def->ninputs) {
#ifdef LIBXL_HAVE_BUILDINFO_USBDEVICE_LIST
            if (VIR_ALLOC_N(b_info->u.hvm.usbdevice_list, def->ninputs+1) < 0)
                return -1;
#else
            if (def->ninputs > 1) {
                virReportError(VIR_ERR_CONFIG_UNSUPPORTED, "%s",
                        _("libxenlight supports only one input device"));
                return -1;
            }
#endif
            for (i = 0; i < def->ninputs; i++) {
                char **usbdevice;

                if (def->inputs[i]->bus != VIR_DOMAIN_INPUT_BUS_USB)
                    continue;

#ifdef LIBXL_HAVE_BUILDINFO_USBDEVICE_LIST
                usbdevice = &b_info->u.hvm.usbdevice_list[i];
#else
                usbdevice = &b_info->u.hvm.usbdevice;
#endif
                switch (def->inputs[i]->type) {
                    case VIR_DOMAIN_INPUT_TYPE_MOUSE:
                        VIR_FREE(*usbdevice);
                        if (VIR_STRDUP(*usbdevice, "mouse") < 0)
                            return -1;
                        break;
                    case VIR_DOMAIN_INPUT_TYPE_TABLET:
                        VIR_FREE(*usbdevice);
                        if (VIR_STRDUP(*usbdevice, "tablet") < 0)
                            return -1;
                        break;
                    default:
                        virReportError(VIR_ERR_CONFIG_UNSUPPORTED, "%s",
                                _("Unknown input device type"));
                        return -1;
                }
            }
        }

        /*
         * The following comment and calculation were taken directly from
         * libxenlight's internal function libxl_get_required_shadow_memory():
         *
         * 256 pages (1MB) per vcpu, plus 1 page per MiB of RAM for the P2M map,
         * plus 1 page per MiB of RAM to shadow the resident processes.
         */
        b_info->shadow_memkb = 4 * (256 * libxl_bitmap_count_set(&b_info->avail_vcpus) +
                                    2 * (b_info->max_memkb / 1024));
    } else {
        /*
         * For compatibility with the legacy xen toolstack, default to pygrub
         * if bootloader is not specified AND direct kernel boot is not specified.
         */
        if (def->os.bootloader) {
            if (VIR_STRDUP(b_info->u.pv.bootloader, def->os.bootloader) < 0)
                return -1;
        } else if (def->os.kernel == NULL) {
            if (VIR_STRDUP(b_info->u.pv.bootloader, LIBXL_BOOTLOADER_PATH) < 0)
                return -1;
        }
        if (def->os.bootloaderArgs) {
            if (!(b_info->u.pv.bootloader_args =
                  virStringSplit(def->os.bootloaderArgs, " \t\n", 0)))
                return -1;
        }
        if (VIR_STRDUP(b_info->u.pv.cmdline, def->os.cmdline) < 0)
            return -1;
        if (def->os.kernel) {
            /* libxl_init_build_info() sets VIR_STRDUP(kernel.path, "hvmloader") */
            VIR_FREE(b_info->u.pv.kernel);
            if (VIR_STRDUP(b_info->u.pv.kernel, def->os.kernel) < 0)
                return -1;
        }
        if (VIR_STRDUP(b_info->u.pv.ramdisk, def->os.initrd) < 0)
            return -1;
    }

    return 0;
}

static int
libxlDiskSetDiscard(libxl_device_disk *x_disk, int discard)
{
    if (!x_disk->readwrite)
        return 0;
#if defined(LIBXL_HAVE_LIBXL_DEVICE_DISK_DISCARD_ENABLE)
    switch ((virDomainDiskDiscard)discard) {
    case VIR_DOMAIN_DISK_DISCARD_DEFAULT:
    case VIR_DOMAIN_DISK_DISCARD_LAST:
        break;
    case VIR_DOMAIN_DISK_DISCARD_UNMAP:
        libxl_defbool_set(&x_disk->discard_enable, true);
        break;
    case VIR_DOMAIN_DISK_DISCARD_IGNORE:
        libxl_defbool_set(&x_disk->discard_enable, false);
        break;
    }
    return 0;
#else
    if (discard == VIR_DOMAIN_DISK_DISCARD_DEFAULT)
        return 0;
    virReportError(VIR_ERR_CONFIG_UNSUPPORTED, "%s",
                   _("This version of libxenlight does not support "
                     "disk 'discard' option passing"));
    return -1;
#endif
}


#define LIBXL_QEMU_DM_STR  "Options specific to the Xen version:"

int
libxlDomainGetEmulatorType(const virDomainDef *def)
{
    int ret = LIBXL_DEVICE_MODEL_VERSION_QEMU_XEN;
    virCommandPtr cmd = NULL;
    char *output = NULL;

    if (def->os.type == VIR_DOMAIN_OSTYPE_HVM) {
        if (def->emulator) {
            cmd = virCommandNew(def->emulator);

            virCommandAddArgList(cmd, "-help", NULL);
            virCommandSetOutputBuffer(cmd, &output);

            if (virCommandRun(cmd, NULL) < 0)
                goto cleanup;

            if (strstr(output, LIBXL_QEMU_DM_STR))
                ret = LIBXL_DEVICE_MODEL_VERSION_QEMU_XEN_TRADITIONAL;
        }
    }

 cleanup:
    VIR_FREE(output);
    virCommandFree(cmd);
    return ret;
}


int
libxlMakeDisk(virDomainDiskDefPtr l_disk, libxl_device_disk *x_disk)
{
    const char *driver;
    int format;

    libxl_device_disk_init(x_disk);

    if (VIR_STRDUP(x_disk->pdev_path, virDomainDiskGetSource(l_disk)) < 0)
        return -1;

    if (VIR_STRDUP(x_disk->vdev, l_disk->dst) < 0)
        return -1;

    driver = virDomainDiskGetDriver(l_disk);
    format = virDomainDiskGetFormat(l_disk);
    if (driver) {
        if (STREQ(driver, "tap") || STREQ(driver, "tap2")) {
            switch (format) {
            case VIR_STORAGE_FILE_QCOW:
                x_disk->format = LIBXL_DISK_FORMAT_QCOW;
                x_disk->backend = LIBXL_DISK_BACKEND_QDISK;
                break;
            case VIR_STORAGE_FILE_QCOW2:
                x_disk->format = LIBXL_DISK_FORMAT_QCOW2;
                x_disk->backend = LIBXL_DISK_BACKEND_QDISK;
                break;
            case VIR_STORAGE_FILE_VHD:
                x_disk->format = LIBXL_DISK_FORMAT_VHD;
                x_disk->backend = LIBXL_DISK_BACKEND_TAP;
                break;
            case VIR_STORAGE_FILE_NONE:
                /* No subtype specified, default to raw/tap */
            case VIR_STORAGE_FILE_RAW:
                x_disk->format = LIBXL_DISK_FORMAT_RAW;
                x_disk->backend = LIBXL_DISK_BACKEND_TAP;
                break;
            default:
                virReportError(VIR_ERR_INTERNAL_ERROR,
                               _("libxenlight does not support disk format %s "
                                 "with disk driver %s"),
                               virStorageFileFormatTypeToString(format),
                               driver);
                return -1;
            }
        } else if (STREQ(driver, "qemu")) {
            x_disk->backend = LIBXL_DISK_BACKEND_QDISK;
            switch (format) {
            case VIR_STORAGE_FILE_QCOW:
                x_disk->format = LIBXL_DISK_FORMAT_QCOW;
                break;
            case VIR_STORAGE_FILE_QCOW2:
                x_disk->format = LIBXL_DISK_FORMAT_QCOW2;
                break;
            case VIR_STORAGE_FILE_VHD:
                x_disk->format = LIBXL_DISK_FORMAT_VHD;
                break;
            case VIR_STORAGE_FILE_NONE:
                /* No subtype specified, default to raw */
            case VIR_STORAGE_FILE_RAW:
                x_disk->format = LIBXL_DISK_FORMAT_RAW;
                break;
            default:
                virReportError(VIR_ERR_INTERNAL_ERROR,
                               _("libxenlight does not support disk format %s "
                                 "with disk driver %s"),
                               virStorageFileFormatTypeToString(format),
                               driver);
                return -1;
            }
        } else if (STREQ(driver, "file")) {
            if (format != VIR_STORAGE_FILE_NONE &&
                format != VIR_STORAGE_FILE_RAW) {
                virReportError(VIR_ERR_INTERNAL_ERROR,
                               _("libxenlight does not support disk format %s "
                                 "with disk driver %s"),
                               virStorageFileFormatTypeToString(format),
                               driver);
                return -1;
            }
            x_disk->format = LIBXL_DISK_FORMAT_RAW;
            x_disk->backend = LIBXL_DISK_BACKEND_QDISK;
        } else if (STREQ(driver, "phy")) {
            if (format != VIR_STORAGE_FILE_NONE &&
                format != VIR_STORAGE_FILE_RAW) {
                virReportError(VIR_ERR_INTERNAL_ERROR,
                               _("libxenlight does not support disk format %s "
                                 "with disk driver %s"),
                               virStorageFileFormatTypeToString(format),
                               driver);
                return -1;
            }
            x_disk->format = LIBXL_DISK_FORMAT_RAW;
            x_disk->backend = LIBXL_DISK_BACKEND_PHY;
        } else {
            virReportError(VIR_ERR_INTERNAL_ERROR,
                           _("libxenlight does not support disk driver %s"),
                           driver);
            return -1;
        }
    } else {
        /*
         * If driverName is not specified, default to raw as per
         * xl-disk-configuration.txt in the xen documentation and let
         * libxl pick a suitable backend.
         */
        x_disk->format = LIBXL_DISK_FORMAT_RAW;
        x_disk->backend = LIBXL_DISK_BACKEND_UNKNOWN;
    }

    /* XXX is this right? */
    x_disk->removable = 1;
    x_disk->readwrite = !l_disk->src->readonly;
    x_disk->is_cdrom = l_disk->device == VIR_DOMAIN_DISK_DEVICE_CDROM ? 1 : 0;
    if (libxlDiskSetDiscard(x_disk, l_disk->discard) < 0)
        return -1;
    /* An empty CDROM must have the empty format, otherwise libxl fails. */
    if (x_disk->is_cdrom && !x_disk->pdev_path)
        x_disk->format = LIBXL_DISK_FORMAT_EMPTY;
    if (l_disk->transient) {
        virReportError(VIR_ERR_INTERNAL_ERROR, "%s",
                       _("libxenlight does not support transient disks"));
        return -1;
    }

    if (l_disk->domain_name) {
#ifdef LIBXL_HAVE_DEVICE_BACKEND_DOMNAME
        if (VIR_STRDUP(x_disk->backend_domname, l_disk->domain_name) < 0)
            return -1;
#else
        virReportError(VIR_ERR_XML_DETAIL, "%s",
                _("this version of libxenlight does not "
                  "support backend domain name"));
        return -1;
#endif
    }

    return 0;
}

static int
libxlMakeDiskList(virDomainDefPtr def, libxl_domain_config *d_config)
{
    virDomainDiskDefPtr *l_disks = def->disks;
    int ndisks = def->ndisks;
    libxl_device_disk *x_disks;
    size_t i;

    if (VIR_ALLOC_N(x_disks, ndisks) < 0)
        return -1;

    for (i = 0; i < ndisks; i++) {
        if (libxlMakeDisk(l_disks[i], &x_disks[i]) < 0)
            goto error;
    }

    d_config->disks = x_disks;
    d_config->num_disks = ndisks;

    return 0;

 error:
    for (i = 0; i < ndisks; i++)
        libxl_device_disk_dispose(&x_disks[i]);
    VIR_FREE(x_disks);
    return -1;
}

int
libxlMakeNic(virDomainDefPtr def,
             virDomainNetDefPtr l_nic,
             libxl_device_nic *x_nic)
{
    bool ioemu_nic = def->os.type == VIR_DOMAIN_OSTYPE_HVM;
    virDomainNetType actual_type = virDomainNetGetActualType(l_nic);

    /* TODO: Where is mtu stored?
     *
     * x_nics[i].mtu = 1492;
     */

    if (l_nic->script && !(actual_type == VIR_DOMAIN_NET_TYPE_BRIDGE ||
                           actual_type == VIR_DOMAIN_NET_TYPE_ETHERNET)) {
        virReportError(VIR_ERR_CONFIG_UNSUPPORTED, "%s",
                       _("specifying a script is only supported with "
                         "interface types bridge and ethernet"));
        return -1;
    }

    libxl_device_nic_init(x_nic);

    virMacAddrGetRaw(&l_nic->mac, x_nic->mac);

    if (ioemu_nic)
        x_nic->nictype = LIBXL_NIC_TYPE_VIF_IOEMU;
    else
        x_nic->nictype = LIBXL_NIC_TYPE_VIF;

    if (l_nic->model) {
        if (VIR_STRDUP(x_nic->model, l_nic->model) < 0)
            return -1;
        if (STREQ(l_nic->model, "netfront"))
            x_nic->nictype = LIBXL_NIC_TYPE_VIF;
    }

    if (VIR_STRDUP(x_nic->ifname, l_nic->ifname) < 0)
        return -1;

    switch (actual_type) {
        case VIR_DOMAIN_NET_TYPE_BRIDGE:
            if (VIR_STRDUP(x_nic->bridge,
                           virDomainNetGetActualBridgeName(l_nic)) < 0)
                return -1;
            /* fallthrough */
        case VIR_DOMAIN_NET_TYPE_ETHERNET:
            if (VIR_STRDUP(x_nic->script, l_nic->script) < 0)
                return -1;
            if (l_nic->nips > 0) {
                x_nic->ip = virSocketAddrFormat(&l_nic->ips[0]->address);
                if (!x_nic->ip)
                    return -1;
            }
            break;
        case VIR_DOMAIN_NET_TYPE_NETWORK:
        {
            bool fail = false;
            char *brname = NULL;
            virNetworkPtr network;
            virConnectPtr conn;

            if (!(conn = virConnectOpen("xen:///system")))
                return -1;

            if (!(network =
                  virNetworkLookupByName(conn, l_nic->data.network.name))) {
                virObjectUnref(conn);
                return -1;
            }

            if (l_nic->nips > 0) {
                x_nic->ip = virSocketAddrFormat(&l_nic->ips[0]->address);
                if (!x_nic->ip)
                    return -1;
            }

            if ((brname = virNetworkGetBridgeName(network))) {
                if (VIR_STRDUP(x_nic->bridge, brname) < 0)
                    fail = true;
            } else {
                fail = true;
            }

            VIR_FREE(brname);

            virObjectUnref(network);
            virObjectUnref(conn);
            if (fail)
                return -1;
            break;
        }
        case VIR_DOMAIN_NET_TYPE_VHOSTUSER:
        case VIR_DOMAIN_NET_TYPE_USER:
        case VIR_DOMAIN_NET_TYPE_SERVER:
        case VIR_DOMAIN_NET_TYPE_CLIENT:
        case VIR_DOMAIN_NET_TYPE_MCAST:
        case VIR_DOMAIN_NET_TYPE_INTERNAL:
        case VIR_DOMAIN_NET_TYPE_DIRECT:
        case VIR_DOMAIN_NET_TYPE_HOSTDEV:
        case VIR_DOMAIN_NET_TYPE_LAST:
            virReportError(VIR_ERR_CONFIG_UNSUPPORTED,
                    _("unsupported interface type %s"),
                    virDomainNetTypeToString(l_nic->type));
            return -1;
    }

    if (l_nic->domain_name) {
#ifdef LIBXL_HAVE_DEVICE_BACKEND_DOMNAME
        if (VIR_STRDUP(x_nic->backend_domname, l_nic->domain_name) < 0)
            return -1;
#else
        virReportError(VIR_ERR_XML_DETAIL, "%s",
                _("this version of libxenlight does not "
                  "support backend domain name"));
        return -1;
#endif
    }

    return 0;
}

static int
libxlMakeNicList(virDomainDefPtr def,  libxl_domain_config *d_config)
{
    virDomainNetDefPtr *l_nics = def->nets;
    size_t nnics = def->nnets;
    libxl_device_nic *x_nics;
    size_t i, nvnics = 0;

    if (VIR_ALLOC_N(x_nics, nnics) < 0)
        return -1;

    for (i = 0; i < nnics; i++) {
        if (l_nics[i]->type == VIR_DOMAIN_NET_TYPE_HOSTDEV)
            continue;

        if (libxlMakeNic(def, l_nics[i], &x_nics[nvnics]))
            goto error;
        /*
         * The devid (at least right now) will not get initialized by
         * libxl in the setup case but is required for starting the
         * device-model.
         */
        if (x_nics[nvnics].devid < 0)
            x_nics[nvnics].devid = nvnics;

        nvnics++;
    }

    VIR_SHRINK_N(x_nics, nnics, nnics - nvnics);
    d_config->nics = x_nics;
    d_config->num_nics = nnics;

    return 0;

 error:
    for (i = 0; i < nnics; i++)
        libxl_device_nic_dispose(&x_nics[i]);
    VIR_FREE(x_nics);
    return -1;
}

int
libxlMakeVfb(virPortAllocatorPtr graphicsports,
             virDomainGraphicsDefPtr l_vfb,
             libxl_device_vfb *x_vfb)
{
    unsigned short port;
    const char *listenAddr;

    libxl_device_vfb_init(x_vfb);

    switch (l_vfb->type) {
        case VIR_DOMAIN_GRAPHICS_TYPE_SDL:
            libxl_defbool_set(&x_vfb->sdl.enable, 1);
            libxl_defbool_set(&x_vfb->vnc.enable, 0);
            libxl_defbool_set(&x_vfb->sdl.opengl, 0);
            if (VIR_STRDUP(x_vfb->sdl.display, l_vfb->data.sdl.display) < 0)
                return -1;
            if (VIR_STRDUP(x_vfb->sdl.xauthority, l_vfb->data.sdl.xauth) < 0)
                return -1;
            break;
        case  VIR_DOMAIN_GRAPHICS_TYPE_VNC:
            libxl_defbool_set(&x_vfb->vnc.enable, 1);
            libxl_defbool_set(&x_vfb->sdl.enable, 0);
            /* driver handles selection of free port */
            libxl_defbool_set(&x_vfb->vnc.findunused, 0);
            if (l_vfb->data.vnc.autoport) {

                if (virPortAllocatorAcquire(graphicsports, &port) < 0)
                    return -1;
                l_vfb->data.vnc.port = port;
            }
            x_vfb->vnc.display = l_vfb->data.vnc.port - LIBXL_VNC_PORT_MIN;

            listenAddr = virDomainGraphicsListenGetAddress(l_vfb, 0);
            if (listenAddr) {
                /* libxl_device_vfb_init() does VIR_STRDUP("127.0.0.1") */
                VIR_FREE(x_vfb->vnc.listen);
                if (VIR_STRDUP(x_vfb->vnc.listen, listenAddr) < 0)
                    return -1;
            }
            if (VIR_STRDUP(x_vfb->keymap, l_vfb->data.vnc.keymap) < 0)
                return -1;
            break;
    }

    return 0;
}

static int
libxlMakeVfbList(virPortAllocatorPtr graphicsports,
                 virDomainDefPtr def,
                 libxl_domain_config *d_config)
{
    virDomainGraphicsDefPtr *l_vfbs = def->graphics;
    int nvfbs = def->ngraphics;
    libxl_device_vfb *x_vfbs;
    libxl_device_vkb *x_vkbs;
    size_t i;

    if (nvfbs == 0)
        return 0;

    if (VIR_ALLOC_N(x_vfbs, nvfbs) < 0)
        return -1;
    if (VIR_ALLOC_N(x_vkbs, nvfbs) < 0) {
        VIR_FREE(x_vfbs);
        return -1;
    }

    for (i = 0; i < nvfbs; i++) {
        libxl_device_vkb_init(&x_vkbs[i]);

        if (libxlMakeVfb(graphicsports, l_vfbs[i], &x_vfbs[i]) < 0)
            goto error;
    }

    d_config->vfbs = x_vfbs;
    d_config->vkbs = x_vkbs;
    d_config->num_vfbs = d_config->num_vkbs = nvfbs;

    /*
     * VNC or SDL info must also be set in libxl_domain_build_info
     * for HVM domains.  Use the first vfb device.
     */
    if (def->os.type == VIR_DOMAIN_OSTYPE_HVM) {
        libxl_domain_build_info *b_info = &d_config->b_info;
        libxl_device_vfb vfb = d_config->vfbs[0];

        if (libxl_defbool_val(vfb.vnc.enable)) {
            libxl_defbool_set(&b_info->u.hvm.vnc.enable, true);
            if (VIR_STRDUP(b_info->u.hvm.vnc.listen, vfb.vnc.listen) < 0)
                goto error;
            if (VIR_STRDUP(b_info->u.hvm.vnc.passwd, vfb.vnc.passwd) < 0)
                goto error;
            b_info->u.hvm.vnc.display = vfb.vnc.display;
            libxl_defbool_set(&b_info->u.hvm.vnc.findunused,
                              libxl_defbool_val(vfb.vnc.findunused));
        } else if (libxl_defbool_val(vfb.sdl.enable)) {
            libxl_defbool_set(&b_info->u.hvm.sdl.enable, true);
            libxl_defbool_set(&b_info->u.hvm.sdl.opengl,
                              libxl_defbool_val(vfb.sdl.opengl));
            if (VIR_STRDUP(b_info->u.hvm.sdl.display, vfb.sdl.display) < 0)
                goto error;
            if (VIR_STRDUP(b_info->u.hvm.sdl.xauthority, vfb.sdl.xauthority) < 0)
                goto error;
        }

        if (VIR_STRDUP(b_info->u.hvm.keymap, vfb.keymap) < 0)
            goto error;
    }

    return 0;

 error:
    for (i = 0; i < nvfbs; i++) {
        libxl_device_vfb_dispose(&x_vfbs[i]);
        libxl_device_vkb_dispose(&x_vkbs[i]);
    }
    VIR_FREE(x_vfbs);
    VIR_FREE(x_vkbs);
    return -1;
}

/*
 * Get domain0 autoballoon configuration.  Honor user-specified
 * setting in libxl.conf first.  If not specified, autoballooning
 * is disabled when domain0's memory is set with 'dom0_mem'.
 * Otherwise autoballooning is enabled.
 */
static int
libxlGetAutoballoonConf(libxlDriverConfigPtr cfg,
                        virConfPtr conf)
{
    virConfValuePtr p;
    regex_t regex;
    int res;

    p = virConfGetValue(conf, "autoballoon");
    if (p) {
        if (p->type != VIR_CONF_ULONG) {
            virReportError(VIR_ERR_INTERNAL_ERROR,
                           "%s",
                           _("Unexpected type for 'autoballoon' setting"));

            return -1;
        }
        cfg->autoballoon = p->l != 0;
        return 0;
    }

    if ((res = regcomp(&regex,
                      "(^| )dom0_mem=((|min:|max:)[0-9]+[bBkKmMgG]?,?)+($| )",
                       REG_NOSUB | REG_EXTENDED)) != 0) {
        char error[100];
        regerror(res, &regex, error, sizeof(error));
        virReportError(VIR_ERR_INTERNAL_ERROR,
                       _("Failed to compile regex %s"),
                       error);

        return -1;
    }

    res = regexec(&regex, cfg->verInfo->commandline, 0, NULL, 0);
    regfree(&regex);
    cfg->autoballoon = res == REG_NOMATCH;
    return 0;
}

libxlDriverConfigPtr
libxlDriverConfigNew(void)
{
    libxlDriverConfigPtr cfg;
    char *log_file = NULL;
    char ebuf[1024];
    unsigned int free_mem;

    if (libxlConfigInitialize() < 0)
        return NULL;

    if (!(cfg = virObjectNew(libxlDriverConfigClass)))
        return NULL;

    if (VIR_STRDUP(cfg->configBaseDir, LIBXL_CONFIG_BASE_DIR) < 0)
        goto error;
    if (VIR_STRDUP(cfg->configDir, LIBXL_CONFIG_DIR) < 0)
        goto error;
    if (VIR_STRDUP(cfg->autostartDir, LIBXL_AUTOSTART_DIR) < 0)
        goto error;
    if (VIR_STRDUP(cfg->logDir, LIBXL_LOG_DIR) < 0)
        goto error;
    if (VIR_STRDUP(cfg->stateDir, LIBXL_STATE_DIR) < 0)
        goto error;
    if (VIR_STRDUP(cfg->libDir, LIBXL_LIB_DIR) < 0)
        goto error;
    if (VIR_STRDUP(cfg->saveDir, LIBXL_SAVE_DIR) < 0)
        goto error;
    if (VIR_STRDUP(cfg->autoDumpDir, LIBXL_DUMP_DIR) < 0)
        goto error;

    if (virAsprintf(&log_file, "%s/libxl-driver.log", cfg->logDir) < 0)
        goto error;

    if (virFileMakePath(cfg->logDir) < 0) {
        virReportError(VIR_ERR_INTERNAL_ERROR,
                       _("failed to create log dir '%s': %s"),
                       cfg->logDir,
                       virStrerror(errno, ebuf, sizeof(ebuf)));
        goto error;
    }

    if ((cfg->logger_file = fopen(log_file, "a")) == NULL)  {
        VIR_ERROR(_("Failed to create log file '%s': %s"),
                  log_file, virStrerror(errno, ebuf, sizeof(ebuf)));
        goto error;
    }
    VIR_FREE(log_file);

    cfg->logger =
        (xentoollog_logger *)xtl_createlogger_stdiostream(cfg->logger_file,
                                                          XTL_DEBUG, 0);
    if (!cfg->logger) {
        VIR_ERROR(_("cannot create logger for libxenlight, disabling driver"));
        goto error;
    }

    if (libxl_ctx_alloc(&cfg->ctx, LIBXL_VERSION, 0, cfg->logger)) {
        VIR_ERROR(_("cannot initialize libxenlight context, probably not "
                    "running in a Xen Dom0, disabling driver"));
        goto error;
    }

    if ((cfg->verInfo = libxl_get_version_info(cfg->ctx)) == NULL) {
        VIR_ERROR(_("cannot version information from libxenlight, "
                    "disabling driver"));
        goto error;
    }
    cfg->version = (cfg->verInfo->xen_version_major * 1000000) +
        (cfg->verInfo->xen_version_minor * 1000);

    /* This will fill xenstore info about free and dom0 memory if missing,
     * should be called before starting first domain */
    if (libxl_get_free_memory(cfg->ctx, &free_mem)) {
        VIR_ERROR(_("Unable to configure libxl's memory management parameters"));
        goto error;
    }

    return cfg;

 error:
    VIR_FREE(log_file);
    virObjectUnref(cfg);
    return NULL;
}

libxlDriverConfigPtr
libxlDriverConfigGet(libxlDriverPrivatePtr driver)
{
    libxlDriverConfigPtr cfg;

    libxlDriverLock(driver);
    cfg = virObjectRef(driver->config);
    libxlDriverUnlock(driver);
    return cfg;
}

int libxlDriverConfigLoadFile(libxlDriverConfigPtr cfg,
                              const char *filename)
{
    virConfPtr conf = NULL;
    virConfValuePtr p;
    int ret = -1;

    /* Check the file is readable before opening it, otherwise
     * libvirt emits an error.
     */
    if (access(filename, R_OK) == -1) {
        VIR_INFO("Could not read libxl config file %s", filename);
        return 0;
    }

    if (!(conf = virConfReadFile(filename, 0)))
        goto cleanup;

    /* setup autoballoon */
    if (libxlGetAutoballoonConf(cfg, conf) < 0)
        goto cleanup;

    if ((p = virConfGetValue(conf, "lock_manager"))) {
        if (p->type != VIR_CONF_STRING) {
            virReportError(VIR_ERR_INTERNAL_ERROR,
                           "%s",
                           _("Unexpected type for 'lock_manager' setting"));
            goto cleanup;
        }

        if (VIR_STRDUP(cfg->lockManagerName, p->str) < 0)
            goto cleanup;
    }

    ret = 0;

 cleanup:
    virConfFree(conf);
    return ret;

}

int
libxlMakePCI(virDomainHostdevDefPtr hostdev, libxl_device_pci *pcidev)
{
    virDomainHostdevSubsysPCIPtr pcisrc = &hostdev->source.subsys.u.pci;
    if (hostdev->mode != VIR_DOMAIN_HOSTDEV_MODE_SUBSYS)
        return -1;
    if (hostdev->source.subsys.type != VIR_DOMAIN_HOSTDEV_SUBSYS_TYPE_PCI)
        return -1;

    pcidev->domain = pcisrc->addr.domain;
    pcidev->bus = pcisrc->addr.bus;
    pcidev->dev = pcisrc->addr.slot;
    pcidev->func = pcisrc->addr.function;

    return 0;
}

static int
libxlMakePCIList(virDomainDefPtr def, libxl_domain_config *d_config)
{
    virDomainHostdevDefPtr *l_hostdevs = def->hostdevs;
    size_t nhostdevs = def->nhostdevs;
    size_t npcidevs = 0;
    libxl_device_pci *x_pcidevs;
    size_t i, j;

    if (nhostdevs == 0)
        return 0;

    if (VIR_ALLOC_N(x_pcidevs, nhostdevs) < 0)
        return -1;

    for (i = 0, j = 0; i < nhostdevs; i++) {
        if (l_hostdevs[i]->mode != VIR_DOMAIN_HOSTDEV_MODE_SUBSYS)
            continue;
        if (l_hostdevs[i]->source.subsys.type != VIR_DOMAIN_HOSTDEV_SUBSYS_TYPE_PCI)
            continue;

        libxl_device_pci_init(&x_pcidevs[j]);

        if (libxlMakePCI(l_hostdevs[i], &x_pcidevs[j]) < 0)
            goto error;

        npcidevs++;
        j++;
    }

    VIR_SHRINK_N(x_pcidevs, nhostdevs, nhostdevs - npcidevs);
    d_config->pcidevs = x_pcidevs;
    d_config->num_pcidevs = npcidevs;

    return 0;

 error:
    for (i = 0; i < npcidevs; i++)
        libxl_device_pci_dispose(&x_pcidevs[i]);

    VIR_FREE(x_pcidevs);
    return -1;
}

static int
libxlMakeVideo(virDomainDefPtr def, libxl_domain_config *d_config)

{
    libxl_domain_build_info *b_info = &d_config->b_info;
    int dm_type = libxlDomainGetEmulatorType(def);

    if (d_config->c_info.type != LIBXL_DOMAIN_TYPE_HVM)
        return 0;

    /*
     * Take the first defined video device (graphics card) to display
     * on the first graphics device (display).
     */
    if (def->nvideos) {
        switch (def->videos[0]->type) {
        case VIR_DOMAIN_VIDEO_TYPE_VGA:
        case VIR_DOMAIN_VIDEO_TYPE_XEN:
            b_info->u.hvm.vga.kind = LIBXL_VGA_INTERFACE_TYPE_STD;
            if (dm_type == LIBXL_DEVICE_MODEL_VERSION_QEMU_XEN) {
                if (def->videos[0]->vram < 16 * 1024) {
                    virReportError(VIR_ERR_CONFIG_UNSUPPORTED, "%s",
                                   _("videoram must be at least 16MB for VGA"));
                    return -1;
                }
            } else {
                if (def->videos[0]->vram < 8 * 1024) {
                    virReportError(VIR_ERR_CONFIG_UNSUPPORTED, "%s",
                                   _("videoram must be at least 8MB for VGA"));
                    return -1;
                }
            }
            break;

        case VIR_DOMAIN_VIDEO_TYPE_CIRRUS:
            b_info->u.hvm.vga.kind = LIBXL_VGA_INTERFACE_TYPE_CIRRUS;
            if (dm_type == LIBXL_DEVICE_MODEL_VERSION_QEMU_XEN) {
                if (def->videos[0]->vram < 8 * 1024) {
                    virReportError(VIR_ERR_CONFIG_UNSUPPORTED, "%s",
                                   _("videoram must be at least 8MB for CIRRUS"));
                    return -1;
                }
            } else {
                if (def->videos[0]->vram < 4 * 1024) {
                    virReportError(VIR_ERR_CONFIG_UNSUPPORTED, "%s",
                                   _("videoram must be at least 4MB for CIRRUS"));
                    return -1;
                }
            }
            break;

        default:
            virReportError(VIR_ERR_CONFIG_UNSUPPORTED,
                           _("video type %s is not supported by libxl"),
                           virDomainVideoTypeToString(def->videos[0]->type));
            return -1;
        }
        /* vram validated for each video type, now set it */
        b_info->video_memkb = def->videos[0]->vram;
    } else {
        libxl_defbool_set(&b_info->u.hvm.nographic, 1);
    }

    return 0;
}

int
libxlDriverNodeGetInfo(libxlDriverPrivatePtr driver, virNodeInfoPtr info)
{
    libxl_physinfo phy_info;
    virArch hostarch = virArchFromHost();
    libxlDriverConfigPtr cfg = libxlDriverConfigGet(driver);
    int ret = -1;

    if (libxl_get_physinfo(cfg->ctx, &phy_info)) {
        virReportError(VIR_ERR_INTERNAL_ERROR, "%s",
                       _("libxl_get_physinfo_info failed"));
        goto cleanup;
    }

    if (virStrcpyStatic(info->model, virArchToString(hostarch)) == NULL) {
        virReportError(VIR_ERR_INTERNAL_ERROR,
                       _("machine type %s too big for destination"),
                       virArchToString(hostarch));
        goto cleanup;
    }

    info->memory = phy_info.total_pages * (cfg->verInfo->pagesize / 1024);
    info->cpus = phy_info.nr_cpus;
    info->nodes = phy_info.nr_nodes;
    info->cores = phy_info.cores_per_socket;
    info->threads = phy_info.threads_per_core;
    info->sockets = 1;
    info->mhz = phy_info.cpu_khz / 1000;

    ret = 0;

 cleanup:
    virObjectUnref(cfg);
    return ret;
}

virCapsPtr
libxlMakeCapabilities(libxl_ctx *ctx)
{
    virCapsPtr caps;

#ifdef LIBXL_HAVE_NO_SUSPEND_RESUME
    if ((caps = virCapabilitiesNew(virArchFromHost(), false, false)) == NULL)
#else
    if ((caps = virCapabilitiesNew(virArchFromHost(), true, true)) == NULL)
#endif
        return NULL;

    if (libxlCapsInitHost(ctx, caps) < 0)
        goto error;

    if (libxlCapsInitNuma(ctx, caps) < 0)
        goto error;

    if (libxlCapsInitGuests(ctx, caps) < 0)
        goto error;

    return caps;

 error:
    virObjectUnref(caps);
    return NULL;
}

int
libxlBuildDomainConfig(virPortAllocatorPtr graphicsports,
                       virDomainDefPtr def,
                       libxl_ctx *ctx,
                       libxl_domain_config *d_config)
{
    libxl_domain_config_init(d_config);

    if (libxlMakeDomCreateInfo(ctx, def, &d_config->c_info) < 0)
        return -1;

    if (libxlMakeDomBuildInfo(def, ctx, d_config) < 0)
        return -1;

    if (libxlMakeDiskList(def, d_config) < 0)
        return -1;

    if (libxlMakeNicList(def, d_config) < 0)
        return -1;

    if (libxlMakeVfbList(graphicsports, def, d_config) < 0)
        return -1;

    if (libxlMakePCIList(def, d_config) < 0)
        return -1;

    /*
     * Now that any potential VFBs are defined, update the build info with
     * the data of the primary display. Some day libxl might implicitely do
     * so but as it does not right now, better be explicit.
     */
    if (libxlMakeVideo(def, d_config) < 0)
        return -1;

    d_config->on_reboot = libxlActionFromVirLifecycle(def->onReboot);
    d_config->on_poweroff = libxlActionFromVirLifecycle(def->onPoweroff);
    d_config->on_crash = libxlActionFromVirLifecycleCrash(def->onCrash);

    return 0;
}

virDomainXMLOptionPtr
libxlCreateXMLConf(void)
{
    return virDomainXMLOptionNew(&libxlDomainDefParserConfig,
                                 &libxlDomainXMLPrivateDataCallbacks,
                                 NULL);
}<|MERGE_RESOLUTION|>--- conflicted
+++ resolved
@@ -429,16 +429,10 @@
         if ((guest = virCapabilitiesAddGuest(caps,
                                              guest_archs[i].hvm ? VIR_DOMAIN_OSTYPE_HVM : VIR_DOMAIN_OSTYPE_XEN,
                                              guest_archs[i].arch,
-<<<<<<< HEAD
-                                              "/usr/bin/qemu-system-i386",
-                                             (guest_archs[i].hvm ?
-                                              "hvmloader" : NULL),
-=======
                                              LIBXL_EXECBIN_DIR "/qemu-system-i386",
                                              (guest_archs[i].hvm ?
                                               LIBXL_FIRMWARE_DIR "/hvmloader" :
                                               NULL),
->>>>>>> 93524f06
                                              1,
                                              machines)) == NULL) {
             virCapabilitiesFreeMachines(machines, 1);
