--- conflicted
+++ resolved
@@ -174,11 +174,7 @@
     xentoollog_logger *xtl_logger = (xentoollog_logger*)logger;
     if (logger->defaultLogFile)
         VIR_FORCE_FCLOSE(logger->defaultLogFile);
-<<<<<<< HEAD
-    virHashFree(logger->files);
-=======
     g_clear_pointer(&logger->files, g_hash_table_unref);
->>>>>>> 2e96397c
     virMutexDestroy(&logger->tableLock);
     xtl_logger_destroy(xtl_logger);
 }
