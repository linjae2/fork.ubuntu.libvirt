/*
 * qemu_conf.c: QEMU configuration management
 *
 * Copyright (C) 2006-2014 Red Hat, Inc.
 * Copyright (C) 2006 Daniel P. Berrange
 *
 * This library is free software; you can redistribute it and/or
 * modify it under the terms of the GNU Lesser General Public
 * License as published by the Free Software Foundation; either
 * version 2.1 of the License, or (at your option) any later version.
 *
 * This library is distributed in the hope that it will be useful,
 * but WITHOUT ANY WARRANTY; without even the implied warranty of
 * MERCHANTABILITY or FITNESS FOR A PARTICULAR PURPOSE.  See the GNU
 * Lesser General Public License for more details.
 *
 * You should have received a copy of the GNU Lesser General Public
 * License along with this library.  If not, see
 * <http://www.gnu.org/licenses/>.
 *
 * Author: Daniel P. Berrange <berrange@redhat.com>
 */

#include <config.h>

#include <string.h>
#include <limits.h>
#include <sys/types.h>
#include <sys/stat.h>
#include <stdlib.h>
#include <unistd.h>
#include <errno.h>
#include <fcntl.h>
#include <sys/wait.h>
#include <arpa/inet.h>

#include "virerror.h"
#include "qemu_conf.h"
#include "qemu_command.h"
#include "qemu_capabilities.h"
#include "viruuid.h"
#include "virbuffer.h"
#include "virconf.h"
#include "viralloc.h"
#include "datatypes.h"
#include "virxml.h"
#include "nodeinfo.h"
#include "virlog.h"
#include "cpu/cpu.h"
#include "domain_nwfilter.h"
#include "virfile.h"
#include "virstring.h"
#include "viratomic.h"
#include "storage_conf.h"
#include "configmake.h"

#define VIR_FROM_THIS VIR_FROM_QEMU

VIR_LOG_INIT("qemu.qemu_conf");

static virClassPtr virQEMUDriverConfigClass;
static void virQEMUDriverConfigDispose(void *obj);

static int virQEMUConfigOnceInit(void)
{
    virQEMUDriverConfigClass = virClassNew(virClassForObject(),
                                           "virQEMUDriverConfig",
                                           sizeof(virQEMUDriverConfig),
                                           virQEMUDriverConfigDispose);

    if (!virQEMUDriverConfigClass)
        return -1;
    else
        return 0;
}

VIR_ONCE_GLOBAL_INIT(virQEMUConfig)


static void
qemuDriverLock(virQEMUDriverPtr driver)
{
    virMutexLock(&driver->lock);
}
static void
qemuDriverUnlock(virQEMUDriverPtr driver)
{
    virMutexUnlock(&driver->lock);
}

void qemuDomainCmdlineDefFree(qemuDomainCmdlineDefPtr def)
{
    size_t i;

    if (!def)
        return;

    for (i = 0; i < def->num_args; i++)
        VIR_FREE(def->args[i]);
    for (i = 0; i < def->num_env; i++) {
        VIR_FREE(def->env_name[i]);
        VIR_FREE(def->env_value[i]);
    }
    VIR_FREE(def->args);
    VIR_FREE(def->env_name);
    VIR_FREE(def->env_value);
    VIR_FREE(def);
}


static int ATTRIBUTE_UNUSED
virQEMUDriverConfigLoaderNVRAMParse(virQEMUDriverConfigPtr cfg,
                                    const char *list)
{
    int ret = -1;
    char **token;
    size_t i, j;

    if (!(token = virStringSplit(list, ":", 0)))
        goto cleanup;

    for (i = 0; token[i]; i += 2) {
        if (!token[i] || !token[i + 1] ||
            STREQ(token[i], "") || STREQ(token[i + 1], "")) {
            virReportError(VIR_ERR_INTERNAL_ERROR,
                           _("Invalid --with-loader-nvram list: %s"),
                           list);
            goto cleanup;
        }
    }

    if (i) {
        if (VIR_ALLOC_N(cfg->loader, i / 2) < 0 ||
            VIR_ALLOC_N(cfg->nvram, i / 2) < 0)
            goto cleanup;
        cfg->nloader = i / 2;

        for (j = 0; j < i / 2; j++) {
            if (VIR_STRDUP(cfg->loader[j], token[2 * j]) < 0 ||
                VIR_STRDUP(cfg->nvram[j], token[2 * j + 1]) < 0)
                goto cleanup;
        }
    }

    ret = 0;
 cleanup:
    virStringFreeList(token);
    return ret;
}


#define VIR_QEMU_OVMF_LOADER_PATH "/usr/share/OVMF/OVMF_CODE.fd"
#define VIR_QEMU_OVMF_NVRAM_PATH "/usr/share/OVMF/OVMF_VARS.fd"
#define VIR_QEMU_AAVMF_LOADER_PATH "/usr/share/AAVMF/AAVMF_CODE.fd"
#define VIR_QEMU_AAVMF_NVRAM_PATH "/usr/share/AAVMF/AAVMF_VARS.fd"

virQEMUDriverConfigPtr virQEMUDriverConfigNew(bool privileged)
{
    virQEMUDriverConfigPtr cfg;

    if (virQEMUConfigInitialize() < 0)
        return NULL;

    if (!(cfg = virObjectNew(virQEMUDriverConfigClass)))
        return NULL;

    cfg->uri = privileged ? "qemu:///system" : "qemu:///session";

    if (privileged) {
        if (virGetUserID(QEMU_USER, &cfg->user) < 0)
            goto error;
        if (virGetGroupID(QEMU_GROUP, &cfg->group) < 0)
            goto error;
    } else {
        cfg->user = (uid_t)-1;
        cfg->group = (gid_t)-1;
    }
    cfg->dynamicOwnership = privileged;

    cfg->cgroupControllers = -1; /* -1 == auto-detect */

    if (privileged) {
        if (virAsprintf(&cfg->logDir,
                        "%s/log/libvirt/qemu", LOCALSTATEDIR) < 0)
            goto error;

        if (VIR_STRDUP(cfg->configBaseDir, SYSCONFDIR "/libvirt") < 0)
            goto error;

        if (virAsprintf(&cfg->stateDir,
                      "%s/run/libvirt/qemu", LOCALSTATEDIR) < 0)
            goto error;

        if (virAsprintf(&cfg->cacheDir,
                      "%s/cache/libvirt/qemu", LOCALSTATEDIR) < 0)
            goto error;

        if (virAsprintf(&cfg->libDir,
                      "%s/lib/libvirt/qemu", LOCALSTATEDIR) < 0)
            goto error;
        if (virAsprintf(&cfg->saveDir, "%s/save", cfg->libDir) < 0)
            goto error;
        if (virAsprintf(&cfg->snapshotDir, "%s/snapshot", cfg->libDir) < 0)
            goto error;
        if (virAsprintf(&cfg->autoDumpPath, "%s/dump", cfg->libDir) < 0)
            goto error;
        if (virAsprintf(&cfg->channelTargetDir,
                        "%s/channel/target", cfg->libDir) < 0)
            goto error;
        if (virAsprintf(&cfg->nvramDir, "%s/nvram", cfg->libDir) < 0)
            goto error;
    } else {
        char *rundir;
        char *cachedir;

        cachedir = virGetUserCacheDirectory();
        if (!cachedir)
            goto error;

        if (virAsprintf(&cfg->logDir,
                        "%s/qemu/log", cachedir) < 0) {
            VIR_FREE(cachedir);
            goto error;
        }
        if (virAsprintf(&cfg->cacheDir, "%s/qemu/cache", cachedir) < 0) {
            VIR_FREE(cachedir);
            goto error;
        }
        VIR_FREE(cachedir);

        rundir = virGetUserRuntimeDirectory();
        if (!rundir)
            goto error;
        if (virAsprintf(&cfg->stateDir, "%s/qemu/run", rundir) < 0) {
            VIR_FREE(rundir);
            goto error;
        }
        VIR_FREE(rundir);

        if (!(cfg->configBaseDir = virGetUserConfigDirectory()))
            goto error;

        if (virAsprintf(&cfg->libDir, "%s/qemu/lib", cfg->configBaseDir) < 0)
            goto error;
        if (virAsprintf(&cfg->saveDir, "%s/qemu/save", cfg->configBaseDir) < 0)
            goto error;
        if (virAsprintf(&cfg->snapshotDir, "%s/qemu/snapshot", cfg->configBaseDir) < 0)
            goto error;
        if (virAsprintf(&cfg->autoDumpPath, "%s/qemu/dump", cfg->configBaseDir) < 0)
            goto error;
        if (virAsprintf(&cfg->channelTargetDir,
                        "%s/qemu/channel/target", cfg->configBaseDir) < 0)
            goto error;
        if (virAsprintf(&cfg->nvramDir,
                        "%s/qemu/nvram", cfg->configBaseDir) < 0)
            goto error;
    }

    if (virAsprintf(&cfg->configDir, "%s/qemu", cfg->configBaseDir) < 0)
        goto error;
    if (virAsprintf(&cfg->autostartDir, "%s/qemu/autostart", cfg->configBaseDir) < 0)
        goto error;


    if (VIR_STRDUP(cfg->vncListen, "127.0.0.1") < 0)
        goto error;

    if (VIR_STRDUP(cfg->vncTLSx509certdir, SYSCONFDIR "/pki/libvirt-vnc") < 0)
        goto error;

    if (VIR_STRDUP(cfg->spiceListen, "127.0.0.1") < 0)
        goto error;

    if (VIR_STRDUP(cfg->spiceTLSx509certdir,
                   SYSCONFDIR "/pki/libvirt-spice") < 0)
        goto error;

    cfg->remotePortMin = QEMU_REMOTE_PORT_MIN;
    cfg->remotePortMax = QEMU_REMOTE_PORT_MAX;

    cfg->webSocketPortMin = QEMU_WEBSOCKET_PORT_MIN;
    cfg->webSocketPortMax = QEMU_WEBSOCKET_PORT_MAX;

    cfg->migrationPortMin = QEMU_MIGRATION_PORT_MIN;
    cfg->migrationPortMax = QEMU_MIGRATION_PORT_MAX;

    /* For privileged driver, try and find hugetlbfs mounts automatically.
     * Non-privileged driver requires admin to create a dir for the
     * user, chown it, and then let user configure it manually. */
    if (privileged &&
        virFileFindHugeTLBFS(&cfg->hugetlbfs, &cfg->nhugetlbfs) < 0) {
        /* This however is not implemented on all platforms. */
        virErrorPtr err = virGetLastError();
        if (err && err->code != VIR_ERR_NO_SUPPORT)
            goto error;
    }

<<<<<<< HEAD
    if (VIR_STRDUP(cfg->bridgeHelperName, "/usr/lib/qemu/qemu-bridge-helper") < 0)
=======
    if (VIR_STRDUP(cfg->bridgeHelperName, QEMU_BRIDGE_HELPER) < 0)
>>>>>>> 7ad20e28
        goto error;

    cfg->clearEmulatorCapabilities = true;

    cfg->securityDefaultConfined = true;
    cfg->securityRequireConfined = false;

    cfg->keepAliveInterval = 5;
    cfg->keepAliveCount = 5;
    cfg->seccompSandbox = -1;

    cfg->logTimestamp = true;

#ifdef DEFAULT_LOADER_NVRAM
    if (virQEMUDriverConfigLoaderNVRAMParse(cfg, DEFAULT_LOADER_NVRAM) < 0)
        goto error;

#else

    if (VIR_ALLOC_N(cfg->loader, 2) < 0 ||
        VIR_ALLOC_N(cfg->nvram, 2) < 0)
        goto error;
    cfg->nloader = 2;

    if (VIR_STRDUP(cfg->loader[0], VIR_QEMU_AAVMF_LOADER_PATH) < 0 ||
        VIR_STRDUP(cfg->nvram[0], VIR_QEMU_AAVMF_NVRAM_PATH) < 0  ||
        VIR_STRDUP(cfg->loader[1], VIR_QEMU_OVMF_LOADER_PATH) < 0 ||
        VIR_STRDUP(cfg->nvram[1], VIR_QEMU_OVMF_NVRAM_PATH) < 0)
        goto error;
#endif

    return cfg;

 error:
    virObjectUnref(cfg);
    return NULL;
}


static void virQEMUDriverConfigDispose(void *obj)
{
    virQEMUDriverConfigPtr cfg = obj;


    virStringFreeList(cfg->cgroupDeviceACL);

    VIR_FREE(cfg->configBaseDir);
    VIR_FREE(cfg->configDir);
    VIR_FREE(cfg->autostartDir);
    VIR_FREE(cfg->logDir);
    VIR_FREE(cfg->stateDir);

    VIR_FREE(cfg->libDir);
    VIR_FREE(cfg->cacheDir);
    VIR_FREE(cfg->saveDir);
    VIR_FREE(cfg->snapshotDir);
    VIR_FREE(cfg->channelTargetDir);
    VIR_FREE(cfg->nvramDir);

    VIR_FREE(cfg->vncTLSx509certdir);
    VIR_FREE(cfg->vncListen);
    VIR_FREE(cfg->vncPassword);
    VIR_FREE(cfg->vncSASLdir);

    VIR_FREE(cfg->spiceTLSx509certdir);
    VIR_FREE(cfg->spiceListen);
    VIR_FREE(cfg->spicePassword);
    VIR_FREE(cfg->spiceSASLdir);

    while (cfg->nhugetlbfs) {
        cfg->nhugetlbfs--;
        VIR_FREE(cfg->hugetlbfs[cfg->nhugetlbfs].mnt_dir);
    }
    VIR_FREE(cfg->hugetlbfs);
    VIR_FREE(cfg->bridgeHelperName);

    VIR_FREE(cfg->saveImageFormat);
    VIR_FREE(cfg->dumpImageFormat);
    VIR_FREE(cfg->autoDumpPath);

    virStringFreeList(cfg->securityDriverNames);

    VIR_FREE(cfg->lockManagerName);

    while (cfg->nloader) {
        VIR_FREE(cfg->loader[cfg->nloader - 1]);
        VIR_FREE(cfg->nvram[cfg->nloader - 1]);
        cfg->nloader--;
    }
    VIR_FREE(cfg->loader);
    VIR_FREE(cfg->nvram);
}


static int
virQEMUDriverConfigHugeTLBFSInit(virHugeTLBFSPtr hugetlbfs,
                                 const char *path,
                                 bool deflt)
{
    int ret = -1;

    if (VIR_STRDUP(hugetlbfs->mnt_dir, path) < 0)
        goto cleanup;

    if (virFileGetHugepageSize(path, &hugetlbfs->size) < 0)
        goto cleanup;

    hugetlbfs->deflt = deflt;
    ret = 0;
 cleanup:
    return ret;
}


static int
virQEMUDriverConfigNVRAMParse(const char *str,
                              char **loader,
                              char **nvram)
{
    int ret = -1;
    char **token;

    if (!(token = virStringSplit(str, ":", 0)))
        goto cleanup;

    if (token[0]) {
        virSkipSpaces((const char **) &token[0]);
        if (token[1])
            virSkipSpaces((const char **) &token[1]);
    }

    /* Exactly two tokens are expected */
    if (!token[0] || !token[1] || token[2] ||
        STREQ(token[0], "") || STREQ(token[1], "")) {
        virReportError(VIR_ERR_CONF_SYNTAX,
                       _("Invalid nvram format: '%s'"),
                       str);
        goto cleanup;
    }

    if (VIR_STRDUP(*loader, token[0]) < 0 ||
        VIR_STRDUP(*nvram, token[1]) < 0)
        goto cleanup;

    ret = 0;
 cleanup:
    virStringFreeList(token);
    return ret;
}


int virQEMUDriverConfigLoadFile(virQEMUDriverConfigPtr cfg,
                                const char *filename)
{
    virConfPtr conf = NULL;
    virConfValuePtr p;
    int ret = -1;
    size_t i;

    /* Just check the file is readable before opening it, otherwise
     * libvirt emits an error.
     */
    if (access(filename, R_OK) == -1) {
        VIR_INFO("Could not read qemu config file %s", filename);
        return 0;
    }

    if (!(conf = virConfReadFile(filename, 0)))
        goto cleanup;

#define CHECK_TYPE(name, typ)                         \
    if (p && p->type != (typ)) {                      \
        virReportError(VIR_ERR_INTERNAL_ERROR,        \
                       "%s: %s: expected type " #typ, \
                       filename, (name));             \
        goto cleanup;                                 \
    }

#define CHECK_TYPE_ALT(name, type1, type2)                      \
    if (p && (p->type != (type1) && p->type != (type2))) {      \
        virReportError(VIR_ERR_INTERNAL_ERROR,                  \
                       "%s: %s: expected type " #type1,         \
                       filename, (name));                       \
        goto cleanup;                                           \
    }

#define GET_VALUE_LONG(NAME, VAR)                               \
    p = virConfGetValue(conf, NAME);                            \
    CHECK_TYPE_ALT(NAME, VIR_CONF_LONG, VIR_CONF_ULONG);        \
    if (p)                                                      \
        VAR = p->l;

#define GET_VALUE_ULONG(NAME, VAR)    \
    p = virConfGetValue(conf, NAME);  \
    CHECK_TYPE(NAME, VIR_CONF_ULONG); \
    if (p)                            \
        VAR = p->l;

#define GET_VALUE_BOOL(NAME, VAR)     \
    p = virConfGetValue(conf, NAME);  \
    CHECK_TYPE(NAME, VIR_CONF_ULONG); \
    if (p)                            \
        VAR = p->l != 0;

#define GET_VALUE_STR(NAME, VAR)           \
    p = virConfGetValue(conf, NAME);       \
    CHECK_TYPE(NAME, VIR_CONF_STRING);     \
    if (p && p->str) {                     \
        VIR_FREE(VAR);                     \
        if (VIR_STRDUP(VAR, p->str) < 0)   \
            goto cleanup;                  \
    }

    GET_VALUE_BOOL("vnc_auto_unix_socket", cfg->vncAutoUnixSocket);
    GET_VALUE_BOOL("vnc_tls", cfg->vncTLS);
    GET_VALUE_BOOL("vnc_tls_x509_verify", cfg->vncTLSx509verify);
    GET_VALUE_STR("vnc_tls_x509_cert_dir", cfg->vncTLSx509certdir);
    GET_VALUE_STR("vnc_listen", cfg->vncListen);
    GET_VALUE_STR("vnc_password", cfg->vncPassword);
    GET_VALUE_BOOL("vnc_sasl", cfg->vncSASL);
    GET_VALUE_STR("vnc_sasl_dir", cfg->vncSASLdir);
    GET_VALUE_BOOL("vnc_allow_host_audio", cfg->vncAllowHostAudio);
    GET_VALUE_BOOL("nographics_allow_host_audio", cfg->nogfxAllowHostAudio);

    p = virConfGetValue(conf, "security_driver");
    if (p && p->type == VIR_CONF_LIST) {
        size_t len, j;
        virConfValuePtr pp;

        /* Calc length and check items */
        for (len = 0, pp = p->list; pp; len++, pp = pp->next) {
            if (pp->type != VIR_CONF_STRING) {
                virReportError(VIR_ERR_CONF_SYNTAX, "%s",
                               _("security_driver must be a list of strings"));
                goto cleanup;
            }
        }

        if (VIR_ALLOC_N(cfg->securityDriverNames, len + 1) < 0)
            goto cleanup;

        for (i = 0, pp = p->list; pp; i++, pp = pp->next) {
            for (j = 0; j < i; j++) {
                if (STREQ(pp->str, cfg->securityDriverNames[j])) {
                    virReportError(VIR_ERR_CONF_SYNTAX,
                                   _("Duplicate security driver %s"), pp->str);
                    goto cleanup;
                }
            }
            if (VIR_STRDUP(cfg->securityDriverNames[i], pp->str) < 0)
                goto cleanup;
        }
        cfg->securityDriverNames[len] = NULL;
    } else {
        CHECK_TYPE("security_driver", VIR_CONF_STRING);
        if (p && p->str) {
            if (VIR_ALLOC_N(cfg->securityDriverNames, 2) < 0)
                goto cleanup;
            if (VIR_STRDUP(cfg->securityDriverNames[0], p->str) < 0)
                goto cleanup;

            cfg->securityDriverNames[1] = NULL;
        }
    }

    GET_VALUE_BOOL("security_default_confined", cfg->securityDefaultConfined);
    GET_VALUE_BOOL("security_require_confined", cfg->securityRequireConfined);

    GET_VALUE_BOOL("spice_tls", cfg->spiceTLS);
    GET_VALUE_STR("spice_tls_x509_cert_dir", cfg->spiceTLSx509certdir);
    GET_VALUE_BOOL("spice_sasl", cfg->spiceSASL);
    GET_VALUE_STR("spice_sasl_dir", cfg->spiceSASLdir);
    GET_VALUE_STR("spice_listen", cfg->spiceListen);
    GET_VALUE_STR("spice_password", cfg->spicePassword);


    GET_VALUE_ULONG("remote_websocket_port_min", cfg->webSocketPortMin);
    if (cfg->webSocketPortMin < QEMU_WEBSOCKET_PORT_MIN) {
        /* if the port is too low, we can't get the display name
         * to tell to vnc (usually subtract 5700, e.g. localhost:1
         * for port 5701) */
        virReportError(VIR_ERR_INTERNAL_ERROR,
                       _("%s: remote_websocket_port_min: port must be greater "
                         "than or equal to %d"),
                        filename, QEMU_WEBSOCKET_PORT_MIN);
        goto cleanup;
    }

    GET_VALUE_ULONG("remote_websocket_port_max", cfg->webSocketPortMax);
    if (cfg->webSocketPortMax > QEMU_WEBSOCKET_PORT_MAX ||
        cfg->webSocketPortMax < cfg->webSocketPortMin) {
        virReportError(VIR_ERR_INTERNAL_ERROR,
                        _("%s: remote_websocket_port_max: port must be between "
                          "the minimal port and %d"),
                       filename, QEMU_WEBSOCKET_PORT_MAX);
        goto cleanup;
    }

    if (cfg->webSocketPortMin > cfg->webSocketPortMax) {
        virReportError(VIR_ERR_INTERNAL_ERROR,
                        _("%s: remote_websocket_port_min: min port must not be "
                          "greater than max port"), filename);
        goto cleanup;
    }

    GET_VALUE_ULONG("remote_display_port_min", cfg->remotePortMin);
    if (cfg->remotePortMin < QEMU_REMOTE_PORT_MIN) {
        /* if the port is too low, we can't get the display name
         * to tell to vnc (usually subtract 5900, e.g. localhost:1
         * for port 5901) */
        virReportError(VIR_ERR_INTERNAL_ERROR,
                       _("%s: remote_display_port_min: port must be greater "
                         "than or equal to %d"),
                        filename, QEMU_REMOTE_PORT_MIN);
        goto cleanup;
    }

    GET_VALUE_ULONG("remote_display_port_max", cfg->remotePortMax);
    if (cfg->remotePortMax > QEMU_REMOTE_PORT_MAX ||
        cfg->remotePortMax < cfg->remotePortMin) {
        virReportError(VIR_ERR_INTERNAL_ERROR,
                        _("%s: remote_display_port_max: port must be between "
                          "the minimal port and %d"),
                       filename, QEMU_REMOTE_PORT_MAX);
        goto cleanup;
    }

    if (cfg->remotePortMin > cfg->remotePortMax) {
        virReportError(VIR_ERR_INTERNAL_ERROR,
                        _("%s: remote_display_port_min: min port must not be "
                          "greater than max port"), filename);
        goto cleanup;
    }

    GET_VALUE_ULONG("migration_port_min", cfg->migrationPortMin);
    if (cfg->migrationPortMin <= 0) {
        virReportError(VIR_ERR_INTERNAL_ERROR,
                       _("%s: migration_port_min: port must be greater than 0"),
                        filename);
        goto cleanup;
    }

    GET_VALUE_ULONG("migration_port_max", cfg->migrationPortMax);
    if (cfg->migrationPortMax > 65535 ||
        cfg->migrationPortMax < cfg->migrationPortMin) {
        virReportError(VIR_ERR_INTERNAL_ERROR,
                        _("%s: migration_port_max: port must be between "
                          "the minimal port %d and 65535"),
                       filename, cfg->migrationPortMin);
        goto cleanup;
    }

    p = virConfGetValue(conf, "user");
    CHECK_TYPE("user", VIR_CONF_STRING);
    if (p && p->str &&
        virGetUserID(p->str, &cfg->user) < 0)
        goto cleanup;

    p = virConfGetValue(conf, "group");
    CHECK_TYPE("group", VIR_CONF_STRING);
    if (p && p->str &&
        virGetGroupID(p->str, &cfg->group) < 0)
        goto cleanup;

    GET_VALUE_BOOL("dynamic_ownership", cfg->dynamicOwnership);

    p = virConfGetValue(conf, "cgroup_controllers");
    CHECK_TYPE("cgroup_controllers", VIR_CONF_LIST);
    if (p) {
        cfg->cgroupControllers = 0;
        virConfValuePtr pp;
        for (i = 0, pp = p->list; pp; ++i, pp = pp->next) {
            int ctl;
            if (pp->type != VIR_CONF_STRING) {
                virReportError(VIR_ERR_CONF_SYNTAX, "%s",
                               _("cgroup_controllers must be a "
                                 "list of strings"));
                goto cleanup;
            }

            if ((ctl = virCgroupControllerTypeFromString(pp->str)) < 0) {
                virReportError(VIR_ERR_CONF_SYNTAX,
                               _("Unknown cgroup controller '%s'"), pp->str);
                goto cleanup;
            }
            cfg->cgroupControllers |= (1 << ctl);
        }
    }

    p = virConfGetValue(conf, "cgroup_device_acl");
    CHECK_TYPE("cgroup_device_acl", VIR_CONF_LIST);
    if (p) {
        int len = 0;
        virConfValuePtr pp;
        for (pp = p->list; pp; pp = pp->next)
            len++;
        if (VIR_ALLOC_N(cfg->cgroupDeviceACL, 1+len) < 0)
            goto cleanup;

        for (i = 0, pp = p->list; pp; ++i, pp = pp->next) {
            if (pp->type != VIR_CONF_STRING) {
                virReportError(VIR_ERR_CONF_SYNTAX, "%s",
                               _("cgroup_device_acl must be a "
                                 "list of strings"));
                goto cleanup;
            }
            if (VIR_STRDUP(cfg->cgroupDeviceACL[i], pp->str) < 0)
                goto cleanup;
        }
        cfg->cgroupDeviceACL[i] = NULL;
    }

    GET_VALUE_STR("save_image_format", cfg->saveImageFormat);
    GET_VALUE_STR("dump_image_format", cfg->dumpImageFormat);
    GET_VALUE_STR("snapshot_image_format", cfg->snapshotImageFormat);

    GET_VALUE_STR("auto_dump_path", cfg->autoDumpPath);
    GET_VALUE_BOOL("auto_dump_bypass_cache", cfg->autoDumpBypassCache);
    GET_VALUE_BOOL("auto_start_bypass_cache", cfg->autoStartBypassCache);

    /* Some crazy backcompat. Back in the old days, this was just a pure
     * string. We must continue supporting it. These days however, this may be
     * an array of strings. */
    p = virConfGetValue(conf, "hugetlbfs_mount");
    if (p) {
        /* There already might be something autodetected. Avoid leaking it. */
        while (cfg->nhugetlbfs) {
            cfg->nhugetlbfs--;
            VIR_FREE(cfg->hugetlbfs[cfg->nhugetlbfs].mnt_dir);
        }
        VIR_FREE(cfg->hugetlbfs);

        if (p->type == VIR_CONF_LIST) {
            size_t len = 0;
            virConfValuePtr pp = p->list;

            /* Calc length and check items */
            while (pp) {
                if (pp->type != VIR_CONF_STRING) {
                    virReportError(VIR_ERR_CONF_SYNTAX, "%s",
                                   _("hugetlbfs_mount must be a list of strings"));
                    goto cleanup;
                }
                len++;
                pp = pp->next;
            }

            if (len && VIR_ALLOC_N(cfg->hugetlbfs, len) < 0)
                goto cleanup;
            cfg->nhugetlbfs = len;

            pp = p->list;
            len = 0;
            while (pp) {
                if (virQEMUDriverConfigHugeTLBFSInit(&cfg->hugetlbfs[len],
                                                     pp->str, !len) < 0)
                    goto cleanup;
                len++;
                pp = pp->next;
            }
        } else {
            CHECK_TYPE("hugetlbfs_mount", VIR_CONF_STRING);
            if (STRNEQ(p->str, "")) {
                if (VIR_ALLOC_N(cfg->hugetlbfs, 1) < 0)
                    goto cleanup;
                cfg->nhugetlbfs = 1;
                if (virQEMUDriverConfigHugeTLBFSInit(&cfg->hugetlbfs[0],
                                                     p->str, true) < 0)
                    goto cleanup;
            }
        }
    }

    GET_VALUE_STR("bridge_helper", cfg->bridgeHelperName);

    GET_VALUE_BOOL("mac_filter", cfg->macFilter);

    GET_VALUE_BOOL("relaxed_acs_check", cfg->relaxedACS);
    GET_VALUE_BOOL("clear_emulator_capabilities", cfg->clearEmulatorCapabilities);
    GET_VALUE_BOOL("allow_disk_format_probing", cfg->allowDiskFormatProbing);
    GET_VALUE_BOOL("set_process_name", cfg->setProcessName);
    GET_VALUE_ULONG("max_processes", cfg->maxProcesses);
    GET_VALUE_ULONG("max_files", cfg->maxFiles);

    GET_VALUE_STR("lock_manager", cfg->lockManagerName);

    GET_VALUE_ULONG("max_queued", cfg->maxQueuedJobs);

    GET_VALUE_LONG("keepalive_interval", cfg->keepAliveInterval);
    GET_VALUE_ULONG("keepalive_count", cfg->keepAliveCount);

    GET_VALUE_LONG("seccomp_sandbox", cfg->seccompSandbox);

    GET_VALUE_STR("migration_host", cfg->migrateHost);
    virStringStripIPv6Brackets(cfg->migrateHost);
    if (cfg->migrateHost &&
        (STRPREFIX(cfg->migrateHost, "localhost") ||
         virSocketAddrIsNumericLocalhost(cfg->migrateHost))) {
        virReportError(VIR_ERR_CONF_SYNTAX,
                       _("migration_host must not be the address of"
                         " the local machine: %s"),
                       cfg->migrateHost);
        goto cleanup;
    }

    GET_VALUE_STR("migration_address", cfg->migrationAddress);
    virStringStripIPv6Brackets(cfg->migrationAddress);
    if (cfg->migrationAddress &&
        (STRPREFIX(cfg->migrationAddress, "localhost") ||
         virSocketAddrIsNumericLocalhost(cfg->migrationAddress))) {
        virReportError(VIR_ERR_CONF_SYNTAX,
                       _("migration_address must not be the address of"
                         " the local machine: %s"),
                       cfg->migrationAddress);
        goto cleanup;
    }

    GET_VALUE_BOOL("log_timestamp", cfg->logTimestamp);

    if ((p = virConfGetValue(conf, "nvram"))) {
        size_t len;
        virConfValuePtr pp;

        CHECK_TYPE("nvram", VIR_CONF_LIST);

        while (cfg->nloader) {
            VIR_FREE(cfg->loader[cfg->nloader - 1]);
            VIR_FREE(cfg->nvram[cfg->nloader - 1]);
            cfg->nloader--;
        }
        VIR_FREE(cfg->loader);
        VIR_FREE(cfg->nvram);

        /* Calc length and check items */
        for (len = 0, pp = p->list; pp; len++, pp = pp->next) {
            if (pp->type != VIR_CONF_STRING) {
                virReportError(VIR_ERR_CONF_SYNTAX, "%s",
                               _("nvram must be a list of strings"));
                goto cleanup;
            }
        }

        if (len &&
            (VIR_ALLOC_N(cfg->loader, len) < 0 ||
             VIR_ALLOC_N(cfg->nvram, len) < 0))
            goto cleanup;
        cfg->nloader = len;

        for (i = 0, pp = p->list; pp; i++, pp = pp->next) {
            if (virQEMUDriverConfigNVRAMParse(pp->str,
                                              &cfg->loader[i],
                                              &cfg->nvram[i]) < 0)
                goto cleanup;
        }
    }

    ret = 0;

 cleanup:
    virConfFree(conf);
    return ret;
}
#undef GET_VALUE_LONG
#undef GET_VALUE_ULONG
#undef GET_VALUE_BOOL
#undef GET_VALUE_STR

virQEMUDriverConfigPtr virQEMUDriverGetConfig(virQEMUDriverPtr driver)
{
    virQEMUDriverConfigPtr conf;
    qemuDriverLock(driver);
    conf = virObjectRef(driver->config);
    qemuDriverUnlock(driver);
    return conf;
}

bool
virQEMUDriverIsPrivileged(virQEMUDriverPtr driver)
{
    return driver->privileged;
}

virDomainXMLOptionPtr
virQEMUDriverCreateXMLConf(virQEMUDriverPtr driver)
{
    virQEMUDriverDomainDefParserConfig.priv = driver;
    return virDomainXMLOptionNew(&virQEMUDriverDomainDefParserConfig,
                                 &virQEMUDriverPrivateDataCallbacks,
                                 &virQEMUDriverDomainXMLNamespace);
}


virCapsPtr virQEMUDriverCreateCapabilities(virQEMUDriverPtr driver)
{
    size_t i, j;
    virCapsPtr caps;
    virSecurityManagerPtr *sec_managers = NULL;
    /* Security driver data */
    const char *doi, *model, *lbl, *type;
    virQEMUDriverConfigPtr cfg = virQEMUDriverGetConfig(driver);
    const int virtTypes[] = {VIR_DOMAIN_VIRT_KVM,
                             VIR_DOMAIN_VIRT_QEMU,};

    /* Basic host arch / guest machine capabilities */
    if (!(caps = virQEMUCapsInit(driver->qemuCapsCache)))
        goto error;

    if (virGetHostUUID(caps->host.host_uuid)) {
        virReportError(VIR_ERR_INTERNAL_ERROR,
                       "%s", _("cannot get the host uuid"));
        goto error;
    }

    /* access sec drivers and create a sec model for each one */
    if (!(sec_managers = virSecurityManagerGetNested(driver->securityManager)))
        goto error;

    /* calculate length */
    for (i = 0; sec_managers[i]; i++)
        ;
    caps->host.nsecModels = i;

    if (VIR_ALLOC_N(caps->host.secModels, caps->host.nsecModels) < 0)
        goto error;

    for (i = 0; sec_managers[i]; i++) {
        virCapsHostSecModelPtr sm = &caps->host.secModels[i];
        doi = virSecurityManagerGetDOI(sec_managers[i]);
        model = virSecurityManagerGetModel(sec_managers[i]);
        if (VIR_STRDUP(sm->model, model) < 0 ||
            VIR_STRDUP(sm->doi, doi) < 0)
            goto error;

        for (j = 0; j < ARRAY_CARDINALITY(virtTypes); j++) {
            lbl = virSecurityManagerGetBaseLabel(sec_managers[i], virtTypes[j]);
            type = virDomainVirtTypeToString(virtTypes[j]);
            if (lbl &&
                virCapabilitiesHostSecModelAddBaseLabel(sm, type, lbl) < 0)
                goto error;
        }

        VIR_DEBUG("Initialized caps for security driver \"%s\" with "
                  "DOI \"%s\"", model, doi);
    }
    VIR_FREE(sec_managers);

    virObjectUnref(cfg);
    return caps;

 error:
    VIR_FREE(sec_managers);
    virObjectUnref(caps);
    virObjectUnref(cfg);
    return NULL;
}


/**
 * virQEMUDriverGetCapabilities:
 *
 * Get a reference to the virCapsPtr instance for the
 * driver. If @refresh is true, the capabilities will be
 * rebuilt first
 *
 * The caller must release the reference with virObjetUnref
 *
 * Returns: a reference to a virCapsPtr instance or NULL
 */
virCapsPtr virQEMUDriverGetCapabilities(virQEMUDriverPtr driver,
                                        bool refresh)
{
    virCapsPtr ret = NULL;
    if (refresh) {
        virCapsPtr caps = NULL;
        if ((caps = virQEMUDriverCreateCapabilities(driver)) == NULL)
            return NULL;

        qemuDriverLock(driver);
        virObjectUnref(driver->caps);
        driver->caps = caps;
    } else {
        qemuDriverLock(driver);
    }

    if (driver->caps->nguests == 0 && !refresh) {
        VIR_DEBUG("Capabilities didn't detect any guests. Forcing a "
            "refresh.");
        qemuDriverUnlock(driver);
        return virQEMUDriverGetCapabilities(driver, true);
    }

    ret = virObjectRef(driver->caps);
    qemuDriverUnlock(driver);
    return ret;
}

struct _qemuSharedDeviceEntry {
    size_t ref;
    char **domains; /* array of domain names */
};

/* Construct the hash key for sharedDevices as "major:minor" */
char *
qemuGetSharedDeviceKey(const char *device_path)
{
    int maj, min;
    char *key = NULL;
    int rc;

    if ((rc = virGetDeviceID(device_path, &maj, &min)) < 0) {
        virReportSystemError(-rc,
                             _("Unable to get minor number of device '%s'"),
                             device_path);
        return NULL;
    }

    if (virAsprintf(&key, "%d:%d", maj, min) < 0)
        return NULL;

    return key;
}

/*
 * Make necessary checks for the need to check and for the current setting
 * of the 'unpriv_sgio' value for the device_path passed.
 *
 * Returns:
 *  0 - Success
 * -1 - Some failure which would already have been messaged
 * -2 - Mismatch with the "shared" sgio setting - needs to be messaged
 *      by caller since it has context of which type of disk resource is
 *      being used and in the future the hostdev information.
 */
static int
qemuCheckUnprivSGIO(virHashTablePtr sharedDevices,
                    const char *device_path,
                    int sgio)
{
    char *sysfs_path = NULL;
    char *key = NULL;
    int val;
    int ret = -1;

    if (!(sysfs_path = virGetUnprivSGIOSysfsPath(device_path, NULL)))
        goto cleanup;

    /* It can't be conflict if unpriv_sgio is not supported by kernel. */
    if (!virFileExists(sysfs_path)) {
        ret = 0;
        goto cleanup;
    }

    if (!(key = qemuGetSharedDeviceKey(device_path)))
        goto cleanup;

    /* It can't be conflict if no other domain is sharing it. */
    if (!(virHashLookup(sharedDevices, key))) {
        ret = 0;
        goto cleanup;
    }

    if (virGetDeviceUnprivSGIO(device_path, NULL, &val) < 0)
        goto cleanup;

    /* Error message on failure needs to be handled in caller
     * since there is more specific knowledge of device
     */
    if (!((val == 0 &&
           (sgio == VIR_DOMAIN_DEVICE_SGIO_FILTERED ||
            sgio == VIR_DOMAIN_DEVICE_SGIO_DEFAULT)) ||
          (val == 1 &&
           sgio == VIR_DOMAIN_DEVICE_SGIO_UNFILTERED))) {
        ret = -2;
        goto cleanup;
    }

    ret = 0;

 cleanup:
    VIR_FREE(sysfs_path);
    VIR_FREE(key);
    return ret;
}


/* Check if a shared device's setting conflicts with the conf
 * used by other domain(s). Currently only checks the sgio
 * setting. Note that this should only be called for disk with
 * block source if the device type is disk.
 *
 * Returns 0 if no conflicts, otherwise returns -1.
 */
static int
qemuCheckSharedDisk(virHashTablePtr sharedDevices,
                    virDomainDiskDefPtr disk)
{
    int ret;

    if (disk->device != VIR_DOMAIN_DISK_DEVICE_LUN)
        return 0;

    if ((ret = qemuCheckUnprivSGIO(sharedDevices, disk->src->path,
                                   disk->sgio)) < 0) {
        if (ret == -2) {
            if (virDomainDiskGetType(disk) == VIR_STORAGE_TYPE_VOLUME) {
                virReportError(VIR_ERR_OPERATION_INVALID,
                               _("sgio of shared disk 'pool=%s' 'volume=%s' "
                                 "conflicts with other active domains"),
                               disk->src->srcpool->pool,
                               disk->src->srcpool->volume);
            } else {
                virReportError(VIR_ERR_OPERATION_INVALID,
                               _("sgio of shared disk '%s' conflicts with "
                                 "other active domains"),
                               disk->src->path);
            }
        }
        return -1;
    }

    return 0;
}


bool
qemuSharedDeviceEntryDomainExists(qemuSharedDeviceEntryPtr entry,
                                  const char *name,
                                  int *idx)
{
    size_t i;

    for (i = 0; i < entry->ref; i++) {
        if (STREQ(entry->domains[i], name)) {
            if (idx)
                *idx = i;
            return true;
        }
    }

    return false;
}

void
qemuSharedDeviceEntryFree(void *payload, const void *name ATTRIBUTE_UNUSED)
{
    qemuSharedDeviceEntryPtr entry = payload;
    size_t i;

    if (!entry)
        return;

    for (i = 0; i < entry->ref; i++)
        VIR_FREE(entry->domains[i]);
    VIR_FREE(entry->domains);
    VIR_FREE(entry);
}


static int
qemuSharedDeviceEntryInsert(virQEMUDriverPtr driver,
                            const char *key,
                            const char *name)
{
    qemuSharedDeviceEntry *entry = NULL;

    if ((entry = virHashLookup(driver->sharedDevices, key))) {
        /* Nothing to do if the shared scsi host device is already
         * recorded in the table.
         */
        if (!qemuSharedDeviceEntryDomainExists(entry, name, NULL)) {
            if (VIR_EXPAND_N(entry->domains, entry->ref, 1) < 0 ||
                VIR_STRDUP(entry->domains[entry->ref - 1], name) < 0) {
                /* entry is owned by the hash table here */
                entry = NULL;
                goto error;
            }
        }
    } else {
        if (VIR_ALLOC(entry) < 0 ||
            VIR_ALLOC_N(entry->domains, 1) < 0 ||
            VIR_STRDUP(entry->domains[0], name) < 0)
            goto error;

        entry->ref = 1;

        if (virHashAddEntry(driver->sharedDevices, key, entry))
            goto error;
    }

    return 0;

 error:
    qemuSharedDeviceEntryFree(entry, NULL);
    return -1;
}


/* qemuAddSharedDisk:
 * @driver: Pointer to qemu driver struct
 * @src: disk source
 * @name: The domain name
 *
 * Increase ref count and add the domain name into the list which
 * records all the domains that use the shared device if the entry
 * already exists, otherwise add a new entry.
 */
static int
qemuAddSharedDisk(virQEMUDriverPtr driver,
                  virDomainDiskDefPtr disk,
                  const char *name)
{
    char *key = NULL;
    int ret = -1;

    if (!disk->src->shared || !virDomainDiskSourceIsBlockType(disk->src, false))
        return 0;

    qemuDriverLock(driver);

    if (qemuCheckSharedDisk(driver->sharedDevices, disk) < 0)
        goto cleanup;

    if (!(key = qemuGetSharedDeviceKey(virDomainDiskGetSource(disk))))
        goto cleanup;

    if (qemuSharedDeviceEntryInsert(driver, key, name) < 0)
        goto cleanup;

    ret = 0;

 cleanup:
    qemuDriverUnlock(driver);
    VIR_FREE(key);
    return ret;
}


static bool
qemuIsSharedHostdev(virDomainHostdevDefPtr hostdev)
{
    return (hostdev->shareable &&
        (hostdev->mode == VIR_DOMAIN_HOSTDEV_MODE_SUBSYS &&
         hostdev->source.subsys.type == VIR_DOMAIN_HOSTDEV_SUBSYS_TYPE_SCSI &&
         hostdev->source.subsys.u.scsi.protocol !=
         VIR_DOMAIN_HOSTDEV_SCSI_PROTOCOL_TYPE_ISCSI));
}


static char *
qemuGetHostdevPath(virDomainHostdevDefPtr hostdev)
{
    virDomainHostdevSubsysSCSIPtr scsisrc = &hostdev->source.subsys.u.scsi;
    virDomainHostdevSubsysSCSIHostPtr scsihostsrc = &scsisrc->u.host;
    char *dev_name = NULL;
    char *dev_path = NULL;

    if (!(dev_name = virSCSIDeviceGetDevName(NULL,
                                             scsihostsrc->adapter,
                                             scsihostsrc->bus,
                                             scsihostsrc->target,
                                             scsihostsrc->unit)))
        goto cleanup;

    ignore_value(virAsprintf(&dev_path, "/dev/%s", dev_name));

 cleanup:
    VIR_FREE(dev_name);
    return dev_path;
}


static int
qemuAddSharedHostdev(virQEMUDriverPtr driver,
                     virDomainHostdevDefPtr hostdev,
                     const char *name)
{
    char *dev_path = NULL;
    char *key = NULL;
    int ret = -1;

    if (!qemuIsSharedHostdev(hostdev))
        return 0;

    if (!(dev_path = qemuGetHostdevPath(hostdev)))
        goto cleanup;

    if (!(key = qemuGetSharedDeviceKey(dev_path)))
        goto cleanup;

    qemuDriverLock(driver);
    ret = qemuSharedDeviceEntryInsert(driver, key, name);
    qemuDriverUnlock(driver);

 cleanup:
    VIR_FREE(dev_path);
    VIR_FREE(key);
    return ret;
}


static int
qemuSharedDeviceEntryRemove(virQEMUDriverPtr driver,
                            const char *key,
                            const char *name)
{
    qemuSharedDeviceEntryPtr entry = NULL;
    int idx;

    if (!(entry = virHashLookup(driver->sharedDevices, key)))
        return -1;

    /* Nothing to do if the shared disk is not recored in the table. */
    if (!qemuSharedDeviceEntryDomainExists(entry, name, &idx))
        return 0;

    if (entry->ref != 1)
        VIR_DELETE_ELEMENT(entry->domains, idx, entry->ref);
    else
        ignore_value(virHashRemoveEntry(driver->sharedDevices, key));

    return 0;
}


/* qemuAddSharedDevice:
 * @driver: Pointer to qemu driver struct
 * @dev: The device def
 * @name: The domain name
 *
 * Increase ref count and add the domain name into the list which
 * records all the domains that use the shared device if the entry
 * already exists, otherwise add a new entry.
 */
int
qemuAddSharedDevice(virQEMUDriverPtr driver,
                    virDomainDeviceDefPtr dev,
                    const char *name)
{
    /* Currently the only conflicts we have to care about for
     * the shared disk and shared host device is "sgio" setting,
     * which is only valid for block disk and scsi host device.
     */
    if (dev->type == VIR_DOMAIN_DEVICE_DISK)
        return qemuAddSharedDisk(driver, dev->data.disk, name);
    else if (dev->type == VIR_DOMAIN_DEVICE_HOSTDEV)
        return qemuAddSharedHostdev(driver, dev->data.hostdev, name);
    else
        return 0;
}


int
qemuRemoveSharedDisk(virQEMUDriverPtr driver,
                     virDomainDiskDefPtr disk,
                     const char *name)
{
    char *key = NULL;
    int ret = -1;

    if (!disk->src->shared || !virDomainDiskSourceIsBlockType(disk->src, false))
        return 0;

    qemuDriverLock(driver);

    if (!(key = qemuGetSharedDeviceKey(virDomainDiskGetSource(disk))))
        goto cleanup;

    if (qemuSharedDeviceEntryRemove(driver, key, name) < 0)
        goto cleanup;

    ret = 0;
 cleanup:
    qemuDriverUnlock(driver);
    VIR_FREE(key);
    return ret;
}


static int
qemuRemoveSharedHostdev(virQEMUDriverPtr driver,
                        virDomainHostdevDefPtr hostdev,
                        const char *name)
{
    char *dev_path = NULL;
    char *key = NULL;
    int ret = -1;

    if (!qemuIsSharedHostdev(hostdev))
        return 0;

    if (!(dev_path = qemuGetHostdevPath(hostdev)))
        goto cleanup;

    if (!(key = qemuGetSharedDeviceKey(dev_path)))
        goto cleanup;

    qemuDriverLock(driver);
    ret = qemuSharedDeviceEntryRemove(driver, key, name);
    qemuDriverUnlock(driver);

 cleanup:
    VIR_FREE(dev_path);
    VIR_FREE(key);
    return ret;
}


/* qemuRemoveSharedDevice:
 * @driver: Pointer to qemu driver struct
 * @device: The device def
 * @name: The domain name
 *
 * Decrease ref count and remove the domain name from the list which
 * records all the domains that use the shared device if ref is not
 * 1, otherwise remove the entry.
 */
int
qemuRemoveSharedDevice(virQEMUDriverPtr driver,
                       virDomainDeviceDefPtr dev,
                       const char *name)
{
    if (dev->type == VIR_DOMAIN_DEVICE_DISK)
        return qemuRemoveSharedDisk(driver, dev->data.disk, name);
    else if (dev->type == VIR_DOMAIN_DEVICE_HOSTDEV)
        return qemuRemoveSharedHostdev(driver, dev->data.hostdev, name);
    else
        return 0;
}


int
qemuSetUnprivSGIO(virDomainDeviceDefPtr dev)
{
    virDomainDiskDefPtr disk = NULL;
    virDomainHostdevDefPtr hostdev = NULL;
    char *sysfs_path = NULL;
    const char *path = NULL;
    bool val;
    int ret = -1;

    /* "sgio" is only valid for block disk; cdrom
     * and floopy disk can have empty source.
     */
    if (dev->type == VIR_DOMAIN_DEVICE_DISK) {
        disk = dev->data.disk;

        if (disk->device != VIR_DOMAIN_DISK_DEVICE_LUN ||
            !virDomainDiskSourceIsBlockType(disk->src, false))
            return 0;

        path = virDomainDiskGetSource(disk);
    } else if (dev->type == VIR_DOMAIN_DEVICE_HOSTDEV) {
        hostdev = dev->data.hostdev;

        if (!qemuIsSharedHostdev(hostdev))
            return 0;

        if (hostdev->source.subsys.u.scsi.sgio) {
            virReportError(VIR_ERR_INTERNAL_ERROR, "%s",
                           _("'sgio' is not supported for SCSI "
                             "generic device yet "));
            goto cleanup;
        }

        return 0;
    } else {
        return 0;
    }

    if (!(sysfs_path = virGetUnprivSGIOSysfsPath(path, NULL)))
        goto cleanup;

    /* By default, filter the SG_IO commands, i.e. set unpriv_sgio to 0.  */
    val = (disk->sgio == VIR_DOMAIN_DEVICE_SGIO_UNFILTERED);

    /* Do not do anything if unpriv_sgio is not supported by the kernel and the
     * whitelist is enabled.  But if requesting unfiltered access, always call
     * virSetDeviceUnprivSGIO, to report an error for unsupported unpriv_sgio.
     */
    if (!val || !virFileExists(sysfs_path)) {
        ret = 0;
        goto cleanup;
    }

    if (virSetDeviceUnprivSGIO(path, NULL, 1) < 0)
        goto cleanup;

    ret = 0;

 cleanup:
    VIR_FREE(sysfs_path);
    return ret;
}

int qemuDriverAllocateID(virQEMUDriverPtr driver)
{
    return virAtomicIntInc(&driver->lastvmid);
}


int
qemuTranslateSnapshotDiskSourcePool(virConnectPtr conn ATTRIBUTE_UNUSED,
                                    virDomainSnapshotDiskDefPtr def)
{
    if (def->src->type != VIR_STORAGE_TYPE_VOLUME)
        return 0;

    virReportError(VIR_ERR_INTERNAL_ERROR, "%s",
                   _("Snapshots are not yet supported with 'pool' volumes"));
    return -1;
}

char *
qemuGetHugepagePath(virHugeTLBFSPtr hugepage)
{
    char *ret;

    if (virAsprintf(&ret, "%s/libvirt/qemu", hugepage->mnt_dir) < 0)
        return NULL;

    return ret;
}

char *
qemuGetDefaultHugepath(virHugeTLBFSPtr hugetlbfs,
                       size_t nhugetlbfs)
{
    size_t i;

    for (i = 0; i < nhugetlbfs; i++)
        if (hugetlbfs[i].deflt)
            break;

    if (i == nhugetlbfs)
        i = 0;

    return qemuGetHugepagePath(&hugetlbfs[i]);
}<|MERGE_RESOLUTION|>--- conflicted
+++ resolved
@@ -295,11 +295,7 @@
             goto error;
     }
 
-<<<<<<< HEAD
-    if (VIR_STRDUP(cfg->bridgeHelperName, "/usr/lib/qemu/qemu-bridge-helper") < 0)
-=======
     if (VIR_STRDUP(cfg->bridgeHelperName, QEMU_BRIDGE_HELPER) < 0)
->>>>>>> 7ad20e28
         goto error;
 
     cfg->clearEmulatorCapabilities = true;
