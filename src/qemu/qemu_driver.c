--- conflicted
+++ resolved
@@ -5621,27 +5621,6 @@
     return qemuDomainStartWithFlags(dom, 0);
 }
 
-<<<<<<< HEAD
-static int
-qemudCanonicalizeMachineFromInfo(virDomainDefPtr def,
-                                 virCapsGuestDomainInfoPtr info,
-                                 char **canonical)
-{
-    int i;
-
-    if (def->os.machine) {
-        if (STREQ(def->os.machine, "pc-0.12")) {
-            VIR_WARN("Defining machine %s as type %s.  We suggest a newer type.",
-                def->name, def->os.machine);
-            VIR_WARN("Please see the libvirt-migrate-qemu-machinetype(1) manpage.");
-        }
-    }
-
-    *canonical = NULL;
-
-    for (i = 0; i < info->nmachines; i++) {
-        virCapsGuestMachinePtr machine = info->machines[i];
-=======
 static virDomainPtr qemudDomainDefine(virConnectPtr conn, const char *xml) {
     struct qemud_driver *driver = conn->privateData;
     virDomainDefPtr def;
@@ -5651,7 +5630,6 @@
     virDomainEventPtr event = NULL;
     qemuCapsPtr caps = NULL;
     int dupVM;
->>>>>>> 32596a32
 
     qemuDriverLock(driver);
     if (!(def = virDomainDefParseString(driver->caps, xml,
