/*
 * qemu_domain.h: QEMU domain private state
 *
 * Copyright (C) 2006-2011 Red Hat, Inc.
 * Copyright (C) 2006 Daniel P. Berrange
 *
 * This library is free software; you can redistribute it and/or
 * modify it under the terms of the GNU Lesser General Public
 * License as published by the Free Software Foundation; either
 * version 2.1 of the License, or (at your option) any later version.
 *
 * This library is distributed in the hope that it will be useful,
 * but WITHOUT ANY WARRANTY; without even the implied warranty of
 * MERCHANTABILITY or FITNESS FOR A PARTICULAR PURPOSE.  See the GNU
 * Lesser General Public License for more details.
 *
 * You should have received a copy of the GNU Lesser General Public
 * License along with this library; if not, write to the Free Software
 * Foundation, Inc., 59 Temple Place, Suite 330, Boston, MA 02111-1307  USA
 *
 * Author: Daniel P. Berrange <berrange@redhat.com>
 */

#ifndef __QEMU_DOMAIN_H__
# define __QEMU_DOMAIN_H__

# include "threads.h"
# include "domain_conf.h"
# include "qemu_monitor.h"
# include "qemu_agent.h"
# include "qemu_conf.h"
# include "bitmap.h"
# include "virconsole.h"

# define QEMU_EXPECTED_VIRT_TYPES      \
    ((1 << VIR_DOMAIN_VIRT_QEMU) |     \
     (1 << VIR_DOMAIN_VIRT_KQEMU) |    \
     (1 << VIR_DOMAIN_VIRT_KVM) |      \
     (1 << VIR_DOMAIN_VIRT_XEN))

# define QEMU_DOMAIN_DEFAULT_MIG_BANDWIDTH_MAX 32
<<<<<<< HEAD
=======
# if ULONG_MAX == 4294967295
/* Qemu has a 64-bit limit, but we are limited by our historical choice of
 * representing bandwidth in a long instead of a 64-bit int.  */
#  define QEMU_DOMAIN_FILE_MIG_BANDWIDTH_MAX    ULONG_MAX
# else
#  define QEMU_DOMAIN_FILE_MIG_BANDWIDTH_MAX    (INT64_MAX / (1024 * 1024))
# endif
>>>>>>> 01f872fa

# define JOB_MASK(job)                  (1 << (job - 1))
# define DEFAULT_JOB_MASK               \
    (JOB_MASK(QEMU_JOB_QUERY) |         \
     JOB_MASK(QEMU_JOB_DESTROY) |       \
     JOB_MASK(QEMU_JOB_ABORT))

/* Jobs which have to be tracked in domain state XML. */
# define QEMU_DOMAIN_TRACK_JOBS         \
    (JOB_MASK(QEMU_JOB_DESTROY) |       \
     JOB_MASK(QEMU_JOB_ASYNC))

/* Only 1 job is allowed at any time
 * A job includes *all* monitor commands, even those just querying
 * information, not merely actions */
enum qemuDomainJob {
    QEMU_JOB_NONE = 0,  /* Always set to 0 for easy if (jobActive) conditions */
    QEMU_JOB_QUERY,         /* Doesn't change any state */
    QEMU_JOB_DESTROY,       /* Destroys the domain (cannot be masked out) */
    QEMU_JOB_SUSPEND,       /* Suspends (stops vCPUs) the domain */
    QEMU_JOB_MODIFY,        /* May change state */
    QEMU_JOB_ABORT,         /* Abort current async job */
    QEMU_JOB_MIGRATION_OP,  /* Operation influencing outgoing migration */

    /* The following two items must always be the last items before JOB_LAST */
    QEMU_JOB_ASYNC,         /* Asynchronous job */
    QEMU_JOB_ASYNC_NESTED,  /* Normal job within an async job */

    QEMU_JOB_LAST
};
VIR_ENUM_DECL(qemuDomainJob)

/* Async job consists of a series of jobs that may change state. Independent
 * jobs that do not change state (and possibly others if explicitly allowed by
 * current async job) are allowed to be run even if async job is active.
 */
enum qemuDomainAsyncJob {
    QEMU_ASYNC_JOB_NONE = 0,
    QEMU_ASYNC_JOB_MIGRATION_OUT,
    QEMU_ASYNC_JOB_MIGRATION_IN,
    QEMU_ASYNC_JOB_SAVE,
    QEMU_ASYNC_JOB_DUMP,

    QEMU_ASYNC_JOB_LAST
};
VIR_ENUM_DECL(qemuDomainAsyncJob)

struct qemuDomainJobObj {
    virCond cond;                       /* Use to coordinate jobs */
    enum qemuDomainJob active;          /* Currently running job */
    int owner;                          /* Thread which set current job */

    virCond asyncCond;                  /* Use to coordinate with async jobs */
    enum qemuDomainAsyncJob asyncJob;   /* Currently active async job */
    int asyncOwner;                     /* Thread which set current async job */
    int phase;                          /* Job phase (mainly for migrations) */
    unsigned long long mask;            /* Jobs allowed during async job */
    unsigned long long start;           /* When the async job started */
    virDomainJobInfo info;              /* Async job progress data */
};

typedef struct _qemuDomainPCIAddressSet qemuDomainPCIAddressSet;
typedef qemuDomainPCIAddressSet *qemuDomainPCIAddressSetPtr;

typedef void (*qemuDomainCleanupCallback)(struct qemud_driver *driver,
                                          virDomainObjPtr vm);

typedef struct _qemuDomainObjPrivate qemuDomainObjPrivate;
typedef qemuDomainObjPrivate *qemuDomainObjPrivatePtr;
struct _qemuDomainObjPrivate {
    struct qemuDomainJobObj job;

    qemuMonitorPtr mon;
    virDomainChrSourceDefPtr monConfig;
    int monJSON;
    bool monError;
    unsigned long long monStart;

    qemuAgentPtr agent;
    bool agentError;
    unsigned long long agentStart;

    bool gotShutdown;
    bool beingDestroyed;
    char *pidfile;

    int nvcpupids;
    int *vcpupids;

    qemuDomainPCIAddressSetPtr pciaddrs;
    int persistentAddrs;

    virBitmapPtr qemuCaps;
    char *lockState;

    bool fakeReboot;

    int jobs_queued;

    unsigned long migMaxBandwidth;
    char *origname;

    virConsolesPtr cons;

    qemuDomainCleanupCallback *cleanupCallbacks;
    size_t ncleanupCallbacks;
    size_t ncleanupCallbacks_max;
};

struct qemuDomainWatchdogEvent
{
    virDomainObjPtr vm;
    int action;
};

const char *qemuDomainAsyncJobPhaseToString(enum qemuDomainAsyncJob job,
                                            int phase);
int qemuDomainAsyncJobPhaseFromString(enum qemuDomainAsyncJob job,
                                      const char *phase);

void qemuDomainEventFlush(int timer, void *opaque);

/* driver must be locked before calling */
void qemuDomainEventQueue(struct qemud_driver *driver,
                          virDomainEventPtr event);

void qemuDomainSetPrivateDataHooks(virCapsPtr caps);
void qemuDomainSetNamespaceHooks(virCapsPtr caps);

int qemuDomainObjBeginJob(struct qemud_driver *driver,
                          virDomainObjPtr obj,
                          enum qemuDomainJob job)
    ATTRIBUTE_RETURN_CHECK;
int qemuDomainObjBeginAsyncJob(struct qemud_driver *driver,
                               virDomainObjPtr obj,
                               enum qemuDomainAsyncJob asyncJob)
    ATTRIBUTE_RETURN_CHECK;
int qemuDomainObjBeginJobWithDriver(struct qemud_driver *driver,
                                    virDomainObjPtr obj,
                                    enum qemuDomainJob job)
    ATTRIBUTE_RETURN_CHECK;
int qemuDomainObjBeginAsyncJobWithDriver(struct qemud_driver *driver,
                                         virDomainObjPtr obj,
                                         enum qemuDomainAsyncJob asyncJob)
    ATTRIBUTE_RETURN_CHECK;

int qemuDomainObjEndJob(struct qemud_driver *driver,
                        virDomainObjPtr obj)
    ATTRIBUTE_RETURN_CHECK;
int qemuDomainObjEndAsyncJob(struct qemud_driver *driver,
                             virDomainObjPtr obj)
    ATTRIBUTE_RETURN_CHECK;
void qemuDomainObjSetJobPhase(struct qemud_driver *driver,
                              virDomainObjPtr obj,
                              int phase);
void qemuDomainObjSetAsyncJobMask(virDomainObjPtr obj,
                                  unsigned long long allowedJobs);
void qemuDomainObjRestoreJob(virDomainObjPtr obj,
                             struct qemuDomainJobObj *job);
void qemuDomainObjTransferJob(virDomainObjPtr obj);
void qemuDomainObjDiscardAsyncJob(struct qemud_driver *driver,
                                  virDomainObjPtr obj);
void qemuDomainObjReleaseAsyncJob(virDomainObjPtr obj);

void qemuDomainObjEnterMonitor(struct qemud_driver *driver,
                               virDomainObjPtr obj)
    ATTRIBUTE_NONNULL(1) ATTRIBUTE_NONNULL(2);
void qemuDomainObjExitMonitor(struct qemud_driver *driver,
                              virDomainObjPtr obj)
    ATTRIBUTE_NONNULL(1) ATTRIBUTE_NONNULL(2);
void qemuDomainObjEnterMonitorWithDriver(struct qemud_driver *driver,
                                         virDomainObjPtr obj)
    ATTRIBUTE_NONNULL(1) ATTRIBUTE_NONNULL(2);
int qemuDomainObjEnterMonitorAsync(struct qemud_driver *driver,
                                   virDomainObjPtr obj,
                                   enum qemuDomainAsyncJob asyncJob)
    ATTRIBUTE_NONNULL(1) ATTRIBUTE_NONNULL(2) ATTRIBUTE_RETURN_CHECK;
void qemuDomainObjExitMonitorWithDriver(struct qemud_driver *driver,
                                        virDomainObjPtr obj)
    ATTRIBUTE_NONNULL(1) ATTRIBUTE_NONNULL(2);


void qemuDomainObjEnterAgent(struct qemud_driver *driver,
                             virDomainObjPtr obj)
    ATTRIBUTE_NONNULL(1) ATTRIBUTE_NONNULL(2);
void qemuDomainObjExitAgent(struct qemud_driver *driver,
                            virDomainObjPtr obj)
    ATTRIBUTE_NONNULL(1) ATTRIBUTE_NONNULL(2);
void qemuDomainObjEnterAgentWithDriver(struct qemud_driver *driver,
                                       virDomainObjPtr obj)
    ATTRIBUTE_NONNULL(1) ATTRIBUTE_NONNULL(2);
void qemuDomainObjExitAgentWithDriver(struct qemud_driver *driver,
                                      virDomainObjPtr obj)
    ATTRIBUTE_NONNULL(1) ATTRIBUTE_NONNULL(2);


void qemuDomainObjEnterRemoteWithDriver(struct qemud_driver *driver,
                                        virDomainObjPtr obj)
    ATTRIBUTE_NONNULL(1) ATTRIBUTE_NONNULL(2);
void qemuDomainObjExitRemoteWithDriver(struct qemud_driver *driver,
                                       virDomainObjPtr obj)
    ATTRIBUTE_NONNULL(1) ATTRIBUTE_NONNULL(2);

int qemuDomainDefFormatBuf(struct qemud_driver *driver,
                           virDomainDefPtr vm,
                           unsigned int flags,
                           bool compatible,
                           virBuffer *buf);

char *qemuDomainDefFormatXML(struct qemud_driver *driver,
                             virDomainDefPtr vm,
                             unsigned int flags,
                             bool compatible);

char *qemuDomainFormatXML(struct qemud_driver *driver,
                          virDomainObjPtr vm,
                          unsigned int flags,
                          bool compatible);

char *qemuDomainDefFormatLive(struct qemud_driver *driver,
                              virDomainDefPtr def,
                              bool inactive,
                              bool compatible);

void qemuDomainObjTaint(struct qemud_driver *driver,
                        virDomainObjPtr obj,
                        enum virDomainTaintFlags taint,
                        int logFD);

void qemuDomainObjCheckTaint(struct qemud_driver *driver,
                             virDomainObjPtr obj,
                             int logFD);
void qemuDomainObjCheckDiskTaint(struct qemud_driver *driver,
                                 virDomainObjPtr obj,
                                 virDomainDiskDefPtr disk,
                                 int logFD);
void qemuDomainObjCheckNetTaint(struct qemud_driver *driver,
                                virDomainObjPtr obj,
                                virDomainNetDefPtr net,
                                int logFD);


int qemuDomainCreateLog(struct qemud_driver *driver, virDomainObjPtr vm, bool append);
int qemuDomainOpenLog(struct qemud_driver *driver, virDomainObjPtr vm, off_t pos);
int qemuDomainAppendLog(struct qemud_driver *driver,
                        virDomainObjPtr vm,
                        int logFD,
                        const char *fmt, ...) ATTRIBUTE_FMT_PRINTF(4, 5);

const char *qemuFindQemuImgBinary(struct qemud_driver *driver);

int qemuDomainSnapshotWriteMetadata(virDomainObjPtr vm,
                                    virDomainSnapshotObjPtr snapshot,
                                    char *snapshotDir);

int qemuDomainSnapshotForEachQcow2(struct qemud_driver *driver,
                                   virDomainObjPtr vm,
                                   virDomainSnapshotObjPtr snap,
                                   const char *op,
                                   bool try_all);

int qemuDomainSnapshotDiscard(struct qemud_driver *driver,
                              virDomainObjPtr vm,
                              virDomainSnapshotObjPtr snap,
                              bool update_current,
                              bool metadata_only);

struct qemu_snap_remove {
    struct qemud_driver *driver;
    virDomainObjPtr vm;
    int err;
    bool metadata_only;
    bool current;
};

void qemuDomainSnapshotDiscardAll(void *payload,
                                  const void *name,
                                  void *data);

int qemuDomainSnapshotDiscardAllMetadata(struct qemud_driver *driver,
                                         virDomainObjPtr vm);

void qemuDomainRemoveInactive(struct qemud_driver *driver,
                              virDomainObjPtr vm);

void qemuDomainSetFakeReboot(struct qemud_driver *driver,
                             virDomainObjPtr vm,
                             bool value);

bool qemuDomainJobAllowed(qemuDomainObjPrivatePtr priv,
                          enum qemuDomainJob job);

int qemuDomainCheckDiskPresence(struct qemud_driver *driver,
                                virDomainObjPtr vm,
                                bool start_with_state);

int qemuDomainCleanupAdd(virDomainObjPtr vm,
                         qemuDomainCleanupCallback cb);
void qemuDomainCleanupRemove(virDomainObjPtr vm,
                             qemuDomainCleanupCallback cb);
void qemuDomainCleanupRun(struct qemud_driver *driver,
                          virDomainObjPtr vm);

#endif /* __QEMU_DOMAIN_H__ */<|MERGE_RESOLUTION|>--- conflicted
+++ resolved
@@ -39,8 +39,6 @@
      (1 << VIR_DOMAIN_VIRT_XEN))
 
 # define QEMU_DOMAIN_DEFAULT_MIG_BANDWIDTH_MAX 32
-<<<<<<< HEAD
-=======
 # if ULONG_MAX == 4294967295
 /* Qemu has a 64-bit limit, but we are limited by our historical choice of
  * representing bandwidth in a long instead of a 64-bit int.  */
@@ -48,7 +46,6 @@
 # else
 #  define QEMU_DOMAIN_FILE_MIG_BANDWIDTH_MAX    (INT64_MAX / (1024 * 1024))
 # endif
->>>>>>> 01f872fa
 
 # define JOB_MASK(job)                  (1 << (job - 1))
 # define DEFAULT_JOB_MASK               \
