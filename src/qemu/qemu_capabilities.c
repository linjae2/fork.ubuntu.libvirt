--- conflicted
+++ resolved
@@ -4475,8 +4475,6 @@
                       qemuCaps->kernelVersion);
             return false;
         }
-<<<<<<< HEAD
-=======
 
         kvmSupportsNesting = virQEMUCapsKVMSupportsNesting();
         if (kvmSupportsNesting != qemuCaps->kvmSupportsNesting) {
@@ -4485,7 +4483,6 @@
                      qemuCaps->binary, qemuCaps->kvmSupportsNesting);
             return false;
         }
->>>>>>> 295f61aa
     }
 
     return true;
@@ -5383,11 +5380,8 @@
 
         if (VIR_STRDUP(qemuCaps->kernelVersion, kernelVersion) < 0)
             goto error;
-<<<<<<< HEAD
-=======
 
         qemuCaps->kvmSupportsNesting = virQEMUCapsKVMSupportsNesting();
->>>>>>> 295f61aa
     }
 
  cleanup:
