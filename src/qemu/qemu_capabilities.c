--- conflicted
+++ resolved
@@ -630,21 +630,11 @@
      *  - hostarch is x86_64 and guest arch is i686
      * The latter simply needs "-cpu qemu32"
      */
-<<<<<<< HEAD
-    if (STREQ(info->arch, hostmachine) ||
-        (STREQ(hostmachine, "x86_64") && STREQ(info->arch, "i686"))) {
-        if (access("/dev/kvm", F_OK) == 0) {
-            const char *const kvmbins[] = { "/usr/libexec/qemu-kvm", /* RHEL */
-                                            "qemu-kvm", /* Fedora */
-					    "kvm-spice", /* qemu-kvm-spice Ubuntu package */
-                                            "kvm" }; /* Upstream .spec */
-=======
     if (qemuCapsIsValidForKVM(hostarch, guestarch)) {
         const char *const kvmbins[] = { "/usr/libexec/qemu-kvm", /* RHEL */
                                         "qemu-kvm", /* Fedora */
 										"kvm-spice", /* qemu-kvm-spice Ubuntu package */
                                         "kvm" }; /* Upstream .spec */
->>>>>>> 32596a32
 
         for (i = 0; i < ARRAY_CARDINALITY(kvmbins); ++i) {
             kvmbin = virFindFileInPath(kvmbins[i]);
