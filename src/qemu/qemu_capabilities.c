--- conflicted
+++ resolved
@@ -404,10 +404,6 @@
               "vhost-scsi",
               "drive-iotune-group",
 
-<<<<<<< HEAD
-              "query-cpu-model-expansion", /* 245 */
-              "query-cpu-definitions",
-=======
               /* 245 */
               "query-cpu-model-expansion",
               "virtio-net.host_mtu",
@@ -434,7 +430,6 @@
               "virtio.iommu_platform",
               "virtio.ats",
               "loadparm",
->>>>>>> e0d0e036
     );
 
 
@@ -1576,10 +1571,7 @@
     { "query-qmp-schema", QEMU_CAPS_QUERY_QMP_SCHEMA },
     { "query-cpu-model-expansion", QEMU_CAPS_QUERY_CPU_MODEL_EXPANSION},
     { "query-cpu-definitions", QEMU_CAPS_QUERY_CPU_DEFINITIONS},
-<<<<<<< HEAD
-=======
     { "query-named-block-nodes", QEMU_CAPS_QUERY_NAMED_BLOCK_NODES}
->>>>>>> e0d0e036
 };
 
 struct virQEMUCapsStringFlags virQEMUCapsMigration[] = {
