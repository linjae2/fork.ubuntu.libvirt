--- conflicted
+++ resolved
@@ -5546,21 +5546,12 @@
         probedbinary = virQEMUCapsGetDefaultEmulator(hostarch, arch);
         binary = probedbinary;
     }
-<<<<<<< HEAD
 
     if (!(qemuCaps = virQEMUCapsCacheLookup(cache, binary)))
         goto cleanup;
 
     arch_from_caps = virQEMUCapsGetArch(qemuCaps);
 
-=======
-
-    if (!(qemuCaps = virQEMUCapsCacheLookup(cache, binary)))
-        goto cleanup;
-
-    arch_from_caps = virQEMUCapsGetArch(qemuCaps);
-
->>>>>>> 904687cc
     if (arch_from_caps != arch &&
         !((ARCH_IS_X86(arch) && ARCH_IS_X86(arch_from_caps)) ||
           (ARCH_IS_PPC(arch) && ARCH_IS_PPC(arch_from_caps)) ||
