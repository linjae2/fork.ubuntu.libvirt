--- conflicted
+++ resolved
@@ -2109,8 +2109,6 @@
                         VIR_STRDUP(def->os.machine, "pc-1.0-precise") < 0)
                     goto cleanup;
             }
-<<<<<<< HEAD
-=======
             if (STREQ_NULLABLE(vm->def->os.machine, "pc-i440fx-1.5")) {
                 VIR_FREE(vm->def->os.machine);
                 VIR_FREE(def->os.machine);
@@ -2118,7 +2116,6 @@
                         VIR_STRDUP(def->os.machine, "pc-i440fx-1.5-saucy") < 0)
                     goto cleanup;
             }
->>>>>>> 200ba34d
         }
 
         rv = qemuDomainDefFormatLive(driver, def, false, true);
@@ -2457,14 +2454,11 @@
                 if (VIR_STRDUP(vm->def->os.machine, "pc-1.0-precise") < 0)
                     goto endjob;
             }
-<<<<<<< HEAD
-=======
             if (STREQ_NULLABLE(vm->def->os.machine, "pc-i440fx-1.5")) {
                 VIR_FREE(vm->def->os.machine);
                 if (VIR_STRDUP(vm->def->os.machine, "pc-i440fx-1.5-saucy") < 0)
                     goto endjob;
             }
->>>>>>> 200ba34d
     }
  
     /* Start the QEMU daemon, with the same command-line arguments plus
