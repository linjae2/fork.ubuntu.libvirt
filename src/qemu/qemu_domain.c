--- conflicted
+++ resolved
@@ -6644,25 +6644,6 @@
             return -1;
     }
 
-<<<<<<< HEAD
-    if (virCPUx86GetAddedFeatures(cpu->model, &data.added) < 0)
-        return -1;
-
-    /* Drop features marked as added in a cpu model, but only
-     * when they are not mentioned in origCPU, i.e., when they were not
-     * explicitly mentioned by the user.
-     */
-    if (data.added) {
-        g_auto(GStrv) keep = NULL;
-
-        if (origCPU) {
-            keep = virCPUDefListFeatures(origCPU);
-            data.keep = keep;
-        }
-
-        if (virCPUDefFilterFeatures(cpu, qemuDomainDropAddedCPUFeatures, &data) < 0)
-            return -1;
-=======
     if (origCPU) {
         if (virCPUx86GetAddedFeatures(cpu->model, &data.added) < 0)
             return -1;
@@ -6678,7 +6659,6 @@
             if (virCPUDefFilterFeatures(cpu, qemuDomainDropAddedCPUFeatures, &data) < 0)
                 return -1;
         }
->>>>>>> be765e85
     }
 
     return 0;
