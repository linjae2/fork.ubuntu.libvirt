--- conflicted
+++ resolved
@@ -1673,12 +1673,8 @@
                 virReportOOMError();
                 goto error;
             }
-<<<<<<< HEAD
-            virBufferEscape(opt, ":;", ":key=%s:auth_supported=cephx\\;none",
-=======
             virBufferEscape(opt, '\\', ":",
                             ":key=%s:auth_supported=cephx\\;none",
->>>>>>> 01f872fa
                             base64);
             VIR_FREE(base64);
         } else {
