/*
 * qemu_command.c: QEMU command generation
 *
 * Copyright (C) 2006-2012 Red Hat, Inc.
 * Copyright (C) 2006 Daniel P. Berrange
 *
 * This library is free software; you can redistribute it and/or
 * modify it under the terms of the GNU Lesser General Public
 * License as published by the Free Software Foundation; either
 * version 2.1 of the License, or (at your option) any later version.
 *
 * This library is distributed in the hope that it will be useful,
 * but WITHOUT ANY WARRANTY; without even the implied warranty of
 * MERCHANTABILITY or FITNESS FOR A PARTICULAR PURPOSE.  See the GNU
 * Lesser General Public License for more details.
 *
 * You should have received a copy of the GNU Lesser General Public
 * License along with this library.  If not, see
 * <http://www.gnu.org/licenses/>.
 *
 * Author: Daniel P. Berrange <berrange@redhat.com>
 */

#include <config.h>

#include "qemu_command.h"
#include "qemu_hostdev.h"
#include "qemu_capabilities.h"
#include "qemu_bridge_filter.h"
#include "cpu/cpu.h"
#include "memory.h"
#include "logging.h"
#include "virterror_internal.h"
#include "util.h"
#include "virfile.h"
#include "uuid.h"
#include "c-ctype.h"
#include "domain_nwfilter.h"
#include "domain_audit.h"
#include "domain_conf.h"
#include "snapshot_conf.h"
#include "network/bridge_driver.h"
#include "virnetdevtap.h"
#include "base64.h"
#include "device_conf.h"
#include "storage_file.h"

#include <sys/utsname.h>
#include <sys/stat.h>
#include <fcntl.h>

#define VIR_FROM_THIS VIR_FROM_QEMU


VIR_ENUM_DECL(virDomainDiskQEMUBus)
VIR_ENUM_IMPL(virDomainDiskQEMUBus, VIR_DOMAIN_DISK_BUS_LAST,
              "ide",
              "floppy",
              "scsi",
              "virtio",
              "xen",
              "usb",
              "uml",
              "sata")


VIR_ENUM_DECL(qemuDiskCacheV1)
VIR_ENUM_DECL(qemuDiskCacheV2)

VIR_ENUM_IMPL(qemuDiskCacheV1, VIR_DOMAIN_DISK_CACHE_LAST,
              "default",
              "off",
              "off",  /* writethrough not supported, so for safety, disable */
              "on",   /* Old 'on' was equivalent to 'writeback' */
              "off",  /* directsync not supported, for safety, disable */
              "off"); /* unsafe not supported, for safety, disable */

VIR_ENUM_IMPL(qemuDiskCacheV2, VIR_DOMAIN_DISK_CACHE_LAST,
              "default",
              "none",
              "writethrough",
              "writeback",
              "directsync",
              "unsafe");

VIR_ENUM_DECL(qemuVideo)

VIR_ENUM_IMPL(qemuVideo, VIR_DOMAIN_VIDEO_TYPE_LAST,
              "std",
              "cirrus",
              "vmware",
              "", /* no arg needed for xen */
              "", /* don't support vbox */
              "qxl");

VIR_ENUM_DECL(qemuSoundCodec)

VIR_ENUM_IMPL(qemuSoundCodec, VIR_DOMAIN_SOUND_CODEC_TYPE_LAST,
              "hda-duplex",
              "hda-micro");

VIR_ENUM_DECL(qemuControllerModelUSB)

VIR_ENUM_IMPL(qemuControllerModelUSB, VIR_DOMAIN_CONTROLLER_MODEL_USB_LAST,
              "piix3-usb-uhci",
              "piix4-usb-uhci",
              "usb-ehci",
              "ich9-usb-ehci1",
              "ich9-usb-uhci1",
              "ich9-usb-uhci2",
              "ich9-usb-uhci3",
              "vt82c686b-usb-uhci",
              "pci-ohci",
              "nec-usb-xhci",
              "none");

VIR_ENUM_DECL(qemuDomainFSDriver)
VIR_ENUM_IMPL(qemuDomainFSDriver, VIR_DOMAIN_FS_DRIVER_TYPE_LAST,
              "local",
              "local",
              "handle");


static void
uname_normalize (struct utsname *ut)
{
    uname(ut);

    /* Map i386, i486, i586 to i686.  */
    if (ut->machine[0] == 'i' &&
        ut->machine[1] != '\0' &&
        ut->machine[2] == '8' &&
        ut->machine[3] == '6' &&
        ut->machine[4] == '\0')
        ut->machine[1] = '6';
}


/**
 * qemuPhysIfaceConnect:
 * @def: the definition of the VM (needed by 802.1Qbh and audit)
 * @driver: pointer to the qemud_driver
 * @net: pointer to he VM's interface description with direct device type
 * @qemuCaps: flags for qemu
 * @vmop: VM operation type
 *
 * Returns a filedescriptor on success or -1 in case of error.
 */
int
qemuPhysIfaceConnect(virDomainDefPtr def,
                     struct qemud_driver *driver,
                     virDomainNetDefPtr net,
                     qemuCapsPtr caps,
                     enum virNetDevVPortProfileOp vmop)
{
    int rc;
    char *res_ifname = NULL;
    int vnet_hdr = 0;

    if (qemuCapsGet(caps, QEMU_CAPS_VNET_HDR) &&
        net->model && STREQ(net->model, "virtio"))
        vnet_hdr = 1;

    rc = virNetDevMacVLanCreateWithVPortProfile(
        net->ifname, &net->mac,
        virDomainNetGetActualDirectDev(net),
        virDomainNetGetActualDirectMode(net),
        true, vnet_hdr, def->uuid,
        virDomainNetGetActualVirtPortProfile(net),
        &res_ifname,
        vmop, driver->stateDir,
        virDomainNetGetActualBandwidth(net));
    if (rc >= 0) {
        if (virSecurityManagerSetTapFDLabel(driver->securityManager,
                                            def, rc) < 0)
            goto error;

        virDomainAuditNetDevice(def, net, res_ifname, true);
        VIR_FREE(net->ifname);
        net->ifname = res_ifname;
    }

    return rc;

error:
    ignore_value(virNetDevMacVLanDeleteWithVPortProfile(
                     res_ifname, &net->mac,
                     virDomainNetGetActualDirectDev(net),
                     virDomainNetGetActualDirectMode(net),
                     virDomainNetGetActualVirtPortProfile(net),
                     driver->stateDir));
    VIR_FREE(res_ifname);
    return -1;
}


int
qemuNetworkIfaceConnect(virDomainDefPtr def,
                        virConnectPtr conn,
                        struct qemud_driver *driver,
                        virDomainNetDefPtr net,
                        qemuCapsPtr caps)
{
    char *brname = NULL;
    int err;
    int tapfd = -1;
    unsigned int tap_create_flags = VIR_NETDEV_TAP_CREATE_IFUP;
    bool template_ifname = false;
    int actualType = virDomainNetGetActualType(net);

    if (actualType == VIR_DOMAIN_NET_TYPE_NETWORK) {
        int active, fail = 0;
        virErrorPtr errobj;
        virNetworkPtr network = virNetworkLookupByName(conn,
                                                       net->data.network.name);
        if (!network)
            return -1;

        active = virNetworkIsActive(network);
        if (active != 1) {
            fail = 1;

            if (active == 0)
                virReportError(VIR_ERR_INTERNAL_ERROR,
                               _("Network '%s' is not active."),
                               net->data.network.name);
        }

        if (!fail) {
            brname = virNetworkGetBridgeName(network);
            if (brname == NULL)
                fail = 1;
        }

        /* Make sure any above failure is preserved */
        errobj = virSaveLastError();
        virNetworkFree(network);
        virSetError(errobj);
        virFreeError(errobj);

        if (fail)
            return -1;

    } else if (actualType == VIR_DOMAIN_NET_TYPE_BRIDGE) {
        if (!(brname = strdup(virDomainNetGetActualBridgeName(net)))) {
            virReportOOMError();
            return -1;
        }
    } else {
        virReportError(VIR_ERR_INTERNAL_ERROR,
                       _("Network type %d is not supported"),
                       virDomainNetGetActualType(net));
        return -1;
    }

    if (!net->ifname ||
        STRPREFIX(net->ifname, VIR_NET_GENERATED_PREFIX) ||
        strchr(net->ifname, '%')) {
        VIR_FREE(net->ifname);
        if (!(net->ifname = strdup(VIR_NET_GENERATED_PREFIX "%d"))) {
            virReportOOMError();
            goto cleanup;
        }
        /* avoid exposing vnet%d in getXMLDesc or error outputs */
        template_ifname = true;
    }

    if (qemuCapsGet(caps, QEMU_CAPS_VNET_HDR) &&
        net->model && STREQ(net->model, "virtio")) {
        tap_create_flags |= VIR_NETDEV_TAP_CREATE_VNET_HDR;
    }

    err = virNetDevTapCreateInBridgePort(brname, &net->ifname, &net->mac,
                                         def->uuid, &tapfd,
                                         virDomainNetGetActualVirtPortProfile(net),
                                         virDomainNetGetActualVlan(net),
                                         tap_create_flags);
    virDomainAuditNetDevice(def, net, "/dev/net/tun", tapfd >= 0);
    if (err < 0) {
        if (template_ifname)
            VIR_FREE(net->ifname);
        tapfd = -1;
    }

    if (driver->macFilter) {
        if ((err = networkAllowMacOnPort(driver, net->ifname, &net->mac))) {
            virReportSystemError(err,
                 _("failed to add ebtables rule to allow MAC address on '%s'"),
                                 net->ifname);
        }
    }

    if (tapfd >= 0 &&
        virNetDevBandwidthSet(net->ifname,
                              virDomainNetGetActualBandwidth(net)) < 0) {
        virReportError(VIR_ERR_INTERNAL_ERROR,
                       _("cannot set bandwidth limits on %s"),
                       net->ifname);
        VIR_FORCE_CLOSE(tapfd);
        goto cleanup;
    }

    if (tapfd >= 0) {
        if ((net->filter) && (net->ifname)) {
            if (virDomainConfNWFilterInstantiate(conn, def->uuid, net) < 0)
                VIR_FORCE_CLOSE(tapfd);
        }
    }

cleanup:
    VIR_FREE(brname);

    return tapfd;
}


int
qemuOpenVhostNet(virDomainDefPtr def,
                 virDomainNetDefPtr net,
                 qemuCapsPtr caps,
                 int *vhostfd)
{
    *vhostfd = -1;   /* assume we won't use vhost */

    /* If the config says explicitly to not use vhost, return now */
    if (net->driver.virtio.name == VIR_DOMAIN_NET_BACKEND_TYPE_QEMU) {
       return 0;
    }

    /* If qemu doesn't support vhost-net mode (including the -netdev command
     * option), don't try to open the device.
     */
    if (!(qemuCapsGet(caps, QEMU_CAPS_VHOST_NET) &&
          qemuCapsGet(caps, QEMU_CAPS_NETDEV) &&
          qemuCapsGet(caps, QEMU_CAPS_DEVICE))) {
        if (net->driver.virtio.name == VIR_DOMAIN_NET_BACKEND_TYPE_VHOST) {
            virReportError(VIR_ERR_CONFIG_UNSUPPORTED,
                           "%s", _("vhost-net is not supported with "
                                   "this QEMU binary"));
            return -1;
        }
        return 0;
    }

    /* If the nic model isn't virtio, don't try to open. */
    if (!(net->model && STREQ(net->model, "virtio"))) {
        if (net->driver.virtio.name == VIR_DOMAIN_NET_BACKEND_TYPE_VHOST) {
            virReportError(VIR_ERR_CONFIG_UNSUPPORTED,
                           "%s", _("vhost-net is only supported for "
                                   "virtio network interfaces"));
            return -1;
        }
        return 0;
    }

    *vhostfd = open("/dev/vhost-net", O_RDWR);
    virDomainAuditNetDevice(def, net, "/dev/vhost-net", *vhostfd >= 0);

    /* If the config says explicitly to use vhost and we couldn't open it,
     * report an error.
     */
    if ((*vhostfd < 0) &&
        (net->driver.virtio.name == VIR_DOMAIN_NET_BACKEND_TYPE_VHOST)) {
        virReportError(VIR_ERR_CONFIG_UNSUPPORTED,
                       "%s", _("vhost-net was requested for an interface, "
                               "but is unavailable"));
        return -1;
    }
    return 0;
}


static int qemuDomainDeviceAliasIndex(virDomainDeviceInfoPtr info,
                                      const char *prefix)
{
    int idx;

    if (!info->alias)
        return -1;
    if (!STRPREFIX(info->alias, prefix))
        return -1;

    if (virStrToLong_i(info->alias + strlen(prefix), NULL, 10, &idx) < 0)
        return -1;

    return idx;
}


int qemuDomainNetVLAN(virDomainNetDefPtr def)
{
    return qemuDomainDeviceAliasIndex(&def->info, "net");
}


/* Names used before -drive existed */
static int qemuAssignDeviceDiskAliasLegacy(virDomainDiskDefPtr disk)
{
    char *dev_name;

    if (disk->device == VIR_DOMAIN_DISK_DEVICE_CDROM &&
        STREQ(disk->dst, "hdc"))
        dev_name = strdup("cdrom");
    else
        dev_name = strdup(disk->dst);

    if (!dev_name) {
        virReportOOMError();
        return -1;
    }

    disk->info.alias = dev_name;
    return 0;
}


char *qemuDeviceDriveHostAlias(virDomainDiskDefPtr disk,
                               qemuCapsPtr caps)
{
    char *ret;

    if (qemuCapsGet(caps, QEMU_CAPS_DEVICE)) {
        if (virAsprintf(&ret, "%s%s", QEMU_DRIVE_HOST_PREFIX, disk->info.alias) < 0) {
            virReportOOMError();
            return NULL;
        }
    } else {
        if (!(ret = strdup(disk->info.alias))) {
            virReportOOMError();
            return NULL;
        }
    }
    return ret;
}


/* Names used before -drive supported the id= option */
static int qemuAssignDeviceDiskAliasFixed(virDomainDiskDefPtr disk)
{
    int busid, devid;
    int ret;
    char *dev_name;

    if (virDiskNameToBusDeviceIndex(disk, &busid, &devid) < 0) {
        virReportError(VIR_ERR_INTERNAL_ERROR,
                       _("cannot convert disk '%s' to bus/device index"),
                       disk->dst);
        return -1;
    }

    switch (disk->bus) {
    case VIR_DOMAIN_DISK_BUS_IDE:
        if (disk->device== VIR_DOMAIN_DISK_DEVICE_DISK)
            ret = virAsprintf(&dev_name, "ide%d-hd%d", busid, devid);
        else
            ret = virAsprintf(&dev_name, "ide%d-cd%d", busid, devid);
        break;
    case VIR_DOMAIN_DISK_BUS_SCSI:
        if (disk->device == VIR_DOMAIN_DISK_DEVICE_DISK)
            ret = virAsprintf(&dev_name, "scsi%d-hd%d", busid, devid);
        else
            ret = virAsprintf(&dev_name, "scsi%d-cd%d", busid, devid);
        break;
    case VIR_DOMAIN_DISK_BUS_FDC:
        ret = virAsprintf(&dev_name, "floppy%d", devid);
        break;
    case VIR_DOMAIN_DISK_BUS_VIRTIO:
        ret = virAsprintf(&dev_name, "virtio%d", devid);
        break;
    case VIR_DOMAIN_DISK_BUS_XEN:
        ret = virAsprintf(&dev_name, "xenblk%d", devid);
        break;
    default:
        virReportError(VIR_ERR_CONFIG_UNSUPPORTED,
                       _("Unsupported disk name mapping for bus '%s'"),
                       virDomainDiskBusTypeToString(disk->bus));
        return -1;
    }

    if (ret == -1) {
        virReportOOMError();
        return -1;
    }

    disk->info.alias = dev_name;

    return 0;
}

static int
qemuSetScsiControllerModel(virDomainDefPtr def,
                           qemuCapsPtr caps,
                           int *model)
{
    if (*model > 0) {
        switch (*model) {
        case VIR_DOMAIN_CONTROLLER_MODEL_SCSI_LSILOGIC:
            if (!qemuCapsGet(caps, QEMU_CAPS_SCSI_LSI)) {
                virReportError(VIR_ERR_CONFIG_UNSUPPORTED, "%s",
                               _("This QEMU doesn't support "
                                 "lsi scsi controller"));
                return -1;
            }
            break;
        case VIR_DOMAIN_CONTROLLER_MODEL_SCSI_VIRTIO_SCSI:
            if (!qemuCapsGet(caps, QEMU_CAPS_VIRTIO_SCSI_PCI)) {
                virReportError(VIR_ERR_CONFIG_UNSUPPORTED, "%s",
                               _("This QEMU doesn't support "
                                 "virtio scsi controller"));
                return -1;
            }
            break;
        case VIR_DOMAIN_CONTROLLER_MODEL_SCSI_IBMVSCSI:
            /*TODO: need checking work here if necessary */
            break;
        default:
            virReportError(VIR_ERR_CONFIG_UNSUPPORTED,
                           _("Unsupported controller model: %s"),
                           virDomainControllerModelSCSITypeToString(*model));
            return -1;
        }
    } else {
        if (STREQ(def->os.arch, "ppc64") &&
            STREQ(def->os.machine, "pseries")) {
            *model = VIR_DOMAIN_CONTROLLER_MODEL_SCSI_IBMVSCSI;
        } else if (qemuCapsGet(caps, QEMU_CAPS_SCSI_LSI)) {
            *model = VIR_DOMAIN_CONTROLLER_MODEL_SCSI_LSILOGIC;
        } else {
            virReportError(VIR_ERR_INTERNAL_ERROR, "%s",
                           _("Unable to determine model for scsi controller"));
            return -1;
        }
    }

    return 0;
}

/* Our custom -drive naming scheme used with id= */
static int
qemuAssignDeviceDiskAliasCustom(virDomainDefPtr def,
                                virDomainDiskDefPtr disk,
                                qemuCapsPtr caps)
{
    const char *prefix = virDomainDiskBusTypeToString(disk->bus);
    int controllerModel = -1;

    if (disk->info.type == VIR_DOMAIN_DEVICE_ADDRESS_TYPE_DRIVE) {
        if (disk->bus == VIR_DOMAIN_DISK_BUS_SCSI) {
            controllerModel =
                virDomainDiskFindControllerModel(def, disk,
                                                 VIR_DOMAIN_CONTROLLER_TYPE_SCSI);

            if ((qemuSetScsiControllerModel(def, caps, &controllerModel)) < 0)
                return -1;
        }

        if (disk->bus != VIR_DOMAIN_DISK_BUS_SCSI ||
            controllerModel == VIR_DOMAIN_CONTROLLER_MODEL_SCSI_LSILOGIC) {
            if (virAsprintf(&disk->info.alias, "%s%d-%d-%d", prefix,
                            disk->info.addr.drive.controller,
                            disk->info.addr.drive.bus,
                            disk->info.addr.drive.unit) < 0)
                goto no_memory;
        } else {
            if (virAsprintf(&disk->info.alias, "%s%d-%d-%d-%d", prefix,
                            disk->info.addr.drive.controller,
                            disk->info.addr.drive.bus,
                            disk->info.addr.drive.target,
                            disk->info.addr.drive.unit) < 0)
                goto no_memory;
        }
    } else {
        int idx = virDiskNameToIndex(disk->dst);
        if (virAsprintf(&disk->info.alias, "%s-disk%d", prefix, idx) < 0)
            goto no_memory;
    }

    return 0;

no_memory:
    virReportOOMError();
    return -1;
}


int
qemuAssignDeviceDiskAlias(virDomainDefPtr vmdef,
                          virDomainDiskDefPtr def,
                          qemuCapsPtr caps)
{
    if (qemuCapsGet(caps, QEMU_CAPS_DRIVE)) {
        if (qemuCapsGet(caps, QEMU_CAPS_DEVICE))
            return qemuAssignDeviceDiskAliasCustom(vmdef, def, caps);
        else
            return qemuAssignDeviceDiskAliasFixed(def);
    } else {
        return qemuAssignDeviceDiskAliasLegacy(def);
    }
}


int
qemuAssignDeviceNetAlias(virDomainDefPtr def, virDomainNetDefPtr net, int idx)
{
    if (idx == -1) {
        int i;
        idx = 0;
        for (i = 0 ; i < def->nnets ; i++) {
            int thisidx;

            if (def->nets[i]->type == VIR_DOMAIN_NET_TYPE_HOSTDEV) {
                /* type='hostdev' interfaces have a hostdev%d alias */
               continue;
            }
            if ((thisidx = qemuDomainDeviceAliasIndex(&def->nets[i]->info, "net")) < 0) {
                virReportError(VIR_ERR_INTERNAL_ERROR, "%s",
                               _("Unable to determine device index for network device"));
                return -1;
            }
            if (thisidx >= idx)
                idx = thisidx + 1;
        }
    }

    if (virAsprintf(&net->info.alias, "net%d", idx) < 0) {
        virReportOOMError();
        return -1;
    }

    return 0;
}


int
qemuAssignDeviceHostdevAlias(virDomainDefPtr def, virDomainHostdevDefPtr hostdev, int idx)
{
    if (idx == -1) {
        int i;
        idx = 0;
        for (i = 0 ; i < def->nhostdevs ; i++) {
            int thisidx;
            if ((thisidx = qemuDomainDeviceAliasIndex(def->hostdevs[i]->info, "hostdev")) < 0) {
                virReportError(VIR_ERR_INTERNAL_ERROR, "%s",
                               _("Unable to determine device index for hostdev device"));
                return -1;
            }
            if (thisidx >= idx)
                idx = thisidx + 1;
        }
    }

    if (virAsprintf(&hostdev->info->alias, "hostdev%d", idx) < 0) {
        virReportOOMError();
        return -1;
    }

    return 0;
}


int
qemuAssignDeviceRedirdevAlias(virDomainDefPtr def, virDomainRedirdevDefPtr redirdev, int idx)
{
    if (idx == -1) {
        int i;
        idx = 0;
        for (i = 0 ; i < def->nredirdevs ; i++) {
            int thisidx;
            if ((thisidx = qemuDomainDeviceAliasIndex(&def->redirdevs[i]->info, "redir")) < 0) {
                virReportError(VIR_ERR_INTERNAL_ERROR, "%s",
                               _("Unable to determine device index for redirected device"));
                return -1;
            }
            if (thisidx >= idx)
                idx = thisidx + 1;
        }
    }

    if (virAsprintf(&redirdev->info.alias, "redir%d", idx) < 0) {
        virReportOOMError();
        return -1;
    }

    return 0;
}


int
qemuAssignDeviceControllerAlias(virDomainControllerDefPtr controller)
{
    const char *prefix = virDomainControllerTypeToString(controller->type);

    if (virAsprintf(&controller->info.alias,  "%s%d", prefix,
                    controller->idx) < 0) {
        virReportOOMError();
        return -1;
    }

    return 0;
}


int
qemuAssignDeviceAliases(virDomainDefPtr def, qemuCapsPtr caps)
{
    int i;

    for (i = 0; i < def->ndisks ; i++) {
        if (qemuAssignDeviceDiskAlias(def, def->disks[i], caps) < 0)
            return -1;
    }
    if (qemuCapsGet(caps, QEMU_CAPS_NET_NAME) ||
        qemuCapsGet(caps, QEMU_CAPS_DEVICE)) {
        for (i = 0; i < def->nnets ; i++) {
            /* type='hostdev' interfaces are also on the hostdevs list,
             * and will have their alias assigned with other hostdevs.
             */
            if ((def->nets[i]->type != VIR_DOMAIN_NET_TYPE_HOSTDEV) &&
                (qemuAssignDeviceNetAlias(def, def->nets[i], i) < 0)) {
                return -1;
            }
        }
    }

    if (!qemuCapsGet(caps, QEMU_CAPS_DEVICE))
        return 0;

    for (i = 0; i < def->nfss ; i++) {
        if (virAsprintf(&def->fss[i]->info.alias, "fs%d", i) < 0)
            goto no_memory;
    }
    for (i = 0; i < def->nsounds ; i++) {
        if (virAsprintf(&def->sounds[i]->info.alias, "sound%d", i) < 0)
            goto no_memory;
    }
    for (i = 0; i < def->nhostdevs ; i++) {
        if (qemuAssignDeviceHostdevAlias(def, def->hostdevs[i], i) < 0)
            return -1;
    }
    for (i = 0; i < def->nredirdevs ; i++) {
        if (qemuAssignDeviceRedirdevAlias(def, def->redirdevs[i], i) < 0)
            return -1;
    }
    for (i = 0; i < def->nvideos ; i++) {
        if (virAsprintf(&def->videos[i]->info.alias, "video%d", i) < 0)
            goto no_memory;
    }
    for (i = 0; i < def->ncontrollers ; i++) {
        if (qemuAssignDeviceControllerAlias(def->controllers[i]) < 0)
            return -1;
    }
    for (i = 0; i < def->ninputs ; i++) {
        if (virAsprintf(&def->inputs[i]->info.alias, "input%d", i) < 0)
            goto no_memory;
    }
    for (i = 0; i < def->nparallels ; i++) {
        if (virAsprintf(&def->parallels[i]->info.alias, "parallel%d", i) < 0)
            goto no_memory;
    }
    for (i = 0; i < def->nserials ; i++) {
        if (virAsprintf(&def->serials[i]->info.alias, "serial%d", i) < 0)
            goto no_memory;
    }
    for (i = 0; i < def->nchannels ; i++) {
        if (virAsprintf(&def->channels[i]->info.alias, "channel%d", i) < 0)
            goto no_memory;
    }
    for (i = 0; i < def->nconsoles ; i++) {
        if (virAsprintf(&def->consoles[i]->info.alias, "console%d", i) < 0)
            goto no_memory;
    }
    for (i = 0; i < def->nhubs ; i++) {
        if (virAsprintf(&def->hubs[i]->info.alias, "hub%d", i) < 0)
            goto no_memory;
    }
    for (i = 0; i < def->nsmartcards ; i++) {
        if (virAsprintf(&def->smartcards[i]->info.alias, "smartcard%d", i) < 0)
            goto no_memory;
    }
    if (def->watchdog) {
        if (virAsprintf(&def->watchdog->info.alias, "watchdog%d", 0) < 0)
            goto no_memory;
    }
    if (def->memballoon) {
        if (virAsprintf(&def->memballoon->info.alias, "balloon%d", 0) < 0)
            goto no_memory;
    }

    return 0;

    no_memory:
    virReportOOMError();
    return -1;
}

static void
qemuDomainPrimeS390VirtioDevices(virDomainDefPtr def,
                                 enum virDomainDeviceAddressType type)
{
    /*
       declare address-less virtio devices to be of address type 'type'
       only disks, networks, consoles and controllers for now
    */
    int i;

    for (i = 0; i < def->ndisks ; i++) {
        if (def->disks[i]->bus == VIR_DOMAIN_DISK_BUS_VIRTIO &&
            def->disks[i]->info.type == VIR_DOMAIN_DEVICE_ADDRESS_TYPE_NONE)
            def->disks[i]->info.type = type;
    }

    for (i = 0; i < def->nnets ; i++) {
        if (STREQ(def->nets[i]->model,"virtio") &&
            def->nets[i]->info.type == VIR_DOMAIN_DEVICE_ADDRESS_TYPE_NONE)
            def->nets[i]->info.type = type;
    }

    for (i = 0; i < def->ncontrollers ; i++) {
        if (def->controllers[i]->type ==
            VIR_DOMAIN_CONTROLLER_TYPE_VIRTIO_SERIAL &&
            def->controllers[i]->info.type ==
            VIR_DOMAIN_DEVICE_ADDRESS_TYPE_NONE)
            def->controllers[i]->info.type = type;
    }

}

static void
qemuDomainAssignS390Addresses(virDomainDefPtr def, qemuCapsPtr caps)
{
    /* deal with legacy virtio-s390 */
    if (qemuCapsGet(caps, QEMU_CAPS_VIRTIO_S390))
        qemuDomainPrimeS390VirtioDevices(
            def, VIR_DOMAIN_DEVICE_ADDRESS_TYPE_VIRTIO_S390);
}

static int
qemuSpaprVIOFindByReg(virDomainDefPtr def ATTRIBUTE_UNUSED,
                      virDomainDeviceDefPtr device ATTRIBUTE_UNUSED,
                      virDomainDeviceInfoPtr info, void *opaque)
{
    virDomainDeviceInfoPtr target = opaque;

    if (info->type != VIR_DOMAIN_DEVICE_ADDRESS_TYPE_SPAPRVIO)
        return 0;

    /* Match a dev that has a reg, is not us, and has a matching reg */
    if (info->addr.spaprvio.has_reg && info != target &&
        info->addr.spaprvio.reg == target->addr.spaprvio.reg)
        /* Has to be < 0 so virDomainDeviceInfoIterate() will exit */
        return -1;

    return 0;
}

static int
qemuAssignSpaprVIOAddress(virDomainDefPtr def, virDomainDeviceInfoPtr info,
                          unsigned long long default_reg)
{
    bool user_reg;
    int ret;

    if (info->type != VIR_DOMAIN_DEVICE_ADDRESS_TYPE_SPAPRVIO)
        return 0;

    /* Check if the user has assigned the reg already, if so use it */
    user_reg = info->addr.spaprvio.has_reg;
    if (!user_reg) {
        info->addr.spaprvio.reg = default_reg;
        info->addr.spaprvio.has_reg = true;
    }

    ret = virDomainDeviceInfoIterate(def, qemuSpaprVIOFindByReg, info);
    while (ret != 0) {
        if (user_reg) {
            virReportError(VIR_ERR_XML_ERROR,
                           _("spapr-vio address %#llx already in use"),
                           info->addr.spaprvio.reg);
            return -EEXIST;
        }

        /* We assigned the reg, so try a new value */
        info->addr.spaprvio.reg += 0x1000;
        ret = virDomainDeviceInfoIterate(def, qemuSpaprVIOFindByReg, info);
    }

    return 0;
}

int qemuDomainAssignSpaprVIOAddresses(virDomainDefPtr def,
                                      qemuCapsPtr caps)
{
    int i, ret = -1;
    int model;

    /* Default values match QEMU. See spapr_(llan|vscsi|vty).c */

    for (i = 0 ; i < def->nnets; i++) {
        if (def->nets[i]->model &&
            STREQ(def->nets[i]->model, "spapr-vlan"))
            def->nets[i]->info.type = VIR_DOMAIN_DEVICE_ADDRESS_TYPE_SPAPRVIO;
        if (qemuAssignSpaprVIOAddress(def, &def->nets[i]->info,
                                      0x1000ul) < 0)
            goto cleanup;
    }

    for (i = 0 ; i < def->ncontrollers; i++) {
        model = def->controllers[i]->model;
        if (def->controllers[i]->type == VIR_DOMAIN_CONTROLLER_TYPE_SCSI) {
            if (qemuSetScsiControllerModel(def, caps, &model) < 0)
                goto cleanup;
        }

        if (model == VIR_DOMAIN_CONTROLLER_MODEL_SCSI_IBMVSCSI &&
            def->controllers[i]->type == VIR_DOMAIN_CONTROLLER_TYPE_SCSI)
            def->controllers[i]->info.type = VIR_DOMAIN_DEVICE_ADDRESS_TYPE_SPAPRVIO;
        if (qemuAssignSpaprVIOAddress(def, &def->controllers[i]->info,
                                      0x2000ul) < 0)
            goto cleanup;
    }

    for (i = 0 ; i < def->nserials; i++) {
        if (def->serials[i]->deviceType == VIR_DOMAIN_CHR_DEVICE_TYPE_SERIAL &&
            def->serials[i]->source.type == VIR_DOMAIN_CHR_TYPE_PTY &&
            STREQ(def->os.arch, "ppc64") &&
            STREQ(def->os.machine, "pseries"))
            def->serials[i]->info.type = VIR_DOMAIN_DEVICE_ADDRESS_TYPE_SPAPRVIO;
        if (qemuAssignSpaprVIOAddress(def, &def->serials[i]->info,
                                      0x30000000ul) < 0)
            goto cleanup;
    }

    /* No other devices are currently supported on spapr-vio */

    ret = 0;

cleanup:
    return ret;
}

#define QEMU_PCI_ADDRESS_LAST_SLOT 31
#define QEMU_PCI_ADDRESS_LAST_FUNCTION 8
struct _qemuDomainPCIAddressSet {
    virHashTablePtr used;
    int nextslot;
};


static char *qemuPCIAddressAsString(virDomainDeviceInfoPtr dev)
{
    char *addr;

    if (dev->addr.pci.domain != 0 ||
        dev->addr.pci.bus != 0) {
        virReportError(VIR_ERR_INTERNAL_ERROR, "%s",
                       _("Only PCI domain 0 and bus 0 are available"));
        return NULL;
    }

    if (virAsprintf(&addr, "%d:%d:%d.%d",
                    dev->addr.pci.domain,
                    dev->addr.pci.bus,
                    dev->addr.pci.slot,
                    dev->addr.pci.function) < 0) {
        virReportOOMError();
        return NULL;
    }
    return addr;
}


static int qemuCollectPCIAddress(virDomainDefPtr def ATTRIBUTE_UNUSED,
                                 virDomainDeviceDefPtr device,
                                 virDomainDeviceInfoPtr info,
                                 void *opaque)
{
    int ret = -1;
    char *addr = NULL;
    qemuDomainPCIAddressSetPtr addrs = opaque;

    if ((info->type != VIR_DOMAIN_DEVICE_ADDRESS_TYPE_PCI)
        || ((device->type == VIR_DOMAIN_DEVICE_HOSTDEV) &&
            (device->data.hostdev->parent.type != VIR_DOMAIN_DEVICE_NONE))) {
        /* If a hostdev has a parent, its info will be a part of the
         * parent, and will have its address collected during the scan
         * of the parent's device type.
        */
        return 0;
    }

    addr = qemuPCIAddressAsString(info);
    if (!addr)
        goto cleanup;

    if (virHashLookup(addrs->used, addr)) {
        if (info->addr.pci.function != 0) {
            virReportError(VIR_ERR_XML_ERROR,
                           _("Attempted double use of PCI Address '%s' "
                             "(may need \"multifunction='on'\" for device on function 0)"),
                           addr);
        } else {
            virReportError(VIR_ERR_XML_ERROR,
                           _("Attempted double use of PCI Address '%s'"), addr);
        }
        goto cleanup;
    }

    VIR_DEBUG("Remembering PCI addr %s", addr);
    if (virHashAddEntry(addrs->used, addr, addr) < 0)
        goto cleanup;
    addr = NULL;

    if ((info->addr.pci.function == 0) &&
        (info->addr.pci.multi != VIR_DEVICE_ADDRESS_PCI_MULTI_ON)) {
        /* a function 0 w/o multifunction=on must reserve the entire slot */
        int function;
        virDomainDeviceInfo temp_info = *info;

        for (function = 1; function < QEMU_PCI_ADDRESS_LAST_FUNCTION; function++) {
            temp_info.addr.pci.function = function;
            addr = qemuPCIAddressAsString(&temp_info);
            if (!addr)
                goto cleanup;

            if (virHashLookup(addrs->used, addr)) {
                virReportError(VIR_ERR_XML_ERROR,
                               _("Attempted double use of PCI Address '%s' "
                                 "(need \"multifunction='off'\" for device "
                                 "on function 0)"),
                               addr);
                goto cleanup;
            }

            VIR_DEBUG("Remembering PCI addr %s (multifunction=off for function 0)", addr);
            if (virHashAddEntry(addrs->used, addr, addr))
                goto cleanup;
            addr = NULL;
        }
    }
    ret = 0;
cleanup:
    VIR_FREE(addr);
    return ret;
}


int
qemuDomainAssignPCIAddresses(virDomainDefPtr def,
                             qemuCapsPtr caps,
                             virDomainObjPtr obj)
{
    int ret = -1;
    qemuDomainPCIAddressSetPtr addrs = NULL;
    qemuDomainObjPrivatePtr priv = NULL;

    if (qemuCapsGet(caps, QEMU_CAPS_DEVICE)) {
        if (!(addrs = qemuDomainPCIAddressSetCreate(def)))
            goto cleanup;

        if (qemuAssignDevicePCISlots(def, addrs) < 0)
            goto cleanup;
    }

    if (obj && obj->privateData) {
        priv = obj->privateData;
        if (addrs) {
            /* if this is the live domain object, we persist the PCI addresses*/
            qemuDomainPCIAddressSetFree(priv->pciaddrs);
            priv->persistentAddrs = 1;
            priv->pciaddrs = addrs;
            addrs = NULL;
        } else {
            priv->persistentAddrs = 0;
        }
    }

    ret = 0;

cleanup:
    qemuDomainPCIAddressSetFree(addrs);

    return ret;
}

int qemuDomainAssignAddresses(virDomainDefPtr def,
                              qemuCapsPtr caps,
                              virDomainObjPtr obj)
{
    int rc;

    rc = qemuDomainAssignSpaprVIOAddresses(def, caps);
    if (rc)
        return rc;

    qemuDomainAssignS390Addresses(def, caps);

    return qemuDomainAssignPCIAddresses(def, caps, obj);
}

static void
qemuDomainPCIAddressSetFreeEntry(void *payload,
                                 const void *name ATTRIBUTE_UNUSED)
{
    VIR_FREE(payload);
}

qemuDomainPCIAddressSetPtr qemuDomainPCIAddressSetCreate(virDomainDefPtr def)
{
    qemuDomainPCIAddressSetPtr addrs;

    if (VIR_ALLOC(addrs) < 0)
        goto no_memory;

    if (!(addrs->used = virHashCreate(10, qemuDomainPCIAddressSetFreeEntry)))
        goto error;

    if (virDomainDeviceInfoIterate(def, qemuCollectPCIAddress, addrs) < 0)
        goto error;

    return addrs;

no_memory:
    virReportOOMError();
error:
    qemuDomainPCIAddressSetFree(addrs);
    return NULL;
}

/* check whether the slot is used by the other device
 * Return 0 if the slot is not used by the other device, or -1 if the slot
 * is used by the other device.
 */
static int qemuDomainPCIAddressCheckSlot(qemuDomainPCIAddressSetPtr addrs,
                                         virDomainDeviceInfoPtr dev)
{
    char *addr;
    virDomainDeviceInfo temp_dev;
    int function;

    temp_dev = *dev;
    for (function = 0; function < QEMU_PCI_ADDRESS_LAST_FUNCTION; function++) {
        temp_dev.addr.pci.function = function;
        addr = qemuPCIAddressAsString(&temp_dev);
        if (!addr)
            return -1;

        if (virHashLookup(addrs->used, addr)) {
            VIR_FREE(addr);
            return -1;
        }

        VIR_FREE(addr);
    }

    return 0;
}

int qemuDomainPCIAddressReserveAddr(qemuDomainPCIAddressSetPtr addrs,
                                    virDomainDeviceInfoPtr dev)
{
    char *addr;

    addr = qemuPCIAddressAsString(dev);
    if (!addr)
        return -1;

    VIR_DEBUG("Reserving PCI addr %s", addr);

    if (virHashLookup(addrs->used, addr)) {
        virReportError(VIR_ERR_INTERNAL_ERROR,
                       _("unable to reserve PCI address %s"), addr);
        VIR_FREE(addr);
        return -1;
    }

    if (virHashAddEntry(addrs->used, addr, addr)) {
        VIR_FREE(addr);
        return -1;
    }

    if (dev->addr.pci.slot > addrs->nextslot) {
        addrs->nextslot = dev->addr.pci.slot + 1;
        if (QEMU_PCI_ADDRESS_LAST_SLOT < addrs->nextslot)
            addrs->nextslot = 0;
    }

    return 0;
}

int qemuDomainPCIAddressReserveFunction(qemuDomainPCIAddressSetPtr addrs,
                                        int slot, int function)
{
    virDomainDeviceInfo dev;

    dev.addr.pci.domain = 0;
    dev.addr.pci.bus = 0;
    dev.addr.pci.slot = slot;
    dev.addr.pci.function = function;

    return qemuDomainPCIAddressReserveAddr(addrs, &dev);
}

int qemuDomainPCIAddressReserveSlot(qemuDomainPCIAddressSetPtr addrs,
                                    int slot)
{
    int function;

    for (function = 0; function < QEMU_PCI_ADDRESS_LAST_FUNCTION; function++) {
        if (qemuDomainPCIAddressReserveFunction(addrs, slot, function) < 0)
            goto cleanup;
    }

    return 0;

cleanup:
    for (function--; function >= 0; function--) {
        qemuDomainPCIAddressReleaseFunction(addrs, slot, function);
    }
    return -1;
}

int qemuDomainPCIAddressEnsureAddr(qemuDomainPCIAddressSetPtr addrs,
                                    virDomainDeviceInfoPtr dev)
{
    int ret = 0;
    if (dev->type == VIR_DOMAIN_DEVICE_ADDRESS_TYPE_PCI) {
        /* We do not support hotplug multi-function PCI device now, so we should
         * reserve the whole slot. The function of the PCI device must be 0.
         */
        if (dev->addr.pci.function != 0) {
            virReportError(VIR_ERR_INTERNAL_ERROR, "%s",
                           _("Only PCI device addresses with function=0"
                             " are supported"));
            return -1;
        }

        ret = qemuDomainPCIAddressReserveSlot(addrs, dev->addr.pci.slot);
    } else {
        ret = qemuDomainPCIAddressSetNextAddr(addrs, dev);
    }
    return ret;
}


int qemuDomainPCIAddressReleaseAddr(qemuDomainPCIAddressSetPtr addrs,
                                    virDomainDeviceInfoPtr dev)
{
    char *addr;
    int ret;

    addr = qemuPCIAddressAsString(dev);
    if (!addr)
        return -1;

    ret = virHashRemoveEntry(addrs->used, addr);

    VIR_FREE(addr);

    return ret;
}

int qemuDomainPCIAddressReleaseFunction(qemuDomainPCIAddressSetPtr addrs,
                                        int slot, int function)
{
    virDomainDeviceInfo dev;

    dev.addr.pci.domain = 0;
    dev.addr.pci.bus = 0;
    dev.addr.pci.slot = slot;
    dev.addr.pci.function = function;

    return qemuDomainPCIAddressReleaseAddr(addrs, &dev);
}

int qemuDomainPCIAddressReleaseSlot(qemuDomainPCIAddressSetPtr addrs, int slot)
{
    virDomainDeviceInfo dev;
    char *addr;
    int ret = 0;
    unsigned int *function = &dev.addr.pci.function;

    dev.addr.pci.domain = 0;
    dev.addr.pci.bus = 0;
    dev.addr.pci.slot = slot;

    for (*function = 0; *function < QEMU_PCI_ADDRESS_LAST_FUNCTION; (*function)++) {
        addr = qemuPCIAddressAsString(&dev);
        if (!addr)
            return -1;

        if (!virHashLookup(addrs->used, addr)) {
            VIR_FREE(addr);
            continue;
        }

        VIR_FREE(addr);

        if (qemuDomainPCIAddressReleaseFunction(addrs, slot, *function) < 0)
            ret = -1;
    }

    return ret;
}

void qemuDomainPCIAddressSetFree(qemuDomainPCIAddressSetPtr addrs)
{
    if (!addrs)
        return;

    virHashFree(addrs->used);
    VIR_FREE(addrs);
}


static int qemuDomainPCIAddressGetNextSlot(qemuDomainPCIAddressSetPtr addrs)
{
    int i;
    int iteration;

    for (i = addrs->nextslot, iteration = 0;
         iteration <= QEMU_PCI_ADDRESS_LAST_SLOT; i++, iteration++) {
        virDomainDeviceInfo maybe;
        char *addr;

        if (QEMU_PCI_ADDRESS_LAST_SLOT < i)
            i = 0;
        memset(&maybe, 0, sizeof(maybe));
        maybe.addr.pci.domain = 0;
        maybe.addr.pci.bus = 0;
        maybe.addr.pci.slot = i;
        maybe.addr.pci.function = 0;

        if (!(addr = qemuPCIAddressAsString(&maybe)))
            return -1;

        if (qemuDomainPCIAddressCheckSlot(addrs, &maybe) < 0) {
            VIR_DEBUG("PCI addr %s already in use", addr);
            VIR_FREE(addr);
            continue;
        }

        VIR_DEBUG("Found free PCI addr %s", addr);
        VIR_FREE(addr);

        return i;
    }

    virReportError(VIR_ERR_INTERNAL_ERROR,
                   "%s", _("No more available PCI addresses"));
    return -1;
}

int qemuDomainPCIAddressSetNextAddr(qemuDomainPCIAddressSetPtr addrs,
                                    virDomainDeviceInfoPtr dev)
{
    int slot = qemuDomainPCIAddressGetNextSlot(addrs);

    if (slot < 0)
        return -1;

    if (qemuDomainPCIAddressReserveSlot(addrs, slot) < 0)
        return -1;

    dev->type = VIR_DOMAIN_DEVICE_ADDRESS_TYPE_PCI;
    dev->addr.pci.bus = 0;
    dev->addr.pci.domain = 0;
    dev->addr.pci.slot = slot;
    dev->addr.pci.function = 0;

    addrs->nextslot = slot + 1;
    if (QEMU_PCI_ADDRESS_LAST_SLOT < addrs->nextslot)
        addrs->nextslot = 0;

    return 0;
}


#define IS_USB2_CONTROLLER(ctrl) \
    (((ctrl)->type == VIR_DOMAIN_CONTROLLER_TYPE_USB) && \
     ((ctrl)->model == VIR_DOMAIN_CONTROLLER_MODEL_USB_ICH9_EHCI1 || \
      (ctrl)->model == VIR_DOMAIN_CONTROLLER_MODEL_USB_ICH9_UHCI1 || \
      (ctrl)->model == VIR_DOMAIN_CONTROLLER_MODEL_USB_ICH9_UHCI2 || \
      (ctrl)->model == VIR_DOMAIN_CONTROLLER_MODEL_USB_ICH9_UHCI3))

/*
 * This assigns static PCI slots to all configured devices.
 * The ordering here is chosen to match the ordering used
 * with old QEMU < 0.12, so that if a user updates a QEMU
 * host from old QEMU to QEMU >= 0.12, their guests should
 * get PCI addresses in the same order as before.
 *
 * NB, if they previously hotplugged devices then all bets
 * are off. Hotplug for old QEMU was unfixably broken wrt
 * to stable PCI addressing.
 *
 * Order is:
 *
 *  - Host bridge (slot 0)
 *  - PIIX3 ISA bridge, IDE controller, something else unknown, USB controller (slot 1)
 *  - Video (slot 2)
 *
 * Incrementally assign slots from 3 onwards:
 *
 *  - Net
 *  - Sound
 *  - SCSI controllers
 *  - VirtIO block
 *  - VirtIO balloon
 *  - Host device passthrough
 *  - Watchdog (not IB700)
 *
 * Prior to this function being invoked, qemuCollectPCIAddress() will have
 * added all existing PCI addresses from the 'def' to 'addrs'. Thus this
 * function must only try to reserve addresses if info.type == NONE and
 * skip over info.type == PCI
 */
int
qemuAssignDevicePCISlots(virDomainDefPtr def, qemuDomainPCIAddressSetPtr addrs)
{
    size_t i, j;
    bool reservedIDE = false;
    bool reservedUSB = false;
    int function;

    /* Host bridge */
    if (qemuDomainPCIAddressReserveSlot(addrs, 0) < 0)
        goto error;

    /* Verify that first IDE and USB controllers (if any) is on the PIIX3, fn 1 */
    for (i = 0; i < def->ncontrollers ; i++) {
        /* First IDE controller lives on the PIIX3 at slot=1, function=1 */
        if (def->controllers[i]->type == VIR_DOMAIN_CONTROLLER_TYPE_IDE &&
            def->controllers[i]->idx == 0) {
            if (def->controllers[i]->info.type == VIR_DOMAIN_DEVICE_ADDRESS_TYPE_PCI) {
                if (def->controllers[i]->info.addr.pci.domain != 0 ||
                    def->controllers[i]->info.addr.pci.bus != 0 ||
                    def->controllers[i]->info.addr.pci.slot != 1 ||
                    def->controllers[i]->info.addr.pci.function != 1) {
                    virReportError(VIR_ERR_INTERNAL_ERROR, "%s",
                                   _("Primary IDE controller must have PCI address 0:0:1.1"));
                    goto error;
                }
                /* If TYPE==PCI, then qemuCollectPCIAddress() function
                 * has already reserved the address, so we must skip */
                reservedIDE = true;
            } else {
                def->controllers[i]->info.type = VIR_DOMAIN_DEVICE_ADDRESS_TYPE_PCI;
                def->controllers[i]->info.addr.pci.domain = 0;
                def->controllers[i]->info.addr.pci.bus = 0;
                def->controllers[i]->info.addr.pci.slot = 1;
                def->controllers[i]->info.addr.pci.function = 1;
            }
        } else if (def->controllers[i]->type == VIR_DOMAIN_CONTROLLER_TYPE_USB &&
                   def->controllers[i]->idx == 0 &&
                   (def->controllers[i]->model == VIR_DOMAIN_CONTROLLER_MODEL_USB_PIIX3_UHCI ||
                    def->controllers[i]->model == -1)) {
            if (def->controllers[i]->info.type == VIR_DOMAIN_DEVICE_ADDRESS_TYPE_PCI) {
                if (def->controllers[i]->info.addr.pci.domain != 0 ||
                    def->controllers[i]->info.addr.pci.bus != 0 ||
                    def->controllers[i]->info.addr.pci.slot != 1 ||
                    def->controllers[i]->info.addr.pci.function != 2) {
                    virReportError(VIR_ERR_INTERNAL_ERROR, "%s",
                                   _("PIIX3 USB controller must have PCI address 0:0:1.2"));
                    goto error;
                }
                reservedUSB = true;
            } else {
                def->controllers[i]->info.type = VIR_DOMAIN_DEVICE_ADDRESS_TYPE_PCI;
                def->controllers[i]->info.addr.pci.domain = 0;
                def->controllers[i]->info.addr.pci.bus = 0;
                def->controllers[i]->info.addr.pci.slot = 1;
                def->controllers[i]->info.addr.pci.function = 2;
            }
        }
    }

    /* PIIX3 (ISA bridge, IDE controller, something else unknown, USB controller)
     * hardcoded slot=1, multifunction device
     */
    for (function = 0; function < QEMU_PCI_ADDRESS_LAST_FUNCTION; function++) {
        if ((function == 1 && reservedIDE) ||
            (function == 2 && reservedUSB))
            /* we have reserved this pci address */
            continue;

        if (qemuDomainPCIAddressReserveFunction(addrs, 1, function) < 0)
            goto error;
    }

    /* First VGA is hardcoded slot=2 */
    if (def->nvideos > 0) {
        if (def->videos[0]->info.type == VIR_DOMAIN_DEVICE_ADDRESS_TYPE_PCI) {
            if (def->videos[0]->info.addr.pci.domain != 0 ||
                def->videos[0]->info.addr.pci.bus != 0 ||
                def->videos[0]->info.addr.pci.slot != 2 ||
                def->videos[0]->info.addr.pci.function != 0) {
                virReportError(VIR_ERR_INTERNAL_ERROR, "%s",
                               _("Primary video card must have PCI address 0:0:2.0"));
                goto error;
            }
            /* If TYPE==PCI, then qemuCollectPCIAddress() function
             * has already reserved the address, so we must skip */
        } else {
            def->videos[0]->info.type = VIR_DOMAIN_DEVICE_ADDRESS_TYPE_PCI;
            def->videos[0]->info.addr.pci.domain = 0;
            def->videos[0]->info.addr.pci.bus = 0;
            def->videos[0]->info.addr.pci.slot = 2;
            def->videos[0]->info.addr.pci.function = 0;
            if (qemuDomainPCIAddressReserveSlot(addrs, 2) < 0)
                goto error;
        }
    } else {
        virDomainDeviceInfo dev;
        memset(&dev, 0, sizeof(dev));
        dev.addr.pci.slot = 2;

        if (qemuDomainPCIAddressCheckSlot(addrs, &dev) < 0) {
            VIR_DEBUG("PCI address 0:0:2.0 in use, future addition of a video"
                      " device will not be possible without manual"
                      " intervention");
            virResetLastError();
        } else if (qemuDomainPCIAddressReserveSlot(addrs, 2) < 0) {
            goto error;
        }
    }

    for (i = 0; i < def->nfss ; i++) {
        if (def->fss[i]->info.type != VIR_DOMAIN_DEVICE_ADDRESS_TYPE_NONE)
            continue;

        /* Only support VirtIO-9p-pci so far. If that changes,
         * we might need to skip devices here */
        if (qemuDomainPCIAddressSetNextAddr(addrs, &def->fss[i]->info) < 0)
            goto error;
    }

    /* Network interfaces */
    for (i = 0; i < def->nnets ; i++) {
        /* type='hostdev' network devices might be USB, and are also
         * in hostdevs list anyway, so handle them with other hostdevs
         * instead of here.
         */
        if ((def->nets[i]->type == VIR_DOMAIN_NET_TYPE_HOSTDEV) ||
            (def->nets[i]->info.type != VIR_DOMAIN_DEVICE_ADDRESS_TYPE_NONE)) {
            continue;
        }
        if (qemuDomainPCIAddressSetNextAddr(addrs, &def->nets[i]->info) < 0)
            goto error;
    }

    /* Sound cards */
    for (i = 0; i < def->nsounds ; i++) {
        if (def->sounds[i]->info.type != VIR_DOMAIN_DEVICE_ADDRESS_TYPE_NONE)
            continue;
        /* Skip ISA sound card, and PCSPK */
        if (def->sounds[i]->model == VIR_DOMAIN_SOUND_MODEL_SB16 ||
            def->sounds[i]->model == VIR_DOMAIN_SOUND_MODEL_PCSPK)
            continue;

        if (qemuDomainPCIAddressSetNextAddr(addrs, &def->sounds[i]->info) < 0)
            goto error;
    }

    /* Device controllers (SCSI, USB, but not IDE, FDC or CCID) */
    for (i = 0; i < def->ncontrollers ; i++) {
        /* FDC lives behind the ISA bridge; CCID is a usb device */
        if (def->controllers[i]->type == VIR_DOMAIN_CONTROLLER_TYPE_FDC ||
            def->controllers[i]->type == VIR_DOMAIN_CONTROLLER_TYPE_CCID)
            continue;

        /* First IDE controller lives on the PIIX3 at slot=1, function=1,
           dealt with earlier on*/
        if (def->controllers[i]->type == VIR_DOMAIN_CONTROLLER_TYPE_IDE &&
            def->controllers[i]->idx == 0)
            continue;

        if (def->controllers[i]->info.type == VIR_DOMAIN_DEVICE_ADDRESS_TYPE_SPAPRVIO)
            continue;
        if (def->controllers[i]->info.type != VIR_DOMAIN_DEVICE_ADDRESS_TYPE_NONE)
            continue;

        /* USB2 needs special handling to put all companions in the same slot */
        if (IS_USB2_CONTROLLER(def->controllers[i])) {
            virDevicePCIAddress addr = { 0, 0, 0, 0, false };
            for (j = 0 ; j < i ; j++) {
                if (IS_USB2_CONTROLLER(def->controllers[j]) &&
                    def->controllers[j]->idx == def->controllers[i]->idx) {
                    addr = def->controllers[j]->info.addr.pci;
                    break;
                }
            }

            switch (def->controllers[i]->model) {
            case VIR_DOMAIN_CONTROLLER_MODEL_USB_ICH9_EHCI1:
                addr.function = 7;
                break;
            case VIR_DOMAIN_CONTROLLER_MODEL_USB_ICH9_UHCI1:
                addr.function = 0;
                addr.multi = VIR_DEVICE_ADDRESS_PCI_MULTI_ON;
                break;
            case VIR_DOMAIN_CONTROLLER_MODEL_USB_ICH9_UHCI2:
                addr.function = 1;
                break;
            case VIR_DOMAIN_CONTROLLER_MODEL_USB_ICH9_UHCI3:
                addr.function = 2;
                break;
            }

            if (addr.slot == 0) {
                /* This is the first part of the controller, so need
                 * to find a free slot & then reserve a function */
                int slot = qemuDomainPCIAddressGetNextSlot(addrs);
                if (slot < 0)
                    goto error;

                addr.slot = slot;
                addrs->nextslot = addr.slot + 1;
                if (QEMU_PCI_ADDRESS_LAST_SLOT < addrs->nextslot)
                    addrs->nextslot = 0;
            }
            /* Finally we can reserve the slot+function */
            if (qemuDomainPCIAddressReserveFunction(addrs,
                                                    addr.slot,
                                                    addr.function) < 0)
                goto error;

            def->controllers[i]->info.type = VIR_DOMAIN_DEVICE_ADDRESS_TYPE_PCI;
            def->controllers[i]->info.addr.pci = addr;
        } else {
            if (qemuDomainPCIAddressSetNextAddr(addrs, &def->controllers[i]->info) < 0)
                goto error;
        }
    }

    /* Disks (VirtIO only for now) */
    for (i = 0; i < def->ndisks ; i++) {
        /* Only VirtIO disks use PCI addrs */
        if (def->disks[i]->bus != VIR_DOMAIN_DISK_BUS_VIRTIO)
            continue;

        /* don't touch s390 devices */
        if (def->disks[i]->info.type == VIR_DOMAIN_DEVICE_ADDRESS_TYPE_PCI ||
            def->disks[i]->info.type ==
            VIR_DOMAIN_DEVICE_ADDRESS_TYPE_VIRTIO_S390)
            continue;

        if (def->disks[i]->info.type != VIR_DOMAIN_DEVICE_ADDRESS_TYPE_NONE) {
            virReportError(VIR_ERR_CONFIG_UNSUPPORTED, "%s",
                           _("virtio only support device address type 'PCI'"));
            goto error;
        }

        if (qemuDomainPCIAddressSetNextAddr(addrs, &def->disks[i]->info) < 0)
            goto error;
    }

    /* Host PCI devices */
    for (i = 0; i < def->nhostdevs ; i++) {
        if (def->hostdevs[i]->info->type != VIR_DOMAIN_DEVICE_ADDRESS_TYPE_NONE)
            continue;
        if (def->hostdevs[i]->mode != VIR_DOMAIN_HOSTDEV_MODE_SUBSYS ||
            def->hostdevs[i]->source.subsys.type != VIR_DOMAIN_HOSTDEV_SUBSYS_TYPE_PCI)
            continue;

        if (qemuDomainPCIAddressSetNextAddr(addrs, def->hostdevs[i]->info) < 0)
            goto error;
    }

    /* VirtIO balloon */
    if (def->memballoon &&
        def->memballoon->model == VIR_DOMAIN_MEMBALLOON_MODEL_VIRTIO &&
        def->memballoon->info.type == VIR_DOMAIN_DEVICE_ADDRESS_TYPE_NONE) {
        if (qemuDomainPCIAddressSetNextAddr(addrs, &def->memballoon->info) < 0)
            goto error;
    }

    /* A watchdog - skip IB700, it is not a PCI device */
    if (def->watchdog &&
        def->watchdog->model != VIR_DOMAIN_WATCHDOG_MODEL_IB700 &&
        def->watchdog->info.type == VIR_DOMAIN_DEVICE_ADDRESS_TYPE_NONE) {
        if (qemuDomainPCIAddressSetNextAddr(addrs, &def->watchdog->info) < 0)
            goto error;
    }

    /* Further non-primary video cards */
    for (i = 1; i < def->nvideos ; i++) {
        if (def->videos[i]->info.type != VIR_DOMAIN_DEVICE_ADDRESS_TYPE_NONE)
            continue;
        if (qemuDomainPCIAddressSetNextAddr(addrs, &def->videos[i]->info) < 0)
            goto error;
    }
    for (i = 0; i < def->ninputs ; i++) {
        /* Nada - none are PCI based (yet) */
    }
    for (i = 0; i < def->nparallels ; i++) {
        /* Nada - none are PCI based (yet) */
    }
    for (i = 0; i < def->nserials ; i++) {
        /* Nada - none are PCI based (yet) */
    }
    for (i = 0; i < def->nchannels ; i++) {
        /* Nada - none are PCI based (yet) */
    }
    for (i = 0; i < def->nhubs ; i++) {
        /* Nada - none are PCI based (yet) */
    }

    return 0;

error:
    return -1;
}

static void
qemuUsbId(virBufferPtr buf, int idx)
{
    if (idx == 0)
        virBufferAsprintf(buf, "usb");
    else
        virBufferAsprintf(buf, "usb%d", idx);
}

static int
qemuBuildDeviceAddressStr(virBufferPtr buf,
                          virDomainDeviceInfoPtr info,
                          qemuCapsPtr caps)
{
    if (info->type == VIR_DOMAIN_DEVICE_ADDRESS_TYPE_PCI) {
        if (info->addr.pci.domain != 0) {
            virReportError(VIR_ERR_INTERNAL_ERROR, "%s",
                           _("Only PCI device addresses with domain=0 are supported"));
            return -1;
        }
        if (info->addr.pci.bus != 0) {
            virReportError(VIR_ERR_INTERNAL_ERROR, "%s",
                           _("Only PCI device addresses with bus=0 are supported"));
            return -1;
        }
        if (qemuCapsGet(caps, QEMU_CAPS_PCI_MULTIFUNCTION)) {
            if (info->addr.pci.function > 7) {
                virReportError(VIR_ERR_INTERNAL_ERROR, "%s",
                               _("The function of PCI device addresses must "
                                 "less than 8"));
                return -1;
            }
        } else {
            if (info->addr.pci.function != 0) {
                virReportError(VIR_ERR_CONFIG_UNSUPPORTED, "%s",
                               _("Only PCI device addresses with function=0 "
                                 "are supported with this QEMU binary"));
                return -1;
            }
            if (info->addr.pci.multi == VIR_DEVICE_ADDRESS_PCI_MULTI_ON) {
                virReportError(VIR_ERR_CONFIG_UNSUPPORTED, "%s",
                               _("'multifunction=on' is not supported with "
                                 "this QEMU binary"));
                return -1;
            }
        }

        /* XXX
         * When QEMU grows support for > 1 PCI bus, then pci.0 changes
         * to pci.1, pci.2, etc
         * When QEMU grows support for > 1 PCI domain, then pci.0 change
         * to pciNN.0  where NN is the domain number
         */
        if (qemuCapsGet(caps, QEMU_CAPS_PCI_MULTIBUS))
            virBufferAsprintf(buf, ",bus=pci.0");
        else
            virBufferAsprintf(buf, ",bus=pci");
        if (info->addr.pci.multi == VIR_DEVICE_ADDRESS_PCI_MULTI_ON)
            virBufferAddLit(buf, ",multifunction=on");
        else if (info->addr.pci.multi == VIR_DEVICE_ADDRESS_PCI_MULTI_OFF)
            virBufferAddLit(buf, ",multifunction=off");
        virBufferAsprintf(buf, ",addr=0x%x", info->addr.pci.slot);
        if (info->addr.pci.function != 0)
           virBufferAsprintf(buf, ".0x%x", info->addr.pci.function);
    } else if (info->type == VIR_DOMAIN_DEVICE_ADDRESS_TYPE_USB) {
        virBufferAsprintf(buf, ",bus=");
        qemuUsbId(buf, info->addr.usb.bus);
        virBufferAsprintf(buf, ".0,port=%s", info->addr.usb.port);
    } else if (info->type == VIR_DOMAIN_DEVICE_ADDRESS_TYPE_SPAPRVIO) {
        if (info->addr.spaprvio.has_reg)
            virBufferAsprintf(buf, ",reg=0x%llx", info->addr.spaprvio.reg);
    }

    return 0;
}

static int
qemuBuildRomStr(virBufferPtr buf,
                virDomainDeviceInfoPtr info,
                qemuCapsPtr caps)
{
    if (info->rombar || info->romfile) {
        if (info->type != VIR_DOMAIN_DEVICE_ADDRESS_TYPE_PCI) {
            virReportError(VIR_ERR_CONFIG_UNSUPPORTED,
                           "%s", _("rombar and romfile are supported only for PCI devices"));
            return -1;
        }
        if (!qemuCapsGet(caps, QEMU_CAPS_PCI_ROMBAR)) {
            virReportError(VIR_ERR_CONFIG_UNSUPPORTED,
                           "%s", _("rombar and romfile not supported in this QEMU binary"));
            return -1;
        }

        switch (info->rombar) {
        case VIR_DOMAIN_PCI_ROMBAR_OFF:
            virBufferAddLit(buf, ",rombar=0");
            break;
        case VIR_DOMAIN_PCI_ROMBAR_ON:
            virBufferAddLit(buf, ",rombar=1");
            break;
        default:
            break;
        }
        if (info->romfile)
           virBufferAsprintf(buf, ",romfile=%s", info->romfile);
    }
    return 0;
}

static int
qemuBuildIoEventFdStr(virBufferPtr buf,
                      enum virDomainIoEventFd use,
                      qemuCapsPtr caps)
{
    if (use && qemuCapsGet(caps, QEMU_CAPS_VIRTIO_IOEVENTFD))
        virBufferAsprintf(buf, ",ioeventfd=%s",
                          virDomainIoEventFdTypeToString(use));
    return 0;
}

#define QEMU_SERIAL_PARAM_ACCEPTED_CHARS \
  "abcdefghijklmnopqrstuvwxyzABCDEFGHIJKLMNOPQRSTUVWXYZ0123456789-_"

static int
qemuSafeSerialParamValue(const char *value)
{
    if (strspn(value, QEMU_SERIAL_PARAM_ACCEPTED_CHARS) != strlen (value)) {
        virReportError(VIR_ERR_INTERNAL_ERROR,
                       _("driver serial '%s' contains unsafe characters"),
                       value);
        return -1;
    }

    return 0;
}


static int
qemuBuildRBDString(virConnectPtr conn,
                   virDomainDiskDefPtr disk,
                   virBufferPtr opt)
{
    int i, ret = 0;
    virSecretPtr sec = NULL;
    char *secret = NULL;
    size_t secret_size;

    virBufferEscape(opt, ',', ",", "rbd:%s", disk->src);
    if (disk->auth.username) {
        virBufferEscape(opt, '\\', ":", ":id=%s", disk->auth.username);
        /* look up secret */
        switch (disk->auth.secretType) {
        case VIR_DOMAIN_DISK_SECRET_TYPE_UUID:
            sec = virSecretLookupByUUID(conn,
                                        disk->auth.secret.uuid);
            break;
        case VIR_DOMAIN_DISK_SECRET_TYPE_USAGE:
            sec = virSecretLookupByUsage(conn,
                                         VIR_SECRET_USAGE_TYPE_CEPH,
                                         disk->auth.secret.usage);
            break;
        }

        if (sec) {
            char *base64 = NULL;

            secret = (char *)conn->secretDriver->getValue(sec, &secret_size, 0,
                                                          VIR_SECRET_GET_VALUE_INTERNAL_CALL);
            if (secret == NULL) {
                virReportError(VIR_ERR_INTERNAL_ERROR,
                               _("could not get the value of the secret for username %s"),
                               disk->auth.username);
                goto error;
            }
            /* qemu/librbd wants it base64 encoded */
            base64_encode_alloc(secret, secret_size, &base64);
            if (!base64) {
                virReportOOMError();
                goto error;
            }
            virBufferEscape(opt, '\\', ":",
                            ":key=%s:auth_supported=cephx\\;none",
                            base64);
            VIR_FREE(base64);
        } else {
            virReportError(VIR_ERR_INTERNAL_ERROR,
                           _("rbd username '%s' specified but secret not found"),
                           disk->auth.username);
            goto error;
        }
    } else {
        virBufferAddLit(opt, ":auth_supported=none");
    }

    if (disk->nhosts > 0) {
        virBufferAddLit(opt, ":mon_host=");
        for (i = 0; i < disk->nhosts; ++i) {
            if (i) {
                virBufferAddLit(opt, "\\;");
            }
            if (disk->hosts[i].port) {
                virBufferAsprintf(opt, "%s\\:%s",
                                  disk->hosts[i].name,
                                  disk->hosts[i].port);
            } else {
                virBufferAsprintf(opt, "%s", disk->hosts[i].name);
            }
        }
    }

cleanup:
    VIR_FREE(secret);
    virObjectUnref(sec);

    return ret;

error:
    ret = -1;
    goto cleanup;
}

static int qemuAddRBDHost(virDomainDiskDefPtr disk, char *hostport)
{
    char *port;

    disk->nhosts++;
    if (VIR_REALLOC_N(disk->hosts, disk->nhosts) < 0)
        goto no_memory;

    port = strstr(hostport, "\\:");
    if (port) {
        *port = '\0';
        port += 2;
        disk->hosts[disk->nhosts-1].port = strdup(port);
        if (!disk->hosts[disk->nhosts-1].port)
            goto no_memory;
    } else {
        disk->hosts[disk->nhosts-1].port = strdup("6789");
        if (!disk->hosts[disk->nhosts-1].port)
            goto no_memory;
    }
    disk->hosts[disk->nhosts-1].name = strdup(hostport);
    if (!disk->hosts[disk->nhosts-1].name)
        goto no_memory;
    return 0;

no_memory:
    virReportOOMError();
    VIR_FREE(disk->hosts[disk->nhosts-1].port);
    VIR_FREE(disk->hosts[disk->nhosts-1].name);
    return -1;
}

/* disk->src initially has everything after the rbd: prefix */
static int qemuParseRBDString(virDomainDiskDefPtr disk)
{
    char *options = NULL;
    char *p, *e, *next;

    p = strchr(disk->src, ':');
    if (p) {
        options = strdup(p + 1);
        if (!options)
            goto no_memory;
        *p = '\0';
    }

    /* options */
    if (!options)
        return 0; /* all done */

    p = options;
    while (*p) {
        /* find : delimiter or end of string */
        for (e = p; *e && *e != ':'; ++e) {
            if (*e == '\\') {
                e++;
                if (*e == '\0')
                    break;
            }
        }
        if (*e == '\0') {
            next = e;    /* last kv pair */
        } else {
            next = e + 1;
            *e = '\0';
        }

        if (STRPREFIX(p, "id=")) {
            disk->auth.username = strdup(p + strlen("id="));
            if (!disk->auth.username)
                goto no_memory;
        }
        if (STRPREFIX(p, "mon_host=")) {
            char *h, *sep;

            h = p + strlen("mon_host=");
            while (h < e) {
                for (sep = h; sep < e; ++sep) {
                    if (*sep == '\\' && (sep[1] == ',' ||
                                         sep[1] == ';' ||
                                         sep[1] == ' ')) {
                        *sep = '\0';
                        sep += 2;
                        break;
                    }
                }
                if (qemuAddRBDHost(disk, h) < 0) {
                    return -1;
                }
                h = sep;
            }
        }

        p = next;
    }
    VIR_FREE(options);
    return 0;

no_memory:
    VIR_FREE(options);
    virReportOOMError();
    return -1;
}

char *
qemuBuildDriveStr(virConnectPtr conn ATTRIBUTE_UNUSED,
                  virDomainDiskDefPtr disk,
                  bool bootable,
                  qemuCapsPtr caps)
{
    virBuffer opt = VIR_BUFFER_INITIALIZER;
    const char *bus = virDomainDiskQEMUBusTypeToString(disk->bus);
    const char *trans =
        virDomainDiskGeometryTransTypeToString(disk->geometry.trans);
    int idx = virDiskNameToIndex(disk->dst);
    int busid = -1, unitid = -1;

    if (idx < 0) {
        virReportError(VIR_ERR_INTERNAL_ERROR,
                       _("unsupported disk type '%s'"), disk->dst);
        goto error;
    }

    switch (disk->bus) {
    case VIR_DOMAIN_DISK_BUS_SCSI:
        if (disk->info.type != VIR_DOMAIN_DEVICE_ADDRESS_TYPE_DRIVE) {
            virReportError(VIR_ERR_INTERNAL_ERROR, "%s",
                           _("unexpected address type for scsi disk"));
            goto error;
        }

        /* Setting bus= attr for SCSI drives, causes a controller
         * to be created. Yes this is slightly odd. It is not possible
         * to have > 1 bus on a SCSI controller (yet). */
        if (disk->info.addr.drive.bus != 0) {
            virReportError(VIR_ERR_INTERNAL_ERROR,
                           "%s", _("SCSI controller only supports 1 bus"));
            goto error;
        }
        busid = disk->info.addr.drive.controller;
        unitid = disk->info.addr.drive.unit;
        break;

    case VIR_DOMAIN_DISK_BUS_IDE:
        if (disk->info.type != VIR_DOMAIN_DEVICE_ADDRESS_TYPE_DRIVE) {
            virReportError(VIR_ERR_INTERNAL_ERROR, "%s",
                           _("unexpected address type for ide disk"));
            goto error;
        }
        /* We can only have 1 IDE controller (currently) */
        if (disk->info.addr.drive.controller != 0) {
            virReportError(VIR_ERR_INTERNAL_ERROR,
                           _("Only 1 %s controller is supported"), bus);
            goto error;
        }
        busid = disk->info.addr.drive.bus;
        unitid = disk->info.addr.drive.unit;
        break;

    case VIR_DOMAIN_DISK_BUS_FDC:
        if (disk->info.type != VIR_DOMAIN_DEVICE_ADDRESS_TYPE_DRIVE) {
            virReportError(VIR_ERR_INTERNAL_ERROR, "%s",
                           _("unexpected address type for fdc disk"));
            goto error;
        }
        /* We can only have 1 FDC controller (currently) */
        if (disk->info.addr.drive.controller != 0) {
            virReportError(VIR_ERR_INTERNAL_ERROR,
                           _("Only 1 %s controller is supported"), bus);
            goto error;
        }
        /* We can only have 1 FDC bus (currently) */
        if (disk->info.addr.drive.bus != 0) {
            virReportError(VIR_ERR_INTERNAL_ERROR,
                           _("Only 1 %s bus is supported"), bus);
            goto error;
        }
        if (disk->info.addr.drive.target != 0) {
            virReportError(VIR_ERR_CONFIG_UNSUPPORTED, "%s",
                           _("target must be 0 for controller fdc"));
            goto error;
        }
        unitid = disk->info.addr.drive.unit;

        break;

    case VIR_DOMAIN_DISK_BUS_VIRTIO:
        if (qemuCapsGet(caps, QEMU_CAPS_VIRTIO_S390) &&
            (disk->info.type != VIR_DOMAIN_DEVICE_ADDRESS_TYPE_VIRTIO_S390)) {
            /* Paranoia - leave in here for now */
            virReportError(VIR_ERR_INTERNAL_ERROR, "%s",
                           _("unexpected address type for s390-virtio disk"));
            goto error;
        }
        idx = -1;
        break;

    case VIR_DOMAIN_DISK_BUS_XEN:
        /* Xen has no address type currently, so assign based on index */
        break;
    }

    /* disk->src is NULL when we use nbd disks */
    if ((disk->src ||
        (disk->type == VIR_DOMAIN_DISK_TYPE_NETWORK &&
         disk->protocol == VIR_DOMAIN_DISK_PROTOCOL_NBD)) &&
        !((disk->device == VIR_DOMAIN_DISK_DEVICE_FLOPPY ||
           disk->device == VIR_DOMAIN_DISK_DEVICE_CDROM) &&
          disk->tray_status == VIR_DOMAIN_DISK_TRAY_OPEN)) {
        if (disk->type == VIR_DOMAIN_DISK_TYPE_DIR) {
            /* QEMU only supports magic FAT format for now */
            if (disk->format > 0 && disk->format != VIR_STORAGE_FILE_FAT) {
                virReportError(VIR_ERR_INTERNAL_ERROR,
                               _("unsupported disk driver type for '%s'"),
                               virStorageFileFormatTypeToString(disk->format));
                goto error;
            }
            if (!disk->readonly) {
                virReportError(VIR_ERR_INTERNAL_ERROR, "%s",
                               _("cannot create virtual FAT disks in read-write mode"));
                goto error;
            }
            if (disk->device == VIR_DOMAIN_DISK_DEVICE_FLOPPY)
                virBufferEscape(&opt, ',', ",", "file=fat:floppy:%s,",
                                disk->src);
            else
                virBufferEscape(&opt, ',', ",", "file=fat:%s,", disk->src);
        } else if (disk->type == VIR_DOMAIN_DISK_TYPE_NETWORK) {
            switch (disk->protocol) {
            case VIR_DOMAIN_DISK_PROTOCOL_NBD:
                if (disk->nhosts != 1) {
                    virReportError(VIR_ERR_INTERNAL_ERROR, "%s",
                                   _("NBD accepts only one host"));
                    goto error;
                }
                virBufferAsprintf(&opt, "file=nbd:%s:%s,",
                                  disk->hosts->name, disk->hosts->port);
                break;
            case VIR_DOMAIN_DISK_PROTOCOL_RBD:
                virBufferAddLit(&opt, "file=");
                if (qemuBuildRBDString(conn, disk, &opt) < 0)
                    goto error;
                virBufferAddChar(&opt, ',');
                break;
            case VIR_DOMAIN_DISK_PROTOCOL_SHEEPDOG:
                if (disk->nhosts == 0) {
                    virBufferEscape(&opt, ',', ",", "file=sheepdog:%s,",
                                    disk->src);
                } else {
                    /* only one host is supported now */
                    virBufferAsprintf(&opt, "file=sheepdog:%s:%s:",
                                      disk->hosts->name, disk->hosts->port);
                    virBufferEscape(&opt, ',', ",", "%s,", disk->src);
                }
                break;
            }
        } else {
            if ((disk->type == VIR_DOMAIN_DISK_TYPE_BLOCK) &&
                (disk->tray_status == VIR_DOMAIN_DISK_TRAY_OPEN)) {
                virReportError(VIR_ERR_CONFIG_UNSUPPORTED, "%s",
                               _("tray status 'open' is invalid for "
                                 "block type disk"));
                goto error;
            }
            virBufferEscape(&opt, ',', ",", "file=%s,", disk->src);
        }
    }
    if (qemuCapsGet(caps, QEMU_CAPS_DEVICE))
        virBufferAddLit(&opt, "if=none");
    else
        virBufferAsprintf(&opt, "if=%s", bus);

    if (disk->device == VIR_DOMAIN_DISK_DEVICE_CDROM) {
        if ((disk->bus == VIR_DOMAIN_DISK_BUS_SCSI)) {
            if (!qemuCapsGet(caps, QEMU_CAPS_SCSI_CD))
                virBufferAddLit(&opt, ",media=cdrom");
        } else if (disk->bus == VIR_DOMAIN_DISK_BUS_IDE) {
            if (!qemuCapsGet(caps, QEMU_CAPS_IDE_CD))
                virBufferAddLit(&opt, ",media=cdrom");
        } else {
            virBufferAddLit(&opt, ",media=cdrom");
        }
    }

    if (qemuCapsGet(caps, QEMU_CAPS_DEVICE)) {
        virBufferAsprintf(&opt, ",id=%s%s", QEMU_DRIVE_HOST_PREFIX, disk->info.alias);
    } else {
        if (busid == -1 && unitid == -1) {
            if (idx != -1)
                virBufferAsprintf(&opt, ",index=%d", idx);
        } else {
            if (busid != -1)
                virBufferAsprintf(&opt, ",bus=%d", busid);
            if (unitid != -1)
                virBufferAsprintf(&opt, ",unit=%d", unitid);
        }
    }
    if (bootable &&
        qemuCapsGet(caps, QEMU_CAPS_DRIVE_BOOT) &&
        (disk->device == VIR_DOMAIN_DISK_DEVICE_DISK ||
         disk->device == VIR_DOMAIN_DISK_DEVICE_LUN) &&
        disk->bus != VIR_DOMAIN_DISK_BUS_IDE)
        virBufferAddLit(&opt, ",boot=on");
    if (disk->readonly &&
        qemuCapsGet(caps, QEMU_CAPS_DRIVE_READONLY))
        virBufferAddLit(&opt, ",readonly=on");
    if (disk->transient) {
        virReportError(VIR_ERR_CONFIG_UNSUPPORTED, "%s",
                       _("transient disks not supported yet"));
        goto error;
    }
    if (disk->format > 0 &&
        disk->type != VIR_DOMAIN_DISK_TYPE_DIR &&
        qemuCapsGet(caps, QEMU_CAPS_DRIVE_FORMAT))
        virBufferAsprintf(&opt, ",format=%s",
                          virStorageFileFormatTypeToString(disk->format));

    /* generate geometry command string */
    if (disk->geometry.cylinders > 0 &&
        disk->geometry.heads > 0 &&
        disk->geometry.sectors > 0) {

        virBufferAsprintf(&opt, ",cyls=%u,heads=%u,secs=%u",
                          disk->geometry.cylinders,
                          disk->geometry.heads,
                          disk->geometry.sectors);

        if (disk->geometry.trans != VIR_DOMAIN_DISK_TRANS_DEFAULT)
            virBufferEscapeString(&opt, ",trans=%s", trans);
    }

    if (disk->serial &&
        qemuCapsGet(caps, QEMU_CAPS_DRIVE_SERIAL)) {
        if (qemuSafeSerialParamValue(disk->serial) < 0)
            goto error;
        virBufferAsprintf(&opt, ",serial=%s", disk->serial);
    }

    if (disk->cachemode) {
        const char *mode = NULL;

        if (qemuCapsGet(caps, QEMU_CAPS_DRIVE_CACHE_V2)) {
            mode = qemuDiskCacheV2TypeToString(disk->cachemode);

            if (disk->cachemode == VIR_DOMAIN_DISK_CACHE_DIRECTSYNC &&
                !qemuCapsGet(caps, QEMU_CAPS_DRIVE_CACHE_DIRECTSYNC)) {
                virReportError(VIR_ERR_CONFIG_UNSUPPORTED, "%s",
                               _("disk cache mode 'directsync' is not "
                                 "supported by this QEMU"));
                goto error;
            } else if (disk->cachemode == VIR_DOMAIN_DISK_CACHE_UNSAFE &&
                !qemuCapsGet(caps, QEMU_CAPS_DRIVE_CACHE_UNSAFE)) {
                virReportError(VIR_ERR_CONFIG_UNSUPPORTED, "%s",
                               _("disk cache mode 'unsafe' is not "
                                 "supported by this QEMU"));
                goto error;
            }
        } else {
            mode = qemuDiskCacheV1TypeToString(disk->cachemode);
        }

        virBufferAsprintf(&opt, ",cache=%s", mode);
    } else if (disk->shared && !disk->readonly) {
        virBufferAddLit(&opt, ",cache=off");
    }

    if (disk->copy_on_read) {
        if (qemuCapsGet(caps, QEMU_CAPS_DRIVE_COPY_ON_READ)) {
            virBufferAsprintf(&opt, ",copy-on-read=%s",
                              virDomainDiskCopyOnReadTypeToString(disk->copy_on_read));
        } else {
            virReportError(VIR_ERR_CONFIG_UNSUPPORTED, "%s",
                           _("copy_on_read is not supported by this QEMU binary"));
            goto error;
        }
    }

    if (qemuCapsGet(caps, QEMU_CAPS_MONITOR_JSON)) {
        const char *wpolicy = NULL, *rpolicy = NULL;

        if (disk->error_policy)
            wpolicy = virDomainDiskErrorPolicyTypeToString(disk->error_policy);
        if (disk->rerror_policy)
            rpolicy = virDomainDiskErrorPolicyTypeToString(disk->rerror_policy);

        if (disk->error_policy == VIR_DOMAIN_DISK_ERROR_POLICY_ENOSPACE) {
            /* in the case of enospace, the option is spelled
             * differently in qemu, and it's only valid for werror,
             * not for rerror, so leave leave rerror NULL.
             */
            wpolicy = "enospc";
        } else if (!rpolicy) {
            /* for other policies, rpolicy can match wpolicy */
            rpolicy = wpolicy;
        }

        if (wpolicy)
            virBufferAsprintf(&opt, ",werror=%s", wpolicy);
        if (rpolicy)
            virBufferAsprintf(&opt, ",rerror=%s", rpolicy);
    }

    if (disk->iomode) {
        if (qemuCapsGet(caps, QEMU_CAPS_DRIVE_AIO)) {
            virBufferAsprintf(&opt, ",aio=%s",
                              virDomainDiskIoTypeToString(disk->iomode));
        } else {
            virReportError(VIR_ERR_CONFIG_UNSUPPORTED, "%s",
                           _("disk aio mode not supported with this "
                             "QEMU binary"));
            goto error;
        }
    }

    /* block I/O throttling */
    if ((disk->blkdeviotune.total_bytes_sec ||
         disk->blkdeviotune.read_bytes_sec ||
         disk->blkdeviotune.write_bytes_sec ||
         disk->blkdeviotune.total_iops_sec ||
         disk->blkdeviotune.read_iops_sec ||
         disk->blkdeviotune.write_iops_sec) &&
        !qemuCapsGet(caps, QEMU_CAPS_DRIVE_IOTUNE)) {
        virReportError(VIR_ERR_CONFIG_UNSUPPORTED, "%s",
                       _("block I/O throttling not supported with this "
                         "QEMU binary"));
        goto error;
    }

    if (disk->blkdeviotune.total_bytes_sec) {
        virBufferAsprintf(&opt, ",bps=%llu",
                          disk->blkdeviotune.total_bytes_sec);
    }

    if (disk->blkdeviotune.read_bytes_sec) {
        virBufferAsprintf(&opt, ",bps_rd=%llu",
                          disk->blkdeviotune.read_bytes_sec);
    }

    if (disk->blkdeviotune.write_bytes_sec) {
        virBufferAsprintf(&opt, ",bps_wr=%llu",
                          disk->blkdeviotune.write_bytes_sec);
    }

    if (disk->blkdeviotune.total_iops_sec) {
        virBufferAsprintf(&opt, ",iops=%llu",
                          disk->blkdeviotune.total_iops_sec);
    }

    if (disk->blkdeviotune.read_iops_sec) {
        virBufferAsprintf(&opt, ",iops_rd=%llu",
                          disk->blkdeviotune.read_iops_sec);
    }

    if (disk->blkdeviotune.write_iops_sec) {
        virBufferAsprintf(&opt, ",iops_wr=%llu",
                          disk->blkdeviotune.write_iops_sec);
    }

    if (virBufferError(&opt)) {
        virReportOOMError();
        goto error;
    }

    return virBufferContentAndReset(&opt);

error:
    virBufferFreeAndReset(&opt);
    return NULL;
}

char *
qemuBuildDriveDevStr(virDomainDefPtr def,
                     virDomainDiskDefPtr disk,
                     int bootindex,
                     qemuCapsPtr caps)
{
    virBuffer opt = VIR_BUFFER_INITIALIZER;
    const char *bus = virDomainDiskQEMUBusTypeToString(disk->bus);
    int idx = virDiskNameToIndex(disk->dst);
    int controllerModel;

    if (idx < 0) {
        virReportError(VIR_ERR_INTERNAL_ERROR,
                       _("unsupported disk type '%s'"), disk->dst);
        goto error;
    }

    if (disk->wwn) {
        if ((disk->bus != VIR_DOMAIN_DISK_BUS_IDE) &&
            (disk->bus != VIR_DOMAIN_DISK_BUS_SCSI)) {
            virReportError(VIR_ERR_CONFIG_UNSUPPORTED, "%s",
                           _("Only ide and scsi disk support wwn"));
            goto error;
        }
    }

    if (disk->device == VIR_DOMAIN_DISK_DEVICE_LUN) {
        /* make sure that both the bus and the qemu binary support
         *  type='lun' (SG_IO).
         */
        if (disk->bus != VIR_DOMAIN_DISK_BUS_VIRTIO &&
            disk->bus != VIR_DOMAIN_DISK_BUS_SCSI) {
            virReportError(VIR_ERR_CONFIG_UNSUPPORTED,
                           _("disk device='lun' is not supported for bus='%s'"),
                           bus);
            goto error;
        }
        if (disk->type != VIR_DOMAIN_DISK_TYPE_BLOCK) {
            virReportError(VIR_ERR_CONFIG_UNSUPPORTED,
                           _("disk device='lun' is not supported for type='%s'"),
                           virDomainDiskTypeToString(disk->type));
            goto error;
        }
        if (!qemuCapsGet(caps, QEMU_CAPS_VIRTIO_BLK_SG_IO)) {
            virReportError(VIR_ERR_CONFIG_UNSUPPORTED, "%s",
                           _("disk device='lun' is not supported by this QEMU"));
            goto error;
        }
        if (disk->wwn) {
            virReportError(VIR_ERR_CONFIG_UNSUPPORTED, "%s",
                           _("Setting wwn is not supported for lun device"));
            goto error;
        }
    }

    switch (disk->bus) {
    case VIR_DOMAIN_DISK_BUS_IDE:
        if (disk->info.addr.drive.target != 0) {
            virReportError(VIR_ERR_CONFIG_UNSUPPORTED, "%s",
                           _("target must be 0 for ide controller"));
            goto error;
        }

        if (disk->wwn &&
            !qemuCapsGet(caps, QEMU_CAPS_IDE_DRIVE_WWN)) {
            virReportError(VIR_ERR_CONFIG_UNSUPPORTED, "%s",
                           _("Setting wwn for ide disk is not supported "
                             "by this QEMU"));
            goto error;
        }

        if (qemuCapsGet(caps, QEMU_CAPS_IDE_CD)) {
            if (disk->device == VIR_DOMAIN_DISK_DEVICE_CDROM)
                virBufferAddLit(&opt, "ide-cd");
            else
                virBufferAddLit(&opt, "ide-hd");
        } else {
            virBufferAddLit(&opt, "ide-drive");
        }

        virBufferAsprintf(&opt, ",bus=ide.%d,unit=%d",
                          disk->info.addr.drive.bus,
                          disk->info.addr.drive.unit);
        break;
    case VIR_DOMAIN_DISK_BUS_SCSI:
        if (disk->device == VIR_DOMAIN_DISK_DEVICE_LUN) {
            if (!qemuCapsGet(caps, QEMU_CAPS_SCSI_BLOCK)) {
                virReportError(VIR_ERR_CONFIG_UNSUPPORTED, "%s",
                               _("This QEMU doesn't support scsi-block for "
                                 "lun passthrough"));
                goto error;
            }
        }

        if (disk->wwn &&
            !qemuCapsGet(caps, QEMU_CAPS_SCSI_DISK_WWN)) {
            virReportError(VIR_ERR_CONFIG_UNSUPPORTED, "%s",
                           _("Setting wwn for scsi disk is not supported "
                             "by this QEMU"));
            goto error;
        }

        controllerModel =
            virDomainDiskFindControllerModel(def, disk,
                                             VIR_DOMAIN_CONTROLLER_TYPE_SCSI);
        if ((qemuSetScsiControllerModel(def, caps, &controllerModel)) < 0)
            goto error;

        if (controllerModel == VIR_DOMAIN_CONTROLLER_MODEL_SCSI_LSILOGIC) {
            if (disk->info.addr.drive.target != 0) {
                virReportError(VIR_ERR_CONFIG_UNSUPPORTED, "%s",
                               _("target must be 0 for controller "
                                 "model 'lsilogic'"));
                goto error;
            }

            if (disk->device == VIR_DOMAIN_DISK_DEVICE_LUN) {
                virBufferAddLit(&opt, "scsi-block");
            } else {
                if (qemuCapsGet(caps, QEMU_CAPS_SCSI_CD)) {
                    if (disk->device == VIR_DOMAIN_DISK_DEVICE_CDROM)
                        virBufferAddLit(&opt, "scsi-cd");
                    else
                        virBufferAddLit(&opt, "scsi-hd");
                } else {
                    virBufferAddLit(&opt, "scsi-disk");
                }
            }

            virBufferAsprintf(&opt, ",bus=scsi%d.%d,scsi-id=%d",
                              disk->info.addr.drive.controller,
                              disk->info.addr.drive.bus,
                              disk->info.addr.drive.unit);
        } else {
            if (!qemuCapsGet(caps, QEMU_CAPS_SCSI_DISK_CHANNEL)) {
                if (disk->info.addr.drive.target > 7) {
                    virReportError(VIR_ERR_CONFIG_UNSUPPORTED, "%s",
                                   _("This QEMU doesn't support target "
                                     "greater than 7"));
                    goto error;
                }

                if ((disk->info.addr.drive.bus != disk->info.addr.drive.unit) &&
                    (disk->info.addr.drive.bus != 0)) {
                    virReportError(VIR_ERR_CONFIG_UNSUPPORTED, "%s",
                                   _("This QEMU only supports both bus and "
                                     "unit equal to 0"));
                    goto error;
                }
            }

            if (disk->device != VIR_DOMAIN_DISK_DEVICE_LUN) {
                if (qemuCapsGet(caps, QEMU_CAPS_SCSI_CD)) {
                    if (disk->device == VIR_DOMAIN_DISK_DEVICE_CDROM)
                        virBufferAddLit(&opt, "scsi-cd");
                    else
                        virBufferAddLit(&opt, "scsi-hd");
                } else {
                    virBufferAddLit(&opt, "scsi-disk");
                }
            } else {
                virBufferAddLit(&opt, "scsi-block");
            }

            virBufferAsprintf(&opt, ",bus=scsi%d.0,channel=%d,scsi-id=%d,lun=%d",
                              disk->info.addr.drive.controller,
                              disk->info.addr.drive.bus,
                              disk->info.addr.drive.target,
                              disk->info.addr.drive.unit);
        }
        break;
    case VIR_DOMAIN_DISK_BUS_SATA:
        if (disk->info.addr.drive.bus != 0) {
            virReportError(VIR_ERR_CONFIG_UNSUPPORTED, "%s",
                           _("bus must be 0 for ide controller"));
            goto error;
        }
        if (disk->info.addr.drive.target != 0) {
            virReportError(VIR_ERR_CONFIG_UNSUPPORTED, "%s",
                           _("target must be 0 for ide controller"));
            goto error;
        }

        if (qemuCapsGet(caps, QEMU_CAPS_IDE_CD)) {
            if (disk->device == VIR_DOMAIN_DISK_DEVICE_CDROM)
                virBufferAddLit(&opt, "ide-cd");
            else
                virBufferAddLit(&opt, "ide-hd");
        } else {
            virBufferAddLit(&opt, "ide-drive");
        }

        virBufferAsprintf(&opt, ",bus=ahci%d.%d",
                          disk->info.addr.drive.controller,
                          disk->info.addr.drive.unit);
        break;
    case VIR_DOMAIN_DISK_BUS_VIRTIO:
        if (disk->info.type ==
            VIR_DOMAIN_DEVICE_ADDRESS_TYPE_VIRTIO_S390) {
            virBufferAddLit(&opt, "virtio-blk-s390");
        } else {
            virBufferAddLit(&opt, "virtio-blk-pci");
        }
        qemuBuildIoEventFdStr(&opt, disk->ioeventfd, caps);
        if (disk->event_idx &&
            qemuCapsGet(caps, QEMU_CAPS_VIRTIO_BLK_EVENT_IDX)) {
            virBufferAsprintf(&opt, ",event_idx=%s",
                              virDomainVirtioEventIdxTypeToString(disk->event_idx));
        }
        if (qemuCapsGet(caps, QEMU_CAPS_VIRTIO_BLK_SCSI)) {
            /* if sg_io is true but the scsi option isn't supported,
             * that means it's just always on in this version of qemu.
             */
            virBufferAsprintf(&opt, ",scsi=%s",
                              (disk->device == VIR_DOMAIN_DISK_DEVICE_LUN)
                              ? "on" : "off");
        }
        if (qemuBuildDeviceAddressStr(&opt, &disk->info, caps) < 0)
            goto error;
        break;
    case VIR_DOMAIN_DISK_BUS_USB:
        virBufferAddLit(&opt, "usb-storage");

        if (qemuBuildDeviceAddressStr(&opt, &disk->info, caps) < 0)
            goto error;
        break;
    default:
        virReportError(VIR_ERR_INTERNAL_ERROR,
                       _("unsupported disk bus '%s' with device setup"), bus);
        goto error;
    }
    virBufferAsprintf(&opt, ",drive=%s%s", QEMU_DRIVE_HOST_PREFIX, disk->info.alias);
    virBufferAsprintf(&opt, ",id=%s", disk->info.alias);
    if (bootindex && qemuCapsGet(caps, QEMU_CAPS_BOOTINDEX))
        virBufferAsprintf(&opt, ",bootindex=%d", bootindex);
    if (qemuCapsGet(caps, QEMU_CAPS_BLOCKIO)) {
        if (disk->blockio.logical_block_size > 0)
            virBufferAsprintf(&opt, ",logical_block_size=%u",
                              disk->blockio.logical_block_size);
        if (disk->blockio.physical_block_size > 0)
            virBufferAsprintf(&opt, ",physical_block_size=%u",
                              disk->blockio.physical_block_size);
    }

    if (disk->wwn)
        virBufferAsprintf(&opt, ",wwn=%s", disk->wwn);

    if (virBufferError(&opt)) {
        virReportOOMError();
        goto error;
    }

    return virBufferContentAndReset(&opt);

error:
    virBufferFreeAndReset(&opt);
    return NULL;
}


char *qemuBuildFSStr(virDomainFSDefPtr fs,
                     qemuCapsPtr caps ATTRIBUTE_UNUSED)
{
    virBuffer opt = VIR_BUFFER_INITIALIZER;
    const char *driver = qemuDomainFSDriverTypeToString(fs->fsdriver);
    const char *wrpolicy = virDomainFSWrpolicyTypeToString(fs->wrpolicy);

    if (fs->type != VIR_DOMAIN_FS_TYPE_MOUNT) {
        virReportError(VIR_ERR_CONFIG_UNSUPPORTED, "%s",
                       _("only supports mount filesystem type"));
        goto error;
    }

    if (!driver) {
        virReportError(VIR_ERR_CONFIG_UNSUPPORTED, "%s",
                       _("Filesystem driver type not supported"));
        goto error;
    }
    virBufferAdd(&opt, driver, -1);

    if (fs->fsdriver == VIR_DOMAIN_FS_DRIVER_TYPE_PATH ||
        fs->fsdriver == VIR_DOMAIN_FS_DRIVER_TYPE_DEFAULT) {
        if (fs->accessmode == VIR_DOMAIN_FS_ACCESSMODE_MAPPED) {
            virBufferAddLit(&opt, ",security_model=mapped");
        } else if(fs->accessmode == VIR_DOMAIN_FS_ACCESSMODE_PASSTHROUGH) {
            virBufferAddLit(&opt, ",security_model=passthrough");
        } else if(fs->accessmode == VIR_DOMAIN_FS_ACCESSMODE_SQUASH) {
            virBufferAddLit(&opt, ",security_model=none");
        }
    } else {
        /* For other fs drivers, default(passthru) should always
         * be supported */
        if (fs->accessmode != VIR_DOMAIN_FS_ACCESSMODE_PASSTHROUGH) {
            virReportError(VIR_ERR_CONFIG_UNSUPPORTED, "%s",
                           _("only supports passthrough accessmode"));
            goto error;
        }
    }

    if (fs->wrpolicy) {
       if (qemuCapsGet(caps, QEMU_CAPS_FSDEV_WRITEOUT)) {
           virBufferAsprintf(&opt, ",writeout=%s", wrpolicy);
       } else {
           virReportError(VIR_ERR_CONFIG_UNSUPPORTED, "%s",
                          _("filesystem writeout not supported"));
           goto error;
       }
    }

    virBufferAsprintf(&opt, ",id=%s%s", QEMU_FSDEV_HOST_PREFIX, fs->info.alias);
    virBufferAsprintf(&opt, ",path=%s", fs->src);

    if (fs->readonly) {
        if (qemuCapsGet(caps, QEMU_CAPS_FSDEV_READONLY)) {
            virBufferAddLit(&opt, ",readonly");
        } else {
            virReportError(VIR_ERR_CONFIG_UNSUPPORTED, "%s",
                           _("readonly filesystem is not supported by this "
                             "QEMU binary"));
            goto error;
        }
    }

    if (virBufferError(&opt)) {
        virReportOOMError();
        goto error;
    }

    return virBufferContentAndReset(&opt);

error:
    virBufferFreeAndReset(&opt);
    return NULL;
}


char *
qemuBuildFSDevStr(virDomainFSDefPtr fs,
                  qemuCapsPtr caps)
{
    virBuffer opt = VIR_BUFFER_INITIALIZER;

    if (fs->type != VIR_DOMAIN_FS_TYPE_MOUNT) {
        virReportError(VIR_ERR_CONFIG_UNSUPPORTED, "%s",
                       _("can only passthrough directories"));
        goto error;
    }

    virBufferAddLit(&opt, "virtio-9p-pci");
    virBufferAsprintf(&opt, ",id=%s", fs->info.alias);
    virBufferAsprintf(&opt, ",fsdev=%s%s", QEMU_FSDEV_HOST_PREFIX, fs->info.alias);
    virBufferAsprintf(&opt, ",mount_tag=%s", fs->dst);

    if (qemuBuildDeviceAddressStr(&opt, &fs->info, caps) < 0)
        goto error;

    if (virBufferError(&opt)) {
        virReportOOMError();
        goto error;
    }

    return virBufferContentAndReset(&opt);

error:
    virBufferFreeAndReset(&opt);
    return NULL;
}


static int
qemuControllerModelUSBToCaps(int model)
{
    switch (model) {
    case VIR_DOMAIN_CONTROLLER_MODEL_USB_PIIX3_UHCI:
        return QEMU_CAPS_PIIX3_USB_UHCI;
    case VIR_DOMAIN_CONTROLLER_MODEL_USB_PIIX4_UHCI:
        return QEMU_CAPS_PIIX4_USB_UHCI;
    case VIR_DOMAIN_CONTROLLER_MODEL_USB_EHCI:
        return QEMU_CAPS_USB_EHCI;
    case VIR_DOMAIN_CONTROLLER_MODEL_USB_ICH9_EHCI1:
    case VIR_DOMAIN_CONTROLLER_MODEL_USB_ICH9_UHCI1:
    case VIR_DOMAIN_CONTROLLER_MODEL_USB_ICH9_UHCI2:
    case VIR_DOMAIN_CONTROLLER_MODEL_USB_ICH9_UHCI3:
        return QEMU_CAPS_ICH9_USB_EHCI1;
    case VIR_DOMAIN_CONTROLLER_MODEL_USB_VT82C686B_UHCI:
        return QEMU_CAPS_VT82C686B_USB_UHCI;
    case VIR_DOMAIN_CONTROLLER_MODEL_USB_PCI_OHCI:
        return QEMU_CAPS_PCI_OHCI;
    case VIR_DOMAIN_CONTROLLER_MODEL_USB_NEC_XHCI:
        return QEMU_CAPS_NEC_USB_XHCI;
    default:
        return -1;
    }
}


static int
qemuBuildUSBControllerDevStr(virDomainDefPtr domainDef,
                             virDomainControllerDefPtr def,
                             qemuCapsPtr caps,
                             virBuffer *buf)
{
    const char *smodel;
    int model, flags;

    model = def->model;

    if (model == -1) {
        if (STREQ(domainDef->os.arch, "ppc64"))
            model = VIR_DOMAIN_CONTROLLER_MODEL_USB_PCI_OHCI;
        else
            model = VIR_DOMAIN_CONTROLLER_MODEL_USB_PIIX3_UHCI;
    }

    smodel = qemuControllerModelUSBTypeToString(model);
    flags = qemuControllerModelUSBToCaps(model);

    if (flags == -1 || !qemuCapsGet(caps, flags)) {
        virReportError(VIR_ERR_CONFIG_UNSUPPORTED,
                       _("%s not supported in this QEMU binary"), smodel);
        return -1;
    }

    virBufferAsprintf(buf, "%s", smodel);

    if (def->info.mastertype == VIR_DOMAIN_CONTROLLER_MASTER_USB) {
        virBufferAsprintf(buf, ",masterbus=");
        qemuUsbId(buf, def->idx);
        virBufferAsprintf(buf, ".0,firstport=%d", def->info.master.usb.startport);
    } else {
        virBufferAsprintf(buf, ",id=");
        qemuUsbId(buf, def->idx);
    }

    return 0;
}

char *
qemuBuildControllerDevStr(virDomainDefPtr domainDef,
                          virDomainControllerDefPtr def,
                          qemuCapsPtr caps,
                          int *nusbcontroller)
{
    virBuffer buf = VIR_BUFFER_INITIALIZER;
    int model;

    switch (def->type) {
    case VIR_DOMAIN_CONTROLLER_TYPE_SCSI:
        model = def->model;
        if ((qemuSetScsiControllerModel(domainDef, caps, &model)) < 0)
            return NULL;

        switch (model) {
        case VIR_DOMAIN_CONTROLLER_MODEL_SCSI_VIRTIO_SCSI:
            virBufferAddLit(&buf, "virtio-scsi-pci");
            break;
        case VIR_DOMAIN_CONTROLLER_MODEL_SCSI_LSILOGIC:
            virBufferAddLit(&buf, "lsi");
            break;
        case VIR_DOMAIN_CONTROLLER_MODEL_SCSI_IBMVSCSI:
            virBufferAddLit(&buf, "spapr-vscsi");
            break;
        default:
            virReportError(VIR_ERR_CONFIG_UNSUPPORTED,
                           _("Unsupported controller model: %s"),
                           virDomainControllerModelSCSITypeToString(def->model));
        }
        virBufferAsprintf(&buf, ",id=scsi%d", def->idx);
        break;

    case VIR_DOMAIN_CONTROLLER_TYPE_VIRTIO_SERIAL:
        if (def->info.type == VIR_DOMAIN_DEVICE_ADDRESS_TYPE_PCI) {
            virBufferAddLit(&buf, "virtio-serial-pci");
        } else if (def->info.type ==
                   VIR_DOMAIN_DEVICE_ADDRESS_TYPE_VIRTIO_S390) {
            virBufferAddLit(&buf, "virtio-serial-s390");
        } else {
            virBufferAddLit(&buf, "virtio-serial");
        }
        virBufferAsprintf(&buf, ",id=" QEMU_VIRTIO_SERIAL_PREFIX "%d",
                          def->idx);
        if (def->opts.vioserial.ports != -1) {
            virBufferAsprintf(&buf, ",max_ports=%d",
                              def->opts.vioserial.ports);
        }
        if (def->opts.vioserial.vectors != -1) {
            virBufferAsprintf(&buf, ",vectors=%d",
                              def->opts.vioserial.vectors);
        }
        break;

    case VIR_DOMAIN_CONTROLLER_TYPE_CCID:
        virBufferAsprintf(&buf, "usb-ccid,id=ccid%d", def->idx);
        break;

    case VIR_DOMAIN_CONTROLLER_TYPE_SATA:
        virBufferAsprintf(&buf, "ahci,id=ahci%d", def->idx);
        break;

    case VIR_DOMAIN_CONTROLLER_TYPE_USB:
        if (qemuBuildUSBControllerDevStr(domainDef, def, caps, &buf) == -1)
            goto error;

        if (nusbcontroller)
            *nusbcontroller += 1;

        break;

    /* We always get an IDE controller, whether we want it or not. */
    case VIR_DOMAIN_CONTROLLER_TYPE_IDE:
    default:
        virReportError(VIR_ERR_CONFIG_UNSUPPORTED,
                       _("Unknown controller type: %s"),
                       virDomainControllerTypeToString(def->type));
        goto error;
    }

    if (qemuBuildDeviceAddressStr(&buf, &def->info, caps) < 0)
        goto error;

    if (virBufferError(&buf)) {
        virReportOOMError();
        goto error;
    }

    return virBufferContentAndReset(&buf);

error:
    virBufferFreeAndReset(&buf);
    return NULL;
}


char *
qemuBuildNicStr(virDomainNetDefPtr net,
                const char *prefix,
                int vlan)
{
    char *str;
    if (virAsprintf(&str,
                    "%smacaddr=%02x:%02x:%02x:%02x:%02x:%02x,vlan=%d%s%s%s%s",
                    prefix ? prefix : "",
                    net->mac.addr[0], net->mac.addr[1],
                    net->mac.addr[2], net->mac.addr[3],
                    net->mac.addr[4], net->mac.addr[5],
                    vlan,
                    (net->model ? ",model=" : ""),
                    (net->model ? net->model : ""),
                    (net->info.alias ? ",name=" : ""),
                    (net->info.alias ? net->info.alias : "")) < 0) {
        virReportOOMError();
        return NULL;
    }

    return str;
}


char *
qemuBuildNicDevStr(virDomainNetDefPtr net,
                   int vlan,
                   int bootindex,
                   qemuCapsPtr caps)
{
    virBuffer buf = VIR_BUFFER_INITIALIZER;
    const char *nic;
    bool usingVirtio = false;

    if (!net->model) {
        nic = "rtl8139";
    } else if (STREQ(net->model, "virtio")) {
        if (net->info.type ==
            VIR_DOMAIN_DEVICE_ADDRESS_TYPE_VIRTIO_S390) {
            nic = "virtio-net-s390";
        } else  {
            nic = "virtio-net-pci";
        }
        usingVirtio = true;
    } else {
        nic = net->model;
    }

    virBufferAdd(&buf, nic, strlen(nic));
    if (usingVirtio && net->driver.virtio.txmode) {
        if (qemuCapsGet(caps, QEMU_CAPS_VIRTIO_TX_ALG)) {
            virBufferAddLit(&buf, ",tx=");
            switch (net->driver.virtio.txmode) {
                case VIR_DOMAIN_NET_VIRTIO_TX_MODE_IOTHREAD:
                    virBufferAddLit(&buf, "bh");
                    break;

                case VIR_DOMAIN_NET_VIRTIO_TX_MODE_TIMER:
                    virBufferAddLit(&buf, "timer");
                    break;
                default:
                    /* this should never happen, if it does, we need
                     * to add another case to this switch.
                     */
                    virReportError(VIR_ERR_INTERNAL_ERROR, "%s",
                                   _("unrecognized virtio-net-pci 'tx' option"));
                    goto error;
            }
        } else {
            virReportError(VIR_ERR_CONFIG_UNSUPPORTED, "%s",
                           _("virtio-net-pci 'tx' option not supported in this QEMU binary"));
            goto error;
        }
    }
    if (usingVirtio) {
        qemuBuildIoEventFdStr(&buf, net->driver.virtio.ioeventfd, caps);
        if (net->driver.virtio.event_idx &&
            qemuCapsGet(caps, QEMU_CAPS_VIRTIO_NET_EVENT_IDX)) {
            virBufferAsprintf(&buf, ",event_idx=%s",
                              virDomainVirtioEventIdxTypeToString(net->driver.virtio.event_idx));
        }
    }
    if (vlan == -1)
        virBufferAsprintf(&buf, ",netdev=host%s", net->info.alias);
    else
        virBufferAsprintf(&buf, ",vlan=%d", vlan);
    virBufferAsprintf(&buf, ",id=%s", net->info.alias);
    virBufferAsprintf(&buf, ",mac=%02x:%02x:%02x:%02x:%02x:%02x",
                      net->mac.addr[0], net->mac.addr[1],
                      net->mac.addr[2], net->mac.addr[3],
                      net->mac.addr[4], net->mac.addr[5]);
    if (qemuBuildDeviceAddressStr(&buf, &net->info, caps) < 0)
        goto error;
    if (qemuBuildRomStr(&buf, &net->info, caps) < 0)
       goto error;
    if (bootindex && qemuCapsGet(caps, QEMU_CAPS_BOOTINDEX))
        virBufferAsprintf(&buf, ",bootindex=%d", bootindex);

    if (virBufferError(&buf)) {
        virReportOOMError();
        goto error;
    }

    return virBufferContentAndReset(&buf);

error:
    virBufferFreeAndReset(&buf);
    return NULL;
}


char *
qemuBuildHostNetStr(virDomainNetDefPtr net,
                    struct qemud_driver *driver,
                    qemuCapsPtr caps,
                    char type_sep,
                    int vlan,
                    const char *tapfd,
                    const char *vhostfd)
{
    bool is_tap = false;
    virBuffer buf = VIR_BUFFER_INITIALIZER;
    enum virDomainNetType netType = virDomainNetGetActualType(net);
    const char *brname = NULL;

    if (net->script && netType != VIR_DOMAIN_NET_TYPE_ETHERNET) {
        virReportError(VIR_ERR_CONFIG_UNSUPPORTED,
                       _("scripts are not supported on interfaces of type %s"),
                       virDomainNetTypeToString(netType));
        return NULL;
    }

    switch (netType) {
    /*
     * If type='bridge', and we're running as privileged user
     * or -netdev bridge is not supported then it will fall
     * through, -net tap,fd
     */
    case VIR_DOMAIN_NET_TYPE_BRIDGE:
        if (!driver->privileged &&
            qemuCapsGet(caps, QEMU_CAPS_NETDEV_BRIDGE)) {
            brname = virDomainNetGetActualBridgeName(net);
            virBufferAsprintf(&buf, "bridge%cbr=%s", type_sep, brname);
            type_sep = ',';
            is_tap = true;
            break;
        }
    case VIR_DOMAIN_NET_TYPE_NETWORK:
    case VIR_DOMAIN_NET_TYPE_DIRECT:
        virBufferAsprintf(&buf, "tap%cfd=%s", type_sep, tapfd);
        type_sep = ',';
        is_tap = true;
        break;

    case VIR_DOMAIN_NET_TYPE_ETHERNET:
        virBufferAddLit(&buf, "tap");
        if (net->ifname) {
            virBufferAsprintf(&buf, "%cifname=%s", type_sep, net->ifname);
            type_sep = ',';
        }
        if (net->script) {
            virBufferAsprintf(&buf, "%cscript=%s", type_sep,
                              net->script);
            type_sep = ',';
        }
        is_tap = true;
        break;

    case VIR_DOMAIN_NET_TYPE_CLIENT:
       virBufferAsprintf(&buf, "socket%cconnect=%s:%d",
                         type_sep,
                         net->data.socket.address,
                         net->data.socket.port);
       type_sep = ',';
       break;

    case VIR_DOMAIN_NET_TYPE_SERVER:
       virBufferAsprintf(&buf, "socket%clisten=%s:%d",
                         type_sep,
                         net->data.socket.address,
                         net->data.socket.port);
       type_sep = ',';
       break;

    case VIR_DOMAIN_NET_TYPE_MCAST:
       virBufferAsprintf(&buf, "socket%cmcast=%s:%d",
                         type_sep,
                         net->data.socket.address,
                         net->data.socket.port);
       type_sep = ',';
       break;

    case VIR_DOMAIN_NET_TYPE_USER:
    default:
        virBufferAddLit(&buf, "user");
        break;
    }

    if (vlan >= 0) {
        virBufferAsprintf(&buf, "%cvlan=%d", type_sep, vlan);
        if (net->info.alias)
            virBufferAsprintf(&buf, ",name=host%s",
                              net->info.alias);
    } else {
        virBufferAsprintf(&buf, "%cid=host%s",
                          type_sep, net->info.alias);
    }

    if (is_tap) {
        if (vhostfd && *vhostfd)
            virBufferAsprintf(&buf, ",vhost=on,vhostfd=%s", vhostfd);
        if (net->tune.sndbuf_specified)
            virBufferAsprintf(&buf, ",sndbuf=%lu", net->tune.sndbuf);
    }

    if (virBufferError(&buf)) {
        virBufferFreeAndReset(&buf);
        virReportOOMError();
        return NULL;
    }

    return virBufferContentAndReset(&buf);
}


char *
qemuBuildWatchdogDevStr(virDomainWatchdogDefPtr dev,
                        qemuCapsPtr caps)
{
    virBuffer buf = VIR_BUFFER_INITIALIZER;

    const char *model = virDomainWatchdogModelTypeToString(dev->model);
    if (!model) {
        virReportError(VIR_ERR_INTERNAL_ERROR,
                       "%s", _("missing watchdog model"));
        goto error;
    }

    virBufferAsprintf(&buf, "%s,id=%s", model, dev->info.alias);
    if (qemuBuildDeviceAddressStr(&buf, &dev->info, caps) < 0)
        goto error;

    if (virBufferError(&buf)) {
        virReportOOMError();
        goto error;
    }

    return virBufferContentAndReset(&buf);

error:
    virBufferFreeAndReset(&buf);
    return NULL;
}


char *
qemuBuildMemballoonDevStr(virDomainMemballoonDefPtr dev,
                          qemuCapsPtr caps)
{
    virBuffer buf = VIR_BUFFER_INITIALIZER;

    virBufferAddLit(&buf, "virtio-balloon-pci");
    virBufferAsprintf(&buf, ",id=%s", dev->info.alias);
    if (qemuBuildDeviceAddressStr(&buf, &dev->info, caps) < 0)
        goto error;

    if (virBufferError(&buf)) {
        virReportOOMError();
        goto error;
    }

    return virBufferContentAndReset(&buf);

error:
    virBufferFreeAndReset(&buf);
    return NULL;
}


char *
qemuBuildUSBInputDevStr(virDomainInputDefPtr dev,
                        qemuCapsPtr caps)
{
    virBuffer buf = VIR_BUFFER_INITIALIZER;

    virBufferAsprintf(&buf, "%s,id=%s",
                      dev->type == VIR_DOMAIN_INPUT_TYPE_MOUSE ?
                      "usb-mouse" : "usb-tablet", dev->info.alias);

    if (qemuBuildDeviceAddressStr(&buf, &dev->info, caps) < 0)
        goto error;

    if (virBufferError(&buf)) {
        virReportOOMError();
        goto error;
    }

    return virBufferContentAndReset(&buf);

error:
    virBufferFreeAndReset(&buf);
    return NULL;
}


char *
qemuBuildSoundDevStr(virDomainSoundDefPtr sound,
                     qemuCapsPtr caps)
{
    virBuffer buf = VIR_BUFFER_INITIALIZER;
    const char *model = virDomainSoundModelTypeToString(sound->model);

    if (!model) {
        virReportError(VIR_ERR_INTERNAL_ERROR,
                       "%s", _("invalid sound model"));
        goto error;
    }

    /* Hack for weirdly unusual devices name in QEMU */
    if (STREQ(model, "es1370"))
        model = "ES1370";
    else if (STREQ(model, "ac97"))
        model = "AC97";
    else if (STREQ(model, "ich6"))
        model = "intel-hda";

    virBufferAsprintf(&buf, "%s,id=%s", model, sound->info.alias);
    if (qemuBuildDeviceAddressStr(&buf, &sound->info, caps) < 0)
        goto error;

    if (virBufferError(&buf)) {
        virReportOOMError();
        goto error;
    }

    return virBufferContentAndReset(&buf);

error:
    virBufferFreeAndReset(&buf);
    return NULL;
}


static int
qemuSoundCodecTypeToCaps(int type)
{
    switch (type) {
    case VIR_DOMAIN_SOUND_CODEC_TYPE_DUPLEX:
        return QEMU_CAPS_HDA_DUPLEX;
    case VIR_DOMAIN_SOUND_CODEC_TYPE_MICRO:
        return QEMU_CAPS_HDA_MICRO;
    default:
        return -1;
    }
}


static char *
qemuBuildSoundCodecStr(virDomainSoundDefPtr sound,
                       virDomainSoundCodecDefPtr codec,
                       qemuCapsPtr caps)
{
    virBuffer buf = VIR_BUFFER_INITIALIZER;
    const char *stype;
    int type, flags;

    type = codec->type;
    stype = qemuSoundCodecTypeToString(type);
    flags = qemuSoundCodecTypeToCaps(type);

    if (flags == -1 || !qemuCapsGet(caps, flags)) {
        virReportError(VIR_ERR_CONFIG_UNSUPPORTED,
                       _("%s not supported in this QEMU binary"), stype);
        goto error;
    }

    virBufferAsprintf(&buf, "%s,id=%s-codec%d,bus=%s.0,cad=%d",
                      stype, sound->info.alias, codec->cad, sound->info.alias, codec->cad);

    return virBufferContentAndReset(&buf);

error:
    virBufferFreeAndReset(&buf);
    return NULL;
}

static char *
qemuBuildVideoDevStr(virDomainVideoDefPtr video,
                     qemuCapsPtr caps)
{
    virBuffer buf = VIR_BUFFER_INITIALIZER;
    const char *model = qemuVideoTypeToString(video->type);

    if (!model) {
        virReportError(VIR_ERR_INTERNAL_ERROR,
                       "%s", _("invalid video model"));
        goto error;
    }

    virBufferAsprintf(&buf, "%s,id=%s", model, video->info.alias);

    if (video->type == VIR_DOMAIN_VIDEO_TYPE_QXL) {
        if (video->vram > (UINT_MAX / 1024)) {
            virReportError(VIR_ERR_CONFIG_UNSUPPORTED,
                           _("value for 'vram' must be less than '%u'"),
                           UINT_MAX / 1024);
            goto error;
        }

        /* QEMU accepts bytes for vram_size. */
        virBufferAsprintf(&buf, ",vram_size=%u", video->vram * 1024);
    }

    if (qemuBuildDeviceAddressStr(&buf, &video->info, caps) < 0)
        goto error;

    if (virBufferError(&buf)) {
        virReportOOMError();
        goto error;
    }

    return virBufferContentAndReset(&buf);

error:
    virBufferFreeAndReset(&buf);
    return NULL;
}


int
qemuOpenPCIConfig(virDomainHostdevDefPtr dev)
{
    char *path = NULL;
    int configfd = -1;

    if (virAsprintf(&path, "/sys/bus/pci/devices/%04x:%02x:%02x.%01x/config",
                    dev->source.subsys.u.pci.domain,
                    dev->source.subsys.u.pci.bus,
                    dev->source.subsys.u.pci.slot,
                    dev->source.subsys.u.pci.function) < 0) {
        virReportOOMError();
        return -1;
    }

    configfd = open(path, O_RDWR, 0);

    if (configfd < 0)
        virReportSystemError(errno, _("Failed opening %s"), path);

    VIR_FREE(path);

    return configfd;
}

char *
qemuBuildPCIHostdevDevStr(virDomainHostdevDefPtr dev, const char *configfd,
                          qemuCapsPtr caps)
{
    virBuffer buf = VIR_BUFFER_INITIALIZER;

    virBufferAddLit(&buf, "pci-assign");
    virBufferAsprintf(&buf, ",host=%.2x:%.2x.%.1x",
                      dev->source.subsys.u.pci.bus,
                      dev->source.subsys.u.pci.slot,
                      dev->source.subsys.u.pci.function);
    virBufferAsprintf(&buf, ",id=%s", dev->info->alias);
    if (configfd && *configfd)
        virBufferAsprintf(&buf, ",configfd=%s", configfd);
    if (dev->info->bootIndex)
        virBufferAsprintf(&buf, ",bootindex=%d", dev->info->bootIndex);
    if (qemuBuildDeviceAddressStr(&buf, dev->info, caps) < 0)
        goto error;
    if (qemuBuildRomStr(&buf, dev->info, caps) < 0)
       goto error;

    if (virBufferError(&buf)) {
        virReportOOMError();
        goto error;
    }

    return virBufferContentAndReset(&buf);

error:
    virBufferFreeAndReset(&buf);
    return NULL;
}


char *
qemuBuildPCIHostdevPCIDevStr(virDomainHostdevDefPtr dev)
{
    char *ret = NULL;

    if (virAsprintf(&ret, "host=%.2x:%.2x.%.1x",
                    dev->source.subsys.u.pci.bus,
                    dev->source.subsys.u.pci.slot,
                    dev->source.subsys.u.pci.function) < 0)
        virReportOOMError();

    return ret;
}


char *
qemuBuildRedirdevDevStr(virDomainDefPtr def,
                        virDomainRedirdevDefPtr dev,
                        qemuCapsPtr caps)
{
    size_t i;
    virBuffer buf = VIR_BUFFER_INITIALIZER;
    virDomainRedirFilterDefPtr redirfilter = def->redirfilter;

    if (dev->bus != VIR_DOMAIN_REDIRDEV_BUS_USB) {
        virReportError(VIR_ERR_CONFIG_UNSUPPORTED,
                       _("Redirection bus %s is not supported by QEMU"),
                       virDomainRedirdevBusTypeToString(dev->bus));
        goto error;
    }

    if (!qemuCapsGet(caps, QEMU_CAPS_USB_REDIR)) {
        virReportError(VIR_ERR_CONFIG_UNSUPPORTED, "%s",
                       _("USB redirection is not supported "
                         "by this version of QEMU"));
        goto error;
    }

    virBufferAsprintf(&buf, "usb-redir,chardev=char%s,id=%s",
                      dev->info.alias,
                      dev->info.alias);

    if (redirfilter && redirfilter->nusbdevs) {
        if (!qemuCapsGet(caps, QEMU_CAPS_USB_REDIR_FILTER)) {
            virReportError(VIR_ERR_CONFIG_UNSUPPORTED, "%s",
                           _("USB redirection filter is not "
                             "supported by this version of QEMU"));
            goto error;
        }

        virBufferAsprintf(&buf, ",filter=");

        for (i = 0; i < redirfilter->nusbdevs; i++) {
            virDomainRedirFilterUsbDevDefPtr usbdev = redirfilter->usbdevs[i];
            if (usbdev->usbClass >= 0)
                virBufferAsprintf(&buf, "0x%02X:", usbdev->usbClass);
            else
                virBufferAsprintf(&buf, "-1:");

            if (usbdev->vendor >= 0)
                virBufferAsprintf(&buf, "0x%04X:", usbdev->vendor);
            else
                virBufferAsprintf(&buf, "-1:");

            if (usbdev->product >= 0)
                virBufferAsprintf(&buf, "0x%04X:", usbdev->product);
            else
                virBufferAsprintf(&buf, "-1:");

            if (usbdev->version >= 0)
                virBufferAsprintf(&buf, "0x%04X:", usbdev->version);
            else
                virBufferAsprintf(&buf, "-1:");

            virBufferAsprintf(&buf, "%u", usbdev->allow);
            if (i < redirfilter->nusbdevs -1)
                virBufferAsprintf(&buf, "|");
        }
    }

    if (qemuBuildDeviceAddressStr(&buf, &dev->info, caps) < 0)
        goto error;

    if (virBufferError(&buf)) {
        virReportOOMError();
        goto error;
    }

    return virBufferContentAndReset(&buf);

error:
    virBufferFreeAndReset(&buf);
    return NULL;
}

char *
qemuBuildUSBHostdevDevStr(virDomainHostdevDefPtr dev,
                          qemuCapsPtr caps)
{
    virBuffer buf = VIR_BUFFER_INITIALIZER;

    if (!dev->missing &&
        !dev->source.subsys.u.usb.bus &&
        !dev->source.subsys.u.usb.device) {
        virReportError(VIR_ERR_INTERNAL_ERROR, "%s",
                       _("USB host device is missing bus/device information"));
        return NULL;
    }

    virBufferAddLit(&buf, "usb-host");
    if (!dev->missing) {
        virBufferAsprintf(&buf, ",hostbus=%d,hostaddr=%d",
                          dev->source.subsys.u.usb.bus,
                          dev->source.subsys.u.usb.device);
    }
    virBufferAsprintf(&buf, ",id=%s", dev->info->alias);

    if (qemuBuildDeviceAddressStr(&buf, dev->info, caps) < 0)
        goto error;

    if (virBufferError(&buf)) {
        virReportOOMError();
        goto error;
    }

    return virBufferContentAndReset(&buf);

error:
    virBufferFreeAndReset(&buf);
    return NULL;
}


char *
qemuBuildHubDevStr(virDomainHubDefPtr dev,
                   qemuCapsPtr caps)
{
    virBuffer buf = VIR_BUFFER_INITIALIZER;

    if (dev->type != VIR_DOMAIN_HUB_TYPE_USB) {
        virReportError(VIR_ERR_CONFIG_UNSUPPORTED,
                       _("hub type %s not supported"),
                       virDomainHubTypeToString(dev->type));
        goto error;
    }

    if (!qemuCapsGet(caps, QEMU_CAPS_USB_HUB)) {
        virReportError(VIR_ERR_CONFIG_UNSUPPORTED, "%s",
                       _("usb-hub not supported by QEMU binary"));
        goto error;
    }

    virBufferAddLit(&buf, "usb-hub");
    virBufferAsprintf(&buf, ",id=%s", dev->info.alias);
    if (qemuBuildDeviceAddressStr(&buf, &dev->info, caps) < 0)
        goto error;

    if (virBufferError(&buf)) {
        virReportOOMError();
        goto error;
    }

    return virBufferContentAndReset(&buf);

error:
    virBufferFreeAndReset(&buf);
    return NULL;
}


char *
qemuBuildUSBHostdevUsbDevStr(virDomainHostdevDefPtr dev)
{
    char *ret = NULL;

    if (dev->missing) {
        virReportError(VIR_ERR_CONFIG_UNSUPPORTED, "%s",
                       _("This QEMU doesn't not support missing USB devices"));
        return NULL;
    }

    if (!dev->source.subsys.u.usb.bus &&
        !dev->source.subsys.u.usb.device) {
        virReportError(VIR_ERR_INTERNAL_ERROR, "%s",
                       _("USB host device is missing bus/device information"));
        return NULL;
    }

    if (virAsprintf(&ret, "host:%d.%d",
                    dev->source.subsys.u.usb.bus,
                    dev->source.subsys.u.usb.device) < 0)
        virReportOOMError();

    return ret;
}



/* This function outputs a -chardev command line option which describes only the
 * host side of the character device */
static char *
qemuBuildChrChardevStr(virDomainChrSourceDefPtr dev, const char *alias,
                       qemuCapsPtr caps)
{
    virBuffer buf = VIR_BUFFER_INITIALIZER;
    bool telnet;

    switch(dev->type) {
    case VIR_DOMAIN_CHR_TYPE_NULL:
        virBufferAsprintf(&buf, "null,id=char%s", alias);
        break;

    case VIR_DOMAIN_CHR_TYPE_VC:
        virBufferAsprintf(&buf, "vc,id=char%s", alias);
        break;

    case VIR_DOMAIN_CHR_TYPE_PTY:
        virBufferAsprintf(&buf, "pty,id=char%s", alias);
        break;

    case VIR_DOMAIN_CHR_TYPE_DEV:
        virBufferAsprintf(&buf, "%s,id=char%s,path=%s",
                          STRPREFIX(alias, "parallel") ? "parport" : "tty",
                          alias, dev->data.file.path);
        break;

    case VIR_DOMAIN_CHR_TYPE_FILE:
        virBufferAsprintf(&buf, "file,id=char%s,path=%s", alias,
                          dev->data.file.path);
        break;

    case VIR_DOMAIN_CHR_TYPE_PIPE:
        virBufferAsprintf(&buf, "pipe,id=char%s,path=%s", alias,
                          dev->data.file.path);
        break;

    case VIR_DOMAIN_CHR_TYPE_STDIO:
        virBufferAsprintf(&buf, "stdio,id=char%s", alias);
        break;

    case VIR_DOMAIN_CHR_TYPE_UDP: {
        const char *connectHost = dev->data.udp.connectHost;
        const char *bindHost = dev->data.udp.bindHost;
        const char *bindService = dev->data.udp.bindService;

        if (connectHost == NULL)
            connectHost = "";
        if (bindHost == NULL)
            bindHost = "";
        if (bindService == NULL)
            bindService = "0";

        virBufferAsprintf(&buf,
                          "udp,id=char%s,host=%s,port=%s,localaddr=%s,"
                          "localport=%s",
                          alias,
                          connectHost,
                          dev->data.udp.connectService,
                          bindHost, bindService);
        break;
    }
    case VIR_DOMAIN_CHR_TYPE_TCP:
        telnet = dev->data.tcp.protocol == VIR_DOMAIN_CHR_TCP_PROTOCOL_TELNET;
        virBufferAsprintf(&buf,
                          "socket,id=char%s,host=%s,port=%s%s%s",
                          alias,
                          dev->data.tcp.host,
                          dev->data.tcp.service,
                          telnet ? ",telnet" : "",
                          dev->data.tcp.listen ? ",server,nowait" : "");
        break;

    case VIR_DOMAIN_CHR_TYPE_UNIX:
        virBufferAsprintf(&buf,
                          "socket,id=char%s,path=%s%s",
                          alias,
                          dev->data.nix.path,
                          dev->data.nix.listen ? ",server,nowait" : "");
        break;

    case VIR_DOMAIN_CHR_TYPE_SPICEVMC:
        if (!qemuCapsGet(caps, QEMU_CAPS_CHARDEV_SPICEVMC)) {
            virReportError(VIR_ERR_CONFIG_UNSUPPORTED, "%s",
                           _("spicevmc not supported in this QEMU binary"));
            goto error;
        }
        virBufferAsprintf(&buf, "spicevmc,id=char%s,name=%s", alias,
                          virDomainChrSpicevmcTypeToString(dev->data.spicevmc));
        break;

    default:
        virReportError(VIR_ERR_CONFIG_UNSUPPORTED,
                       _("unsupported chardev '%s'"),
                       virDomainChrTypeToString(dev->type));
        goto error;
    }

    if (virBufferError(&buf)) {
        virReportOOMError();
        goto error;
    }

    return virBufferContentAndReset(&buf);

error:
    virBufferFreeAndReset(&buf);
    return NULL;
}


static char *
qemuBuildChrArgStr(virDomainChrSourceDefPtr dev, const char *prefix)
{
    virBuffer buf = VIR_BUFFER_INITIALIZER;

    if (prefix)
        virBufferAdd(&buf, prefix, strlen(prefix));

    switch (dev->type) {
    case VIR_DOMAIN_CHR_TYPE_NULL:
        virBufferAddLit(&buf, "null");
        break;

    case VIR_DOMAIN_CHR_TYPE_VC:
        virBufferAddLit(&buf, "vc");
        break;

    case VIR_DOMAIN_CHR_TYPE_PTY:
        virBufferAddLit(&buf, "pty");
        break;

    case VIR_DOMAIN_CHR_TYPE_DEV:
        virBufferStrcat(&buf, dev->data.file.path, NULL);
        break;

    case VIR_DOMAIN_CHR_TYPE_FILE:
        virBufferAsprintf(&buf, "file:%s", dev->data.file.path);
        break;

    case VIR_DOMAIN_CHR_TYPE_PIPE:
        virBufferAsprintf(&buf, "pipe:%s", dev->data.file.path);
        break;

    case VIR_DOMAIN_CHR_TYPE_STDIO:
        virBufferAddLit(&buf, "stdio");
        break;

    case VIR_DOMAIN_CHR_TYPE_UDP: {
        const char *connectHost = dev->data.udp.connectHost;
        const char *bindHost = dev->data.udp.bindHost;
        const char *bindService  = dev->data.udp.bindService;

        if (connectHost == NULL)
            connectHost = "";
        if (bindHost == NULL)
            bindHost = "";
        if (bindService == NULL)
            bindService = "0";

        virBufferAsprintf(&buf, "udp:%s:%s@%s:%s",
                          connectHost,
                          dev->data.udp.connectService,
                          bindHost,
                          bindService);
        break;
    }
    case VIR_DOMAIN_CHR_TYPE_TCP:
        if (dev->data.tcp.protocol == VIR_DOMAIN_CHR_TCP_PROTOCOL_TELNET) {
            virBufferAsprintf(&buf, "telnet:%s:%s%s",
                              dev->data.tcp.host,
                              dev->data.tcp.service,
                              dev->data.tcp.listen ? ",server,nowait" : "");
        } else {
            virBufferAsprintf(&buf, "tcp:%s:%s%s",
                              dev->data.tcp.host,
                              dev->data.tcp.service,
                              dev->data.tcp.listen ? ",server,nowait" : "");
        }
        break;

    case VIR_DOMAIN_CHR_TYPE_UNIX:
        virBufferAsprintf(&buf, "unix:%s%s",
                          dev->data.nix.path,
                          dev->data.nix.listen ? ",server,nowait" : "");
        break;
    }

    if (virBufferError(&buf)) {
        virReportOOMError();
        goto error;
    }

    return virBufferContentAndReset(&buf);

error:
    virBufferFreeAndReset(&buf);
    return NULL;
}


static char *
qemuBuildVirtioSerialPortDevStr(virDomainChrDefPtr dev,
                                qemuCapsPtr caps)
{
    virBuffer buf = VIR_BUFFER_INITIALIZER;
    switch (dev->deviceType) {
    case VIR_DOMAIN_CHR_DEVICE_TYPE_CONSOLE:
        virBufferAddLit(&buf, "virtconsole");
        break;
    case VIR_DOMAIN_CHR_DEVICE_TYPE_CHANNEL:
        /* Legacy syntax  '-device spicevmc' */
        if (dev->source.type == VIR_DOMAIN_CHR_TYPE_SPICEVMC &&
            qemuCapsGet(caps, QEMU_CAPS_DEVICE_SPICEVMC)) {
            virBufferAddLit(&buf, "spicevmc");
        } else {
            virBufferAddLit(&buf, "virtserialport");
        }
        break;
    default:
        virReportError(VIR_ERR_CONFIG_UNSUPPORTED, "%s",
                       _("Cannot use virtio serial for parallel/serial devices"));
        return NULL;
    }

    if (dev->info.type != VIR_DOMAIN_DEVICE_ADDRESS_TYPE_NONE &&
        dev->info.type != VIR_DOMAIN_DEVICE_ADDRESS_TYPE_VIRTIO_S390) {
        /* Check it's a virtio-serial address */
        if (dev->info.type !=
            VIR_DOMAIN_DEVICE_ADDRESS_TYPE_VIRTIO_SERIAL)
        {
            virReportError(VIR_ERR_INTERNAL_ERROR,
                           "%s", _("virtio serial device has invalid address type"));
            goto error;
        }

        virBufferAsprintf(&buf,
                          ",bus=" QEMU_VIRTIO_SERIAL_PREFIX "%d.%d",
                          dev->info.addr.vioserial.controller,
                          dev->info.addr.vioserial.bus);
        virBufferAsprintf(&buf,
                          ",nr=%d",
                          dev->info.addr.vioserial.port);
    }

    if (dev->deviceType == VIR_DOMAIN_CHR_DEVICE_TYPE_CHANNEL &&
        dev->source.type == VIR_DOMAIN_CHR_TYPE_SPICEVMC &&
        STRNEQ_NULLABLE(dev->target.name, "com.redhat.spice.0")) {
        virReportError(VIR_ERR_CONFIG_UNSUPPORTED,
                       _("Unsupported spicevmc target name '%s'"),
                       dev->target.name);
        goto error;
    }

    if (!(dev->deviceType == VIR_DOMAIN_CHR_DEVICE_TYPE_CHANNEL &&
          dev->source.type == VIR_DOMAIN_CHR_TYPE_SPICEVMC &&
          qemuCapsGet(caps, QEMU_CAPS_DEVICE_SPICEVMC))) {
        virBufferAsprintf(&buf, ",chardev=char%s,id=%s",
                          dev->info.alias, dev->info.alias);
        if (dev->deviceType == VIR_DOMAIN_CHR_DEVICE_TYPE_CHANNEL) {
            virBufferAsprintf(&buf, ",name=%s", dev->target.name
                              ? dev->target.name : "com.redhat.spice.0");
        }
    } else {
        virBufferAsprintf(&buf, ",id=%s", dev->info.alias);
    }
    if (virBufferError(&buf)) {
        virReportOOMError();
        goto error;
    }

    return virBufferContentAndReset(&buf);

error:
    virBufferFreeAndReset(&buf);
    return NULL;
}

static char *qemuBuildSmbiosBiosStr(virSysinfoDefPtr def)
{
    virBuffer buf = VIR_BUFFER_INITIALIZER;

    if ((def->bios_vendor == NULL) && (def->bios_version == NULL) &&
        (def->bios_date == NULL) && (def->bios_release == NULL))
        return NULL;

    virBufferAddLit(&buf, "type=0");

    /* 0:Vendor */
    if (def->bios_vendor)
        virBufferAsprintf(&buf, ",vendor=%s", def->bios_vendor);
    /* 0:BIOS Version */
    if (def->bios_version)
        virBufferAsprintf(&buf, ",version=%s", def->bios_version);
    /* 0:BIOS Release Date */
    if (def->bios_date)
        virBufferAsprintf(&buf, ",date=%s", def->bios_date);
    /* 0:System BIOS Major Release and 0:System BIOS Minor Release */
    if (def->bios_release)
        virBufferAsprintf(&buf, ",release=%s", def->bios_release);

    if (virBufferError(&buf)) {
        virReportOOMError();
        goto error;
    }

    return virBufferContentAndReset(&buf);

error:
    virBufferFreeAndReset(&buf);
    return NULL;
}

static char *qemuBuildSmbiosSystemStr(virSysinfoDefPtr def, bool skip_uuid)
{
    virBuffer buf = VIR_BUFFER_INITIALIZER;

    if ((def->system_manufacturer == NULL) && (def->system_sku == NULL) &&
        (def->system_product == NULL) && (def->system_version == NULL) &&
        (def->system_serial == NULL) && (def->system_family == NULL) &&
        (def->system_uuid == NULL || skip_uuid))
        return NULL;

    virBufferAddLit(&buf, "type=1");

    /* 1:Manufacturer */
    if (def->system_manufacturer)
        virBufferAsprintf(&buf, ",manufacturer=%s",
                          def->system_manufacturer);
     /* 1:Product Name */
    if (def->system_product)
        virBufferAsprintf(&buf, ",product=%s", def->system_product);
    /* 1:Version */
    if (def->system_version)
        virBufferAsprintf(&buf, ",version=%s", def->system_version);
    /* 1:Serial Number */
    if (def->system_serial)
        virBufferAsprintf(&buf, ",serial=%s", def->system_serial);
    /* 1:UUID */
    if (def->system_uuid && !skip_uuid)
        virBufferAsprintf(&buf, ",uuid=%s", def->system_uuid);
    /* 1:SKU Number */
    if (def->system_sku)
        virBufferAsprintf(&buf, ",sku=%s", def->system_sku);
    /* 1:Family */
    if (def->system_family)
        virBufferAsprintf(&buf, ",family=%s", def->system_family);

    if (virBufferError(&buf)) {
        virReportOOMError();
        goto error;
    }

    return virBufferContentAndReset(&buf);

error:
    virBufferFreeAndReset(&buf);
    return NULL;
}

static char *
qemuBuildClockArgStr(virDomainClockDefPtr def)
{
    virBuffer buf = VIR_BUFFER_INITIALIZER;

    switch (def->offset) {
    case VIR_DOMAIN_CLOCK_OFFSET_UTC:
        virBufferAddLit(&buf, "base=utc");
        break;

    case VIR_DOMAIN_CLOCK_OFFSET_LOCALTIME:
    case VIR_DOMAIN_CLOCK_OFFSET_TIMEZONE:
        virBufferAddLit(&buf, "base=localtime");
        break;

    case VIR_DOMAIN_CLOCK_OFFSET_VARIABLE: {
        time_t now = time(NULL);
        struct tm nowbits;

        if (def->data.variable.basis != VIR_DOMAIN_CLOCK_BASIS_UTC) {
            virReportError(VIR_ERR_CONFIG_UNSUPPORTED,
                           _("unsupported clock basis '%s'"),
                           virDomainClockBasisTypeToString(def->data.variable.basis));
            goto error;
        }
        now += def->data.variable.adjustment;
        gmtime_r(&now, &nowbits);

        virBufferAsprintf(&buf, "base=%d-%02d-%02dT%02d:%02d:%02d",
                          nowbits.tm_year + 1900,
                          nowbits.tm_mon + 1,
                          nowbits.tm_mday,
                          nowbits.tm_hour,
                          nowbits.tm_min,
                          nowbits.tm_sec);
    }   break;

    default:
        virReportError(VIR_ERR_CONFIG_UNSUPPORTED,
                       _("unsupported clock offset '%s'"),
                       virDomainClockOffsetTypeToString(def->offset));
        goto error;
    }

    /* Look for an 'rtc' timer element, and add in appropriate clock= and driftfix= */
    int i;
    for (i = 0; i < def->ntimers; i++) {
        if (def->timers[i]->name == VIR_DOMAIN_TIMER_NAME_RTC) {
            switch (def->timers[i]->track) {
            case -1: /* unspecified - use hypervisor default */
                break;
            case VIR_DOMAIN_TIMER_TRACK_BOOT:
                virReportError(VIR_ERR_CONFIG_UNSUPPORTED,
                               _("unsupported rtc timer track '%s'"),
                               virDomainTimerTrackTypeToString(def->timers[i]->track));
                goto error;
            case VIR_DOMAIN_TIMER_TRACK_GUEST:
                virBufferAddLit(&buf, ",clock=vm");
                break;
            case VIR_DOMAIN_TIMER_TRACK_WALL:
                virBufferAddLit(&buf, ",clock=host");
                break;
            }

            switch (def->timers[i]->tickpolicy) {
            case -1:
            case VIR_DOMAIN_TIMER_TICKPOLICY_DELAY:
                /* This is the default - missed ticks delivered when
                   next scheduled, at normal rate */
                break;
            case VIR_DOMAIN_TIMER_TICKPOLICY_CATCHUP:
                /* deliver ticks at a faster rate until caught up */
                virBufferAddLit(&buf, ",driftfix=slew");
                break;
            case VIR_DOMAIN_TIMER_TICKPOLICY_MERGE:
            case VIR_DOMAIN_TIMER_TICKPOLICY_DISCARD:
                virReportError(VIR_ERR_CONFIG_UNSUPPORTED,
                               _("unsupported rtc timer tickpolicy '%s'"),
                               virDomainTimerTickpolicyTypeToString(def->timers[i]->tickpolicy));
                goto error;
            }
            break; /* no need to check other timers - there is only one rtc */
        }
    }

    if (virBufferError(&buf)) {
        virReportOOMError();
        goto error;
    }

    return virBufferContentAndReset(&buf);

error:
    virBufferFreeAndReset(&buf);
    return NULL;
}


static int
qemuBuildCpuArgStr(const struct qemud_driver *driver,
                   const virDomainDefPtr def,
                   const char *emulator,
                   qemuCapsPtr caps,
                   const struct utsname *ut,
                   char **opt,
                   bool *hasHwVirt,
                   bool migrating)
{
    const virCPUDefPtr host = driver->caps->host.cpu;
    virCPUDefPtr guest = NULL;
    virCPUDefPtr cpu = NULL;
    size_t ncpus = 0;
    char **cpus = NULL;
    const char *default_model;
    union cpuData *data = NULL;
    bool have_cpu = false;
    char *compare_msg = NULL;
    int ret = -1;
    virBuffer buf = VIR_BUFFER_INITIALIZER;
    int i;

    *hasHwVirt = false;

    if (STREQ(def->os.arch, "i686"))
        default_model = "qemu32";
    else
        default_model = "qemu64";

    if (def->cpu &&
        (def->cpu->mode != VIR_CPU_MODE_CUSTOM || def->cpu->model)) {
        virCPUCompareResult cmp;
        const char *preferred;
        int hasSVM;

        if (!host ||
            !host->model ||
            (ncpus = qemuCapsGetCPUDefinitions(caps, &cpus)) == 0) {
            virReportError(VIR_ERR_CONFIG_UNSUPPORTED, "%s",
                           _("CPU specification not supported by hypervisor"));
            goto cleanup;
        }

        if (!(cpu = virCPUDefCopy(def->cpu)))
            goto cleanup;

        if (cpu->mode != VIR_CPU_MODE_CUSTOM &&
            !migrating &&
            cpuUpdate(cpu, host) < 0)
            goto cleanup;

        cmp = cpuGuestData(host, cpu, &data, &compare_msg);
        switch (cmp) {
        case VIR_CPU_COMPARE_INCOMPATIBLE:
            if (compare_msg) {
                virReportError(VIR_ERR_CONFIG_UNSUPPORTED,
                               _("guest and host CPU are not compatible: %s"),
                               compare_msg);
            } else {
                virReportError(VIR_ERR_CONFIG_UNSUPPORTED, "%s",
                               _("guest CPU is not compatible with host CPU"));
            }
            /* fall through */
        case VIR_CPU_COMPARE_ERROR:
            goto cleanup;

        default:
            break;
        }

        /* Only 'svm' requires --enable-nesting. The nested
         * 'vmx' patches now simply hook off the CPU features
         */
        hasSVM = cpuHasFeature(host->arch, data, "svm");
        if (hasSVM < 0)
            goto cleanup;
        *hasHwVirt = hasSVM > 0 ? true : false;

        if (cpu->mode == VIR_CPU_MODE_HOST_PASSTHROUGH) {
            const char *mode = virCPUModeTypeToString(cpu->mode);
            if (!qemuCapsGet(caps, QEMU_CAPS_CPU_HOST)) {
                virReportError(VIR_ERR_CONFIG_UNSUPPORTED,
                               _("CPU mode '%s' is not supported by QEMU"
                                 " binary"), mode);
                goto cleanup;
            }
            if (def->virtType != VIR_DOMAIN_VIRT_KVM) {
                virReportError(VIR_ERR_CONFIG_UNSUPPORTED,
                               _("CPU mode '%s' is only supported with kvm"),
                               mode);
                goto cleanup;
            }
            virBufferAddLit(&buf, "host");
        } else {
            if (VIR_ALLOC(guest) < 0 ||
                !(guest->arch = strdup(host->arch)) ||
                (cpu->vendor_id && !(guest->vendor_id = strdup(cpu->vendor_id))))
                goto no_memory;

            if (cpu->match == VIR_CPU_MATCH_MINIMUM)
                preferred = host->model;
            else
                preferred = cpu->model;

            guest->type = VIR_CPU_TYPE_GUEST;
            guest->fallback = cpu->fallback;
            if (cpuDecode(guest, data, (const char **)cpus, ncpus, preferred) < 0)
                goto cleanup;

            virBufferAdd(&buf, guest->model, -1);
            if (guest->vendor_id)
                virBufferAsprintf(&buf, ",vendor=%s", guest->vendor_id);
            for (i = 0; i < guest->nfeatures; i++) {
                char sign;
                if (guest->features[i].policy == VIR_CPU_FEATURE_DISABLE)
                    sign = '-';
                else
                    sign = '+';

                virBufferAsprintf(&buf, ",%c%s", sign, guest->features[i].name);
            }
        }
        have_cpu = true;
    } else {
        /*
         * Need to force a 32-bit guest CPU type if
         *
         *  1. guest OS is i686
         *  2. host OS is x86_64
         *  3. emulator is qemu-kvm or kvm
         *
         * Or
         *
         *  1. guest OS is i686
         *  2. emulator is qemu-system-x86_64
         */
        if (STREQ(def->os.arch, "i686") &&
            ((STREQ(ut->machine, "x86_64") &&
              strstr(emulator, "kvm")) ||
             strstr(emulator, "x86_64"))) {
            virBufferAdd(&buf, default_model, -1);
            have_cpu = true;
        }
    }

    /* Now force kvmclock on/off based on the corresponding <timer> element.  */
    for (i = 0; i < def->clock.ntimers; i++) {
        if (def->clock.timers[i]->name == VIR_DOMAIN_TIMER_NAME_KVMCLOCK &&
            def->clock.timers[i]->present != -1) {
            char sign;
            if (def->clock.timers[i]->present)
                sign = '+';
            else
                sign = '-';
            virBufferAsprintf(&buf, "%s,%ckvmclock",
                              have_cpu ? "" : default_model,
                              sign);
            have_cpu = true;
            break;
        }
    }

    if (def->apic_eoi) {
        char sign;
        if (def->apic_eoi == VIR_DOMAIN_FEATURE_STATE_ON)
            sign = '+';
        else
            sign = '-';

        virBufferAsprintf(&buf, "%s,%ckvm_pv_eoi",
                          have_cpu ? "" : default_model,
                          sign);
        have_cpu = true;
    }

    if (def->features & (1 << VIR_DOMAIN_FEATURE_HYPERV)) {
        if (!have_cpu) {
            virBufferAdd(&buf, default_model, -1);
            have_cpu = true;
        }

        for (i = 0; i < VIR_DOMAIN_HYPERV_LAST; i++) {
            switch ((enum virDomainHyperv) i) {
            case VIR_DOMAIN_HYPERV_RELAXED:
                if (def->hyperv_features[i] == VIR_DOMAIN_FEATURE_STATE_ON)
                    virBufferAsprintf(&buf, ",hv_%s",
                                      virDomainHypervTypeToString(i));
                break;

            case VIR_DOMAIN_HYPERV_LAST:
                break;
            }
        }
    }

    if (virBufferError(&buf))
        goto no_memory;

    *opt = virBufferContentAndReset(&buf);

    ret = 0;

cleanup:
    VIR_FREE(compare_msg);
    if (host)
        cpuDataFree(host->arch, data);
    virCPUDefFree(guest);
    virCPUDefFree(cpu);

    return ret;

no_memory:
    virReportOOMError();
    goto cleanup;
}

static int
qemuBuildMachineArgStr(virCommandPtr cmd,
                       const virDomainDefPtr def,
                       qemuCapsPtr caps)
{
    /* This should *never* be NULL, since we always provide
     * a machine in the capabilities data for QEMU. So this
     * check is just here as a safety in case the unexpected
     * happens */
    if (!def->os.machine)
        return 0;

    if (!def->mem.dump_core) {
        /* if no parameter to the machine type is needed, we still use
         * '-M' to keep the most of the compatibility with older versions.
         */
        virCommandAddArgList(cmd, "-M", def->os.machine, NULL);
    } else {
        if (!qemuCapsGet(caps, QEMU_CAPS_DUMP_GUEST_CORE)) {
            virReportError(VIR_ERR_CONFIG_UNSUPPORTED,
                           "%s", _("dump-guest-core is not available "
                                   " with this QEMU binary"));
            return -1;
        }

        /* However, in case there is a parameter to be added, we need to
         * use the "-machine" parameter because qemu is not parsing the
         * "-M" correctly */
        virCommandAddArg(cmd, "-machine");
        virCommandAddArgFormat(cmd,
                               "%s,dump-guest-core=%s",
                               def->os.machine,
                               virDomainMemDumpTypeToString(def->mem.dump_core));
    }

    return 0;
}

static char *
qemuBuildSmpArgStr(const virDomainDefPtr def,
                   qemuCapsPtr caps)
{
    virBuffer buf = VIR_BUFFER_INITIALIZER;

    virBufferAsprintf(&buf, "%u", def->vcpus);

    if (qemuCapsGet(caps, QEMU_CAPS_SMP_TOPOLOGY)) {
        if (def->vcpus != def->maxvcpus)
            virBufferAsprintf(&buf, ",maxcpus=%u", def->maxvcpus);
        /* sockets, cores, and threads are either all zero
         * or all non-zero, thus checking one of them is enough */
        if (def->cpu && def->cpu->sockets) {
            virBufferAsprintf(&buf, ",sockets=%u", def->cpu->sockets);
            virBufferAsprintf(&buf, ",cores=%u", def->cpu->cores);
            virBufferAsprintf(&buf, ",threads=%u", def->cpu->threads);
        }
        else {
            virBufferAsprintf(&buf, ",sockets=%u", def->maxvcpus);
            virBufferAsprintf(&buf, ",cores=%u", 1);
            virBufferAsprintf(&buf, ",threads=%u", 1);
        }
    } else if (def->vcpus != def->maxvcpus) {
        virBufferFreeAndReset(&buf);
        /* FIXME - consider hot-unplugging cpus after boot for older qemu */
        virReportError(VIR_ERR_CONFIG_UNSUPPORTED, "%s",
                       _("setting current vcpu count less than maximum is "
                         "not supported with this QEMU binary"));
        return NULL;
    }

    if (virBufferError(&buf)) {
        virBufferFreeAndReset(&buf);
        virReportOOMError();
        return NULL;
    }

    return virBufferContentAndReset(&buf);
}

static int
qemuBuildNumaArgStr(const virDomainDefPtr def, virCommandPtr cmd)
{
    int i;
    virBuffer buf = VIR_BUFFER_INITIALIZER;
    char *cpumask;

    for (i = 0; i < def->cpu->ncells; i++) {
        virCommandAddArg(cmd, "-numa");
        virBufferAsprintf(&buf, "node,nodeid=%d", def->cpu->cells[i].cellid);
        virBufferAddLit(&buf, ",cpus=");
        cpumask = virBitmapFormat(def->cpu->cells[i].cpumask);
        if (cpumask) {
            virBufferAsprintf(&buf, "%s", cpumask);
            VIR_FREE(cpumask);
        }
        def->cpu->cells[i].mem = VIR_DIV_UP(def->cpu->cells[i].mem,
                                            1024) * 1024;
        virBufferAsprintf(&buf, ",mem=%d", def->cpu->cells[i].mem / 1024);

        if (virBufferError(&buf))
            goto error;

        virCommandAddArgBuffer(cmd, &buf);
    }
    return 0;

error:
    virBufferFreeAndReset(&buf);
    virReportOOMError();
    return -1;
}

/*
 * Constructs a argv suitable for launching qemu with config defined
 * for a given virtual machine.
 *
 * XXX 'conn' is only required to resolve network -> bridge name
 * figure out how to remove this requirement some day
 */
virCommandPtr
qemuBuildCommandLine(virConnectPtr conn,
                     struct qemud_driver *driver,
                     virDomainDefPtr def,
                     virDomainChrSourceDefPtr monitor_chr,
                     bool monitor_json,
                     qemuCapsPtr caps,
                     const char *migrateFrom,
                     int migrateFd,
                     virDomainSnapshotObjPtr snapshot,
                     enum virNetDevVPortProfileOp vmop)
{
    int i;
    struct utsname ut;
    int disableKQEMU = 0;
    int enableKQEMU = 0;
    int disableKVM = 0;
    int enableKVM = 0;
    const char *emulator;
    char uuid[VIR_UUID_STRING_BUFLEN];
    char *cpu;
    char *smp;
    int last_good_net = -1;
    bool hasHwVirt = false;
    virCommandPtr cmd = NULL;
    bool emitBootindex = false;
    int usbcontroller = 0;
    bool usblegacy = false;
    uname_normalize(&ut);

    VIR_DEBUG("conn=%p driver=%p def=%p mon=%p json=%d "
              "caps=%p migrateFrom=%s migrateFD=%d "
              "snapshot=%p vmop=%d",
              conn, driver, def, monitor_chr, monitor_json,
              caps, migrateFrom, migrateFd, snapshot, vmop);

    virUUIDFormat(def->uuid, uuid);

    emulator = def->emulator;

    /*
     * do not use boot=on for drives when not using KVM since this
     * is not supported at all in upstream QEmu.
     */
    if (qemuCapsGet(caps, QEMU_CAPS_KVM) &&
        (def->virtType == VIR_DOMAIN_VIRT_QEMU))
        qemuCapsClear(caps, QEMU_CAPS_DRIVE_BOOT);

    switch (def->virtType) {
    case VIR_DOMAIN_VIRT_QEMU:
        if (qemuCapsGet(caps, QEMU_CAPS_KQEMU))
            disableKQEMU = 1;
        if (qemuCapsGet(caps, QEMU_CAPS_KVM))
            disableKVM = 1;
        break;

    case VIR_DOMAIN_VIRT_KQEMU:
        if (qemuCapsGet(caps, QEMU_CAPS_KVM))
            disableKVM = 1;

        if (qemuCapsGet(caps, QEMU_CAPS_ENABLE_KQEMU)) {
            enableKQEMU = 1;
        } else if (!qemuCapsGet(caps, QEMU_CAPS_KQEMU)) {
            virReportError(VIR_ERR_CONFIG_UNSUPPORTED,
                           _("the QEMU binary %s does not support kqemu"),
                           emulator);
            goto error;
        }
        break;

    case VIR_DOMAIN_VIRT_KVM:
        if (qemuCapsGet(caps, QEMU_CAPS_KQEMU))
            disableKQEMU = 1;

        if (qemuCapsGet(caps, QEMU_CAPS_ENABLE_KVM)) {
            enableKVM = 1;
        } else if (!qemuCapsGet(caps, QEMU_CAPS_KVM)) {
            virReportError(VIR_ERR_CONFIG_UNSUPPORTED,
                           _("the QEMU binary %s does not support kvm"),
                           emulator);
            goto error;
        }
        break;

    case VIR_DOMAIN_VIRT_XEN:
        /* XXX better check for xenner */
        break;

    default:
        virReportError(VIR_ERR_CONFIG_UNSUPPORTED,
                       _("the QEMU binary %s does not support %s"),
                       emulator, virDomainVirtTypeToString(def->virtType));
        break;
    }

    cmd = virCommandNew(emulator);

    virCommandAddEnvPassCommon(cmd);

    if (qemuCapsGet(caps, QEMU_CAPS_NAME)) {
        virCommandAddArg(cmd, "-name");
        if (driver->setProcessName &&
            qemuCapsGet(caps, QEMU_CAPS_NAME_PROCESS)) {
            virCommandAddArgFormat(cmd, "%s,process=qemu:%s",
                                   def->name, def->name);
        } else {
            virCommandAddArg(cmd, def->name);
        }
    }
    virCommandAddArg(cmd, "-S"); /* freeze CPU */

<<<<<<< HEAD
    /* This should *never* be NULL, since we always provide
     * a machine in the capabilities data for QEMU. So this
     * check is just here as a safety in case the unexpected
     * happens */
    if (def->os.machine) {
        if (STREQ(def->os.machine, "pc-0.12")) {
            VIR_WARN("Starting machine %s with type %s.  We suggest a newer type.",
                def->name, def->os.machine);
            VIR_WARN("Please see the libvirt-migrate-qemu-machinetype(1) manpage.");
        }
        virCommandAddArgList(cmd, "-M", def->os.machine, NULL);
    }
=======
    if (qemuBuildMachineArgStr(cmd, def, caps) < 0)
        goto error;
>>>>>>> 32596a32

    if (qemuBuildCpuArgStr(driver, def, emulator, caps,
                           &ut, &cpu, &hasHwVirt, !!migrateFrom) < 0)
        goto error;

    if (cpu) {
        virCommandAddArgList(cmd, "-cpu", cpu, NULL);
        VIR_FREE(cpu);

        if (qemuCapsGet(caps, QEMU_CAPS_NESTING) &&
            hasHwVirt)
            virCommandAddArg(cmd, "-enable-nesting");
    }

    if (disableKQEMU)
        virCommandAddArg(cmd, "-no-kqemu");
    else if (enableKQEMU)
        virCommandAddArgList(cmd, "-enable-kqemu", "-kernel-kqemu", NULL);
    if (disableKVM)
        virCommandAddArg(cmd, "-no-kvm");
    if (enableKVM)
        virCommandAddArg(cmd, "-enable-kvm");

    if (def->os.loader) {
        virCommandAddArg(cmd, "-bios");
        virCommandAddArg(cmd, def->os.loader);
    }

    /* Set '-m MB' based on maxmem, because the lower 'memory' limit
     * is set post-startup using the balloon driver. If balloon driver
     * is not supported, then they're out of luck anyway.  Update the
     * XML to reflect our rounding.
     */
    virCommandAddArg(cmd, "-m");
    def->mem.max_balloon = VIR_DIV_UP(def->mem.max_balloon, 1024) * 1024;
    virCommandAddArgFormat(cmd, "%llu", def->mem.max_balloon / 1024);
    if (def->mem.hugepage_backed) {
        if (!driver->hugetlbfs_mount) {
            virReportError(VIR_ERR_INTERNAL_ERROR,
                           "%s", _("hugetlbfs filesystem is not mounted"));
            goto error;
        }
        if (!driver->hugepage_path) {
            virReportError(VIR_ERR_INTERNAL_ERROR,
                           "%s", _("hugepages are disabled by administrator config"));
            goto error;
        }
        if (!qemuCapsGet(caps, QEMU_CAPS_MEM_PATH)) {
            virReportError(VIR_ERR_INTERNAL_ERROR,
                           _("hugepage backing not supported by '%s'"),
                           def->emulator);
            goto error;
        }
        virCommandAddArgList(cmd, "-mem-prealloc", "-mem-path",
                             driver->hugepage_path, NULL);
    }

    virCommandAddArg(cmd, "-smp");
    if (!(smp = qemuBuildSmpArgStr(def, caps)))
        goto error;
    virCommandAddArg(cmd, smp);
    VIR_FREE(smp);

    if (def->cpu && def->cpu->ncells)
        if (qemuBuildNumaArgStr(def, cmd) < 0)
            goto error;

    if (qemuCapsGet(caps, QEMU_CAPS_UUID))
        virCommandAddArgList(cmd, "-uuid", uuid, NULL);
    if (def->virtType == VIR_DOMAIN_VIRT_XEN ||
        STREQ(def->os.type, "xen") ||
        STREQ(def->os.type, "linux")) {
        if (qemuCapsGet(caps, QEMU_CAPS_DOMID)) {
            virCommandAddArg(cmd, "-domid");
            virCommandAddArgFormat(cmd, "%d", def->id);
        } else if (qemuCapsGet(caps, QEMU_CAPS_XEN_DOMID)) {
            virCommandAddArg(cmd, "-xen-attach");
            virCommandAddArg(cmd, "-xen-domid");
            virCommandAddArgFormat(cmd, "%d", def->id);
        } else {
            virReportError(VIR_ERR_INTERNAL_ERROR,
                           _("qemu emulator '%s' does not support xen"),
                           def->emulator);
            goto error;
        }
    }

    if ((def->os.smbios_mode != VIR_DOMAIN_SMBIOS_NONE) &&
        (def->os.smbios_mode != VIR_DOMAIN_SMBIOS_EMULATE)) {
        virSysinfoDefPtr source = NULL;
        bool skip_uuid = false;

        if (!qemuCapsGet(caps, QEMU_CAPS_SMBIOS_TYPE)) {
            virReportError(VIR_ERR_CONFIG_UNSUPPORTED,
                           _("the QEMU binary %s does not support smbios settings"),
                           emulator);
            goto error;
        }

        /* should we really error out or just warn in those cases ? */
        if (def->os.smbios_mode == VIR_DOMAIN_SMBIOS_HOST) {
            if (driver->hostsysinfo == NULL) {
                virReportError(VIR_ERR_CONFIG_UNSUPPORTED, "%s",
                               _("Host SMBIOS information is not available"));
                goto error;
            }
            source = driver->hostsysinfo;
            /* Host and guest uuid must differ, by definition of UUID. */
            skip_uuid = true;
        } else if (def->os.smbios_mode == VIR_DOMAIN_SMBIOS_SYSINFO) {
            if (def->sysinfo == NULL) {
                virReportError(VIR_ERR_XML_ERROR,
                               _("Domain '%s' sysinfo are not available"),
                               def->name);
                goto error;
            }
            source = def->sysinfo;
            /* domain_conf guaranteed that system_uuid matches guest uuid. */
        }
        if (source != NULL) {
            char *smbioscmd;

            smbioscmd = qemuBuildSmbiosBiosStr(source);
            if (smbioscmd != NULL) {
                virCommandAddArgList(cmd, "-smbios", smbioscmd, NULL);
                VIR_FREE(smbioscmd);
            }
            smbioscmd = qemuBuildSmbiosSystemStr(source, skip_uuid);
            if (smbioscmd != NULL) {
                virCommandAddArgList(cmd, "-smbios", smbioscmd, NULL);
                VIR_FREE(smbioscmd);
            }
        }
    }

    /*
     * NB, -nographic *MUST* come before any serial, or monitor
     * or parallel port flags due to QEMU craziness, where it
     * decides to change the serial port & monitor to be on stdout
     * if you ask for nographic. So we have to make sure we override
     * these defaults ourselves...
     */
    if (!def->graphics)
        virCommandAddArg(cmd, "-nographic");

    if (qemuCapsGet(caps, QEMU_CAPS_DEVICE)) {
        /* Disable global config files and default devices */
        if (qemuCapsGet(caps, QEMU_CAPS_NO_USER_CONFIG))
            virCommandAddArg(cmd, "-no-user-config");
        else if (qemuCapsGet(caps, QEMU_CAPS_NODEFCONFIG))
            virCommandAddArg(cmd, "-nodefconfig");
        virCommandAddArg(cmd, "-nodefaults");
    }

    /* Serial graphics adapter */
    if (def->os.bios.useserial == VIR_DOMAIN_BIOS_USESERIAL_YES) {
        if (!qemuCapsGet(caps, QEMU_CAPS_DEVICE)) {
            virReportError(VIR_ERR_INTERNAL_ERROR, "%s",
                           _("qemu does not support -device"));
            goto error;
        }
        if (!qemuCapsGet(caps, QEMU_CAPS_SGA)) {
            virReportError(VIR_ERR_INTERNAL_ERROR, "%s",
                           _("qemu does not support SGA"));
            goto error;
        }
        if (!def->nserials) {
            virReportError(VIR_ERR_XML_ERROR, "%s",
                           _("need at least one serial port to use SGA"));
            goto error;
        }
        virCommandAddArgList(cmd, "-device", "sga", NULL);
    }

    if (monitor_chr) {
        char *chrdev;
        /* Use -chardev if it's available */
        if (qemuCapsGet(caps, QEMU_CAPS_CHARDEV)) {

            virCommandAddArg(cmd, "-chardev");
            if (!(chrdev = qemuBuildChrChardevStr(monitor_chr, "monitor",
                                                  caps)))
                goto error;
            virCommandAddArg(cmd, chrdev);
            VIR_FREE(chrdev);

            virCommandAddArg(cmd, "-mon");
            virCommandAddArgFormat(cmd,
                                   "chardev=charmonitor,id=monitor,mode=%s",
                                   monitor_json ? "control" : "readline");
        } else {
            const char *prefix = NULL;
            if (monitor_json)
                prefix = "control,";

            virCommandAddArg(cmd, "-monitor");
            if (!(chrdev = qemuBuildChrArgStr(monitor_chr, prefix)))
                goto error;
            virCommandAddArg(cmd, chrdev);
            VIR_FREE(chrdev);
        }
    }

    if (qemuCapsGet(caps, QEMU_CAPS_RTC)) {
        const char *rtcopt;
        virCommandAddArg(cmd, "-rtc");
        if (!(rtcopt = qemuBuildClockArgStr(&def->clock)))
            goto error;
        virCommandAddArg(cmd, rtcopt);
        VIR_FREE(rtcopt);
    } else {
        switch (def->clock.offset) {
        case VIR_DOMAIN_CLOCK_OFFSET_LOCALTIME:
        case VIR_DOMAIN_CLOCK_OFFSET_TIMEZONE:
            virCommandAddArg(cmd, "-localtime");
            break;

        case VIR_DOMAIN_CLOCK_OFFSET_UTC:
            /* Nothing, its the default */
            break;

        default:
            virReportError(VIR_ERR_CONFIG_UNSUPPORTED,
                           _("unsupported clock offset '%s'"),
                           virDomainClockOffsetTypeToString(def->clock.offset));
            goto error;
        }
    }
    if (def->clock.offset == VIR_DOMAIN_CLOCK_OFFSET_TIMEZONE &&
        def->clock.data.timezone) {
        virCommandAddEnvPair(cmd, "TZ", def->clock.data.timezone);
    }

    for (i = 0; i < def->clock.ntimers; i++) {
        switch (def->clock.timers[i]->name) {
        default:
        case VIR_DOMAIN_TIMER_NAME_PLATFORM:
        case VIR_DOMAIN_TIMER_NAME_TSC:
            virReportError(VIR_ERR_CONFIG_UNSUPPORTED,
                           _("unsupported timer type (name) '%s'"),
                           virDomainTimerNameTypeToString(def->clock.timers[i]->name));
            goto error;

        case VIR_DOMAIN_TIMER_NAME_KVMCLOCK:
            /* This is handled when building -cpu.  */
            break;

        case VIR_DOMAIN_TIMER_NAME_RTC:
            /* This has already been taken care of (in qemuBuildClockArgStr)
               if QEMU_CAPS_RTC is set (mutually exclusive with
               QEMUD_FLAG_RTC_TD_HACK) */
            if (qemuCapsGet(caps, QEMU_CAPS_RTC_TD_HACK)) {
                switch (def->clock.timers[i]->tickpolicy) {
                case -1:
                case VIR_DOMAIN_TIMER_TICKPOLICY_DELAY:
                    /* the default - do nothing */
                    break;
                case VIR_DOMAIN_TIMER_TICKPOLICY_CATCHUP:
                    virCommandAddArg(cmd, "-rtc-td-hack");
                    break;
                case VIR_DOMAIN_TIMER_TICKPOLICY_MERGE:
                case VIR_DOMAIN_TIMER_TICKPOLICY_DISCARD:
                    virReportError(VIR_ERR_CONFIG_UNSUPPORTED,
                                   _("unsupported rtc tickpolicy '%s'"),
                                   virDomainTimerTickpolicyTypeToString(def->clock.timers[i]->tickpolicy));
                goto error;
                }
            } else if (!qemuCapsGet(caps, QEMU_CAPS_RTC)
                       && (def->clock.timers[i]->tickpolicy
                           != VIR_DOMAIN_TIMER_TICKPOLICY_DELAY)
                       && (def->clock.timers[i]->tickpolicy != -1)) {
                /* a non-default rtc policy was given, but there is no
                   way to implement it in this version of qemu */
                virReportError(VIR_ERR_CONFIG_UNSUPPORTED,
                               _("unsupported rtc tickpolicy '%s'"),
                               virDomainTimerTickpolicyTypeToString(def->clock.timers[i]->tickpolicy));
                goto error;
            }
            break;

        case VIR_DOMAIN_TIMER_NAME_PIT:
            switch (def->clock.timers[i]->tickpolicy) {
            case -1:
            case VIR_DOMAIN_TIMER_TICKPOLICY_DELAY:
                /* delay is the default if we don't have kernel
                   (-no-kvm-pit), otherwise, the default is catchup. */
                if (qemuCapsGet(caps, QEMU_CAPS_NO_KVM_PIT))
                    virCommandAddArg(cmd, "-no-kvm-pit-reinjection");
                break;
            case VIR_DOMAIN_TIMER_TICKPOLICY_CATCHUP:
                if (qemuCapsGet(caps, QEMU_CAPS_NO_KVM_PIT)) {
                    /* do nothing - this is default for kvm-pit */
                } else if (qemuCapsGet(caps, QEMU_CAPS_TDF)) {
                    /* -tdf switches to 'catchup' with userspace pit. */
                    virCommandAddArg(cmd, "-tdf");
                } else {
                    /* can't catchup if we have neither pit mode */
                    virReportError(VIR_ERR_CONFIG_UNSUPPORTED,
                                   _("unsupported pit tickpolicy '%s'"),
                                   virDomainTimerTickpolicyTypeToString(def->clock.timers[i]->tickpolicy));
                    goto error;
                }
                break;
            case VIR_DOMAIN_TIMER_TICKPOLICY_MERGE:
            case VIR_DOMAIN_TIMER_TICKPOLICY_DISCARD:
                /* no way to support these modes for pit in qemu */
                virReportError(VIR_ERR_CONFIG_UNSUPPORTED,
                               _("unsupported pit tickpolicy '%s'"),
                               virDomainTimerTickpolicyTypeToString(def->clock.timers[i]->tickpolicy));
                goto error;
            }
            break;

        case VIR_DOMAIN_TIMER_NAME_HPET:
            /* the only meaningful attribute for hpet is "present". If
             * present is -1, that means it wasn't specified, and
             * should be left at the default for the
             * hypervisor. "default" when -no-hpet exists is "yes",
             * and when -no-hpet doesn't exist is "no". "confusing"?
             * "yes"! */

            if (qemuCapsGet(caps, QEMU_CAPS_NO_HPET)) {
                if (def->clock.timers[i]->present == 0)
                    virCommandAddArg(cmd, "-no-hpet");
            } else {
                /* no hpet timer available. The only possible action
                   is to raise an error if present="yes" */
                if (def->clock.timers[i]->present == 1) {
                    virReportError(VIR_ERR_CONFIG_UNSUPPORTED,
                                   "%s", _("pit timer is not supported"));
                }
            }
            break;
        }
    }

    if (qemuCapsGet(caps, QEMU_CAPS_NO_REBOOT) &&
        def->onReboot != VIR_DOMAIN_LIFECYCLE_RESTART)
        virCommandAddArg(cmd, "-no-reboot");

    /* If JSON monitor is enabled, we can receive an event
     * when QEMU stops. If we use no-shutdown, then we can
     * watch for this event and do a soft/warm reboot.
     */
    if (monitor_json && qemuCapsGet(caps, QEMU_CAPS_NO_SHUTDOWN))
        virCommandAddArg(cmd, "-no-shutdown");

    if (qemuCapsGet(caps, QEMU_CAPS_NO_ACPI)) {
        if (!(def->features & (1 << VIR_DOMAIN_FEATURE_ACPI)))
            virCommandAddArg(cmd, "-no-acpi");
    }

    if (def->pm.s3) {
        if (!qemuCapsGet(caps, QEMU_CAPS_DISABLE_S3)) {
            virReportError(VIR_ERR_CONFIG_UNSUPPORTED,
                           "%s", _("setting ACPI S3 not supported"));
            goto error;
        }
        virCommandAddArg(cmd, "-global");
        virCommandAddArgFormat(cmd, "PIIX4_PM.disable_s3=%d",
                               def->pm.s3 == VIR_DOMAIN_PM_STATE_DISABLED);
    }

    if (def->pm.s4) {
        if (!qemuCapsGet(caps, QEMU_CAPS_DISABLE_S4)) {
         virReportError(VIR_ERR_CONFIG_UNSUPPORTED,
                           "%s", _("setting ACPI S4 not supported"));
            goto error;
        }
        virCommandAddArg(cmd, "-global");
        virCommandAddArgFormat(cmd, "PIIX4_PM.disable_s4=%d",
                               def->pm.s4 == VIR_DOMAIN_PM_STATE_DISABLED);
    }

    if (!def->os.bootloader) {
        int boot_nparams = 0;
        virBuffer boot_buf = VIR_BUFFER_INITIALIZER;
        /*
         * We prefer using explicit bootindex=N parameters for predictable
         * results even though domain XML doesn't use per device boot elements.
         * However, we can't use bootindex if boot menu was requested.
         */
        if (!def->os.nBootDevs) {
            /* def->os.nBootDevs is guaranteed to be > 0 unless per-device boot
             * configuration is used
             */
            if (!qemuCapsGet(caps, QEMU_CAPS_BOOTINDEX)) {
                virReportError(VIR_ERR_CONFIG_UNSUPPORTED, "%s",
                               _("hypervisor lacks deviceboot feature"));
                goto error;
            }
            emitBootindex = true;
        } else if (qemuCapsGet(caps, QEMU_CAPS_BOOTINDEX) &&
                   (def->os.bootmenu != VIR_DOMAIN_BOOT_MENU_ENABLED ||
                    !qemuCapsGet(caps, QEMU_CAPS_BOOT_MENU))) {
            emitBootindex = true;
        }

        if (!emitBootindex) {
            char boot[VIR_DOMAIN_BOOT_LAST+1];

            for (i = 0 ; i < def->os.nBootDevs ; i++) {
                switch (def->os.bootDevs[i]) {
                case VIR_DOMAIN_BOOT_CDROM:
                    boot[i] = 'd';
                    break;
                case VIR_DOMAIN_BOOT_FLOPPY:
                    boot[i] = 'a';
                    break;
                case VIR_DOMAIN_BOOT_DISK:
                    boot[i] = 'c';
                    break;
                case VIR_DOMAIN_BOOT_NET:
                    boot[i] = 'n';
                    break;
                default:
                    boot[i] = 'c';
                    break;
                }
            }
            boot[def->os.nBootDevs] = '\0';

            virBufferAsprintf(&boot_buf, "%s", boot);
            boot_nparams++;
        }

        if (def->os.bootmenu) {
            if (qemuCapsGet(caps, QEMU_CAPS_BOOT_MENU)) {
                if (boot_nparams++)
                    virBufferAddChar(&boot_buf, ',');

                if (def->os.bootmenu == VIR_DOMAIN_BOOT_MENU_ENABLED)
                    virBufferAsprintf(&boot_buf, "menu=on");
                else
                    virBufferAsprintf(&boot_buf, "menu=off");
            } else {
                /* We cannot emit an error when bootmenu is enabled but
                 * unsupported because of backward compatibility */
                VIR_WARN("bootmenu is enabled but not "
                         "supported by this QEMU binary");
            }
        }

        if (def->os.bios.rt_set) {
            if (!qemuCapsGet(caps, QEMU_CAPS_REBOOT_TIMEOUT)) {
                virReportError(VIR_ERR_CONFIG_UNSUPPORTED, "%s",
                               _("reboot timeout is not supported "
                                 "by this QEMU binary"));
                goto error;
            }

            if (boot_nparams++)
                virBufferAddChar(&boot_buf, ',');

            virBufferAsprintf(&boot_buf,
                              "reboot-timeout=%d",
                              def->os.bios.rt_delay);
        }

        if (boot_nparams > 0) {
            virCommandAddArg(cmd, "-boot");

            if (boot_nparams < 2 || emitBootindex) {
                virCommandAddArgBuffer(cmd, &boot_buf);
            } else {
                virCommandAddArgFormat(cmd,
                                       "order=%s",
                                       virBufferContentAndReset(&boot_buf));
            }
        }

        if (def->os.kernel)
            virCommandAddArgList(cmd, "-kernel", def->os.kernel, NULL);
        if (def->os.initrd)
            virCommandAddArgList(cmd, "-initrd", def->os.initrd, NULL);
        if (def->os.cmdline)
            virCommandAddArgList(cmd, "-append", def->os.cmdline, NULL);
    } else {
        virCommandAddArgList(cmd, "-bootloader", def->os.bootloader, NULL);
    }

    for (i = 0 ; i < def->ndisks ; i++) {
        virDomainDiskDefPtr disk = def->disks[i];

        if (disk->driverName != NULL &&
            !STREQ(disk->driverName, "qemu")) {
            virReportError(VIR_ERR_CONFIG_UNSUPPORTED,
                           _("unsupported driver name '%s' for disk '%s'"),
                           disk->driverName, disk->src);
            goto error;
        }
    }

    if (qemuCapsGet(caps, QEMU_CAPS_DEVICE)) {
        for (i = 0 ; i < def->ncontrollers ; i++) {
            virDomainControllerDefPtr cont = def->controllers[i];

            /* We don't add an explicit IDE or FD controller because the
             * provided PIIX4 device already includes one. It isn't possible to
             * remove the PIIX4. */
            if (cont->type == VIR_DOMAIN_CONTROLLER_TYPE_IDE ||
                cont->type == VIR_DOMAIN_CONTROLLER_TYPE_FDC)
                continue;

             /* Also, skip USB controllers with type none.*/
            if (cont->type == VIR_DOMAIN_CONTROLLER_TYPE_USB &&
                cont->model == VIR_DOMAIN_CONTROLLER_MODEL_USB_NONE) {
                usbcontroller = -1; /* mark we don't want a controller */
                continue;
            }

            /* Only recent QEMU implements a SATA (AHCI) controller */
            if (cont->type == VIR_DOMAIN_CONTROLLER_TYPE_SATA) {
                if (!qemuCapsGet(caps, QEMU_CAPS_ICH9_AHCI)) {
                    virReportError(VIR_ERR_CONFIG_UNSUPPORTED, "%s",
                                   _("SATA is not supported with this "
                                     "QEMU binary"));
                    goto error;
                } else {
                    char *devstr;

                    virCommandAddArg(cmd, "-device");
                    if (!(devstr = qemuBuildControllerDevStr(def, cont,
                                                             caps, NULL)))
                        goto error;

                    virCommandAddArg(cmd, devstr);
                    VIR_FREE(devstr);
                }
            } else if (cont->type == VIR_DOMAIN_CONTROLLER_TYPE_USB &&
                       cont->model == -1 &&
                       !qemuCapsGet(caps, QEMU_CAPS_PIIX3_USB_UHCI)) {
                if (usblegacy) {
                    virReportError(VIR_ERR_CONFIG_UNSUPPORTED, "%s",
                                   _("Multiple legacy USB controllers are "
                                     "not supported"));
                    goto error;
                }
                usblegacy = true;
            } else {
                virCommandAddArg(cmd, "-device");

                char *devstr;
                if (!(devstr = qemuBuildControllerDevStr(def, cont, caps,
                                                         &usbcontroller)))
                    goto error;

                virCommandAddArg(cmd, devstr);
                VIR_FREE(devstr);
            }
        }
    }

    if (usbcontroller == 0)
        virCommandAddArg(cmd, "-usb");

    for (i = 0 ; i < def->nhubs ; i++) {
        virDomainHubDefPtr hub = def->hubs[i];
        char *optstr;

        virCommandAddArg(cmd, "-device");
        if (!(optstr = qemuBuildHubDevStr(hub, caps)))
            goto error;
        virCommandAddArg(cmd, optstr);
        VIR_FREE(optstr);
    }

    /* If QEMU supports -drive param instead of old -hda, -hdb, -cdrom .. */
    if (qemuCapsGet(caps, QEMU_CAPS_DRIVE)) {
        int bootCD = 0, bootFloppy = 0, bootDisk = 0;

        if ((qemuCapsGet(caps, QEMU_CAPS_DRIVE_BOOT) || emitBootindex)) {
            /* bootDevs will get translated into either bootindex=N or boot=on
             * depending on what qemu supports */
            for (i = 0 ; i < def->os.nBootDevs ; i++) {
                switch (def->os.bootDevs[i]) {
                case VIR_DOMAIN_BOOT_CDROM:
                    bootCD = i + 1;
                    break;
                case VIR_DOMAIN_BOOT_FLOPPY:
                    bootFloppy = i + 1;
                    break;
                case VIR_DOMAIN_BOOT_DISK:
                    bootDisk = i + 1;
                    break;
                }
            }
        }

        for (i = 0 ; i < def->ndisks ; i++) {
            char *optstr;
            int bootindex = 0;
            virDomainDiskDefPtr disk = def->disks[i];
            int withDeviceArg = 0;
            bool deviceFlagMasked = false;

            /* Unless we have -device, then USB disks need special
               handling */
            if ((disk->bus == VIR_DOMAIN_DISK_BUS_USB) &&
                !qemuCapsGet(caps, QEMU_CAPS_DEVICE)) {
                if (disk->device == VIR_DOMAIN_DISK_DEVICE_DISK) {
                    virCommandAddArg(cmd, "-usbdevice");
                    virCommandAddArgFormat(cmd, "disk:%s", disk->src);
                } else {
                    virReportError(VIR_ERR_INTERNAL_ERROR,
                                   _("unsupported usb disk type for '%s'"),
                                   disk->src);
                    goto error;
                }
                continue;
            }

            switch (disk->device) {
            case VIR_DOMAIN_DISK_DEVICE_CDROM:
                bootindex = bootCD;
                bootCD = 0;
                break;
            case VIR_DOMAIN_DISK_DEVICE_FLOPPY:
                bootindex = bootFloppy;
                bootFloppy = 0;
                break;
            case VIR_DOMAIN_DISK_DEVICE_DISK:
            case VIR_DOMAIN_DISK_DEVICE_LUN:
                bootindex = bootDisk;
                bootDisk = 0;
                break;
            }

            virCommandAddArg(cmd, "-drive");

            /* Unfortunately it is not possible to use
               -device for floppies, or Xen paravirt
               devices. Fortunately, those don't need
               static PCI addresses, so we don't really
               care that we can't use -device */
            if (qemuCapsGet(caps, QEMU_CAPS_DEVICE)) {
                if (disk->bus != VIR_DOMAIN_DISK_BUS_XEN) {
                    withDeviceArg = 1;
                } else {
                    qemuCapsClear(caps, QEMU_CAPS_DEVICE);
                    deviceFlagMasked = true;
                }
            }
            optstr = qemuBuildDriveStr(conn, disk,
                                       emitBootindex ? false : !!bootindex,
                                       caps);
            if (deviceFlagMasked)
                qemuCapsSet(caps, QEMU_CAPS_DEVICE);
            if (!optstr)
                goto error;
            virCommandAddArg(cmd, optstr);
            VIR_FREE(optstr);

            if (!emitBootindex)
                bootindex = 0;
            else if (disk->info.bootIndex)
                bootindex = disk->info.bootIndex;

            if (withDeviceArg) {
                if (disk->bus == VIR_DOMAIN_DISK_BUS_FDC) {
                    virCommandAddArg(cmd, "-global");
                    virCommandAddArgFormat(cmd, "isa-fdc.drive%c=drive-%s",
                                           disk->info.addr.drive.unit
                                           ? 'B' : 'A',
                                           disk->info.alias);

                    if (bootindex) {
                        virCommandAddArg(cmd, "-global");
                        virCommandAddArgFormat(cmd, "isa-fdc.bootindex%c=%d",
                                               disk->info.addr.drive.unit
                                               ? 'B' : 'A',
                                               bootindex);
                    }
                } else {
                    virCommandAddArg(cmd, "-device");

                    if (!(optstr = qemuBuildDriveDevStr(def, disk, bootindex,
                                                        caps)))
                        goto error;
                    virCommandAddArg(cmd, optstr);
                    VIR_FREE(optstr);
                }
            }
        }
    } else {
        for (i = 0 ; i < def->ndisks ; i++) {
            char dev[NAME_MAX];
            char *file;
            const char *fmt;
            virDomainDiskDefPtr disk = def->disks[i];

            if ((disk->type == VIR_DOMAIN_DISK_TYPE_BLOCK) &&
                (disk->tray_status == VIR_DOMAIN_DISK_TRAY_OPEN)) {
                virReportError(VIR_ERR_CONFIG_UNSUPPORTED, "%s",
                               _("tray status 'open' is invalid for "
                                 "block type disk"));
                goto error;
            }

            if (disk->bus == VIR_DOMAIN_DISK_BUS_USB) {
                if (disk->device == VIR_DOMAIN_DISK_DEVICE_DISK) {
                    virCommandAddArg(cmd, "-usbdevice");
                    virCommandAddArgFormat(cmd, "disk:%s", disk->src);
                } else {
                    virReportError(VIR_ERR_INTERNAL_ERROR,
                                   _("unsupported usb disk type for '%s'"),
                                   disk->src);
                    goto error;
                }
                continue;
            }

            if (STREQ(disk->dst, "hdc") &&
                disk->device == VIR_DOMAIN_DISK_DEVICE_CDROM) {
                if (disk->src) {
                    snprintf(dev, NAME_MAX, "-%s", "cdrom");
                } else {
                    continue;
                }
            } else {
                if (STRPREFIX(disk->dst, "hd") ||
                    STRPREFIX(disk->dst, "fd")) {
                    snprintf(dev, NAME_MAX, "-%s", disk->dst);
                } else {
                    virReportError(VIR_ERR_INTERNAL_ERROR,
                                   _("unsupported disk type '%s'"), disk->dst);
                    goto error;
                }
            }

            if (disk->type == VIR_DOMAIN_DISK_TYPE_DIR) {
                /* QEMU only supports magic FAT format for now */
                if (disk->format > 0 && disk->format != VIR_STORAGE_FILE_FAT) {
                    virReportError(VIR_ERR_INTERNAL_ERROR,
                                   _("unsupported disk driver type for '%s'"),
                                   virStorageFileFormatTypeToString(disk->format));
                    goto error;
                }
                if (!disk->readonly) {
                    virReportError(VIR_ERR_INTERNAL_ERROR, "%s",
                                   _("cannot create virtual FAT disks in read-write mode"));
                    goto error;
                }
                if (disk->device == VIR_DOMAIN_DISK_DEVICE_FLOPPY)
                    fmt = "fat:floppy:%s";
                else
                    fmt = "fat:%s";

                if (virAsprintf(&file, fmt, disk->src) < 0) {
                    goto no_memory;
                }
            } else if (disk->type == VIR_DOMAIN_DISK_TYPE_NETWORK) {
                switch (disk->protocol) {
                case VIR_DOMAIN_DISK_PROTOCOL_NBD:
                    if (disk->nhosts != 1) {
                        virReportError(VIR_ERR_INTERNAL_ERROR, "%s",
                                       _("NBD accepts only one host"));
                        goto error;
                    }
                    if (virAsprintf(&file, "nbd:%s:%s,", disk->hosts->name,
                                    disk->hosts->port) < 0) {
                        goto no_memory;
                    }
                    break;
                case VIR_DOMAIN_DISK_PROTOCOL_RBD:
                    {
                        virBuffer opt = VIR_BUFFER_INITIALIZER;
                        if (qemuBuildRBDString(conn, disk, &opt) < 0)
                            goto error;
                        if (virBufferError(&opt)) {
                            virReportOOMError();
                            goto error;
                        }
                        file = virBufferContentAndReset(&opt);
                    }
                    break;
                case VIR_DOMAIN_DISK_PROTOCOL_SHEEPDOG:
                    if (disk->nhosts == 0) {
                        if (virAsprintf(&file, "sheepdog:%s,", disk->src) < 0) {
                            goto no_memory;
                        }
                    } else {
                        /* only one host is supported now */
                        if (virAsprintf(&file, "sheepdog:%s:%s:%s,",
                                        disk->hosts->name, disk->hosts->port,
                                        disk->src) < 0) {
                            goto no_memory;
                        }
                    }
                    break;
                }
            } else {
                if (!(file = strdup(disk->src))) {
                    goto no_memory;
                }
            }

            /* Don't start with source if the tray is open for
             * CDROM and Floppy device.
             */
            if (!((disk->device == VIR_DOMAIN_DISK_DEVICE_FLOPPY ||
                   disk->device == VIR_DOMAIN_DISK_DEVICE_CDROM) &&
                  disk->tray_status == VIR_DOMAIN_DISK_TRAY_OPEN))
                virCommandAddArgList(cmd, dev, file, NULL);
            VIR_FREE(file);
        }
    }

    if (qemuCapsGet(caps, QEMU_CAPS_FSDEV)) {
        for (i = 0 ; i < def->nfss ; i++) {
            char *optstr;
            virDomainFSDefPtr fs = def->fss[i];

            virCommandAddArg(cmd, "-fsdev");
            if (!(optstr = qemuBuildFSStr(fs, caps)))
                goto error;
            virCommandAddArg(cmd, optstr);
            VIR_FREE(optstr);

            virCommandAddArg(cmd, "-device");
            if (!(optstr = qemuBuildFSDevStr(fs, caps)))
                goto error;
            virCommandAddArg(cmd, optstr);
            VIR_FREE(optstr);
        }
    } else {
        if (def->nfss) {
            virReportError(VIR_ERR_CONFIG_UNSUPPORTED, "%s",
                           _("filesystem passthrough not supported by this QEMU"));
            goto error;
        }
    }

    if (!def->nnets) {
        /* If we have -device, then we set -nodefault already */
        if (!qemuCapsGet(caps, QEMU_CAPS_DEVICE))
            virCommandAddArgList(cmd, "-net", "none", NULL);
    } else {
        int bootNet = 0;

        if (emitBootindex) {
            /* convert <boot dev='network'/> to bootindex since we didn't emit
             * -boot n
             */
            for (i = 0 ; i < def->os.nBootDevs ; i++) {
                if (def->os.bootDevs[i] == VIR_DOMAIN_BOOT_NET) {
                    bootNet = i + 1;
                    break;
                }
            }
        }

        for (i = 0 ; i < def->nnets ; i++) {
            virDomainNetDefPtr net = def->nets[i];
            char *nic, *host;
            char tapfd_name[50] = "";
            char vhostfd_name[50] = "";
            int vlan;
            int bootindex = bootNet;
            int actualType;

            bootNet = 0;
            if (!bootindex)
                bootindex = net->info.bootIndex;

            /* VLANs are not used with -netdev, so don't record them */
            if (qemuCapsGet(caps, QEMU_CAPS_NETDEV) &&
                qemuCapsGet(caps, QEMU_CAPS_DEVICE))
                vlan = -1;
            else
                vlan = i;

            /* If appropriate, grab a physical device from the configured
             * network's pool of devices, or resolve bridge device name
             * to the one defined in the network definition.
             */
            if (networkAllocateActualDevice(net) < 0)
               goto error;

            actualType = virDomainNetGetActualType(net);
            if (actualType == VIR_DOMAIN_NET_TYPE_HOSTDEV) {
                if (net->type == VIR_DOMAIN_NET_TYPE_NETWORK) {
                    virDomainHostdevDefPtr hostdev = virDomainNetGetActualHostdev(net);
                    virDomainHostdevDefPtr found;
                    /* For a network with <forward mode='hostdev'>, there is a need to
                     * add the newly minted hostdev to the hostdevs array.
                     */
                    if (qemuAssignDeviceHostdevAlias(def, hostdev,
                                                     (def->nhostdevs-1)) < 0) {
                        goto error;
                    }

                    if (virDomainHostdevFind(def, hostdev, &found) < 0) {
                        if (virDomainHostdevInsert(def, hostdev) < 0) {
                            virReportOOMError();
                            goto error;
                        }
                        if (qemuPrepareHostdevPCIDevices(driver, def->name, def->uuid,
                                                         &hostdev, 1) < 0) {
                            goto error;
                        }
                    }
                    else {
                        virReportError(VIR_ERR_INTERNAL_ERROR,
                                       _("PCI device %04x:%02x:%02x.%x "
                                         "allocated from network %s is already "
                                         "in use by domain %s"),
                                       hostdev->source.subsys.u.pci.domain,
                                       hostdev->source.subsys.u.pci.bus,
                                       hostdev->source.subsys.u.pci.slot,
                                       hostdev->source.subsys.u.pci.function,
                                       net->data.network.name,
                                       def->name);
                        goto error;
                    }
                }
                continue;
            }

            if (actualType == VIR_DOMAIN_NET_TYPE_NETWORK ||
                actualType == VIR_DOMAIN_NET_TYPE_BRIDGE) {
                /*
                 * If type='bridge' then we attempt to allocate the tap fd here only if
                 * running under a privilged user or -netdev bridge option is not
                 * supported.
                 */
                if (actualType == VIR_DOMAIN_NET_TYPE_NETWORK ||
                    driver->privileged ||
                    (!qemuCapsGet(caps, QEMU_CAPS_NETDEV_BRIDGE))) {
                    int tapfd = qemuNetworkIfaceConnect(def, conn, driver, net,
                                                        caps);
                    if (tapfd < 0)
                        goto error;

                    last_good_net = i;
                    virCommandTransferFD(cmd, tapfd);

                    if (snprintf(tapfd_name, sizeof(tapfd_name), "%d",
                                 tapfd) >= sizeof(tapfd_name))
                        goto no_memory;
                }
            } else if (actualType == VIR_DOMAIN_NET_TYPE_DIRECT) {
                int tapfd = qemuPhysIfaceConnect(def, driver, net,
                                                 caps, vmop);
                if (tapfd < 0)
                    goto error;

                last_good_net = i;
                virCommandTransferFD(cmd, tapfd);

                if (snprintf(tapfd_name, sizeof(tapfd_name), "%d",
                             tapfd) >= sizeof(tapfd_name))
                    goto no_memory;
            }

            if (actualType == VIR_DOMAIN_NET_TYPE_NETWORK ||
                actualType == VIR_DOMAIN_NET_TYPE_BRIDGE ||
                actualType == VIR_DOMAIN_NET_TYPE_DIRECT) {
                /* Attempt to use vhost-net mode for these types of
                   network device */
                int vhostfd;

                if (qemuOpenVhostNet(def, net, caps, &vhostfd) < 0)
                    goto error;
                if (vhostfd >= 0) {
                    virCommandTransferFD(cmd, vhostfd);

                    if (snprintf(vhostfd_name, sizeof(vhostfd_name), "%d",
                                 vhostfd) >= sizeof(vhostfd_name))
                        goto no_memory;
                }
            }
            /* Possible combinations:
             *
             *  1. Old way:   -net nic,model=e1000,vlan=1 -net tap,vlan=1
             *  2. Semi-new:  -device e1000,vlan=1        -net tap,vlan=1
             *  3. Best way:  -netdev type=tap,id=netdev1 -device e1000,id=netdev1
             *
             * NB, no support for -netdev without use of -device
             */
            if (qemuCapsGet(caps, QEMU_CAPS_NETDEV) &&
                qemuCapsGet(caps, QEMU_CAPS_DEVICE)) {
                virCommandAddArg(cmd, "-netdev");
                if (!(host = qemuBuildHostNetStr(net, driver, caps,
                                                 ',', vlan, tapfd_name,
                                                 vhostfd_name)))
                    goto error;
                virCommandAddArg(cmd, host);
                VIR_FREE(host);
            }
            if (qemuCapsGet(caps, QEMU_CAPS_DEVICE)) {
                virCommandAddArg(cmd, "-device");
                nic = qemuBuildNicDevStr(net, vlan, bootindex, caps);
                if (!nic)
                    goto error;
                virCommandAddArg(cmd, nic);
                VIR_FREE(nic);
            } else {
                virCommandAddArg(cmd, "-net");
                if (!(nic = qemuBuildNicStr(net, "nic,", vlan)))
                    goto error;
                virCommandAddArg(cmd, nic);
                VIR_FREE(nic);
            }
            if (!(qemuCapsGet(caps, QEMU_CAPS_NETDEV) &&
                  qemuCapsGet(caps, QEMU_CAPS_DEVICE))) {
                virCommandAddArg(cmd, "-net");
                if (!(host = qemuBuildHostNetStr(net, driver, caps,
                                                 ',', vlan, tapfd_name,
                                                 vhostfd_name)))
                    goto error;
                virCommandAddArg(cmd, host);
                VIR_FREE(host);
            }
        }
    }

    if (def->nsmartcards) {
        /* -device usb-ccid was already emitted along with other
         * controllers.  For now, qemu handles only one smartcard.  */
        virDomainSmartcardDefPtr smartcard = def->smartcards[0];
        char *devstr;
        virBuffer opt = VIR_BUFFER_INITIALIZER;
        int j;
        const char *database;

        if (def->nsmartcards > 1 ||
            smartcard->info.type != VIR_DOMAIN_DEVICE_ADDRESS_TYPE_CCID ||
            smartcard->info.addr.ccid.controller != 0 ||
            smartcard->info.addr.ccid.slot != 0) {
            virReportError(VIR_ERR_CONFIG_UNSUPPORTED, "%s",
                           _("this QEMU binary lacks multiple smartcard "
                             "support"));
            virBufferFreeAndReset(&opt);
            goto error;
        }

        switch (smartcard->type) {
        case VIR_DOMAIN_SMARTCARD_TYPE_HOST:
            if (!qemuCapsGet(caps, QEMU_CAPS_CHARDEV) ||
                !qemuCapsGet(caps, QEMU_CAPS_CCID_EMULATED)) {
                virReportError(VIR_ERR_CONFIG_UNSUPPORTED, "%s",
                               _("this QEMU binary lacks smartcard host "
                                 "mode support"));
                goto error;
            }

            virBufferAddLit(&opt, "ccid-card-emulated,backend=nss-emulated");
            break;

        case VIR_DOMAIN_SMARTCARD_TYPE_HOST_CERTIFICATES:
            if (!qemuCapsGet(caps, QEMU_CAPS_CHARDEV) ||
                !qemuCapsGet(caps, QEMU_CAPS_CCID_EMULATED)) {
                virReportError(VIR_ERR_CONFIG_UNSUPPORTED, "%s",
                               _("this QEMU binary lacks smartcard host "
                                 "mode support"));
                goto error;
            }

            virBufferAddLit(&opt, "ccid-card-emulated,backend=certificates");
            for (j = 0; j < VIR_DOMAIN_SMARTCARD_NUM_CERTIFICATES; j++) {
                if (strchr(smartcard->data.cert.file[j], ',')) {
                    virBufferFreeAndReset(&opt);
                    virReportError(VIR_ERR_CONFIG_UNSUPPORTED,
                                   _("invalid certificate name: %s"),
                                   smartcard->data.cert.file[j]);
                    goto error;
                }
                virBufferAsprintf(&opt, ",cert%d=%s", j + 1,
                                  smartcard->data.cert.file[j]);
            }
            if (smartcard->data.cert.database) {
                if (strchr(smartcard->data.cert.database, ',')) {
                    virBufferFreeAndReset(&opt);
                    virReportError(VIR_ERR_CONFIG_UNSUPPORTED,
                                   _("invalid database name: %s"),
                                   smartcard->data.cert.database);
                    goto error;
                }
                database = smartcard->data.cert.database;
            } else {
                database = VIR_DOMAIN_SMARTCARD_DEFAULT_DATABASE;
            }
            virBufferAsprintf(&opt, ",database=%s", database);
            break;

        case VIR_DOMAIN_SMARTCARD_TYPE_PASSTHROUGH:
            if (!qemuCapsGet(caps, QEMU_CAPS_CHARDEV) ||
                !qemuCapsGet(caps, QEMU_CAPS_CCID_PASSTHRU)) {
                virReportError(VIR_ERR_CONFIG_UNSUPPORTED, "%s",
                               _("this QEMU binary lacks smartcard "
                                 "passthrough mode support"));
                goto error;
            }

            virCommandAddArg(cmd, "-chardev");
            if (!(devstr = qemuBuildChrChardevStr(&smartcard->data.passthru,
                                                  smartcard->info.alias,
                                                  caps))) {
                virBufferFreeAndReset(&opt);
                goto error;
            }
            virCommandAddArg(cmd, devstr);
            VIR_FREE(devstr);

            virBufferAsprintf(&opt, "ccid-card-passthru,chardev=char%s",
                              smartcard->info.alias);
            break;

        default:
            virReportError(VIR_ERR_INTERNAL_ERROR,
                           _("unexpected smartcard type %d"),
                           smartcard->type);
            virBufferFreeAndReset(&opt);
            goto error;
        }
        virCommandAddArg(cmd, "-device");
        virBufferAsprintf(&opt, ",id=%s,bus=ccid0.0", smartcard->info.alias);
        virCommandAddArgBuffer(cmd, &opt);
    }

    if (!def->nserials) {
        /* If we have -device, then we set -nodefault already */
        if (!qemuCapsGet(caps, QEMU_CAPS_DEVICE))
            virCommandAddArgList(cmd, "-serial", "none", NULL);
    } else {
        for (i = 0 ; i < def->nserials ; i++) {
            virDomainChrDefPtr serial = def->serials[i];
            char *devstr;

            /* Use -chardev with -device if they are available */
            if (qemuCapsGet(caps, QEMU_CAPS_CHARDEV) &&
                qemuCapsGet(caps, QEMU_CAPS_DEVICE)) {
                virCommandAddArg(cmd, "-chardev");
                if (!(devstr = qemuBuildChrChardevStr(&serial->source,
                                                      serial->info.alias,
                                                      caps)))
                    goto error;
                virCommandAddArg(cmd, devstr);
                VIR_FREE(devstr);

                virCommandAddArg(cmd, "-device");
                if (!(devstr = qemuBuildChrDeviceStr(serial, caps,
                                                     def->os.arch,
                                                     def->os.machine)))
                   goto error;
                virCommandAddArg(cmd, devstr);
                VIR_FREE(devstr);
            } else {
                virCommandAddArg(cmd, "-serial");
                if (!(devstr = qemuBuildChrArgStr(&serial->source, NULL)))
                    goto error;
                virCommandAddArg(cmd, devstr);
                VIR_FREE(devstr);
            }
        }
    }

    if (!def->nparallels) {
        /* If we have -device, then we set -nodefault already */
        if (!qemuCapsGet(caps, QEMU_CAPS_DEVICE))
            virCommandAddArgList(cmd, "-parallel", "none", NULL);
    } else {
        for (i = 0 ; i < def->nparallels ; i++) {
            virDomainChrDefPtr parallel = def->parallels[i];
            char *devstr;

            /* Use -chardev with -device if they are available */
            if (qemuCapsGet(caps, QEMU_CAPS_CHARDEV) &&
                qemuCapsGet(caps, QEMU_CAPS_DEVICE)) {
                virCommandAddArg(cmd, "-chardev");
                if (!(devstr = qemuBuildChrChardevStr(&parallel->source,
                                                      parallel->info.alias,
                                                      caps)))
                    goto error;
                virCommandAddArg(cmd, devstr);
                VIR_FREE(devstr);

                virCommandAddArg(cmd, "-device");
                virCommandAddArgFormat(cmd, "isa-parallel,chardev=char%s,id=%s",
                                       parallel->info.alias,
                                       parallel->info.alias);
            } else {
                virCommandAddArg(cmd, "-parallel");
                if (!(devstr = qemuBuildChrArgStr(&parallel->source, NULL)))
                      goto error;
                virCommandAddArg(cmd, devstr);
                VIR_FREE(devstr);
            }
        }
    }

    for (i = 0 ; i < def->nchannels ; i++) {
        virDomainChrDefPtr channel = def->channels[i];
        char *devstr;
        char *addr;
        int port;

        switch(channel->targetType) {
        case VIR_DOMAIN_CHR_CHANNEL_TARGET_TYPE_GUESTFWD:
            if (!qemuCapsGet(caps, QEMU_CAPS_CHARDEV) ||
                !qemuCapsGet(caps, QEMU_CAPS_DEVICE)) {
                virReportError(VIR_ERR_CONFIG_UNSUPPORTED,
                               "%s", _("guestfwd requires QEMU to support -chardev & -device"));
                goto error;
            }

            virCommandAddArg(cmd, "-chardev");
            if (!(devstr = qemuBuildChrChardevStr(&channel->source,
                                                  channel->info.alias,
                                                  caps)))
                goto error;
            virCommandAddArg(cmd, devstr);
            VIR_FREE(devstr);

            addr = virSocketAddrFormat(channel->target.addr);
            if (!addr)
                goto error;
            port = virSocketAddrGetPort(channel->target.addr);

            virCommandAddArg(cmd, "-netdev");
            virCommandAddArgFormat(cmd,
                                   "user,guestfwd=tcp:%s:%i,chardev=char%s,id=user-%s",
                                   addr, port, channel->info.alias,
                                   channel->info.alias);
            VIR_FREE(addr);
            break;

        case VIR_DOMAIN_CHR_CHANNEL_TARGET_TYPE_VIRTIO:
            if (!qemuCapsGet(caps, QEMU_CAPS_DEVICE)) {
                virReportError(VIR_ERR_CONFIG_UNSUPPORTED, "%s",
                               _("virtio channel requires QEMU to support -device"));
                goto error;
            }

            if (qemuCapsGet(caps, QEMU_CAPS_DEVICE_SPICEVMC) &&
                channel->source.type == VIR_DOMAIN_CHR_TYPE_SPICEVMC) {
                /* spicevmc was originally introduced via a -device
                 * with a backend internal to qemu; although we prefer
                 * the newer -chardev interface.  */
                ;
            } else {
                virCommandAddArg(cmd, "-chardev");
                if (!(devstr = qemuBuildChrChardevStr(&channel->source,
                                                      channel->info.alias,
                                                      caps)))
                    goto error;
                virCommandAddArg(cmd, devstr);
                VIR_FREE(devstr);
            }

            virCommandAddArg(cmd, "-device");
            if (!(devstr = qemuBuildVirtioSerialPortDevStr(channel,
                                                           caps)))
                goto error;
            virCommandAddArg(cmd, devstr);
            VIR_FREE(devstr);
            break;
        }
    }

    /* Explicit console devices */
    for (i = 0 ; i < def->nconsoles ; i++) {
        virDomainChrDefPtr console = def->consoles[i];
        char *devstr;

        switch(console->targetType) {
        case VIR_DOMAIN_CHR_CONSOLE_TARGET_TYPE_VIRTIO:
            if (!qemuCapsGet(caps, QEMU_CAPS_DEVICE)) {
                virReportError(VIR_ERR_CONFIG_UNSUPPORTED, "%s",
                               _("virtio channel requires QEMU to support -device"));
                goto error;
            }

            virCommandAddArg(cmd, "-chardev");
            if (!(devstr = qemuBuildChrChardevStr(&console->source,
                                                  console->info.alias,
                                                  caps)))
                goto error;
            virCommandAddArg(cmd, devstr);
            VIR_FREE(devstr);

            virCommandAddArg(cmd, "-device");
            if (!(devstr = qemuBuildVirtioSerialPortDevStr(console,
                                                           caps)))
                goto error;
            virCommandAddArg(cmd, devstr);
            VIR_FREE(devstr);
            break;

        case VIR_DOMAIN_CHR_CONSOLE_TARGET_TYPE_SERIAL:
            break;

        default:
            virReportError(VIR_ERR_CONFIG_UNSUPPORTED,
                           _("unsupported console target type %s"),
                           NULLSTR(virDomainChrConsoleTargetTypeToString(console->targetType)));
            goto error;
        }
    }

    for (i = 0 ; i < def->ninputs ; i++) {
        virDomainInputDefPtr input = def->inputs[i];

        if (input->bus == VIR_DOMAIN_INPUT_BUS_USB) {
            if (qemuCapsGet(caps, QEMU_CAPS_DEVICE)) {
                char *optstr;
                virCommandAddArg(cmd, "-device");
                if (!(optstr = qemuBuildUSBInputDevStr(input, caps)))
                    goto error;
                virCommandAddArg(cmd, optstr);
                VIR_FREE(optstr);
            } else {
                virCommandAddArgList(cmd, "-usbdevice",
                                     input->type == VIR_DOMAIN_INPUT_TYPE_MOUSE
                                     ? "mouse" : "tablet", NULL);
            }
        }
    }

    if (def->ngraphics > 1) {
        virReportError(VIR_ERR_INTERNAL_ERROR,
                       "%s", _("only 1 graphics device is supported"));
        goto error;
    }

    if ((def->ngraphics == 1) &&
        def->graphics[0]->type == VIR_DOMAIN_GRAPHICS_TYPE_VNC) {
        virBuffer opt = VIR_BUFFER_INITIALIZER;

        if (!qemuCapsGet(caps, QEMU_CAPS_VNC)) {
            virReportError(VIR_ERR_CONFIG_UNSUPPORTED, "%s",
                           _("vnc graphics are not supported with this QEMU"));
            goto error;
        }

        if (def->graphics[0]->data.vnc.socket ||
            driver->vncAutoUnixSocket) {

            if (!def->graphics[0]->data.vnc.socket &&
                virAsprintf(&def->graphics[0]->data.vnc.socket,
                            "%s/%s.vnc", driver->libDir, def->name) == -1) {
                goto no_memory;
            }

            virBufferAsprintf(&opt, "unix:%s",
                              def->graphics[0]->data.vnc.socket);

        } else if (qemuCapsGet(caps, QEMU_CAPS_VNC_COLON)) {
            const char *listenNetwork;
            const char *listenAddr = NULL;
            char *netAddr = NULL;
            bool escapeAddr;
            int ret;

            switch (virDomainGraphicsListenGetType(def->graphics[0], 0)) {
            case VIR_DOMAIN_GRAPHICS_LISTEN_TYPE_ADDRESS:
                listenAddr = virDomainGraphicsListenGetAddress(def->graphics[0], 0);
                break;

            case VIR_DOMAIN_GRAPHICS_LISTEN_TYPE_NETWORK:
                listenNetwork = virDomainGraphicsListenGetNetwork(def->graphics[0], 0);
                if (!listenNetwork)
                    break;
                ret = networkGetNetworkAddress(listenNetwork, &netAddr);
                if (ret <= -2) {
                    virReportError(VIR_ERR_CONFIG_UNSUPPORTED,
                                   "%s", _("network-based listen not possible, "
                                           "network driver not present"));
                    goto error;
                }
                if (ret < 0) {
                    virReportError(VIR_ERR_XML_ERROR,
                                   _("listen network '%s' had no usable address"),
                                   listenNetwork);
                    goto error;
                }
                listenAddr = netAddr;
                /* store the address we found in the <graphics> element so it will
                 * show up in status. */
                if (virDomainGraphicsListenSetAddress(def->graphics[0], 0,
                                                      listenAddr, -1, false) < 0)
                   goto error;
                break;
            }

            if (!listenAddr)
                listenAddr = driver->vncListen;

            escapeAddr = strchr(listenAddr, ':') != NULL;
            if (escapeAddr)
                virBufferAsprintf(&opt, "[%s]", listenAddr);
            else
                virBufferAdd(&opt, listenAddr, -1);
            virBufferAsprintf(&opt, ":%d",
                              def->graphics[0]->data.vnc.port - 5900);

            VIR_FREE(netAddr);
        } else {
            virBufferAsprintf(&opt, "%d",
                              def->graphics[0]->data.vnc.port - 5900);
        }

        if (qemuCapsGet(caps, QEMU_CAPS_VNC_COLON)) {
            if (def->graphics[0]->data.vnc.auth.passwd ||
                driver->vncPassword)
                virBufferAddLit(&opt, ",password");

            if (driver->vncTLS) {
                virBufferAddLit(&opt, ",tls");
                if (driver->vncTLSx509verify) {
                    virBufferAsprintf(&opt, ",x509verify=%s",
                                      driver->vncTLSx509certdir);
                } else {
                    virBufferAsprintf(&opt, ",x509=%s",
                                      driver->vncTLSx509certdir);
                }
            }

            if (driver->vncSASL) {
                virBufferAddLit(&opt, ",sasl");

                if (driver->vncSASLdir)
                    virCommandAddEnvPair(cmd, "SASL_CONF_DIR",
                                         driver->vncSASLdir);

                /* TODO: Support ACLs later */
            }
        }

        virCommandAddArg(cmd, "-vnc");
        virCommandAddArgBuffer(cmd, &opt);
        if (def->graphics[0]->data.vnc.keymap) {
            virCommandAddArgList(cmd, "-k", def->graphics[0]->data.vnc.keymap,
                                 NULL);
        }

        /* Unless user requested it, set the audio backend to none, to
         * prevent it opening the host OS audio devices, since that causes
         * security issues and might not work when using VNC.
         */
        if (driver->vncAllowHostAudio) {
            virCommandAddEnvPass(cmd, "QEMU_AUDIO_DRV");
        } else {
            virCommandAddEnvString(cmd, "QEMU_AUDIO_DRV=none");
        }
    } else if ((def->ngraphics == 1) &&
               def->graphics[0]->type == VIR_DOMAIN_GRAPHICS_TYPE_SDL) {
        if (qemuCapsGet(caps, QEMU_CAPS_0_10) &&
            !qemuCapsGet(caps, QEMU_CAPS_SDL)) {
            virReportError(VIR_ERR_CONFIG_UNSUPPORTED,
                           _("sdl not supported by '%s'"),
                           def->emulator);
            goto error;
        }

        if (def->graphics[0]->data.sdl.xauth)
            virCommandAddEnvPair(cmd, "XAUTHORITY",
                                 def->graphics[0]->data.sdl.xauth);
        if (def->graphics[0]->data.sdl.display)
            virCommandAddEnvPair(cmd, "DISPLAY",
                                 def->graphics[0]->data.sdl.display);
        if (def->graphics[0]->data.sdl.fullscreen)
            virCommandAddArg(cmd, "-full-screen");

        /* If using SDL for video, then we should just let it
         * use QEMU's host audio drivers, possibly SDL too
         * User can set these two before starting libvirtd
         */
        virCommandAddEnvPass(cmd, "QEMU_AUDIO_DRV");
        virCommandAddEnvPass(cmd, "SDL_AUDIODRIVER");

        /* New QEMU has this flag to let us explicitly ask for
         * SDL graphics. This is better than relying on the
         * default, since the default changes :-( */
        if (qemuCapsGet(caps, QEMU_CAPS_SDL))
            virCommandAddArg(cmd, "-sdl");

    } else if ((def->ngraphics == 1) &&
               def->graphics[0]->type == VIR_DOMAIN_GRAPHICS_TYPE_SPICE) {
        virBuffer opt = VIR_BUFFER_INITIALIZER;
        const char *listenNetwork;
        const char *listenAddr = NULL;
        char *netAddr = NULL;
        int ret;
        int defaultMode = def->graphics[0]->data.spice.defaultMode;

        if (!qemuCapsGet(caps, QEMU_CAPS_SPICE)) {
            virReportError(VIR_ERR_CONFIG_UNSUPPORTED, "%s",
                           _("spice graphics are not supported with this QEMU"));
            goto error;
        }

        virBufferAsprintf(&opt, "port=%u", def->graphics[0]->data.spice.port);

        if (def->graphics[0]->data.spice.tlsPort > 0) {
            if (!driver->spiceTLS) {
                virReportError(VIR_ERR_CONFIG_UNSUPPORTED, "%s",
                               _("spice TLS port set in XML configuration,"
                                 " but TLS is disabled in qemu.conf"));
                goto error;
            }
            virBufferAsprintf(&opt, ",tls-port=%u",
                              def->graphics[0]->data.spice.tlsPort);
        }

        switch (virDomainGraphicsListenGetType(def->graphics[0], 0)) {
        case VIR_DOMAIN_GRAPHICS_LISTEN_TYPE_ADDRESS:
            listenAddr = virDomainGraphicsListenGetAddress(def->graphics[0], 0);
            break;

        case VIR_DOMAIN_GRAPHICS_LISTEN_TYPE_NETWORK:
            listenNetwork = virDomainGraphicsListenGetNetwork(def->graphics[0], 0);
            if (!listenNetwork)
                break;
            ret = networkGetNetworkAddress(listenNetwork, &netAddr);
            if (ret <= -2) {
                virReportError(VIR_ERR_CONFIG_UNSUPPORTED,
                               "%s", _("network-based listen not possible, "
                                       "network driver not present"));
                goto error;
            }
            if (ret < 0) {
                virReportError(VIR_ERR_XML_ERROR,
                               _("listen network '%s' had no usable address"),
                               listenNetwork);
                goto error;
            }
            listenAddr = netAddr;
            /* store the address we found in the <graphics> element so it will
             * show up in status. */
            if (virDomainGraphicsListenSetAddress(def->graphics[0], 0,
                                                  listenAddr, -1, false) < 0)
               goto error;
            break;
        }

        if (!listenAddr)
            listenAddr = driver->spiceListen;
        if (listenAddr)
            virBufferAsprintf(&opt, ",addr=%s", listenAddr);

        VIR_FREE(netAddr);

        int mm = def->graphics[0]->data.spice.mousemode;
        if (mm) {
            switch (mm) {
            case VIR_DOMAIN_GRAPHICS_SPICE_MOUSE_MODE_SERVER:
                virBufferAsprintf(&opt, ",agent-mouse=off");
                break;
            case VIR_DOMAIN_GRAPHICS_SPICE_MOUSE_MODE_CLIENT:
                virBufferAsprintf(&opt, ",agent-mouse=on");
                break;
            default:
                break;
            }
        }

        /* In the password case we set it via monitor command, to avoid
         * making it visible on CLI, so there's no use of password=XXX
         * in this bit of the code */
        if (!def->graphics[0]->data.spice.auth.passwd &&
            !driver->spicePassword)
            virBufferAddLit(&opt, ",disable-ticketing");

        if (driver->spiceTLS)
            virBufferAsprintf(&opt, ",x509-dir=%s",
                              driver->spiceTLSx509certdir);

        switch (defaultMode) {
        case VIR_DOMAIN_GRAPHICS_SPICE_CHANNEL_MODE_SECURE:
            virBufferAsprintf(&opt, ",tls-channel=default");
            break;
        case VIR_DOMAIN_GRAPHICS_SPICE_CHANNEL_MODE_INSECURE:
            virBufferAsprintf(&opt, ",plaintext-channel=default");
            break;
        case VIR_DOMAIN_GRAPHICS_SPICE_CHANNEL_MODE_ANY:
            /* nothing */
            break;
        }

        for (i = 0 ; i < VIR_DOMAIN_GRAPHICS_SPICE_CHANNEL_LAST ; i++) {
            int mode = def->graphics[0]->data.spice.channels[i];
            switch (mode) {
            case VIR_DOMAIN_GRAPHICS_SPICE_CHANNEL_MODE_SECURE:
                if (!driver->spiceTLS) {
                    virReportError(VIR_ERR_CONFIG_UNSUPPORTED, "%s",
                                   _("spice secure channels set in XML configuration, but TLS is disabled in qemu.conf"));
                    goto error;
                }
                virBufferAsprintf(&opt, ",tls-channel=%s",
                                  virDomainGraphicsSpiceChannelNameTypeToString(i));
                break;
            case VIR_DOMAIN_GRAPHICS_SPICE_CHANNEL_MODE_INSECURE:
                virBufferAsprintf(&opt, ",plaintext-channel=%s",
                                  virDomainGraphicsSpiceChannelNameTypeToString(i));
                break;
            }
        }
        if (def->graphics[0]->data.spice.image)
            virBufferAsprintf(&opt, ",image-compression=%s",
                              virDomainGraphicsSpiceImageCompressionTypeToString(def->graphics[0]->data.spice.image));
        if (def->graphics[0]->data.spice.jpeg)
            virBufferAsprintf(&opt, ",jpeg-wan-compression=%s",
                              virDomainGraphicsSpiceJpegCompressionTypeToString(def->graphics[0]->data.spice.jpeg));
        if (def->graphics[0]->data.spice.zlib)
            virBufferAsprintf(&opt, ",zlib-glz-wan-compression=%s",
                              virDomainGraphicsSpiceZlibCompressionTypeToString(def->graphics[0]->data.spice.zlib));
        if (def->graphics[0]->data.spice.playback)
            virBufferAsprintf(&opt, ",playback-compression=%s",
                              virDomainGraphicsSpicePlaybackCompressionTypeToString(def->graphics[0]->data.spice.playback));
        if (def->graphics[0]->data.spice.streaming)
            virBufferAsprintf(&opt, ",streaming-video=%s",
                              virDomainGraphicsSpiceStreamingModeTypeToString(def->graphics[0]->data.spice.streaming));
        if (def->graphics[0]->data.spice.copypaste == VIR_DOMAIN_GRAPHICS_SPICE_CLIPBOARD_COPYPASTE_NO)
            virBufferAddLit(&opt, ",disable-copy-paste");

        if (qemuCapsGet(caps, QEMU_CAPS_SEAMLESS_MIGRATION)) {
            /* If qemu supports seamless migration turn it
             * unconditionally on. If migration destination
             * doesn't support it, it fallbacks to previous
             * migration algorithm silently. */
            virBufferAddLit(&opt, ",seamless-migration=on");
        }

        virCommandAddArg(cmd, "-spice");
        virCommandAddArgBuffer(cmd, &opt);
        if (def->graphics[0]->data.spice.keymap)
            virCommandAddArgList(cmd, "-k",
                                 def->graphics[0]->data.spice.keymap, NULL);
        /* SPICE includes native support for tunnelling audio, so we
         * set the audio backend to point at SPICE's own driver
         */
        virCommandAddEnvString(cmd, "QEMU_AUDIO_DRV=spice");

    } else if ((def->ngraphics == 1)) {
        virReportError(VIR_ERR_CONFIG_UNSUPPORTED,
                       _("unsupported graphics type '%s'"),
                       virDomainGraphicsTypeToString(def->graphics[0]->type));
        goto error;
    }

    if (def->nvideos > 0) {
        if (qemuCapsGet(caps, QEMU_CAPS_VGA)) {
            if (def->videos[0]->type == VIR_DOMAIN_VIDEO_TYPE_XEN) {
                /* nothing - vga has no effect on Xen pvfb */
            } else {
                if ((def->videos[0]->type == VIR_DOMAIN_VIDEO_TYPE_QXL) &&
                    !qemuCapsGet(caps, QEMU_CAPS_VGA_QXL)) {
                    virReportError(VIR_ERR_CONFIG_UNSUPPORTED, "%s",
                                   _("This QEMU does not support QXL graphics adapters"));
                    goto error;
                }

                const char *vgastr = qemuVideoTypeToString(def->videos[0]->type);
                if (!vgastr || STREQ(vgastr, "")) {
                    virReportError(VIR_ERR_CONFIG_UNSUPPORTED,
                                   _("video type %s is not supported with QEMU"),
                                   virDomainVideoTypeToString(def->videos[0]->type));
                    goto error;
                }

                virCommandAddArgList(cmd, "-vga", vgastr, NULL);

                if (def->videos[0]->type == VIR_DOMAIN_VIDEO_TYPE_QXL) {
                    if (def->videos[0]->vram &&
                        qemuCapsGet(caps, QEMU_CAPS_DEVICE)) {
                        if (def->videos[0]->vram > (UINT_MAX / 1024)) {
                            virReportError(VIR_ERR_CONFIG_UNSUPPORTED,
                                           _("value for 'vram' must be less than '%u'"),
                                           UINT_MAX / 1024);
                            goto error;
                        }

                        virCommandAddArg(cmd, "-global");

                        if (qemuCapsGet(caps, QEMU_CAPS_DEVICE_QXL_VGA))
                            virCommandAddArgFormat(cmd, "qxl-vga.vram_size=%u",
                                                   def->videos[0]->vram * 1024);
                        else
                            virCommandAddArgFormat(cmd, "qxl.vram_size=%u",
                                                   def->videos[0]->vram * 1024);
                    }
                }
            }
        } else {

            switch (def->videos[0]->type) {
            case VIR_DOMAIN_VIDEO_TYPE_VGA:
                virCommandAddArg(cmd, "-std-vga");
                break;

            case VIR_DOMAIN_VIDEO_TYPE_VMVGA:
                virCommandAddArg(cmd, "-vmwarevga");
                break;

            case VIR_DOMAIN_VIDEO_TYPE_XEN:
            case VIR_DOMAIN_VIDEO_TYPE_CIRRUS:
                /* No special args - this is the default */
                break;

            default:
                virReportError(VIR_ERR_CONFIG_UNSUPPORTED,
                               _("video type %s is not supported with this QEMU"),
                               virDomainVideoTypeToString(def->videos[0]->type));
                goto error;
            }
        }

        if (def->nvideos > 1) {
            if (qemuCapsGet(caps, QEMU_CAPS_DEVICE)) {
                for (i = 1 ; i < def->nvideos ; i++) {
                    char *str;
                    if (def->videos[i]->type != VIR_DOMAIN_VIDEO_TYPE_QXL) {
                        virReportError(VIR_ERR_CONFIG_UNSUPPORTED,
                                       _("video type %s is only valid as primary video card"),
                                       virDomainVideoTypeToString(def->videos[0]->type));
                        goto error;
                    }

                    virCommandAddArg(cmd, "-device");

                    if (!(str = qemuBuildVideoDevStr(def->videos[i], caps)))
                        goto error;

                    virCommandAddArg(cmd, str);
                    VIR_FREE(str);
                }
            } else {
                virReportError(VIR_ERR_CONFIG_UNSUPPORTED,
                               "%s", _("only one video card is currently supported"));
                goto error;
            }
        }

    } else {
        /* If we have -device, then we set -nodefault already */
        if (!qemuCapsGet(caps, QEMU_CAPS_DEVICE) &&
            qemuCapsGet(caps, QEMU_CAPS_VGA) &&
            qemuCapsGet(caps, QEMU_CAPS_VGA_NONE))
            virCommandAddArgList(cmd, "-vga", "none", NULL);
    }

    /* Add sound hardware */
    if (def->nsounds) {
        if (qemuCapsGet(caps, QEMU_CAPS_DEVICE)) {
            for (i = 0 ; i < def->nsounds ; i++) {
                virDomainSoundDefPtr sound = def->sounds[i];
                char *str = NULL;

                /* Sadly pcspk device doesn't use -device syntax. Fortunately
                 * we don't need to set any PCI address on it, so we don't
                 * mind too much */
                if (sound->model == VIR_DOMAIN_SOUND_MODEL_PCSPK) {
                    virCommandAddArgList(cmd, "-soundhw", "pcspk", NULL);
                } else {
                    virCommandAddArg(cmd, "-device");
                    if (!(str = qemuBuildSoundDevStr(sound, caps)))
                        goto error;

                    virCommandAddArg(cmd, str);

                    if (sound->model == VIR_DOMAIN_SOUND_MODEL_ICH6) {
                        char *codecstr = NULL;
                        int ii;

                        for (ii = 0 ; ii < sound->ncodecs ; ii++) {
                            virCommandAddArg(cmd, "-device");
                            if (!(codecstr = qemuBuildSoundCodecStr(sound, sound->codecs[ii], caps))) {
                                goto error;

                            }
                            virCommandAddArg(cmd, codecstr);
                            VIR_FREE(codecstr);
                        }
                        if (ii == 0) {
                            virDomainSoundCodecDef codec = {
                                VIR_DOMAIN_SOUND_CODEC_TYPE_DUPLEX,
                                0
                            };
                            virCommandAddArg(cmd, "-device");
                            if (!(codecstr = qemuBuildSoundCodecStr(sound, &codec, caps))) {
                                goto error;

                            }
                            virCommandAddArg(cmd, codecstr);
                            VIR_FREE(codecstr);
                        }
                    }

                    VIR_FREE(str);
                }
            }
        } else {
            int size = 100;
            char *modstr;
            if (VIR_ALLOC_N(modstr, size+1) < 0)
                goto no_memory;

            for (i = 0 ; i < def->nsounds && size > 0 ; i++) {
                virDomainSoundDefPtr sound = def->sounds[i];
                const char *model = virDomainSoundModelTypeToString(sound->model);
                if (!model) {
                    VIR_FREE(modstr);
                    virReportError(VIR_ERR_INTERNAL_ERROR,
                                   "%s", _("invalid sound model"));
                    goto error;
                }

                if (sound->model == VIR_DOMAIN_SOUND_MODEL_ICH6) {
                    VIR_FREE(modstr);
                    virReportError(VIR_ERR_CONFIG_UNSUPPORTED, "%s",
                                   _("this QEMU binary lacks hda support"));
                    goto error;
                }

                strncat(modstr, model, size);
                size -= strlen(model);
                if (i < (def->nsounds - 1))
                    strncat(modstr, ",", size--);
            }
            virCommandAddArgList(cmd, "-soundhw", modstr, NULL);
            VIR_FREE(modstr);
        }
    }

    /* Add watchdog hardware */
    if (def->watchdog) {
        virDomainWatchdogDefPtr watchdog = def->watchdog;
        char *optstr;

        if (qemuCapsGet(caps, QEMU_CAPS_DEVICE)) {
            virCommandAddArg(cmd, "-device");

            optstr = qemuBuildWatchdogDevStr(watchdog, caps);
            if (!optstr)
                goto error;
        } else {
            virCommandAddArg(cmd, "-watchdog");

            const char *model = virDomainWatchdogModelTypeToString(watchdog->model);
            if (!model) {
                virReportError(VIR_ERR_INTERNAL_ERROR,
                               "%s", _("missing watchdog model"));
                goto error;
            }

            if (!(optstr = strdup(model)))
                goto no_memory;
        }
        virCommandAddArg(cmd, optstr);
        VIR_FREE(optstr);

        int act = watchdog->action;
        if (act == VIR_DOMAIN_WATCHDOG_ACTION_DUMP)
            act = VIR_DOMAIN_WATCHDOG_ACTION_PAUSE;
        const char *action = virDomainWatchdogActionTypeToString(act);
        if (!action) {
            virReportError(VIR_ERR_INTERNAL_ERROR,
                           "%s", _("invalid watchdog action"));
            goto error;
        }
        virCommandAddArgList(cmd, "-watchdog-action", action, NULL);
    }

    /* Add redirected devices */
    for (i = 0 ; i < def->nredirdevs ; i++) {
        virDomainRedirdevDefPtr redirdev = def->redirdevs[i];
        char *devstr;

        virCommandAddArg(cmd, "-chardev");
        if (!(devstr = qemuBuildChrChardevStr(&redirdev->source.chr,
                                              redirdev->info.alias,
                                              caps))) {
            goto error;
        }

        virCommandAddArg(cmd, devstr);
        VIR_FREE(devstr);

        if (!qemuCapsGet(caps, QEMU_CAPS_DEVICE))
            goto error;

        virCommandAddArg(cmd, "-device");
        if (!(devstr = qemuBuildRedirdevDevStr(def, redirdev, caps)))
            goto error;
        virCommandAddArg(cmd, devstr);
        VIR_FREE(devstr);
    }


    /* Add host passthrough hardware */
    for (i = 0 ; i < def->nhostdevs ; i++) {
        virDomainHostdevDefPtr hostdev = def->hostdevs[i];
        char *devstr;

        if (hostdev->info->bootIndex) {
            if (hostdev->mode != VIR_DOMAIN_HOSTDEV_MODE_SUBSYS ||
                hostdev->source.subsys.type != VIR_DOMAIN_HOSTDEV_SUBSYS_TYPE_PCI) {
                virReportError(VIR_ERR_CONFIG_UNSUPPORTED, "%s",
                               _("booting from assigned devices is only"
                                 " supported for PCI devices"));
                goto error;
            } else if (!qemuCapsGet(caps, QEMU_CAPS_PCI_BOOTINDEX)) {
                virReportError(VIR_ERR_CONFIG_UNSUPPORTED, "%s",
                               _("booting from assigned PCI devices is not"
                                 " supported with this version of qemu"));
                goto error;
            }
        }

        /* USB */
        if (hostdev->mode == VIR_DOMAIN_HOSTDEV_MODE_SUBSYS &&
            hostdev->source.subsys.type == VIR_DOMAIN_HOSTDEV_SUBSYS_TYPE_USB) {

            if (qemuCapsGet(caps, QEMU_CAPS_DEVICE)) {
                virCommandAddArg(cmd, "-device");
                if (!(devstr = qemuBuildUSBHostdevDevStr(hostdev, caps)))
                    goto error;
                virCommandAddArg(cmd, devstr);
                VIR_FREE(devstr);
            } else {
                virCommandAddArg(cmd, "-usbdevice");
                if (!(devstr = qemuBuildUSBHostdevUsbDevStr(hostdev)))
                    goto error;
                virCommandAddArg(cmd, devstr);
                VIR_FREE(devstr);
            }
        }

        /* PCI */
        if (hostdev->mode == VIR_DOMAIN_HOSTDEV_MODE_SUBSYS &&
            hostdev->source.subsys.type == VIR_DOMAIN_HOSTDEV_SUBSYS_TYPE_PCI) {
            if (qemuCapsGet(caps, QEMU_CAPS_DEVICE)) {
                char *configfd_name = NULL;
                if (qemuCapsGet(caps, QEMU_CAPS_PCI_CONFIGFD)) {
                    int configfd = qemuOpenPCIConfig(hostdev);

                    if (configfd >= 0) {
                        if (virAsprintf(&configfd_name, "%d", configfd) < 0) {
                            VIR_FORCE_CLOSE(configfd);
                            goto no_memory;
                        }

                        virCommandTransferFD(cmd, configfd);
                    }
                }
                virCommandAddArg(cmd, "-device");
                devstr = qemuBuildPCIHostdevDevStr(hostdev, configfd_name, caps);
                VIR_FREE(configfd_name);
                if (!devstr)
                    goto error;
                virCommandAddArg(cmd, devstr);
                VIR_FREE(devstr);
            } else if (qemuCapsGet(caps, QEMU_CAPS_PCIDEVICE)) {
                virCommandAddArg(cmd, "-pcidevice");
                if (!(devstr = qemuBuildPCIHostdevPCIDevStr(hostdev)))
                    goto error;
                virCommandAddArg(cmd, devstr);
                VIR_FREE(devstr);
            } else {
                virReportError(VIR_ERR_CONFIG_UNSUPPORTED, "%s",
                               _("PCI device assignment is not supported by this version of qemu"));
                goto error;
            }
        }
    }

    /* Migration is very annoying due to wildly varying syntax &
     * capabilities over time of KVM / QEMU codebases.
     */
    if (migrateFrom) {
        virCommandAddArg(cmd, "-incoming");
        if (STRPREFIX(migrateFrom, "tcp")) {
            if (!qemuCapsGet(caps, QEMU_CAPS_MIGRATE_QEMU_TCP)) {
                virReportError(VIR_ERR_CONFIG_UNSUPPORTED,
                               "%s", _("TCP migration is not supported with "
                                       "this QEMU binary"));
                goto error;
            }
            virCommandAddArg(cmd, migrateFrom);
        } else if (STREQ(migrateFrom, "stdio")) {
            if (qemuCapsGet(caps, QEMU_CAPS_MIGRATE_QEMU_FD)) {
                virCommandAddArgFormat(cmd, "fd:%d", migrateFd);
                virCommandPreserveFD(cmd, migrateFd);
            } else if (qemuCapsGet(caps, QEMU_CAPS_MIGRATE_QEMU_EXEC)) {
                virCommandAddArg(cmd, "exec:cat");
                virCommandSetInputFD(cmd, migrateFd);
            } else if (qemuCapsGet(caps, QEMU_CAPS_MIGRATE_KVM_STDIO)) {
                virCommandAddArg(cmd, migrateFrom);
                virCommandSetInputFD(cmd, migrateFd);
            } else {
                virReportError(VIR_ERR_CONFIG_UNSUPPORTED,
                               "%s", _("STDIO migration is not supported "
                                       "with this QEMU binary"));
                goto error;
            }
        } else if (STRPREFIX(migrateFrom, "exec")) {
            if (!qemuCapsGet(caps, QEMU_CAPS_MIGRATE_QEMU_EXEC)) {
                virReportError(VIR_ERR_CONFIG_UNSUPPORTED,
                               "%s", _("EXEC migration is not supported "
                                       "with this QEMU binary"));
                goto error;
            }
            virCommandAddArg(cmd, migrateFrom);
        } else if (STRPREFIX(migrateFrom, "fd")) {
            if (!qemuCapsGet(caps, QEMU_CAPS_MIGRATE_QEMU_FD)) {
                virReportError(VIR_ERR_CONFIG_UNSUPPORTED,
                               "%s", _("FD migration is not supported "
                                       "with this QEMU binary"));
                goto error;
            }
            virCommandAddArg(cmd, migrateFrom);
            virCommandPreserveFD(cmd, migrateFd);
        } else if (STRPREFIX(migrateFrom, "unix")) {
            if (!qemuCapsGet(caps, QEMU_CAPS_MIGRATE_QEMU_UNIX)) {
                virReportError(VIR_ERR_CONFIG_UNSUPPORTED,
                               "%s", _("UNIX migration is not supported "
                                       "with this QEMU binary"));
                goto error;
            }
            virCommandAddArg(cmd, migrateFrom);
        } else {
            virReportError(VIR_ERR_INTERNAL_ERROR,
                           "%s", _("unknown migration protocol"));
            goto error;
        }
    }

    /* QEMU changed its default behavior to not include the virtio balloon
     * device.  Explicitly request it to ensure it will be present.
     *
     * NB: Earlier we declared that VirtIO balloon will always be in
     * slot 0x3 on bus 0x0
     */
    if ((def->memballoon) &&
        (def->memballoon->model != VIR_DOMAIN_MEMBALLOON_MODEL_NONE)) {
        if (def->memballoon->model != VIR_DOMAIN_MEMBALLOON_MODEL_VIRTIO) {
            virReportError(VIR_ERR_CONFIG_UNSUPPORTED,
                           _("Memory balloon device type '%s' is not supported by this version of qemu"),
                           virDomainMemballoonModelTypeToString(def->memballoon->model));
            goto error;
        }
        if (qemuCapsGet(caps, QEMU_CAPS_DEVICE)) {
            char *optstr;
            virCommandAddArg(cmd, "-device");

            optstr = qemuBuildMemballoonDevStr(def->memballoon, caps);
            if (!optstr)
                goto error;
            virCommandAddArg(cmd, optstr);
            VIR_FREE(optstr);
        } else if (qemuCapsGet(caps, QEMU_CAPS_BALLOON)) {
            virCommandAddArgList(cmd, "-balloon", "virtio", NULL);
        }
    }

    if (snapshot)
        virCommandAddArgList(cmd, "-loadvm", snapshot->def->name, NULL);

    if (def->namespaceData) {
        qemuDomainCmdlineDefPtr qemucmd;

        qemucmd = def->namespaceData;
        for (i = 0; i < qemucmd->num_args; i++)
            virCommandAddArg(cmd, qemucmd->args[i]);
        for (i = 0; i < qemucmd->num_env; i++)
            virCommandAddEnvPair(cmd, qemucmd->env_name[i],
                                 qemucmd->env_value[i]
                                 ? qemucmd->env_value[i] : "");
    }

    if (qemuCapsGet(caps, QEMU_CAPS_SECCOMP_SANDBOX)) {
        if (driver->seccompSandbox == 0)
            virCommandAddArgList(cmd, "-sandbox", "off", NULL);
        else if (driver->seccompSandbox > 0)
            virCommandAddArgList(cmd, "-sandbox", "on", NULL);
    } else if (driver->seccompSandbox > 0) {
        virReportError(VIR_ERR_CONFIG_UNSUPPORTED, "%s",
                       _("QEMU does not support seccomp sandboxes"));
        goto error;
    }

    return cmd;

 no_memory:
    virReportOOMError();
 error:
    /* free up any resources in the network driver */
    for (i = 0; i <= last_good_net; i++)
        virDomainConfNWFilterTeardown(def->nets[i]);
    virCommandFree(cmd);
    return NULL;
}

/* This function generates the correct '-device' string for character
 * devices of each architecture.
 */
char *
qemuBuildChrDeviceStr(virDomainChrDefPtr serial,
                       qemuCapsPtr caps,
                       char *os_arch,
                       char *machine)
{
    virBuffer cmd = VIR_BUFFER_INITIALIZER;

    if (STREQ(os_arch, "ppc64") && STREQ(machine, "pseries")) {
        if (serial->deviceType == VIR_DOMAIN_CHR_DEVICE_TYPE_SERIAL &&
            serial->source.type == VIR_DOMAIN_CHR_TYPE_PTY &&
            serial->info.type == VIR_DOMAIN_DEVICE_ADDRESS_TYPE_SPAPRVIO) {
            virBufferAsprintf(&cmd, "spapr-vty,chardev=char%s",
                              serial->info.alias);
            if (qemuBuildDeviceAddressStr(&cmd, &serial->info, caps) < 0)
                goto error;
        }
    } else
        virBufferAsprintf(&cmd, "isa-serial,chardev=char%s,id=%s",
                          serial->info.alias, serial->info.alias);

    if (virBufferError(&cmd)) {
        virReportOOMError();
        goto error;
    }

    return virBufferContentAndReset(&cmd);

 error:
    virBufferFreeAndReset(&cmd);
    return NULL;
}

/*
 * This method takes a string representing a QEMU command line ARGV set
 * optionally prefixed by a list of environment variables. It then tries
 * to split it up into a NULL terminated list of env & argv, splitting
 * on space
 */
static int qemuStringToArgvEnv(const char *args,
                               const char ***retenv,
                               const char ***retargv)
{
    char **arglist = NULL;
    int argcount = 0;
    int argalloc = 0;
    int envend;
    int i;
    const char *curr = args;
    const char *start;
    const char **progenv = NULL;
    const char **progargv = NULL;

    /* Iterate over string, splitting on sequences of ' ' */
    while (curr && *curr != '\0') {
        char *arg;
        const char *next;

        start = curr;
        /* accept a space in CEPH_ARGS */
        if (STRPREFIX(curr, "CEPH_ARGS=-m ")) {
            start += strlen("CEPH_ARGS=-m ");
        }
        if (*start == '\'') {
            if (start == curr)
                curr++;
            next = strchr(start + 1, '\'');
        } else if (*start == '"') {
            if (start == curr)
                curr++;
            next = strchr(start + 1, '"');
        } else {
            next = strchr(start, ' ');
        }
        if (!next)
            next = strchr(curr, '\n');

        if (next) {
            arg = strndup(curr, next-curr);
            if (*next == '\'' ||
                *next == '"')
                next++;
        } else {
            arg = strdup(curr);
        }

        if (!arg)
            goto no_memory;

        if (argalloc == argcount) {
            if (VIR_REALLOC_N(arglist, argalloc+10) < 0) {
                VIR_FREE(arg);
                goto no_memory;
            }
            argalloc+=10;
        }

        arglist[argcount++] = arg;

        while (next && c_isspace(*next))
            next++;

        curr = next;
    }

    /* Iterate over list of args, finding first arg not containing
     * the '=' character (eg, skip over env vars FOO=bar) */
    for (envend = 0 ; ((envend < argcount) &&
                       (strchr(arglist[envend], '=') != NULL));
         envend++)
        ; /* nada */

    /* Copy the list of env vars */
    if (envend > 0) {
        if (VIR_REALLOC_N(progenv, envend+1) < 0)
            goto no_memory;
        for (i = 0 ; i < envend ; i++) {
            progenv[i] = arglist[i];
            arglist[i] = NULL;
        }
        progenv[i] = NULL;
    }

    /* Copy the list of argv */
    if (VIR_REALLOC_N(progargv, argcount-envend + 1) < 0)
        goto no_memory;
    for (i = envend ; i < argcount ; i++)
        progargv[i-envend] = arglist[i];
    progargv[i-envend] = NULL;

    VIR_FREE(arglist);

    *retenv = progenv;
    *retargv = progargv;

    return 0;

no_memory:
    for (i = 0 ; progenv && progenv[i] ; i++)
        VIR_FREE(progenv[i]);
    VIR_FREE(progenv);
    for (i = 0 ; i < argcount ; i++)
        VIR_FREE(arglist[i]);
    VIR_FREE(arglist);
    virReportOOMError();
    return -1;
}


/*
 * Search for a named env variable, and return the value part
 */
static const char *qemuFindEnv(const char **progenv,
                               const char *name)
{
    int i;
    int len = strlen(name);

    for (i = 0 ; progenv && progenv[i] ; i++) {
        if (STREQLEN(progenv[i], name, len) &&
            progenv[i][len] == '=')
            return progenv[i] + len + 1;
    }
    return NULL;
}

/*
 * Takes a string containing a set of key=value,key=value,key...
 * parameters and splits them up, returning two arrays with
 * the individual keys and values. If allowEmptyValue is nonzero,
 * the "=value" part is optional and if a key with no value is found,
 * NULL is be placed into corresponding place in retvalues.
 */
int
qemuParseKeywords(const char *str,
                  char ***retkeywords,
                  char ***retvalues,
                  int allowEmptyValue)
{
    int keywordCount = 0;
    int keywordAlloc = 0;
    char **keywords = NULL;
    char **values = NULL;
    const char *start = str;
    const char *end;
    int i;

    *retkeywords = NULL;
    *retvalues = NULL;
    end = start + strlen(str);

    while (start) {
        const char *separator;
        const char *endmark;
        char *keyword;
        char *value = NULL;

        endmark = start;
        do {
            /* Qemu accepts ',,' as an escape for a literal comma;
             * skip past those here while searching for the end of the
             * value, then strip them down below */
            endmark = strchr(endmark, ',');
        } while (endmark && endmark[1] == ',' && (endmark += 2));
        if (!endmark)
            endmark = end;
        if (!(separator = strchr(start, '=')))
            separator = end;

        if (separator >= endmark) {
            if (!allowEmptyValue) {
                virReportError(VIR_ERR_INTERNAL_ERROR,
                               _("malformed keyword arguments in '%s'"), str);
                goto error;
            }
            separator = endmark;
        }

        if (!(keyword = strndup(start, separator - start)))
            goto no_memory;

        if (separator < endmark) {
            separator++;
            if (!(value = strndup(separator, endmark - separator))) {
                VIR_FREE(keyword);
                goto no_memory;
            }
            if (strchr(value, ',')) {
                char *p = strchr(value, ',') + 1;
                char *q = p + 1;
                while (*q) {
                    if (*q == ',')
                        q++;
                    *p++ = *q++;
                }
                *p = '\0';
            }
        }

        if (keywordAlloc == keywordCount) {
            if (VIR_REALLOC_N(keywords, keywordAlloc + 10) < 0 ||
                VIR_REALLOC_N(values, keywordAlloc + 10) < 0) {
                VIR_FREE(keyword);
                VIR_FREE(value);
                goto no_memory;
            }
            keywordAlloc += 10;
        }

        keywords[keywordCount] = keyword;
        values[keywordCount] = value;
        keywordCount++;

        start = endmark < end ? endmark + 1 : NULL;
    }

    *retkeywords = keywords;
    *retvalues = values;

    return keywordCount;

no_memory:
    virReportOOMError();
error:
    for (i = 0 ; i < keywordCount ; i++) {
        VIR_FREE(keywords[i]);
        VIR_FREE(values[i]);
    }
    VIR_FREE(keywords);
    VIR_FREE(values);
    return -1;
}

/*
 * Tries to parse new style QEMU -drive  args.
 *
 * eg -drive file=/dev/HostVG/VirtData1,if=ide,index=1
 *
 * Will fail if not using the 'index' keyword
 */
static virDomainDiskDefPtr
qemuParseCommandLineDisk(virCapsPtr caps,
                         const char *val,
                         int nvirtiodisk,
                         bool old_style_ceph_args)
{
    virDomainDiskDefPtr def = NULL;
    char **keywords;
    char **values;
    int nkeywords;
    int i;
    int idx = -1;
    int busid = -1;
    int unitid = -1;
    int trans = VIR_DOMAIN_DISK_TRANS_DEFAULT;

    if ((nkeywords = qemuParseKeywords(val,
                                       &keywords,
                                       &values, 0)) < 0)
        return NULL;

    if (VIR_ALLOC(def) < 0) {
        virReportOOMError();
        goto cleanup;
    }

    def->bus = VIR_DOMAIN_DISK_BUS_IDE;
    def->device = VIR_DOMAIN_DISK_DEVICE_DISK;
    def->type = VIR_DOMAIN_DISK_TYPE_FILE;

    for (i = 0 ; i < nkeywords ; i++) {
        if (STREQ(keywords[i], "file")) {
            if (values[i] && STRNEQ(values[i], "")) {
                def->src = values[i];
                values[i] = NULL;
                if (STRPREFIX(def->src, "/dev/"))
                    def->type = VIR_DOMAIN_DISK_TYPE_BLOCK;
                else if (STRPREFIX(def->src, "nbd:")) {
                    char *host, *port;

                    def->type = VIR_DOMAIN_DISK_TYPE_NETWORK;
                    def->protocol = VIR_DOMAIN_DISK_PROTOCOL_NBD;
                    host = def->src + strlen("nbd:");
                    port = strchr(host, ':');
                    if (!port) {
                        virReportError(VIR_ERR_INTERNAL_ERROR,
                                       _("cannot parse nbd filename '%s'"),
                                       def->src);
                        def = NULL;
                        goto cleanup;
                    }
                    *port++ = '\0';
                    if (VIR_ALLOC(def->hosts) < 0) {
                        virReportOOMError();
                        goto cleanup;
                    }
                    def->nhosts = 1;
                    def->hosts->name = strdup(host);
                    if (!def->hosts->name) {
                        virReportOOMError();
                        goto cleanup;
                    }
                    def->hosts->port = strdup(port);
                    if (!def->hosts->port) {
                        virReportOOMError();
                        goto cleanup;
                    }

                    VIR_FREE(def->src);
                    def->src = NULL;
                } else if (STRPREFIX(def->src, "rbd:")) {
                    char *p = def->src;

                    def->type = VIR_DOMAIN_DISK_TYPE_NETWORK;
                    def->protocol = VIR_DOMAIN_DISK_PROTOCOL_RBD;
                    def->src = strdup(p + strlen("rbd:"));
                    if (!def->src) {
                        virReportOOMError();
                        goto cleanup;
                    }
                    /* old-style CEPH_ARGS env variable is parsed later */
                    if (!old_style_ceph_args && qemuParseRBDString(def) < 0)
                        goto cleanup;

                    VIR_FREE(p);
                } else if (STRPREFIX(def->src, "sheepdog:")) {
                    char *p = def->src;
                    char *port, *vdi;

                    def->type = VIR_DOMAIN_DISK_TYPE_NETWORK;
                    def->protocol = VIR_DOMAIN_DISK_PROTOCOL_SHEEPDOG;
                    def->src = strdup(p + strlen("sheepdog:"));
                    if (!def->src) {
                        virReportOOMError();
                        goto cleanup;
                    }

                    /* def->src must be [vdiname] or [host]:[port]:[vdiname] */
                    port = strchr(def->src, ':');
                    if (port) {
                        *port++ = '\0';
                        vdi = strchr(port, ':');
                        if (!vdi) {
                            def = NULL;
                            virReportError(VIR_ERR_INTERNAL_ERROR,
                                           _("cannot parse sheepdog filename '%s'"), p);
                            goto cleanup;
                        }
                        *vdi++ = '\0';
                        if (VIR_ALLOC(def->hosts) < 0) {
                            virReportOOMError();
                            goto cleanup;
                        }
                        def->nhosts = 1;
                        def->hosts->name = def->src;
                        def->hosts->port = strdup(port);
                        if (!def->hosts->port) {
                            virReportOOMError();
                            goto cleanup;
                        }
                        def->src = strdup(vdi);
                        if (!def->src) {
                            virReportOOMError();
                            goto cleanup;
                        }
                    }

                    VIR_FREE(p);
                } else
                    def->type = VIR_DOMAIN_DISK_TYPE_FILE;
            } else {
                def->type = VIR_DOMAIN_DISK_TYPE_FILE;
            }
        } else if (STREQ(keywords[i], "if")) {
            if (STREQ(values[i], "ide"))
                def->bus = VIR_DOMAIN_DISK_BUS_IDE;
            else if (STREQ(values[i], "scsi"))
                def->bus = VIR_DOMAIN_DISK_BUS_SCSI;
            else if (STREQ(values[i], "virtio"))
                def->bus = VIR_DOMAIN_DISK_BUS_VIRTIO;
            else if (STREQ(values[i], "xen"))
                def->bus = VIR_DOMAIN_DISK_BUS_XEN;
        } else if (STREQ(keywords[i], "media")) {
            if (STREQ(values[i], "cdrom")) {
                def->device = VIR_DOMAIN_DISK_DEVICE_CDROM;
                def->readonly = 1;
            } else if (STREQ(values[i], "floppy"))
                def->device = VIR_DOMAIN_DISK_DEVICE_FLOPPY;
        } else if (STREQ(keywords[i], "format")) {
            def->driverName = strdup("qemu");
            if (!def->driverName) {
                virDomainDiskDefFree(def);
                def = NULL;
                virReportOOMError();
                goto cleanup;
            }
            def->format = virStorageFileFormatTypeFromString(values[i]);
            values[i] = NULL;
        } else if (STREQ(keywords[i], "cache")) {
            if (STREQ(values[i], "off") ||
                STREQ(values[i], "none"))
                def->cachemode = VIR_DOMAIN_DISK_CACHE_DISABLE;
            else if (STREQ(values[i], "writeback") ||
                     STREQ(values[i], "on"))
                def->cachemode = VIR_DOMAIN_DISK_CACHE_WRITEBACK;
            else if (STREQ(values[i], "writethrough"))
                def->cachemode = VIR_DOMAIN_DISK_CACHE_WRITETHRU;
            else if (STREQ(values[i], "directsync"))
                def->cachemode = VIR_DOMAIN_DISK_CACHE_DIRECTSYNC;
            else if (STREQ(values[i], "unsafe"))
                def->cachemode = VIR_DOMAIN_DISK_CACHE_UNSAFE;
        } else if (STREQ(keywords[i], "werror")) {
            if (STREQ(values[i], "stop"))
                def->error_policy = VIR_DOMAIN_DISK_ERROR_POLICY_STOP;
            else if (STREQ(values[i], "report"))
                def->error_policy = VIR_DOMAIN_DISK_ERROR_POLICY_REPORT;
            else if (STREQ(values[i], "ignore"))
                def->error_policy = VIR_DOMAIN_DISK_ERROR_POLICY_IGNORE;
            else if (STREQ(values[i], "enospc"))
                def->error_policy = VIR_DOMAIN_DISK_ERROR_POLICY_ENOSPACE;
        } else if (STREQ(keywords[i], "rerror")) {
            if (STREQ(values[i], "stop"))
                def->rerror_policy = VIR_DOMAIN_DISK_ERROR_POLICY_STOP;
            else if (STREQ(values[i], "report"))
                def->rerror_policy = VIR_DOMAIN_DISK_ERROR_POLICY_REPORT;
            else if (STREQ(values[i], "ignore"))
                def->rerror_policy = VIR_DOMAIN_DISK_ERROR_POLICY_IGNORE;
        } else if (STREQ(keywords[i], "index")) {
            if (virStrToLong_i(values[i], NULL, 10, &idx) < 0) {
                virDomainDiskDefFree(def);
                def = NULL;
                virReportError(VIR_ERR_INTERNAL_ERROR,
                               _("cannot parse drive index '%s'"), val);
                goto cleanup;
            }
        } else if (STREQ(keywords[i], "bus")) {
            if (virStrToLong_i(values[i], NULL, 10, &busid) < 0) {
                virDomainDiskDefFree(def);
                def = NULL;
                virReportError(VIR_ERR_INTERNAL_ERROR,
                               _("cannot parse drive bus '%s'"), val);
                goto cleanup;
            }
        } else if (STREQ(keywords[i], "unit")) {
            if (virStrToLong_i(values[i], NULL, 10, &unitid) < 0) {
                virDomainDiskDefFree(def);
                def = NULL;
                virReportError(VIR_ERR_INTERNAL_ERROR,
                               _("cannot parse drive unit '%s'"), val);
                goto cleanup;
            }
        } else if (STREQ(keywords[i], "readonly")) {
            if ((values[i] == NULL) || STREQ(values[i], "on"))
                def->readonly = 1;
        } else if (STREQ(keywords[i], "aio")) {
            if ((def->iomode = virDomainDiskIoTypeFromString(values[i])) < 0) {
                virReportError(VIR_ERR_INTERNAL_ERROR,
                               _("cannot parse io mode '%s'"), values[i]);
            }
        } else if (STREQ(keywords[i], "cyls")) {
            if (virStrToLong_ui(values[i], NULL, 10,
                                &(def->geometry.cylinders)) < 0) {
                virDomainDiskDefFree(def);
                def = NULL;
                virReportError(VIR_ERR_INTERNAL_ERROR,
                               _("cannot parse cylinders value'%s'"),
                               values[i]);
            }
        } else if (STREQ(keywords[i], "heads")) {
            if (virStrToLong_ui(values[i], NULL, 10,
                                &(def->geometry.heads)) < 0) {
                virDomainDiskDefFree(def);
                def = NULL;
                virReportError(VIR_ERR_INTERNAL_ERROR,
                               _("cannot parse heads value'%s'"),
                               values[i]);
            }
        } else if (STREQ(keywords[i], "secs")) {
            if (virStrToLong_ui(values[i], NULL, 10,
                                &(def->geometry.sectors)) < 0) {
                virDomainDiskDefFree(def);
                def = NULL;
                virReportError(VIR_ERR_INTERNAL_ERROR,
                               _("cannot parse sectors value'%s'"),
                               values[i]);
            }
        } else if (STREQ(keywords[i], "trans")) {
            def->geometry.trans =
                virDomainDiskGeometryTransTypeFromString(values[i]);
            if ((trans < VIR_DOMAIN_DISK_TRANS_DEFAULT) ||
                (trans >= VIR_DOMAIN_DISK_TRANS_LAST)) {
                virDomainDiskDefFree(def);
                def = NULL;
                virReportError(VIR_ERR_INTERNAL_ERROR,
                               _("cannot parse translation value'%s'"),
                               values[i]);
            }
        }
    }

    if (def->rerror_policy == def->error_policy)
        def->rerror_policy = 0;

    if (!def->src &&
        def->device == VIR_DOMAIN_DISK_DEVICE_DISK &&
        def->type != VIR_DOMAIN_DISK_TYPE_NETWORK) {
        virReportError(VIR_ERR_INTERNAL_ERROR,
                       _("missing file parameter in drive '%s'"), val);
        virDomainDiskDefFree(def);
        def = NULL;
        goto cleanup;
    }
    if (idx == -1 &&
        def->bus == VIR_DOMAIN_DISK_BUS_VIRTIO)
        idx = nvirtiodisk;

    if (idx == -1 &&
        unitid == -1 &&
        busid == -1) {
        virReportError(VIR_ERR_INTERNAL_ERROR,
                       _("missing index/unit/bus parameter in drive '%s'"), val);
        virDomainDiskDefFree(def);
        def = NULL;
        goto cleanup;
    }

    if (idx == -1) {
        if (unitid == -1)
            unitid = 0;
        if (busid == -1)
            busid = 0;
        switch (def->bus) {
        case VIR_DOMAIN_DISK_BUS_IDE:
            idx = (busid * 2) + unitid;
            break;
        case VIR_DOMAIN_DISK_BUS_SCSI:
            idx = (busid * 7) + unitid;
            break;
        default:
            idx = unitid;
            break;
        }
    }

    if (def->bus == VIR_DOMAIN_DISK_BUS_IDE) {
        def->dst = strdup("hda");
    } else if (def->bus == VIR_DOMAIN_DISK_BUS_SCSI) {
        def->dst = strdup("sda");
    } else if (def->bus == VIR_DOMAIN_DISK_BUS_VIRTIO) {
        def->dst = strdup("vda");
    } else if (def->bus == VIR_DOMAIN_DISK_BUS_XEN) {
        def->dst = strdup("xvda");
    } else {
        def->dst = strdup("hda");
    }

    if (!def->dst) {
        virDomainDiskDefFree(def);
        def = NULL;
        virReportOOMError();
        goto cleanup;
    }
    if (STREQ(def->dst, "xvda"))
        def->dst[3] = 'a' + idx;
    else
        def->dst[2] = 'a' + idx;

    if (virDomainDiskDefAssignAddress(caps, def) < 0) {
        virReportError(VIR_ERR_INTERNAL_ERROR,
                       _("invalid device name '%s'"), def->dst);
        virDomainDiskDefFree(def);
        def = NULL;
        /* fall through to "cleanup" */
    }

cleanup:
    for (i = 0 ; i < nkeywords ; i++) {
        VIR_FREE(keywords[i]);
        VIR_FREE(values[i]);
    }
    VIR_FREE(keywords);
    VIR_FREE(values);
    return def;
}

/*
 * Tries to find a NIC definition matching a vlan we want
 */
static const char *
qemuFindNICForVLAN(int nnics,
                   const char **nics,
                   int wantvlan)
{
    int i;
    for (i = 0 ; i < nnics ; i++) {
        int gotvlan;
        const char *tmp = strstr(nics[i], "vlan=");
        char *end;
        if (!tmp)
            continue;

        tmp += strlen("vlan=");

        if (virStrToLong_i(tmp, &end, 10, &gotvlan) < 0) {
            virReportError(VIR_ERR_INTERNAL_ERROR,
                           _("cannot parse NIC vlan in '%s'"), nics[i]);
            return NULL;
        }

        if (gotvlan == wantvlan)
            return nics[i];
    }

    if (wantvlan == 0 && nnics > 0)
        return nics[0];

    virReportError(VIR_ERR_INTERNAL_ERROR,
                   _("cannot find NIC definition for vlan %d"), wantvlan);
    return NULL;
}


/*
 * Tries to parse a QEMU -net backend argument. Gets given
 * a list of all known -net frontend arguments to try and
 * match up against. Horribly complicated stuff
 */
static virDomainNetDefPtr
qemuParseCommandLineNet(virCapsPtr caps,
                        const char *val,
                        int nnics,
                        const char **nics)
{
    virDomainNetDefPtr def = NULL;
    char **keywords = NULL;
    char **values = NULL;
    int nkeywords;
    const char *nic;
    int wantvlan = 0;
    const char *tmp;
    int genmac = 1;
    int i;

    tmp = strchr(val, ',');

    if (tmp) {
        if ((nkeywords = qemuParseKeywords(tmp+1,
                                           &keywords,
                                           &values, 0)) < 0)
            return NULL;
    } else {
        nkeywords = 0;
    }

    if (VIR_ALLOC(def) < 0) {
        virReportOOMError();
        goto cleanup;
    }

    /* 'tap' could turn into libvirt type=ethernet, type=bridge or
     * type=network, but we can't tell, so use the generic config */
    if (STRPREFIX(val, "tap,"))
        def->type = VIR_DOMAIN_NET_TYPE_ETHERNET;
    else if (STRPREFIX(val, "socket"))
        def->type = VIR_DOMAIN_NET_TYPE_CLIENT;
    else if (STRPREFIX(val, "user"))
        def->type = VIR_DOMAIN_NET_TYPE_USER;
    else
        def->type = VIR_DOMAIN_NET_TYPE_ETHERNET;

    for (i = 0 ; i < nkeywords ; i++) {
        if (STREQ(keywords[i], "vlan")) {
            if (virStrToLong_i(values[i], NULL, 10, &wantvlan) < 0) {
                virReportError(VIR_ERR_INTERNAL_ERROR,
                               _("cannot parse vlan in '%s'"), val);
                virDomainNetDefFree(def);
                def = NULL;
                goto cleanup;
            }
        } else if (def->type == VIR_DOMAIN_NET_TYPE_ETHERNET &&
                   STREQ(keywords[i], "script") && STRNEQ(values[i], "")) {
            def->script = values[i];
            values[i] = NULL;
        } else if (def->type == VIR_DOMAIN_NET_TYPE_ETHERNET &&
                   STREQ(keywords[i], "ifname")) {
            def->ifname = values[i];
            values[i] = NULL;
        }
    }


    /* Done parsing the nic backend. Now to try and find corresponding
     * frontend, based off vlan number. NB this assumes a 1-1 mapping
     */

    nic = qemuFindNICForVLAN(nnics, nics, wantvlan);
    if (!nic) {
        virDomainNetDefFree(def);
        def = NULL;
        goto cleanup;
    }

    if (!STRPREFIX(nic, "nic")) {
        virReportError(VIR_ERR_INTERNAL_ERROR,
                       _("cannot parse NIC definition '%s'"), nic);
        virDomainNetDefFree(def);
        def = NULL;
        goto cleanup;
    }

    for (i = 0 ; i < nkeywords ; i++) {
        VIR_FREE(keywords[i]);
        VIR_FREE(values[i]);
    }
    VIR_FREE(keywords);
    VIR_FREE(values);

    if (STRPREFIX(nic, "nic,")) {
        if ((nkeywords = qemuParseKeywords(nic + strlen("nic,"),
                                           &keywords,
                                           &values, 0)) < 0) {
            virDomainNetDefFree(def);
            def = NULL;
            goto cleanup;
        }
    } else {
        nkeywords = 0;
    }

    for (i = 0 ; i < nkeywords ; i++) {
        if (STREQ(keywords[i], "macaddr")) {
            genmac = 0;
            if (virMacAddrParse(values[i], &def->mac) < 0) {
                virReportError(VIR_ERR_INTERNAL_ERROR,
                               _("unable to parse mac address '%s'"),
                               values[i]);
                virDomainNetDefFree(def);
                def = NULL;
                goto cleanup;
            }
        } else if (STREQ(keywords[i], "model")) {
            def->model = values[i];
            values[i] = NULL;
        } else if (STREQ(keywords[i], "vhost")) {
            if ((values[i] == NULL) || STREQ(values[i], "on")) {
                def->driver.virtio.name = VIR_DOMAIN_NET_BACKEND_TYPE_VHOST;
            } else if (STREQ(keywords[i], "off")) {
                def->driver.virtio.name = VIR_DOMAIN_NET_BACKEND_TYPE_QEMU;
            }
        } else if (STREQ(keywords[i], "sndbuf") && values[i]) {
            if (virStrToLong_ul(values[i], NULL, 10, &def->tune.sndbuf) < 0) {
                virReportError(VIR_ERR_INTERNAL_ERROR,
                               _("cannot parse sndbuf size in '%s'"), val);
                virDomainNetDefFree(def);
                def = NULL;
                goto cleanup;
            }
            def->tune.sndbuf_specified = true;
        }
    }

    if (genmac)
        virCapabilitiesGenerateMac(caps, &def->mac);

cleanup:
    for (i = 0 ; i < nkeywords ; i++) {
        VIR_FREE(keywords[i]);
        VIR_FREE(values[i]);
    }
    VIR_FREE(keywords);
    VIR_FREE(values);
    return def;
}


/*
 * Tries to parse a QEMU PCI device
 */
static virDomainHostdevDefPtr
qemuParseCommandLinePCI(const char *val)
{
    int bus = 0, slot = 0, func = 0;
    const char *start;
    char *end;
    virDomainHostdevDefPtr def = virDomainHostdevDefAlloc();

    if (!def)
       goto error;

    if (!STRPREFIX(val, "host=")) {
        virReportError(VIR_ERR_INTERNAL_ERROR,
                       _("unknown PCI device syntax '%s'"), val);
        goto error;
    }

    start = val + strlen("host=");
    if (virStrToLong_i(start, &end, 16, &bus) < 0 || *end != ':') {
        virReportError(VIR_ERR_INTERNAL_ERROR,
                       _("cannot extract PCI device bus '%s'"), val);
        goto error;
    }
    start = end + 1;
    if (virStrToLong_i(start, &end, 16, &slot) < 0 || *end != '.') {
        virReportError(VIR_ERR_INTERNAL_ERROR,
                       _("cannot extract PCI device slot '%s'"), val);
        goto error;
    }
    start = end + 1;
    if (virStrToLong_i(start, NULL, 16, &func) < 0) {
        virReportError(VIR_ERR_INTERNAL_ERROR,
                       _("cannot extract PCI device function '%s'"), val);
        goto error;
    }

    def->mode = VIR_DOMAIN_HOSTDEV_MODE_SUBSYS;
    def->managed = 1;
    def->source.subsys.type = VIR_DOMAIN_HOSTDEV_SUBSYS_TYPE_PCI;
    def->source.subsys.u.pci.bus = bus;
    def->source.subsys.u.pci.slot = slot;
    def->source.subsys.u.pci.function = func;
    return def;

 error:
    virDomainHostdevDefFree(def);
    return NULL;
}


/*
 * Tries to parse a QEMU USB device
 */
static virDomainHostdevDefPtr
qemuParseCommandLineUSB(const char *val)
{
    virDomainHostdevDefPtr def = virDomainHostdevDefAlloc();
    int first = 0, second = 0;
    const char *start;
    char *end;

    if (!def)
       goto error;

    if (!STRPREFIX(val, "host:")) {
        virReportError(VIR_ERR_INTERNAL_ERROR,
                       _("unknown USB device syntax '%s'"), val);
        goto error;
    }

    start = val + strlen("host:");
    if (strchr(start, ':')) {
        if (virStrToLong_i(start, &end, 16, &first) < 0 || *end != ':') {
            virReportError(VIR_ERR_INTERNAL_ERROR,
                           _("cannot extract USB device vendor '%s'"), val);
            goto error;
        }
        start = end + 1;
        if (virStrToLong_i(start, NULL, 16, &second) < 0) {
            virReportError(VIR_ERR_INTERNAL_ERROR,
                           _("cannot extract USB device product '%s'"), val);
            goto error;
        }
    } else {
        if (virStrToLong_i(start, &end, 10, &first) < 0 || *end != '.') {
            virReportError(VIR_ERR_INTERNAL_ERROR,
                           _("cannot extract USB device bus '%s'"), val);
            goto error;
        }
        start = end + 1;
        if (virStrToLong_i(start, NULL, 10, &second) < 0) {
            virReportError(VIR_ERR_INTERNAL_ERROR,
                           _("cannot extract USB device address '%s'"), val);
            goto error;
        }
    }

    def->mode = VIR_DOMAIN_HOSTDEV_MODE_SUBSYS;
    def->managed = 0;
    def->source.subsys.type = VIR_DOMAIN_HOSTDEV_SUBSYS_TYPE_USB;
    if (*end == '.') {
        def->source.subsys.u.usb.bus = first;
        def->source.subsys.u.usb.device = second;
    } else {
        def->source.subsys.u.usb.vendor = first;
        def->source.subsys.u.usb.product = second;
    }
    return def;

 error:
    virDomainHostdevDefFree(def);
    return NULL;
}


/*
 * Tries to parse a QEMU serial/parallel device
 */
static int
qemuParseCommandLineChr(virDomainChrSourceDefPtr source,
                        const char *val)
{
    if (STREQ(val, "null")) {
        source->type = VIR_DOMAIN_CHR_TYPE_NULL;
    } else if (STREQ(val, "vc")) {
        source->type = VIR_DOMAIN_CHR_TYPE_VC;
    } else if (STREQ(val, "pty")) {
        source->type = VIR_DOMAIN_CHR_TYPE_PTY;
    } else if (STRPREFIX(val, "file:")) {
        source->type = VIR_DOMAIN_CHR_TYPE_FILE;
        source->data.file.path = strdup(val+strlen("file:"));
        if (!source->data.file.path)
            goto no_memory;
    } else if (STRPREFIX(val, "pipe:")) {
        source->type = VIR_DOMAIN_CHR_TYPE_PIPE;
        source->data.file.path = strdup(val+strlen("pipe:"));
        if (!source->data.file.path)
            goto no_memory;
    } else if (STREQ(val, "stdio")) {
        source->type = VIR_DOMAIN_CHR_TYPE_STDIO;
    } else if (STRPREFIX(val, "udp:")) {
        const char *svc1, *host2, *svc2;
        source->type = VIR_DOMAIN_CHR_TYPE_UDP;
        val += strlen("udp:");
        svc1 = strchr(val, ':');
        host2 = svc1 ? strchr(svc1, '@') : NULL;
        svc2 = host2 ? strchr(host2, ':') : NULL;

        if (svc1 && (svc1 != val)) {
            source->data.udp.connectHost = strndup(val, svc1-val);

            if (!source->data.udp.connectHost)
                goto no_memory;
        }

        if (svc1) {
            svc1++;
            if (host2)
                source->data.udp.connectService = strndup(svc1, host2-svc1);
            else
                source->data.udp.connectService = strdup(svc1);

            if (!source->data.udp.connectService)
                goto no_memory;
        }

        if (host2) {
            host2++;
            if (svc2 && (svc2 != host2)) {
                source->data.udp.bindHost = strndup(host2, svc2-host2);

                if (!source->data.udp.bindHost)
                    goto no_memory;
            }
        }

        if (svc2) {
            svc2++;
            if (STRNEQ(svc2, "0")) {
                source->data.udp.bindService = strdup(svc2);
                if (!source->data.udp.bindService)
                    goto no_memory;
            }
        }
    } else if (STRPREFIX(val, "tcp:") ||
               STRPREFIX(val, "telnet:")) {
        const char *opt, *svc;
        source->type = VIR_DOMAIN_CHR_TYPE_TCP;
        if (STRPREFIX(val, "tcp:")) {
            val += strlen("tcp:");
        } else {
            val += strlen("telnet:");
            source->data.tcp.protocol = VIR_DOMAIN_CHR_TCP_PROTOCOL_TELNET;
        }
        svc = strchr(val, ':');
        if (!svc) {
            virReportError(VIR_ERR_INTERNAL_ERROR,
                           _("cannot find port number in character device %s"), val);
            goto error;
        }
        opt = strchr(svc, ',');
        if (opt && strstr(opt, "server"))
            source->data.tcp.listen = true;

        source->data.tcp.host = strndup(val, svc-val);
        if (!source->data.tcp.host)
            goto no_memory;
        svc++;
        if (opt) {
            source->data.tcp.service = strndup(svc, opt-svc);
        } else {
            source->data.tcp.service = strdup(svc);
        }
        if (!source->data.tcp.service)
            goto no_memory;
    } else if (STRPREFIX(val, "unix:")) {
        const char *opt;
        val += strlen("unix:");
        opt = strchr(val, ',');
        source->type = VIR_DOMAIN_CHR_TYPE_UNIX;
        if (opt) {
            if (strstr(opt, "listen"))
                source->data.nix.listen = true;
            source->data.nix.path = strndup(val, opt-val);
        } else {
            source->data.nix.path = strdup(val);
        }
        if (!source->data.nix.path)
            goto no_memory;

    } else if (STRPREFIX(val, "/dev")) {
        source->type = VIR_DOMAIN_CHR_TYPE_DEV;
        source->data.file.path = strdup(val);
        if (!source->data.file.path)
            goto no_memory;
    } else {
        virReportError(VIR_ERR_INTERNAL_ERROR,
                       _("unknown character device syntax %s"), val);
        goto error;
    }

    return 0;

no_memory:
    virReportOOMError();
error:
    return -1;
}


static virCPUDefPtr
qemuInitGuestCPU(virDomainDefPtr dom)
{
    if (!dom->cpu) {
        virCPUDefPtr cpu;

        if (VIR_ALLOC(cpu) < 0) {
            virReportOOMError();
            return NULL;
        }

        cpu->type = VIR_CPU_TYPE_GUEST;
        cpu->match = VIR_CPU_MATCH_EXACT;
        dom->cpu = cpu;
    }

    return dom->cpu;
}


static int
qemuParseCommandLineCPU(virDomainDefPtr dom,
                        const char *val)
{
    virCPUDefPtr cpu = NULL;
    const char *p = val;
    const char *next;
    char *model = NULL;

    do {
        if (*p == '\0' || *p == ',')
            goto syntax;

        if ((next = strchr(p, ',')))
            next++;

        if (p == val) {
            if (next)
                model = strndup(p, next - p - 1);
            else
                model = strdup(p);

            if (!model)
                goto no_memory;

            if (!STREQ(model, "qemu32") && !STREQ(model, "qemu64")) {
                if (!(cpu = qemuInitGuestCPU(dom)))
                    goto error;

                cpu->model = model;
                model = NULL;
            }
        } else if (*p == '+' || *p == '-') {
            char *feature;
            int policy;
            int ret = 0;

            if (*p == '+')
                policy = VIR_CPU_FEATURE_REQUIRE;
            else
                policy = VIR_CPU_FEATURE_DISABLE;

            p++;
            if (*p == '\0' || *p == ',')
                goto syntax;

            if (next)
                feature = strndup(p, next - p - 1);
            else
                feature = strdup(p);

            if (!feature)
                goto no_memory;

            if (STREQ(feature, "kvmclock")) {
                bool present = (policy == VIR_CPU_FEATURE_REQUIRE);
                int i;

                for (i = 0; i < dom->clock.ntimers; i++) {
                    if (dom->clock.timers[i]->name == VIR_DOMAIN_TIMER_NAME_KVMCLOCK) {
                        break;
                    }
                }

                if (i == dom->clock.ntimers) {
                    if (VIR_REALLOC_N(dom->clock.timers, i+1) < 0 ||
                        VIR_ALLOC(dom->clock.timers[i]) < 0)
                        goto no_memory;
                    dom->clock.timers[i]->name = VIR_DOMAIN_TIMER_NAME_KVMCLOCK;
                    dom->clock.timers[i]->present = -1;
                    dom->clock.timers[i]->tickpolicy = -1;
                    dom->clock.timers[i]->track = -1;
                    dom->clock.ntimers++;
                }

                if (dom->clock.timers[i]->present != -1 &&
                    dom->clock.timers[i]->present != present) {
                    virReportError(VIR_ERR_CONFIG_UNSUPPORTED, "%s",
                                   _("conflicting occurrences of kvmclock feature"));
                    goto error;
                }
                dom->clock.timers[i]->present = present;
            } else if (STREQ(feature, "kvm_pv_eoi")) {
                if (policy == VIR_CPU_FEATURE_REQUIRE)
                    dom->apic_eoi = VIR_DOMAIN_FEATURE_STATE_ON;
                else
                    dom->apic_eoi = VIR_DOMAIN_FEATURE_STATE_OFF;
            } else {
                if (!cpu) {
                    if (!(cpu = qemuInitGuestCPU(dom)))
                        goto error;

                    cpu->model = model;
                    model = NULL;
                }

                ret = virCPUDefAddFeature(cpu, feature, policy);
            }

            VIR_FREE(feature);
            if (ret < 0)
                goto error;
        } else if (STRPREFIX(p, "hv_")) {
            char *feature;
            int f;
            p += 3; /* "hv_" */

            if (*p == '\0' || *p == ',')
                goto syntax;

            if (next)
                feature = strndup(p, next - p - 1);
            else
                feature = strdup(p);

            if (!feature)
                goto no_memory;

            dom->features |= (1 << VIR_DOMAIN_FEATURE_HYPERV);

            if ((f = virDomainHypervTypeFromString(feature)) < 0) {
                virReportError(VIR_ERR_CONFIG_UNSUPPORTED,
                               _("unsupported HyperV Enlightenment feature "
                                 "'%s'"), feature);
                goto error;
            }

            switch ((enum virDomainHyperv) f) {
            case VIR_DOMAIN_HYPERV_RELAXED:
                dom->hyperv_features[f] = VIR_DOMAIN_FEATURE_STATE_ON;
                break;

            case VIR_DOMAIN_HYPERV_LAST:
                break;
            }

            VIR_FREE(feature);
        }
    } while ((p = next));

    if (STREQ(dom->os.arch, "x86_64")) {
        bool is_32bit = false;
        if (cpu) {
            union cpuData *cpuData = NULL;
            int ret;

            ret = cpuEncode("x86_64", cpu, NULL, &cpuData,
                            NULL, NULL, NULL, NULL);
            if (ret < 0)
                goto error;

            is_32bit = (cpuHasFeature("x86_64", cpuData, "lm") != 1);
            cpuDataFree("x86_64", cpuData);
        } else if (model) {
            is_32bit = STREQ(model, "qemu32");
        }

        if (is_32bit) {
            VIR_FREE(dom->os.arch);
            dom->os.arch = strdup("i686");
        }
    }
    VIR_FREE(model);
    return 0;

syntax:
    virReportError(VIR_ERR_INTERNAL_ERROR,
                   _("unknown CPU syntax '%s'"), val);
    goto error;

no_memory:
    virReportOOMError();
error:
    return -1;
}


static int
qemuParseCommandLineSmp(virDomainDefPtr dom,
                        const char *val)
{
    unsigned int sockets = 0;
    unsigned int cores = 0;
    unsigned int threads = 0;
    unsigned int maxcpus = 0;
    int i;
    int nkws;
    char **kws;
    char **vals;
    int n;
    char *end;
    int ret;

    nkws = qemuParseKeywords(val, &kws, &vals, 1);
    if (nkws < 0)
        return -1;

    for (i = 0; i < nkws; i++) {
        if (vals[i] == NULL) {
            if (i > 0 ||
                virStrToLong_i(kws[i], &end, 10, &n) < 0 || *end != '\0')
                goto syntax;
            dom->vcpus = n;
        } else {
            if (virStrToLong_i(vals[i], &end, 10, &n) < 0 || *end != '\0')
                goto syntax;
            if (STREQ(kws[i], "sockets"))
                sockets = n;
            else if (STREQ(kws[i], "cores"))
                cores = n;
            else if (STREQ(kws[i], "threads"))
                threads = n;
            else if (STREQ(kws[i], "maxcpus"))
                maxcpus = n;
            else
                goto syntax;
        }
    }

    dom->maxvcpus = maxcpus ? maxcpus : dom->vcpus;

    if (sockets && cores && threads) {
        virCPUDefPtr cpu;

        if (!(cpu = qemuInitGuestCPU(dom)))
            goto error;
        cpu->sockets = sockets;
        cpu->cores = cores;
        cpu->threads = threads;
    } else if (sockets || cores || threads)
        goto syntax;

    ret = 0;

cleanup:
    for (i = 0; i < nkws; i++) {
        VIR_FREE(kws[i]);
        VIR_FREE(vals[i]);
    }
    VIR_FREE(kws);
    VIR_FREE(vals);

    return ret;

syntax:
    virReportError(VIR_ERR_INTERNAL_ERROR,
                   _("cannot parse CPU topology '%s'"), val);
error:
    ret = -1;
    goto cleanup;
}


static void
qemuParseCommandLineBootDevs(virDomainDefPtr def, const char *str) {
    int n, b = 0;

    for (n = 0 ; str[n] && b < VIR_DOMAIN_BOOT_LAST ; n++) {
        if (str[n] == 'a')
            def->os.bootDevs[b++] = VIR_DOMAIN_BOOT_FLOPPY;
        else if (str[n] == 'c')
            def->os.bootDevs[b++] = VIR_DOMAIN_BOOT_DISK;
        else if (str[n] == 'd')
            def->os.bootDevs[b++] = VIR_DOMAIN_BOOT_CDROM;
        else if (str[n] == 'n')
            def->os.bootDevs[b++] = VIR_DOMAIN_BOOT_NET;
        else if (str[n] == ',')
            break;
    }
    def->os.nBootDevs = b;
}


/*
 * Analyse the env and argv settings and reconstruct a
 * virDomainDefPtr representing these settings as closely
 * as is practical. This is not an exact science....
 */
virDomainDefPtr qemuParseCommandLine(virCapsPtr caps,
                                     const char **progenv,
                                     const char **progargv,
                                     char **pidfile,
                                     virDomainChrSourceDefPtr *monConfig,
                                     bool *monJSON)
{
    virDomainDefPtr def;
    int i;
    int nographics = 0;
    int fullscreen = 0;
    char *path;
    int nnics = 0;
    const char **nics = NULL;
    int video = VIR_DOMAIN_VIDEO_TYPE_CIRRUS;
    int nvirtiodisk = 0;
    qemuDomainCmdlineDefPtr cmd = NULL;
    virDomainDiskDefPtr disk = NULL;
    const char *ceph_args = qemuFindEnv(progenv, "CEPH_ARGS");

    if (pidfile)
        *pidfile = NULL;
    if (monConfig)
        *monConfig = NULL;
    if (monJSON)
        *monJSON = false;

    if (!progargv[0]) {
        virReportError(VIR_ERR_INTERNAL_ERROR,
                       "%s", _("no emulator path found"));
        return NULL;
    }

    if (VIR_ALLOC(def) < 0)
        goto no_memory;

    /* allocate the cmdlinedef up-front; if it's unused, we'll free it later */
    if (VIR_ALLOC(cmd) < 0)
        goto no_memory;

    if (virUUIDGenerate(def->uuid) < 0) {
        virReportError(VIR_ERR_INTERNAL_ERROR, "%s",
                       _("failed to generate uuid"));
        goto error;
    }

    def->id = -1;
    def->mem.cur_balloon = def->mem.max_balloon = 64 * 1024;
    def->maxvcpus = 1;
    def->vcpus = 1;
    def->clock.offset = VIR_DOMAIN_CLOCK_OFFSET_UTC;

    def->onReboot = VIR_DOMAIN_LIFECYCLE_RESTART;
    def->onCrash = VIR_DOMAIN_LIFECYCLE_DESTROY;
    def->onPoweroff = VIR_DOMAIN_LIFECYCLE_DESTROY;
    def->virtType = VIR_DOMAIN_VIRT_QEMU;
    if (!(def->emulator = strdup(progargv[0])))
        goto no_memory;

    if (strstr(def->emulator, "kvm")) {
        def->virtType = VIR_DOMAIN_VIRT_KVM;
        def->features |= (1 << VIR_DOMAIN_FEATURE_PAE);
    }


    if (strstr(def->emulator, "xenner")) {
        def->virtType = VIR_DOMAIN_VIRT_KVM;
        def->os.type = strdup("xen");
    } else {
        def->os.type = strdup("hvm");
    }
    if (!def->os.type)
        goto no_memory;

    if (STRPREFIX(def->emulator, "qemu"))
        path = def->emulator;
    else
        path = strstr(def->emulator, "qemu");
    if (def->virtType == VIR_DOMAIN_VIRT_KVM)
        def->os.arch = strdup(caps->host.cpu->arch);
    else if (path &&
             STRPREFIX(path, "qemu-system-"))
        def->os.arch = strdup(path + strlen("qemu-system-"));
    else
        def->os.arch = strdup("i686");
    if (!def->os.arch)
        goto no_memory;

    if (STREQ(def->os.arch, "i686")||STREQ(def->os.arch, "x86_64"))
        def->features |= (1 << VIR_DOMAIN_FEATURE_ACPI)
        /*| (1 << VIR_DOMAIN_FEATURE_APIC)*/;
#define WANT_VALUE()                                                   \
    const char *val = progargv[++i];                                   \
    if (!val) {                                                        \
        virReportError(VIR_ERR_INTERNAL_ERROR,                        \
                       _("missing value for %s argument"), arg);       \
        goto error;                                                    \
    }

    /* One initial loop to get list of NICs, so we
     * can correlate them later */
    for (i = 1 ; progargv[i] ; i++) {
        const char *arg = progargv[i];
        /* Make sure we have a single - for all options to
           simplify next logic */
        if (STRPREFIX(arg, "--"))
            arg++;

        if (STREQ(arg, "-net")) {
            WANT_VALUE();
            if (STRPREFIX(val, "nic")) {
                if (VIR_REALLOC_N(nics, nnics+1) < 0)
                    goto no_memory;
                nics[nnics++] = val;
            }
        }
    }

    /* Now the real processing loop */
    for (i = 1 ; progargv[i] ; i++) {
        const char *arg = progargv[i];
        /* Make sure we have a single - for all options to
           simplify next logic */
        if (STRPREFIX(arg, "--"))
            arg++;

        if (STREQ(arg, "-vnc")) {
            virDomainGraphicsDefPtr vnc;
            char *tmp;
            WANT_VALUE();
            if (VIR_ALLOC(vnc) < 0)
                goto no_memory;
            vnc->type = VIR_DOMAIN_GRAPHICS_TYPE_VNC;

            if (STRPREFIX(val, "unix:")) {
                /* -vnc unix:/some/big/path */
                vnc->data.vnc.socket = strdup(val + 5);
                if (!vnc->data.vnc.socket) {
                    virDomainGraphicsDefFree(vnc);
                    goto no_memory;
                }
            } else {
                /*
                 * -vnc 127.0.0.1:4
                 * -vnc [2001:1:2:3:4:5:1234:1234]:4
                 * -vnc some.host.name:4
                 */
                char *opts;
                const char *sep = ":";
                if (val[0] == '[')
                    sep = "]:";
                tmp = strstr(val, sep);
                if (!tmp) {
                    virDomainGraphicsDefFree(vnc);
                    virReportError(VIR_ERR_INTERNAL_ERROR,
                                   _("missing VNC port number in '%s'"), val);
                    goto error;
                }
                if (virStrToLong_i(tmp+strlen(sep), &opts, 10,
                                   &vnc->data.vnc.port) < 0) {
                    virDomainGraphicsDefFree(vnc);
                    virReportError(VIR_ERR_INTERNAL_ERROR,
                                   _("cannot parse VNC port '%s'"), tmp+1);
                    goto error;
                }
                if (val[0] == '[')
                    virDomainGraphicsListenSetAddress(vnc, 0,
                                                      val+1, tmp-(val+1), true);
                else
                    virDomainGraphicsListenSetAddress(vnc, 0,
                                                      val, tmp-val, true);
                if (!virDomainGraphicsListenGetAddress(vnc, 0)) {
                    virDomainGraphicsDefFree(vnc);
                    goto no_memory;
                }
                vnc->data.vnc.port += 5900;
                vnc->data.vnc.autoport = 0;
            }

            if (VIR_REALLOC_N(def->graphics, def->ngraphics+1) < 0) {
                virDomainGraphicsDefFree(vnc);
                goto no_memory;
            }
            def->graphics[def->ngraphics++] = vnc;
        } else if (STREQ(arg, "-m")) {
            int mem;
            WANT_VALUE();
            if (virStrToLong_i(val, NULL, 10, &mem) < 0) {
                virReportError(VIR_ERR_INTERNAL_ERROR, \
                               _("cannot parse memory level '%s'"), val);
                goto error;
            }
            def->mem.cur_balloon = def->mem.max_balloon = mem * 1024;
        } else if (STREQ(arg, "-smp")) {
            WANT_VALUE();
            if (qemuParseCommandLineSmp(def, val) < 0)
                goto error;
        } else if (STREQ(arg, "-uuid")) {
            WANT_VALUE();
            if (virUUIDParse(val, def->uuid) < 0) {
                virReportError(VIR_ERR_INTERNAL_ERROR, \
                               _("cannot parse UUID '%s'"), val);
                goto error;
            }
        } else if (STRPREFIX(arg, "-hd") ||
                   STRPREFIX(arg, "-sd") ||
                   STRPREFIX(arg, "-fd") ||
                   STREQ(arg, "-cdrom")) {
            WANT_VALUE();
            if (VIR_ALLOC(disk) < 0)
                goto no_memory;

            if (STRPREFIX(val, "/dev/"))
                disk->type = VIR_DOMAIN_DISK_TYPE_BLOCK;
            else if (STRPREFIX(val, "nbd:")) {
                disk->type = VIR_DOMAIN_DISK_TYPE_NETWORK;
                disk->protocol = VIR_DOMAIN_DISK_PROTOCOL_NBD;
                val += strlen("nbd:");
            } else if (STRPREFIX(val, "rbd:")) {
                disk->type = VIR_DOMAIN_DISK_TYPE_NETWORK;
                disk->protocol = VIR_DOMAIN_DISK_PROTOCOL_RBD;
                val += strlen("rbd:");
            } else if (STRPREFIX(val, "sheepdog:")) {
                disk->type = VIR_DOMAIN_DISK_TYPE_NETWORK;
                disk->protocol = VIR_DOMAIN_DISK_PROTOCOL_SHEEPDOG;
                val += strlen("sheepdog:");
            } else
                disk->type = VIR_DOMAIN_DISK_TYPE_FILE;
            if (STREQ(arg, "-cdrom")) {
                disk->device = VIR_DOMAIN_DISK_DEVICE_CDROM;
                disk->dst = strdup("hdc");
                if (!disk->dst)
                    goto no_memory;
                disk->readonly = 1;
            } else {
                if (STRPREFIX(arg, "-fd")) {
                    disk->device = VIR_DOMAIN_DISK_DEVICE_FLOPPY;
                    disk->bus = VIR_DOMAIN_DISK_BUS_FDC;
                } else {
                    disk->device = VIR_DOMAIN_DISK_DEVICE_DISK;
                    if (STRPREFIX(arg, "-hd"))
                        disk->bus = VIR_DOMAIN_DISK_BUS_IDE;
                    else
                        disk->bus = VIR_DOMAIN_DISK_BUS_SCSI;
                }
                disk->dst = strdup(arg + 1);
                if (!disk->dst)
                    goto no_memory;
            }
            disk->src = strdup(val);
            if (!disk->src)
                goto no_memory;

            if (disk->type == VIR_DOMAIN_DISK_TYPE_NETWORK) {
                char *host, *port;

                switch (disk->protocol) {
                case VIR_DOMAIN_DISK_PROTOCOL_NBD:
                    host = disk->src;
                    port = strchr(host, ':');
                    if (!port) {
                        virReportError(VIR_ERR_INTERNAL_ERROR,
                                       _("cannot parse nbd filename '%s'"), disk->src);
                        goto error;
                    }
                    *port++ = '\0';
                    if (VIR_ALLOC(disk->hosts) < 0)
                        goto no_memory;
                    disk->nhosts = 1;
                    disk->hosts->name = host;
                    disk->hosts->port = strdup(port);
                    if (!disk->hosts->port)
                        goto no_memory;
                    VIR_FREE(disk->src);
                    disk->src = NULL;
                    break;
                case VIR_DOMAIN_DISK_PROTOCOL_RBD:
                    /* old-style CEPH_ARGS env variable is parsed later */
                    if (!ceph_args && qemuParseRBDString(disk) < 0)
                        goto error;
                    break;
                case VIR_DOMAIN_DISK_PROTOCOL_SHEEPDOG:
                    /* disk->src must be [vdiname] or [host]:[port]:[vdiname] */
                    port = strchr(disk->src, ':');
                    if (port) {
                        char *vdi;

                        *port++ = '\0';
                        vdi = strchr(port, ':');
                        if (!vdi) {
                            virReportError(VIR_ERR_INTERNAL_ERROR,
                                           _("cannot parse sheepdog filename '%s'"), val);
                            goto error;
                        }
                        *vdi++ = '\0';
                        if (VIR_ALLOC(disk->hosts) < 0)
                            goto no_memory;
                        disk->nhosts = 1;
                        disk->hosts->name = disk->src;
                        disk->hosts->port = strdup(port);
                        if (!disk->hosts->port)
                            goto no_memory;
                        disk->src = strdup(vdi);
                        if (!disk->src)
                            goto no_memory;
                    }
                    break;
                }
            }

            if (!(disk->src || disk->nhosts > 0) ||
                !disk->dst)
                goto no_memory;

            if (virDomainDiskDefAssignAddress(caps, disk) < 0)
                goto error;

            if (VIR_REALLOC_N(def->disks, def->ndisks+1) < 0)
                goto no_memory;
            def->disks[def->ndisks++] = disk;
            disk = NULL;
        } else if (STREQ(arg, "-no-acpi")) {
            def->features &= ~(1 << VIR_DOMAIN_FEATURE_ACPI);
        } else if (STREQ(arg, "-no-reboot")) {
            def->onReboot = VIR_DOMAIN_LIFECYCLE_DESTROY;
        } else if (STREQ(arg, "-no-kvm")) {
            def->virtType = VIR_DOMAIN_VIRT_QEMU;
        } else if (STREQ(arg, "-enable-kvm")) {
            def->virtType = VIR_DOMAIN_VIRT_KVM;
        } else if (STREQ(arg, "-nographic")) {
            nographics = 1;
        } else if (STREQ(arg, "-full-screen")) {
            fullscreen = 1;
        } else if (STREQ(arg, "-localtime")) {
            def->clock.offset = VIR_DOMAIN_CLOCK_OFFSET_LOCALTIME;
        } else if (STREQ(arg, "-kernel")) {
            WANT_VALUE();
            if (!(def->os.kernel = strdup(val)))
                goto no_memory;
        } else if (STREQ(arg, "-bios")) {
            WANT_VALUE();
            if (!(def->os.loader = strdup(val)))
                goto no_memory;
        } else if (STREQ(arg, "-initrd")) {
            WANT_VALUE();
            if (!(def->os.initrd = strdup(val)))
                goto no_memory;
        } else if (STREQ(arg, "-append")) {
            WANT_VALUE();
            if (!(def->os.cmdline = strdup(val)))
                goto no_memory;
        } else if (STREQ(arg, "-boot")) {
            const char *token = NULL;
            WANT_VALUE();

            if (!strchr(val, ','))
                qemuParseCommandLineBootDevs(def, val);
            else {
                token = val;
                while (token && *token) {
                    if (STRPREFIX(token, "order=")) {
                        token += strlen("order=");
                        qemuParseCommandLineBootDevs(def, token);
                    } else if (STRPREFIX(token, "menu=on")) {
                        def->os.bootmenu = 1;
                    } else if (STRPREFIX(token, "reboot-timeout=")) {
                        int num;
                        char *endptr;
                        if (virStrToLong_i(token + strlen("reboot-timeout="),
                                           &endptr, 10, &num) < 0 ||
                            (*endptr != '\0' && endptr != strchr(token, ','))) {
                            virReportError(VIR_ERR_INTERNAL_ERROR, "%s",
                                           _("cannot parse reboot-timeout value"));
                            goto error;
                        }
                        if (num > 65535)
                            num = 65535;
                        else if (num < -1)
                            num = -1;
                        def->os.bios.rt_delay = num;
                        def->os.bios.rt_set = true;
                    }
                    token = strchr(token, ',');
                    /* This incrementation has to be done here in order to make it
                     * possible to pass the token pointer properly into the loop */
                    if (token)
                        token++;
                }
            }
        } else if (STREQ(arg, "-name")) {
            char *process;
            WANT_VALUE();
            process = strstr(val, ",process=");
            if (process == NULL) {
                if (!(def->name = strdup(val)))
                    goto no_memory;
            } else {
                if (!(def->name = strndup(val, process - val)))
                    goto no_memory;
            }
            if (STREQ(def->name, ""))
                VIR_FREE(def->name);
        } else if (STREQ(arg, "-M") ||
                   STREQ(arg, "-machine")) {
            char *params;
            WANT_VALUE();
            params = strchr(val, ',');
            if (params == NULL) {
                if (!(def->os.machine = strdup(val)))
                    goto no_memory;
            } else {
                if (!(def->os.machine = strndup(val, params - val)))
                    goto no_memory;

                while(params++) {
                    /* prepared for more "-machine" parameters */
                    char *tmp = params;
                    params = strchr(params, ',');

                    if (STRPREFIX(tmp, "dump-guest-core=")) {
                        tmp += strlen("dump-guest-core=");
                        if (params) {
                            tmp = strndup(tmp, params - tmp);
                            if (tmp == NULL)
                                goto no_memory;
                        }
                        def->mem.dump_core = virDomainMemDumpTypeFromString(tmp);
                        if (def->mem.dump_core <= 0)
                            def->mem.dump_core = VIR_DOMAIN_MEM_DUMP_DEFAULT;
                        if (params)
                            VIR_FREE(tmp);
                    }
                }
            }
        } else if (STREQ(arg, "-serial")) {
            WANT_VALUE();
            if (STRNEQ(val, "none")) {
                virDomainChrDefPtr chr;

                if (!(chr = virDomainChrDefNew()))
                    goto error;

                if (qemuParseCommandLineChr(&chr->source, val) < 0) {
                    virDomainChrDefFree(chr);
                    goto error;
                }
                if (VIR_REALLOC_N(def->serials, def->nserials+1) < 0) {
                    virDomainChrDefFree(chr);
                    goto no_memory;
                }
                chr->deviceType = VIR_DOMAIN_CHR_DEVICE_TYPE_SERIAL;
                chr->target.port = def->nserials;
                def->serials[def->nserials++] = chr;
            }
        } else if (STREQ(arg, "-parallel")) {
            WANT_VALUE();
            if (STRNEQ(val, "none")) {
                virDomainChrDefPtr chr;

                if (!(chr = virDomainChrDefNew()))
                    goto error;

                if (qemuParseCommandLineChr(&chr->source, val) < 0) {
                    virDomainChrDefFree(chr);
                    goto error;
                }
                if (VIR_REALLOC_N(def->parallels, def->nparallels+1) < 0) {
                    virDomainChrDefFree(chr);
                    goto no_memory;
                }
                chr->deviceType = VIR_DOMAIN_CHR_DEVICE_TYPE_PARALLEL;
                chr->target.port = def->nparallels;
                def->parallels[def->nparallels++] = chr;
            }
        } else if (STREQ(arg, "-usbdevice")) {
            WANT_VALUE();
            if (STREQ(val, "tablet") ||
                STREQ(val, "mouse")) {
                virDomainInputDefPtr input;
                if (VIR_ALLOC(input) < 0)
                    goto no_memory;
                input->bus = VIR_DOMAIN_INPUT_BUS_USB;
                if (STREQ(val, "tablet"))
                    input->type = VIR_DOMAIN_INPUT_TYPE_TABLET;
                else
                    input->type = VIR_DOMAIN_INPUT_TYPE_MOUSE;
                if (VIR_REALLOC_N(def->inputs, def->ninputs+1) < 0) {
                    virDomainInputDefFree(input);
                    goto no_memory;
                }
                def->inputs[def->ninputs++] = input;
            } else if (STRPREFIX(val, "disk:")) {
                if (VIR_ALLOC(disk) < 0)
                    goto no_memory;
                disk->src = strdup(val + strlen("disk:"));
                if (!disk->src)
                    goto no_memory;
                if (STRPREFIX(disk->src, "/dev/"))
                    disk->type = VIR_DOMAIN_DISK_TYPE_BLOCK;
                else
                    disk->type = VIR_DOMAIN_DISK_TYPE_FILE;
                disk->device = VIR_DOMAIN_DISK_DEVICE_DISK;
                disk->bus = VIR_DOMAIN_DISK_BUS_USB;
                if (!(disk->dst = strdup("sda")) ||
                    VIR_REALLOC_N(def->disks, def->ndisks+1) < 0)
                    goto no_memory;
                def->disks[def->ndisks++] = disk;
                disk = NULL;
            } else {
                virDomainHostdevDefPtr hostdev;
                if (!(hostdev = qemuParseCommandLineUSB(val)))
                    goto error;
                if (VIR_REALLOC_N(def->hostdevs, def->nhostdevs+1) < 0) {
                    virDomainHostdevDefFree(hostdev);
                    goto no_memory;
                }
                def->hostdevs[def->nhostdevs++] = hostdev;
            }
        } else if (STREQ(arg, "-net")) {
            WANT_VALUE();
            if (!STRPREFIX(val, "nic") && STRNEQ(val, "none")) {
                virDomainNetDefPtr net;
                if (!(net = qemuParseCommandLineNet(caps, val, nnics, nics)))
                    goto error;
                if (VIR_REALLOC_N(def->nets, def->nnets+1) < 0) {
                    virDomainNetDefFree(net);
                    goto no_memory;
                }
                def->nets[def->nnets++] = net;
            }
        } else if (STREQ(arg, "-drive")) {
            WANT_VALUE();
            if (!(disk = qemuParseCommandLineDisk(caps, val, nvirtiodisk,
                                                  ceph_args != NULL)))
                goto error;
            if (VIR_REALLOC_N(def->disks, def->ndisks+1) < 0)
                goto no_memory;
            if (disk->bus == VIR_DOMAIN_DISK_BUS_VIRTIO)
                nvirtiodisk++;

            def->disks[def->ndisks++] = disk;
            disk = NULL;
        } else if (STREQ(arg, "-pcidevice")) {
            virDomainHostdevDefPtr hostdev;
            WANT_VALUE();
            if (!(hostdev = qemuParseCommandLinePCI(val)))
                goto error;
            if (VIR_REALLOC_N(def->hostdevs, def->nhostdevs+1) < 0) {
                virDomainHostdevDefFree(hostdev);
                goto no_memory;
            }
            def->hostdevs[def->nhostdevs++] = hostdev;
        } else if (STREQ(arg, "-soundhw")) {
            const char *start;
            WANT_VALUE();
            start = val;
            while (start) {
                const char *tmp = strchr(start, ',');
                int type = -1;
                if (STRPREFIX(start, "pcspk")) {
                    type = VIR_DOMAIN_SOUND_MODEL_PCSPK;
                } else if (STRPREFIX(start, "sb16")) {
                    type = VIR_DOMAIN_SOUND_MODEL_SB16;
                } else if (STRPREFIX(start, "es1370")) {
                    type = VIR_DOMAIN_SOUND_MODEL_ES1370;
                } else if (STRPREFIX(start, "ac97")) {
                    type = VIR_DOMAIN_SOUND_MODEL_AC97;
                } else if (STRPREFIX(start, "hda")) {
                    type = VIR_DOMAIN_SOUND_MODEL_ICH6;
                }

                if (type != -1) {
                    virDomainSoundDefPtr snd;
                    if (VIR_ALLOC(snd) < 0)
                        goto no_memory;
                    snd->model = type;
                    if (VIR_REALLOC_N(def->sounds, def->nsounds+1) < 0) {
                        VIR_FREE(snd);
                        goto no_memory;
                    }
                    def->sounds[def->nsounds++] = snd;
                }

                start = tmp ? tmp + 1 : NULL;
            }
        } else if (STREQ(arg, "-watchdog")) {
            WANT_VALUE();
            int model = virDomainWatchdogModelTypeFromString (val);

            if (model != -1) {
                virDomainWatchdogDefPtr wd;
                if (VIR_ALLOC(wd) < 0)
                    goto no_memory;
                wd->model = model;
                wd->action = VIR_DOMAIN_WATCHDOG_ACTION_RESET;
                def->watchdog = wd;
            }
        } else if (STREQ(arg, "-watchdog-action") && def->watchdog) {
            WANT_VALUE();
            int action = virDomainWatchdogActionTypeFromString (val);

            if (action != -1)
                def->watchdog->action = action;
        } else if (STREQ(arg, "-bootloader")) {
            WANT_VALUE();
            def->os.bootloader = strdup(val);
            if (!def->os.bootloader)
                goto no_memory;
        } else if (STREQ(arg, "-vmwarevga")) {
            video = VIR_DOMAIN_VIDEO_TYPE_VMVGA;
        } else if (STREQ(arg, "-std-vga")) {
            video = VIR_DOMAIN_VIDEO_TYPE_VGA;
        } else if (STREQ(arg, "-vga")) {
            WANT_VALUE();
            if (STRNEQ(val, "none")) {
                video = qemuVideoTypeFromString(val);
                if (video < 0) {
                    virReportError(VIR_ERR_INTERNAL_ERROR,
                                   _("unknown video adapter type '%s'"), val);
                    goto error;
                }
            }
        } else if (STREQ(arg, "-cpu")) {
            WANT_VALUE();
            if (qemuParseCommandLineCPU(def, val) < 0)
                goto error;
        } else if (STREQ(arg, "-domid")) {
            WANT_VALUE();
            /* ignore, generted on the fly */
        } else if (STREQ(arg, "-usb")) {
            virDomainControllerDefPtr ctldef;
            if (VIR_ALLOC(ctldef) < 0)
                goto no_memory;
            ctldef->type = VIR_DOMAIN_CONTROLLER_TYPE_USB;
            ctldef->idx = 0;
            ctldef->model = -1;
            virDomainControllerInsert(def, ctldef);
        } else if (STREQ(arg, "-pidfile")) {
            WANT_VALUE();
            if (pidfile)
                if (!(*pidfile = strdup(val)))
                    goto no_memory;
        } else if (STREQ(arg, "-incoming")) {
            WANT_VALUE();
            /* ignore, used via restore/migrate APIs */
        } else if (STREQ(arg, "-monitor")) {
            WANT_VALUE();
            if (monConfig) {
                virDomainChrSourceDefPtr chr;

                if (VIR_ALLOC(chr) < 0)
                    goto no_memory;

                if (qemuParseCommandLineChr(chr, val) < 0) {
                    virDomainChrSourceDefFree(chr);
                    goto error;
                }

                *monConfig = chr;
            }
        } else if (STREQ(arg, "-global") &&
                   STRPREFIX(progargv[i + 1], "PIIX4_PM.disable_s3=")) {
            /* We want to parse only the known "-global" parameters,
             * so the ones that we don't know are still added to the
             * namespace */
            WANT_VALUE();

            val += strlen("PIIX4_PM.disable_s3=");
            if (STREQ(val, "0"))
                def->pm.s3 = VIR_DOMAIN_PM_STATE_ENABLED;
            else if (STREQ(val, "1"))
                def->pm.s3 = VIR_DOMAIN_PM_STATE_DISABLED;
            else {
                virReportError(VIR_ERR_CONFIG_UNSUPPORTED,
                               _("invalid value for disable_s3 parameter: "
                                 "'%s'"), val);
                goto error;
            }

        } else if (STREQ(arg, "-global") &&
                   STRPREFIX(progargv[i + 1], "PIIX4_PM.disable_s4=")) {

            WANT_VALUE();

            val += strlen("PIIX4_PM.disable_s4=");
            if (STREQ(val, "0"))
                def->pm.s4 = VIR_DOMAIN_PM_STATE_ENABLED;
            else if (STREQ(val, "1"))
                def->pm.s4 = VIR_DOMAIN_PM_STATE_DISABLED;
            else {
                virReportError(VIR_ERR_CONFIG_UNSUPPORTED,
                               _("invalid value for disable_s4 parameter: "
                                 "'%s'"), val);
                goto error;
            }

        } else if (STREQ(arg, "-S")) {
            /* ignore, always added by libvirt */
        } else {
            /* something we can't yet parse.  Add it to the qemu namespace
             * cmdline/environment advanced options and hope for the best
             */
            VIR_WARN("unknown QEMU argument '%s', adding to the qemu namespace",
                     arg);
            if (VIR_REALLOC_N(cmd->args, cmd->num_args+1) < 0)
                goto no_memory;
            cmd->args[cmd->num_args] = strdup(arg);
            if (cmd->args[cmd->num_args] == NULL)
                goto no_memory;
            cmd->num_args++;
        }
    }

#undef WANT_VALUE
    if (def->ndisks > 0 && ceph_args) {
        char *hosts, *port, *saveptr = NULL, *token;
        virDomainDiskDefPtr first_rbd_disk = NULL;
        for (i = 0 ; i < def->ndisks ; i++) {
            if (def->disks[i]->type == VIR_DOMAIN_DISK_TYPE_NETWORK &&
                def->disks[i]->protocol == VIR_DOMAIN_DISK_PROTOCOL_RBD) {
                first_rbd_disk = def->disks[i];
                break;
            }
        }

        if (!first_rbd_disk) {
            virReportError(VIR_ERR_INTERNAL_ERROR, "%s",
                           _("CEPH_ARGS was set without an rbd disk"));
            goto error;
        }

        /* CEPH_ARGS should be: -m host1[:port1][,host2[:port2]]... */
        if (!STRPREFIX(ceph_args, "-m ")) {
            virReportError(VIR_ERR_INTERNAL_ERROR,
                           _("could not parse CEPH_ARGS '%s'"), ceph_args);
            goto error;
        }
        hosts = strdup(strchr(ceph_args, ' ') + 1);
        if (!hosts)
            goto no_memory;
        first_rbd_disk->nhosts = 0;
        token = strtok_r(hosts, ",", &saveptr);
        while (token != NULL) {
            if (VIR_REALLOC_N(first_rbd_disk->hosts, first_rbd_disk->nhosts + 1) < 0) {
                VIR_FREE(hosts);
                goto no_memory;
            }
            port = strchr(token, ':');
            if (port) {
                *port++ = '\0';
                port = strdup(port);
                if (!port) {
                    VIR_FREE(hosts);
                    goto no_memory;
                }
            }
            first_rbd_disk->hosts[first_rbd_disk->nhosts].port = port;
            first_rbd_disk->hosts[first_rbd_disk->nhosts].name = strdup(token);
            if (!first_rbd_disk->hosts[first_rbd_disk->nhosts].name) {
                VIR_FREE(hosts);
                goto no_memory;
            }
            first_rbd_disk->nhosts++;
            token = strtok_r(NULL, ",", &saveptr);
        }
        VIR_FREE(hosts);

        if (first_rbd_disk->nhosts == 0) {
            virReportError(VIR_ERR_INTERNAL_ERROR,
                           _("found no rbd hosts in CEPH_ARGS '%s'"), ceph_args);
            goto error;
        }
    }

    if (!nographics && def->ngraphics == 0) {
        virDomainGraphicsDefPtr sdl;
        const char *display = qemuFindEnv(progenv, "DISPLAY");
        const char *xauth = qemuFindEnv(progenv, "XAUTHORITY");
        if (VIR_ALLOC(sdl) < 0)
            goto no_memory;
        sdl->type = VIR_DOMAIN_GRAPHICS_TYPE_SDL;
        sdl->data.sdl.fullscreen = fullscreen;
        if (display &&
            !(sdl->data.sdl.display = strdup(display))) {
            VIR_FREE(sdl);
            goto no_memory;
        }
        if (xauth &&
            !(sdl->data.sdl.xauth = strdup(xauth))) {
            VIR_FREE(sdl);
            goto no_memory;
        }

        if (VIR_REALLOC_N(def->graphics, def->ngraphics+1) < 0) {
            virDomainGraphicsDefFree(sdl);
            goto no_memory;
        }
        def->graphics[def->ngraphics++] = sdl;
    }

    if (def->ngraphics) {
        virDomainVideoDefPtr vid;
        if (VIR_ALLOC(vid) < 0)
            goto no_memory;
        if (def->virtType == VIR_DOMAIN_VIRT_XEN)
            vid->type = VIR_DOMAIN_VIDEO_TYPE_XEN;
        else
            vid->type = video;
        vid->vram = virDomainVideoDefaultRAM(def, vid->type);
        vid->heads = 1;

        if (VIR_REALLOC_N(def->videos, def->nvideos+1) < 0) {
            virDomainVideoDefFree(vid);
            goto no_memory;
        }
        def->videos[def->nvideos++] = vid;
    }

    /*
     * having a balloon is the default, define one with type="none" to avoid it
     */
    if (!def->memballoon) {
        virDomainMemballoonDefPtr memballoon;
        if (VIR_ALLOC(memballoon) < 0)
            goto no_memory;
        memballoon->model = VIR_DOMAIN_MEMBALLOON_MODEL_VIRTIO;

        def->memballoon = memballoon;
    }

    VIR_FREE(nics);

    if (virDomainDefAddImplicitControllers(def) < 0)
        goto error;

    if (cmd->num_args || cmd->num_env) {
        def->ns = caps->ns;
        def->namespaceData = cmd;
    }
    else
        VIR_FREE(cmd);

    return def;

no_memory:
    virReportOOMError();
error:
    virDomainDiskDefFree(disk);
    VIR_FREE(cmd);
    virDomainDefFree(def);
    VIR_FREE(nics);
    if (monConfig) {
        virDomainChrSourceDefFree(*monConfig);
        *monConfig = NULL;
    }
    if (pidfile)
        VIR_FREE(*pidfile);
    return NULL;
}


virDomainDefPtr qemuParseCommandLineString(virCapsPtr caps,
                                           const char *args,
                                           char **pidfile,
                                           virDomainChrSourceDefPtr *monConfig,
                                           bool *monJSON)
{
    const char **progenv = NULL;
    const char **progargv = NULL;
    virDomainDefPtr def = NULL;
    int i;

    if (qemuStringToArgvEnv(args, &progenv, &progargv) < 0)
        goto cleanup;

    def = qemuParseCommandLine(caps, progenv, progargv,
                               pidfile, monConfig, monJSON);

cleanup:
    for (i = 0 ; progargv && progargv[i] ; i++)
        VIR_FREE(progargv[i]);
    VIR_FREE(progargv);

    for (i = 0 ; progenv && progenv[i] ; i++)
        VIR_FREE(progenv[i]);
    VIR_FREE(progenv);

    return def;
}


static int qemuParseProcFileStrings(int pid_value,
                                    const char *name,
                                    const char ***list)
{
    char *path = NULL;
    int ret = -1;
    char *data = NULL;
    ssize_t len;
    char *tmp;
    size_t nstr = 0;
    const char **str = NULL;
    int i;

    if (virAsprintf(&path, "/proc/%d/%s", pid_value, name) < 0) {
        virReportOOMError();
        goto cleanup;
    }

    if ((len = virFileReadAll(path, 1024*128, &data)) < 0)
        goto cleanup;

    tmp = data;
    while (tmp < (data + len)) {
        if (VIR_EXPAND_N(str, nstr, 1) < 0) {
            virReportOOMError();
            goto cleanup;
        }

        if (!(str[nstr-1] = strdup(tmp))) {
            virReportOOMError();
            goto cleanup;
        }
        /* Skip arg */
        tmp += strlen(tmp);
        /* Skip \0 separator */
        tmp++;
    }

    if (VIR_EXPAND_N(str, nstr, 1) < 0) {
        virReportOOMError();
        goto cleanup;
    }

    str[nstr-1] = NULL;

    ret = nstr-1;
    *list = str;

cleanup:
    if (ret < 0) {
        for (i = 0 ; str && str[i] ; i++)
            VIR_FREE(str[i]);
        VIR_FREE(str);
    }
    VIR_FREE(data);
    VIR_FREE(path);
    return ret;
}

virDomainDefPtr qemuParseCommandLinePid(virCapsPtr caps,
                                        pid_t pid,
                                        char **pidfile,
                                        virDomainChrSourceDefPtr *monConfig,
                                        bool *monJSON)
{
    virDomainDefPtr def = NULL;
    const char **progargv = NULL;
    const char **progenv = NULL;
    char *exepath = NULL;
    char *emulator;
    int i;

    /* The parser requires /proc/pid, which only exists on platforms
     * like Linux where pid_t fits in int.  */
    if ((int) pid != pid ||
        qemuParseProcFileStrings(pid, "cmdline", &progargv) < 0 ||
        qemuParseProcFileStrings(pid, "environ", &progenv) < 0)
        goto cleanup;

    if (!(def = qemuParseCommandLine(caps, progenv, progargv,
                                     pidfile, monConfig, monJSON)))
        goto cleanup;

    if (virAsprintf(&exepath, "/proc/%d/exe", (int) pid) < 0) {
        virReportOOMError();
        goto cleanup;
    }

    if (virFileResolveLink(exepath, &emulator) < 0) {
        virReportSystemError(errno,
                             _("Unable to resolve %s for pid %u"),
                             exepath, (int) pid);
        goto cleanup;
    }
    VIR_FREE(def->emulator);
    def->emulator = emulator;

cleanup:
    VIR_FREE(exepath);
    for (i = 0 ; progargv && progargv[i] ; i++)
        VIR_FREE(progargv[i]);
    VIR_FREE(progargv);
    for (i = 0 ; progenv && progenv[i] ; i++)
        VIR_FREE(progenv[i]);
    VIR_FREE(progenv);
    return def;
}<|MERGE_RESOLUTION|>--- conflicted
+++ resolved
@@ -4528,23 +4528,8 @@
     }
     virCommandAddArg(cmd, "-S"); /* freeze CPU */
 
-<<<<<<< HEAD
-    /* This should *never* be NULL, since we always provide
-     * a machine in the capabilities data for QEMU. So this
-     * check is just here as a safety in case the unexpected
-     * happens */
-    if (def->os.machine) {
-        if (STREQ(def->os.machine, "pc-0.12")) {
-            VIR_WARN("Starting machine %s with type %s.  We suggest a newer type.",
-                def->name, def->os.machine);
-            VIR_WARN("Please see the libvirt-migrate-qemu-machinetype(1) manpage.");
-        }
-        virCommandAddArgList(cmd, "-M", def->os.machine, NULL);
-    }
-=======
     if (qemuBuildMachineArgStr(cmd, def, caps) < 0)
         goto error;
->>>>>>> 32596a32
 
     if (qemuBuildCpuArgStr(driver, def, emulator, caps,
                            &ut, &cpu, &hasHwVirt, !!migrateFrom) < 0)
