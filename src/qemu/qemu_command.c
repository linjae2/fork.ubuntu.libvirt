/*
 * qemu_command.c: QEMU command generation
 *
 * Copyright (C) 2006-2011 Red Hat, Inc.
 * Copyright (C) 2006 Daniel P. Berrange
 *
 * This library is free software; you can redistribute it and/or
 * modify it under the terms of the GNU Lesser General Public
 * License as published by the Free Software Foundation; either
 * version 2.1 of the License, or (at your option) any later version.
 *
 * This library is distributed in the hope that it will be useful,
 * but WITHOUT ANY WARRANTY; without even the implied warranty of
 * MERCHANTABILITY or FITNESS FOR A PARTICULAR PURPOSE.  See the GNU
 * Lesser General Public License for more details.
 *
 * You should have received a copy of the GNU Lesser General Public
 * License along with this library; if not, write to the Free Software
 * Foundation, Inc., 59 Temple Place, Suite 330, Boston, MA 02111-1307  USA
 *
 * Author: Daniel P. Berrange <berrange@redhat.com>
 */

#include <config.h>

#include "qemu_command.h"
#include "qemu_capabilities.h"
#include "qemu_bridge_filter.h"
#include "cpu/cpu.h"
#include "memory.h"
#include "logging.h"
#include "virterror_internal.h"
#include "util.h"
#include "files.h"
#include "uuid.h"
#include "c-ctype.h"
#include "domain_nwfilter.h"
#include "qemu_audit.h"

#include <sys/utsname.h>
#include <sys/stat.h>
#include <fcntl.h>

#define VIR_FROM_THIS VIR_FROM_QEMU


VIR_ENUM_DECL(virDomainDiskQEMUBus)
VIR_ENUM_IMPL(virDomainDiskQEMUBus, VIR_DOMAIN_DISK_BUS_LAST,
              "ide",
              "floppy",
              "scsi",
              "virtio",
              "xen",
              "usb",
              "uml",
              "sata")


VIR_ENUM_DECL(qemuDiskCacheV1)
VIR_ENUM_DECL(qemuDiskCacheV2)

VIR_ENUM_IMPL(qemuDiskCacheV1, VIR_DOMAIN_DISK_CACHE_LAST,
              "default",
              "off",
              "off", /* writethrough not supported, so for safety, disable */
              "on"); /* Old 'on' was equivalent to 'writeback' */

VIR_ENUM_IMPL(qemuDiskCacheV2, VIR_DOMAIN_DISK_CACHE_LAST,
              "default",
              "none",
              "writethrough",
              "writeback");

VIR_ENUM_DECL(qemuVideo)

VIR_ENUM_IMPL(qemuVideo, VIR_DOMAIN_VIDEO_TYPE_LAST,
              "std",
              "cirrus",
              "vmware",
              "", /* no arg needed for xen */
              "", /* don't support vbox */
              "qxl");

static void
uname_normalize (struct utsname *ut)
{
    uname(ut);

    /* Map i386, i486, i586 to i686.  */
    if (ut->machine[0] == 'i' &&
        ut->machine[1] != '\0' &&
        ut->machine[2] == '8' &&
        ut->machine[3] == '6' &&
        ut->machine[4] == '\0')
        ut->machine[1] = '6';
}


/**
 * qemuPhysIfaceConnect:
 * @def: the definition of the VM (needed by 802.1Qbh and audit)
 * @conn: pointer to virConnect object
 * @driver: pointer to the qemud_driver
 * @net: pointer to he VM's interface description with direct device type
 * @qemuCaps: flags for qemu
 *
 * Returns a filedescriptor on success or -1 in case of error.
 */
int
qemuPhysIfaceConnect(virDomainDefPtr def,
                     virConnectPtr conn,
                     struct qemud_driver *driver,
                     virDomainNetDefPtr net,
                     virBitmapPtr qemuCaps,
                     enum virVMOperationType vmop)
{
    int rc;
#if WITH_MACVTAP
    char *res_ifname = NULL;
    int vnet_hdr = 0;
    int err;

    if (qemuCapsGet(qemuCaps, QEMU_CAPS_VNET_HDR) &&
        net->model && STREQ(net->model, "virtio"))
        vnet_hdr = 1;

    rc = openMacvtapTap(net->ifname, net->mac, net->data.direct.linkdev,
                        net->data.direct.mode, vnet_hdr, def->uuid,
                        &net->data.direct.virtPortProfile, &res_ifname,
                        vmop);
    if (rc >= 0) {
        qemuAuditNetDevice(def, net, res_ifname, true);
        VIR_FREE(net->ifname);
        net->ifname = res_ifname;
    }

    if (rc >=0 && driver->macFilter) {
        if ((err = networkAllowMacOnPort(driver, net->ifname, net->mac))) {
            virReportSystemError(err,
                 _("failed to add ebtables rule to allow MAC address on  '%s'"),
                                 net->ifname);
        }
    }

    if (rc >= 0) {
        if ((net->filter) && (net->ifname)) {
            err = virDomainConfNWFilterInstantiate(conn, net);
            if (err) {
                VIR_FORCE_CLOSE(rc);
                delMacvtap(net->ifname, net->mac, net->data.direct.linkdev,
                           &net->data.direct.virtPortProfile);
                VIR_FREE(net->ifname);
            }
        }
    }
#else
    (void)def;
    (void)conn;
    (void)net;
    (void)qemuCaps;
    (void)driver;
    (void)vmop;
    qemuReportError(VIR_ERR_INTERNAL_ERROR,
                    "%s", _("No support for macvtap device"));
    rc = -1;
#endif
    return rc;
}


int
qemuNetworkIfaceConnect(virDomainDefPtr def,
                        virConnectPtr conn,
                        struct qemud_driver *driver,
                        virDomainNetDefPtr net,
                        virBitmapPtr qemuCaps)
{
    char *brname = NULL;
    int err;
    int tapfd = -1;
    int vnet_hdr = 0;
    int template_ifname = 0;
    unsigned char tapmac[VIR_MAC_BUFLEN];

    if (net->type == VIR_DOMAIN_NET_TYPE_NETWORK) {
        int active, fail = 0;
        virErrorPtr errobj;
        virNetworkPtr network = virNetworkLookupByName(conn,
                                                       net->data.network.name);
        if (!network)
            return -1;

        active = virNetworkIsActive(network);
        if (active != 1) {
            fail = 1;

            if (active == 0)
                qemuReportError(VIR_ERR_INTERNAL_ERROR,
                                _("Network '%s' is not active."),
                                net->data.network.name);
        }

        if (!fail) {
            brname = virNetworkGetBridgeName(network);
            if (brname == NULL)
                fail = 1;
        }

        /* Make sure any above failure is preserved */
        errobj = virSaveLastError();
        virNetworkFree(network);
        virSetError(errobj);
        virFreeError(errobj);

        if (fail)
            return -1;

    } else if (net->type == VIR_DOMAIN_NET_TYPE_BRIDGE) {
        if (!(brname = strdup(net->data.bridge.brname))) {
            virReportOOMError();
            return -1;
        }
    } else {
        qemuReportError(VIR_ERR_INTERNAL_ERROR,
                        _("Network type %d is not supported"), net->type);
        return -1;
    }

    if (!driver->brctl && (err = brInit(&driver->brctl))) {
        virReportSystemError(err, "%s",
                             _("cannot initialize bridge support"));
        goto cleanup;
    }

    if (!net->ifname ||
        STRPREFIX(net->ifname, "vnet") ||
        strchr(net->ifname, '%')) {
        VIR_FREE(net->ifname);
        if (!(net->ifname = strdup("vnet%d"))) {
            virReportOOMError();
            goto cleanup;
        }
        /* avoid exposing vnet%d in dumpxml or error outputs */
        template_ifname = 1;
    }

    if (qemuCapsGet(qemuCaps, QEMU_CAPS_VNET_HDR) &&
        net->model && STREQ(net->model, "virtio"))
        vnet_hdr = 1;

    memcpy(tapmac, net->mac, VIR_MAC_BUFLEN);
    tapmac[0] = 0xFE; /* Discourage bridge from using TAP dev MAC */
    err = brAddTap(driver->brctl, brname, &net->ifname, tapmac,
                   vnet_hdr, true, &tapfd);
    qemuAuditNetDevice(def, net, "/dev/net/tun", tapfd >= 0);
    if (err) {
        if (err == ENOTSUP) {
            /* In this particular case, give a better diagnostic. */
            qemuReportError(VIR_ERR_INTERNAL_ERROR,
                            _("Failed to add tap interface to bridge. "
                              "%s is not a bridge device"), brname);
        } else if (err == ENOENT) {
            /* When the tun drive is missing, give a better message. */
            qemuReportError(VIR_ERR_INTERNAL_ERROR, "%s",
                            _("Failed to add tap interface to bridge. "
                              "Your kernel is missing the 'tun' module or "
                              "CONFIG_TUN, or you need to add the "
                              "/dev/net/tun device node."));
        } else if (template_ifname) {
            virReportSystemError(err,
                                 _("Failed to add tap interface to bridge '%s'"),
                                 brname);
        } else {
            virReportSystemError(err,
                                 _("Failed to add tap interface '%s' to bridge '%s'"),
                                 net->ifname, brname);
        }
        if (template_ifname)
            VIR_FREE(net->ifname);
        tapfd = -1;
    }

    if (driver->macFilter) {
        if ((err = networkAllowMacOnPort(driver, net->ifname, net->mac))) {
            virReportSystemError(err,
                 _("failed to add ebtables rule to allow MAC address on  '%s'"),
                                 net->ifname);
        }
    }

    if (tapfd >= 0) {
        if ((net->filter) && (net->ifname)) {
            err = virDomainConfNWFilterInstantiate(conn, net);
            if (err)
                VIR_FORCE_CLOSE(tapfd);
        }
    }

cleanup:
    VIR_FREE(brname);

    return tapfd;
}


int
qemuOpenVhostNet(virDomainDefPtr def,
                 virDomainNetDefPtr net,
                 virBitmapPtr qemuCaps,
                 int *vhostfd)
{
    *vhostfd = -1;   /* assume we won't use vhost */

    /* If the config says explicitly to not use vhost, return now */
    if (net->driver.virtio.name == VIR_DOMAIN_NET_BACKEND_TYPE_QEMU) {
       return 0;
    }

    /* If qemu doesn't support vhost-net mode (including the -netdev command
     * option), don't try to open the device.
     */
    if (!(qemuCapsGet(qemuCaps, QEMU_CAPS_VNET_HOST) &&
          qemuCapsGet(qemuCaps, QEMU_CAPS_NETDEV) &&
          qemuCapsGet(qemuCaps, QEMU_CAPS_DEVICE))) {
        if (net->driver.virtio.name == VIR_DOMAIN_NET_BACKEND_TYPE_VHOST) {
            qemuReportError(VIR_ERR_CONFIG_UNSUPPORTED,
                            "%s", _("vhost-net is not supported with "
                                    "this QEMU binary"));
            return -1;
        }
        return 0;
    }

    /* If the nic model isn't virtio, don't try to open. */
    if (!(net->model && STREQ(net->model, "virtio"))) {
        if (net->driver.virtio.name == VIR_DOMAIN_NET_BACKEND_TYPE_VHOST) {
            qemuReportError(VIR_ERR_CONFIG_UNSUPPORTED,
                            "%s", _("vhost-net is only supported for "
                                    "virtio network interfaces"));
            return -1;
        }
        return 0;
    }

    *vhostfd = open("/dev/vhost-net", O_RDWR);
    qemuAuditNetDevice(def, net, "/dev/vhost-net", *vhostfd >= 0);

    /* If the config says explicitly to use vhost and we couldn't open it,
     * report an error.
     */
    if ((*vhostfd < 0) &&
        (net->driver.virtio.name == VIR_DOMAIN_NET_BACKEND_TYPE_VHOST)) {
        qemuReportError(VIR_ERR_CONFIG_UNSUPPORTED,
                        "%s", _("vhost-net was requested for an interface, "
                                "but is unavailable"));
        return -1;
    }
    return 0;
}


static int qemuDomainDeviceAliasIndex(virDomainDeviceInfoPtr info,
                                      const char *prefix)
{
    int idx;

    if (!info->alias)
        return -1;
    if (!STRPREFIX(info->alias, prefix))
        return -1;

    if (virStrToLong_i(info->alias + strlen(prefix), NULL, 10, &idx) < 0)
        return -1;

    return idx;
}


int qemuDomainNetVLAN(virDomainNetDefPtr def)
{
    return qemuDomainDeviceAliasIndex(&def->info, "net");
}


/* Names used before -drive existed */
static int qemuAssignDeviceDiskAliasLegacy(virDomainDiskDefPtr disk)
{
    char *devname;

    if (disk->device == VIR_DOMAIN_DISK_DEVICE_CDROM &&
        STREQ(disk->dst, "hdc"))
        devname = strdup("cdrom");
    else
        devname = strdup(disk->dst);

    if (!devname) {
        virReportOOMError();
        return -1;
    }

    disk->info.alias = devname;
    return 0;
}


char *qemuDeviceDriveHostAlias(virDomainDiskDefPtr disk,
                               virBitmapPtr qemuCaps)
{
    char *ret;

    if (qemuCapsGet(qemuCaps, QEMU_CAPS_DEVICE)) {
        if (virAsprintf(&ret, "%s%s", QEMU_DRIVE_HOST_PREFIX, disk->info.alias) < 0) {
            virReportOOMError();
            return NULL;
        }
    } else {
        if (!(ret = strdup(disk->info.alias))) {
            virReportOOMError();
            return NULL;
        }
    }
    return ret;
}


/* Names used before -drive supported the id= option */
static int qemuAssignDeviceDiskAliasFixed(virDomainDiskDefPtr disk)
{
    int busid, devid;
    int ret;
    char *devname;

    if (virDiskNameToBusDeviceIndex(disk, &busid, &devid) < 0) {
        qemuReportError(VIR_ERR_INTERNAL_ERROR,
                        _("cannot convert disk '%s' to bus/device index"),
                        disk->dst);
        return -1;
    }

    switch (disk->bus) {
    case VIR_DOMAIN_DISK_BUS_IDE:
        if (disk->device== VIR_DOMAIN_DISK_DEVICE_DISK)
            ret = virAsprintf(&devname, "ide%d-hd%d", busid, devid);
        else
            ret = virAsprintf(&devname, "ide%d-cd%d", busid, devid);
        break;
    case VIR_DOMAIN_DISK_BUS_SCSI:
        if (disk->device == VIR_DOMAIN_DISK_DEVICE_DISK)
            ret = virAsprintf(&devname, "scsi%d-hd%d", busid, devid);
        else
            ret = virAsprintf(&devname, "scsi%d-cd%d", busid, devid);
        break;
    case VIR_DOMAIN_DISK_BUS_FDC:
        ret = virAsprintf(&devname, "floppy%d", devid);
        break;
    case VIR_DOMAIN_DISK_BUS_VIRTIO:
        ret = virAsprintf(&devname, "virtio%d", devid);
        break;
    case VIR_DOMAIN_DISK_BUS_XEN:
        ret = virAsprintf(&devname, "xenblk%d", devid);
        break;
    default:
        qemuReportError(VIR_ERR_CONFIG_UNSUPPORTED,
                        _("Unsupported disk name mapping for bus '%s'"),
                        virDomainDiskBusTypeToString(disk->bus));
        return -1;
    }

    if (ret == -1) {
        virReportOOMError();
        return -1;
    }

    disk->info.alias = devname;

    return 0;
}


/* Our custom -drive naming scheme used with id= */
static int qemuAssignDeviceDiskAliasCustom(virDomainDiskDefPtr disk)
{
    const char *prefix = virDomainDiskBusTypeToString(disk->bus);
    if (disk->info.type == VIR_DOMAIN_DEVICE_ADDRESS_TYPE_DRIVE) {
        if (virAsprintf(&disk->info.alias, "%s%d-%d-%d", prefix,
                        disk->info.addr.drive.controller,
                        disk->info.addr.drive.bus,
                        disk->info.addr.drive.unit) < 0)
            goto no_memory;
    } else {
        int idx = virDiskNameToIndex(disk->dst);
        if (virAsprintf(&disk->info.alias, "%s-disk%d", prefix, idx) < 0)
            goto no_memory;
    }

    return 0;

no_memory:
    virReportOOMError();
    return -1;
}


int
qemuAssignDeviceDiskAlias(virDomainDiskDefPtr def, virBitmapPtr qemuCaps)
{
    if (qemuCapsGet(qemuCaps, QEMU_CAPS_DRIVE)) {
        if (qemuCapsGet(qemuCaps, QEMU_CAPS_DEVICE))
            return qemuAssignDeviceDiskAliasCustom(def);
        else
            return qemuAssignDeviceDiskAliasFixed(def);
    } else {
        return qemuAssignDeviceDiskAliasLegacy(def);
    }
}


int
qemuAssignDeviceNetAlias(virDomainDefPtr def, virDomainNetDefPtr net, int idx)
{
    if (idx == -1) {
        int i;
        idx = 0;
        for (i = 0 ; i < def->nnets ; i++) {
            int thisidx;
            if ((thisidx = qemuDomainDeviceAliasIndex(&def->nets[i]->info, "net")) < 0) {
                qemuReportError(VIR_ERR_INTERNAL_ERROR, "%s",
                                _("Unable to determine device index for network device"));
                return -1;
            }
            if (thisidx >= idx)
                idx = thisidx + 1;
        }
    }

    if (virAsprintf(&net->info.alias, "net%d", idx) < 0) {
        virReportOOMError();
        return -1;
    }

    return 0;
}


int
qemuAssignDeviceHostdevAlias(virDomainDefPtr def, virDomainHostdevDefPtr hostdev, int idx)
{
    if (idx == -1) {
        int i;
        idx = 0;
        for (i = 0 ; i < def->nhostdevs ; i++) {
            int thisidx;
            if ((thisidx = qemuDomainDeviceAliasIndex(&def->hostdevs[i]->info, "hostdev")) < 0) {
                qemuReportError(VIR_ERR_INTERNAL_ERROR, "%s",
                                _("Unable to determine device index for hostdevwork device"));
                return -1;
            }
            if (thisidx >= idx)
                idx = thisidx + 1;
        }
    }

    if (virAsprintf(&hostdev->info.alias, "hostdev%d", idx) < 0) {
        virReportOOMError();
        return -1;
    }

    return 0;
}


int
qemuAssignDeviceControllerAlias(virDomainControllerDefPtr controller)
{
    const char *prefix = virDomainControllerTypeToString(controller->type);

    if (virAsprintf(&controller->info.alias,  "%s%d", prefix,
                    controller->idx) < 0) {
        virReportOOMError();
        return -1;
    }

    return 0;
}


static int
qemuAssignDeviceAliases(virDomainDefPtr def, virBitmapPtr qemuCaps)
{
    int i;

    for (i = 0; i < def->ndisks ; i++) {
        if (qemuAssignDeviceDiskAlias(def->disks[i], qemuCaps) < 0)
            return -1;
    }
    if (qemuCapsGet(qemuCaps, QEMU_CAPS_NET_NAME) ||
        qemuCapsGet(qemuCaps, QEMU_CAPS_DEVICE)) {
        for (i = 0; i < def->nnets ; i++) {
            if (qemuAssignDeviceNetAlias(def, def->nets[i], i) < 0)
                return -1;
        }
    }

    if (!qemuCapsGet(qemuCaps, QEMU_CAPS_DEVICE))
        return 0;

    for (i = 0; i < def->nfss ; i++) {
        if (virAsprintf(&def->fss[i]->info.alias, "fs%d", i) < 0)
            goto no_memory;
    }
    for (i = 0; i < def->nsounds ; i++) {
        if (virAsprintf(&def->sounds[i]->info.alias, "sound%d", i) < 0)
            goto no_memory;
    }
    for (i = 0; i < def->nhostdevs ; i++) {
        if (qemuAssignDeviceHostdevAlias(def, def->hostdevs[i], i) < 0)
            return -1;
    }
    for (i = 0; i < def->nvideos ; i++) {
        if (virAsprintf(&def->videos[i]->info.alias, "video%d", i) < 0)
            goto no_memory;
    }
    for (i = 0; i < def->ncontrollers ; i++) {
        if (qemuAssignDeviceControllerAlias(def->controllers[i]) < 0)
            return -1;
    }
    for (i = 0; i < def->ninputs ; i++) {
        if (virAsprintf(&def->inputs[i]->info.alias, "input%d", i) < 0)
            goto no_memory;
    }
    for (i = 0; i < def->nparallels ; i++) {
        if (virAsprintf(&def->parallels[i]->info.alias, "parallel%d", i) < 0)
            goto no_memory;
    }
    for (i = 0; i < def->nserials ; i++) {
        if (virAsprintf(&def->serials[i]->info.alias, "serial%d", i) < 0)
            goto no_memory;
    }
    for (i = 0; i < def->nchannels ; i++) {
        if (virAsprintf(&def->channels[i]->info.alias, "channel%d", i) < 0)
            goto no_memory;
    }
    for (i = 0; i < def->nsmartcards ; i++) {
        if (virAsprintf(&def->smartcards[i]->info.alias, "smartcard%d", i) < 0)
            goto no_memory;
    }
    if (def->console) {
        if (virAsprintf(&def->console->info.alias, "console%d", i) < 0)
            goto no_memory;
    }
    if (def->watchdog) {
        if (virAsprintf(&def->watchdog->info.alias, "watchdog%d", 0) < 0)
            goto no_memory;
    }
    if (def->memballoon) {
        if (virAsprintf(&def->memballoon->info.alias, "balloon%d", 0) < 0)
            goto no_memory;
    }

    return 0;

    no_memory:
    virReportOOMError();
    return -1;
}


#define QEMU_PCI_ADDRESS_LAST_SLOT 31
struct _qemuDomainPCIAddressSet {
    virHashTablePtr used;
    int nextslot;
};


static char *qemuPCIAddressAsString(virDomainDeviceInfoPtr dev)
{
    char *addr;

    if (dev->addr.pci.domain != 0 ||
        dev->addr.pci.bus != 0) {
        qemuReportError(VIR_ERR_INTERNAL_ERROR, "%s",
                        _("Only PCI domain 0 and bus 0 are available"));
        return NULL;
    }

    if (virAsprintf(&addr, "%d:%d:%d",
                    dev->addr.pci.domain,
                    dev->addr.pci.bus,
                    dev->addr.pci.slot) < 0) {
        virReportOOMError();
        return NULL;
    }
    return addr;
}


static int qemuCollectPCIAddress(virDomainDefPtr def ATTRIBUTE_UNUSED,
                                 virDomainDeviceInfoPtr dev,
                                 void *opaque)
{
    qemuDomainPCIAddressSetPtr addrs = opaque;

    if (dev->type == VIR_DOMAIN_DEVICE_ADDRESS_TYPE_PCI) {
        char *addr = qemuPCIAddressAsString(dev);
        if (!addr)
            return -1;

        VIR_DEBUG("Remembering PCI addr %s", addr);

        if (virHashAddEntry(addrs->used, addr, addr) < 0) {
            VIR_FREE(addr);
            return -1;
        }
    }

    return 0;
}


int
qemuDomainAssignPCIAddresses(virDomainDefPtr def)
{
    int ret = -1;
    virBitmapPtr qemuCaps = NULL;
    qemuDomainPCIAddressSetPtr addrs = NULL;

    if (qemuCapsExtractVersionInfo(def->emulator, def->os.arch,
                                   NULL,
                                   &qemuCaps) < 0)
        goto cleanup;

    if (qemuCapsGet(qemuCaps, QEMU_CAPS_DEVICE)) {
        if (!(addrs = qemuDomainPCIAddressSetCreate(def)))
            goto cleanup;

        if (qemuAssignDevicePCISlots(def, addrs) < 0)
            goto cleanup;
    }

    ret = 0;

cleanup:
    qemuCapsFree(qemuCaps);
    qemuDomainPCIAddressSetFree(addrs);

    return ret;
}


static void
qemuDomainPCIAddressSetFreeEntry(void *payload,
                                 const void *name ATTRIBUTE_UNUSED)
{
    VIR_FREE(payload);
}

qemuDomainPCIAddressSetPtr qemuDomainPCIAddressSetCreate(virDomainDefPtr def)
{
    qemuDomainPCIAddressSetPtr addrs;

    if (VIR_ALLOC(addrs) < 0)
        goto no_memory;

    if (!(addrs->used = virHashCreate(10, qemuDomainPCIAddressSetFreeEntry)))
        goto error;

    if (virDomainDeviceInfoIterate(def, qemuCollectPCIAddress, addrs) < 0)
        goto error;

    return addrs;

no_memory:
    virReportOOMError();
error:
    qemuDomainPCIAddressSetFree(addrs);
    return NULL;
}

int qemuDomainPCIAddressReserveAddr(qemuDomainPCIAddressSetPtr addrs,
                                    virDomainDeviceInfoPtr dev)
{
    char *addr;

    addr = qemuPCIAddressAsString(dev);
    if (!addr)
        return -1;

    VIR_DEBUG("Reserving PCI addr %s", addr);

    if (virHashLookup(addrs->used, addr)) {
        qemuReportError(VIR_ERR_INTERNAL_ERROR,
                        _("unable to reserve PCI address %s"), addr);
        VIR_FREE(addr);
        return -1;
    }

    if (virHashAddEntry(addrs->used, addr, addr)) {
        VIR_FREE(addr);
        return -1;
    }

    if (dev->addr.pci.slot > addrs->nextslot) {
        addrs->nextslot = dev->addr.pci.slot + 1;
        if (QEMU_PCI_ADDRESS_LAST_SLOT < addrs->nextslot)
            addrs->nextslot = 0;
    }

    return 0;
}

int qemuDomainPCIAddressReserveSlot(qemuDomainPCIAddressSetPtr addrs,
                                    int slot)
{
    virDomainDeviceInfo dev;

    dev.addr.pci.domain = 0;
    dev.addr.pci.bus = 0;
    dev.addr.pci.slot = slot;

    return qemuDomainPCIAddressReserveAddr(addrs, &dev);
}


int qemuDomainPCIAddressEnsureAddr(qemuDomainPCIAddressSetPtr addrs,
                                    virDomainDeviceInfoPtr dev)
{
    int ret = 0;
    if (dev->type == VIR_DOMAIN_DEVICE_ADDRESS_TYPE_PCI)
        ret = qemuDomainPCIAddressReserveAddr(addrs, dev);
    else
        ret = qemuDomainPCIAddressSetNextAddr(addrs, dev);
    return ret;
}


int qemuDomainPCIAddressReleaseAddr(qemuDomainPCIAddressSetPtr addrs,
                                    virDomainDeviceInfoPtr dev)
{
    char *addr;
    int ret;

    addr = qemuPCIAddressAsString(dev);
    if (!addr)
        return -1;

    ret = virHashRemoveEntry(addrs->used, addr);

    VIR_FREE(addr);

    return ret;
}


void qemuDomainPCIAddressSetFree(qemuDomainPCIAddressSetPtr addrs)
{
    if (!addrs)
        return;

    virHashFree(addrs->used);
    VIR_FREE(addrs);
}


int qemuDomainPCIAddressSetNextAddr(qemuDomainPCIAddressSetPtr addrs,
                                    virDomainDeviceInfoPtr dev)
{
    int i;
    int iteration;

    for (i = addrs->nextslot, iteration = 0;
         iteration <= QEMU_PCI_ADDRESS_LAST_SLOT; i++, iteration++) {
        virDomainDeviceInfo maybe;
        char *addr;

        if (QEMU_PCI_ADDRESS_LAST_SLOT < i)
            i = 0;
        memset(&maybe, 0, sizeof(maybe));
        maybe.addr.pci.domain = 0;
        maybe.addr.pci.bus = 0;
        maybe.addr.pci.slot = i;

        if (!(addr = qemuPCIAddressAsString(&maybe)))
            return -1;

        if (virHashLookup(addrs->used, addr)) {
            VIR_DEBUG("PCI addr %s already in use", addr);
            VIR_FREE(addr);
            continue;
        }

        VIR_DEBUG("Allocating PCI addr %s", addr);

        if (virHashAddEntry(addrs->used, addr, addr) < 0) {
            VIR_FREE(addr);
            return -1;
        }

        dev->type = VIR_DOMAIN_DEVICE_ADDRESS_TYPE_PCI;
        dev->addr.pci = maybe.addr.pci;

        addrs->nextslot = i + 1;
        if (QEMU_PCI_ADDRESS_LAST_SLOT < addrs->nextslot)
            addrs->nextslot = 0;

        return 0;
    }

    qemuReportError(VIR_ERR_INTERNAL_ERROR,
                    "%s", _("No more available PCI addresses"));
    return -1;
}

/*
 * This assigns static PCI slots to all configured devices.
 * The ordering here is chosen to match the ordering used
 * with old QEMU < 0.12, so that if a user updates a QEMU
 * host from old QEMU to QEMU >= 0.12, their guests should
 * get PCI addresses in the same order as before.
 *
 * NB, if they previously hotplugged devices then all bets
 * are off. Hotplug for old QEMU was unfixably broken wrt
 * to stable PCI addressing.
 *
 * Order is:
 *
 *  - Host bridge (slot 0)
 *  - PIIX3 ISA bridge, IDE controller, something else unknown, USB controller (slot 1)
 *  - Video (slot 2)
 *
 * Incrementally assign slots from 3 onwards:
 *
 *  - Net
 *  - Sound
 *  - SCSI controllers
 *  - VirtIO block
 *  - VirtIO balloon
 *  - Host device passthrough
 *  - Watchdog (not IB700)
 *
 * Prior to this function being invoked, qemuCollectPCIAddress() will have
 * added all existing PCI addresses from the 'def' to 'addrs'. Thus this
 * function must only try to reserve addresses if info.type == NONE and
 * skip over info.type == PCI
 */
int
qemuAssignDevicePCISlots(virDomainDefPtr def, qemuDomainPCIAddressSetPtr addrs)
{
    int i;
    bool reservedIDE = false;

    /* Host bridge */
    if (qemuDomainPCIAddressReserveSlot(addrs, 0) < 0)
        goto error;

    /* Verify that first IDE controller (if any) is on the PIIX3, fn 1 */
    for (i = 0; i < def->ncontrollers ; i++) {
        /* First IDE controller lives on the PIIX3 at slot=1, function=1 */
        if (def->controllers[i]->type == VIR_DOMAIN_CONTROLLER_TYPE_IDE &&
            def->controllers[i]->idx == 0) {
            if (def->controllers[i]->info.type == VIR_DOMAIN_DEVICE_ADDRESS_TYPE_PCI) {
                if (def->controllers[i]->info.addr.pci.domain != 0 ||
                    def->controllers[i]->info.addr.pci.bus != 0 ||
                    def->controllers[i]->info.addr.pci.slot != 1 ||
                    def->controllers[i]->info.addr.pci.function != 1) {
                    qemuReportError(VIR_ERR_INTERNAL_ERROR, "%s",
                                    _("Primary IDE controller must have PCI address 0:0:1.1"));
                    goto error;
                }
                /* If TYPE==PCI, then then qemuCollectPCIAddress() function
                 * has already reserved the address, so we must skip */
                reservedIDE = true;
            } else {
                def->controllers[i]->info.type = VIR_DOMAIN_DEVICE_ADDRESS_TYPE_PCI;
                def->controllers[i]->info.addr.pci.domain = 0;
                def->controllers[i]->info.addr.pci.bus = 0;
                def->controllers[i]->info.addr.pci.slot = 1;
                def->controllers[i]->info.addr.pci.function = 1;
            }
        }
    }

    /* PIIX3 (ISA bridge, IDE controller, something else unknown, USB controller)
     * hardcoded slot=1, multifunction device
     */
    if (!reservedIDE &&
        qemuDomainPCIAddressReserveSlot(addrs, 1) < 0)
        goto error;

    /* First VGA is hardcoded slot=2 */
    if (def->nvideos > 0) {
        if (def->videos[0]->info.type == VIR_DOMAIN_DEVICE_ADDRESS_TYPE_PCI) {
            if (def->videos[0]->info.addr.pci.domain != 0 ||
                def->videos[0]->info.addr.pci.bus != 0 ||
                def->videos[0]->info.addr.pci.slot != 2 ||
                def->videos[0]->info.addr.pci.function != 0) {
                qemuReportError(VIR_ERR_INTERNAL_ERROR, "%s",
                                _("Primary video card must have PCI address 0:0:2.0"));
                goto error;
            }
        } else {
            def->videos[0]->info.type = VIR_DOMAIN_DEVICE_ADDRESS_TYPE_PCI;
            def->videos[0]->info.addr.pci.domain = 0;
            def->videos[0]->info.addr.pci.bus = 0;
            def->videos[0]->info.addr.pci.slot = 2;
            def->videos[0]->info.addr.pci.function = 0;
            if (qemuDomainPCIAddressReserveSlot(addrs, 2) < 0)
                goto error;
        }
    }
    for (i = 0; i < def->nfss ; i++) {
        if (def->fss[i]->info.type != VIR_DOMAIN_DEVICE_ADDRESS_TYPE_NONE)
            continue;

        /* Only support VirtIO-9p-pci so far. If that changes,
         * we might need to skip devices here */
        if (qemuDomainPCIAddressSetNextAddr(addrs, &def->fss[i]->info) < 0)
            goto error;
    }

    /* Network interfaces */
    for (i = 0; i < def->nnets ; i++) {
        if (def->nets[i]->info.type != VIR_DOMAIN_DEVICE_ADDRESS_TYPE_NONE)
            continue;
        if (qemuDomainPCIAddressSetNextAddr(addrs, &def->nets[i]->info) < 0)
            goto error;
    }

    /* Sound cards */
    for (i = 0; i < def->nsounds ; i++) {
        if (def->sounds[i]->info.type != VIR_DOMAIN_DEVICE_ADDRESS_TYPE_NONE)
            continue;
        /* Skip ISA sound card, and PCSPK */
        if (def->sounds[i]->model == VIR_DOMAIN_SOUND_MODEL_SB16 ||
            def->sounds[i]->model == VIR_DOMAIN_SOUND_MODEL_PCSPK)
            continue;

        if (qemuDomainPCIAddressSetNextAddr(addrs, &def->sounds[i]->info) < 0)
            goto error;
    }

    /* Disk controllers (SCSI only for now) */
    for (i = 0; i < def->ncontrollers ; i++) {
        /* FDC lives behind the ISA bridge; CCID is a usb device */
        if (def->controllers[i]->type == VIR_DOMAIN_CONTROLLER_TYPE_FDC ||
            def->controllers[i]->type == VIR_DOMAIN_CONTROLLER_TYPE_CCID)
            continue;

        /* First IDE controller lives on the PIIX3 at slot=1, function=1,
           dealt with earlier on*/
        if (def->controllers[i]->type == VIR_DOMAIN_CONTROLLER_TYPE_IDE &&
            def->controllers[i]->idx == 0)
            continue;

        if (def->controllers[i]->info.type != VIR_DOMAIN_DEVICE_ADDRESS_TYPE_NONE)
            continue;
        if (qemuDomainPCIAddressSetNextAddr(addrs, &def->controllers[i]->info) < 0)
            goto error;
    }

    /* Disks (VirtIO only for now */
    for (i = 0; i < def->ndisks ; i++) {
        if (def->disks[i]->info.type != VIR_DOMAIN_DEVICE_ADDRESS_TYPE_NONE)
            continue;

        /* Only VirtIO disks use PCI addrs */
        if (def->disks[i]->bus != VIR_DOMAIN_DISK_BUS_VIRTIO)
            continue;

        if (qemuDomainPCIAddressSetNextAddr(addrs, &def->disks[i]->info) < 0)
            goto error;
    }

    /* Host PCI devices */
    for (i = 0; i < def->nhostdevs ; i++) {
        if (def->hostdevs[i]->info.type != VIR_DOMAIN_DEVICE_ADDRESS_TYPE_NONE)
            continue;
        if (def->hostdevs[i]->mode != VIR_DOMAIN_HOSTDEV_MODE_SUBSYS ||
            def->hostdevs[i]->source.subsys.type != VIR_DOMAIN_HOSTDEV_SUBSYS_TYPE_PCI)
            continue;

        if (qemuDomainPCIAddressSetNextAddr(addrs, &def->hostdevs[i]->info) < 0)
            goto error;
    }

    /* VirtIO balloon */
    if (def->memballoon &&
        def->memballoon->model == VIR_DOMAIN_MEMBALLOON_MODEL_VIRTIO &&
        def->memballoon->info.type == VIR_DOMAIN_DEVICE_ADDRESS_TYPE_NONE) {
        if (qemuDomainPCIAddressSetNextAddr(addrs, &def->memballoon->info) < 0)
            goto error;
    }

    /* A watchdog - skip IB700, it is not a PCI device */
    if (def->watchdog &&
        def->watchdog->model != VIR_DOMAIN_WATCHDOG_MODEL_IB700 &&
        def->watchdog->info.type == VIR_DOMAIN_DEVICE_ADDRESS_TYPE_NONE) {
        if (qemuDomainPCIAddressSetNextAddr(addrs, &def->watchdog->info) < 0)
            goto error;
    }

    /* Further non-primary video cards */
    for (i = 1; i < def->nvideos ; i++) {
        if (def->videos[i]->info.type != VIR_DOMAIN_DEVICE_ADDRESS_TYPE_NONE)
            continue;
        if (qemuDomainPCIAddressSetNextAddr(addrs, &def->videos[i]->info) < 0)
            goto error;
    }
    for (i = 0; i < def->ninputs ; i++) {
        /* Nada - none are PCI based (yet) */
    }
    for (i = 0; i < def->nparallels ; i++) {
        /* Nada - none are PCI based (yet) */
    }
    for (i = 0; i < def->nserials ; i++) {
        /* Nada - none are PCI based (yet) */
    }
    for (i = 0; i < def->nchannels ; i++) {
        /* Nada - none are PCI based (yet) */
    }

    return 0;

error:
    return -1;
}


static int
qemuBuildDeviceAddressStr(virBufferPtr buf,
                          virDomainDeviceInfoPtr info,
                          virBitmapPtr qemuCaps)
{
    if (info->type == VIR_DOMAIN_DEVICE_ADDRESS_TYPE_PCI) {
        if (info->addr.pci.domain != 0) {
            qemuReportError(VIR_ERR_INTERNAL_ERROR, "%s",
                            _("Only PCI device addresses with domain=0 are supported"));
            return -1;
        }
        if (info->addr.pci.bus != 0) {
            qemuReportError(VIR_ERR_INTERNAL_ERROR, "%s",
                            _("Only PCI device addresses with bus=0 are supported"));
            return -1;
        }
        if (info->addr.pci.function != 0) {
            qemuReportError(VIR_ERR_INTERNAL_ERROR, "%s",
                            _("Only PCI device addresses with function=0 are supported"));
            return -1;
        }

        /* XXX
         * When QEMU grows support for > 1 PCI bus, then pci.0 changes
         * to pci.1, pci.2, etc
         * When QEMU grows support for > 1 PCI domain, then pci.0 change
         * to pciNN.0  where NN is the domain number
         */
        if (qemuCapsGet(qemuCaps, QEMU_CAPS_PCI_MULTIBUS))
            virBufferVSprintf(buf, ",bus=pci.0,addr=0x%x", info->addr.pci.slot);
        else
            virBufferVSprintf(buf, ",bus=pci,addr=0x%x", info->addr.pci.slot);
    }
    return 0;
}


#define QEMU_SERIAL_PARAM_ACCEPTED_CHARS \
  "abcdefghijklmnopqrstuvwxyzABCDEFGHIJKLMNOPQRSTUVWXYZ0123456789-_"

static int
qemuSafeSerialParamValue(const char *value)
{
    if (strspn(value, QEMU_SERIAL_PARAM_ACCEPTED_CHARS) != strlen (value)) {
        qemuReportError(VIR_ERR_INTERNAL_ERROR,
                        _("driver serial '%s' contains unsafe characters"),
                        value);
        return -1;
    }

    return 0;
}


char *
qemuBuildDriveStr(virDomainDiskDefPtr disk,
                  int bootable,
                  virBitmapPtr qemuCaps)
{
    virBuffer opt = VIR_BUFFER_INITIALIZER;
    const char *bus = virDomainDiskQEMUBusTypeToString(disk->bus);
    int idx = virDiskNameToIndex(disk->dst);
    int busid = -1, unitid = -1;

    if (idx < 0) {
        qemuReportError(VIR_ERR_INTERNAL_ERROR,
                        _("unsupported disk type '%s'"), disk->dst);
        goto error;
    }

    switch (disk->bus) {
    case VIR_DOMAIN_DISK_BUS_SCSI:
        if (disk->info.type != VIR_DOMAIN_DEVICE_ADDRESS_TYPE_DRIVE) {
            qemuReportError(VIR_ERR_INTERNAL_ERROR, "%s",
                            _("unexpected address type for scsi disk"));
            goto error;
        }

        /* Setting bus= attr for SCSI drives, causes a controller
         * to be created. Yes this is slightly odd. It is not possible
         * to have > 1 bus on a SCSI controller (yet). */
        if (disk->info.addr.drive.bus != 0) {
            qemuReportError(VIR_ERR_INTERNAL_ERROR,
                            "%s", _("SCSI controller only supports 1 bus"));
            goto error;
        }
        busid = disk->info.addr.drive.controller;
        unitid = disk->info.addr.drive.unit;
        break;

    case VIR_DOMAIN_DISK_BUS_IDE:
        if (disk->info.type != VIR_DOMAIN_DEVICE_ADDRESS_TYPE_DRIVE) {
            qemuReportError(VIR_ERR_INTERNAL_ERROR, "%s",
                            _("unexpected address type for ide disk"));
            goto error;
        }
        /* We can only have 1 IDE controller (currently) */
        if (disk->info.addr.drive.controller != 0) {
            qemuReportError(VIR_ERR_INTERNAL_ERROR,
                            _("Only 1 %s controller is supported"), bus);
            goto error;
        }
        busid = disk->info.addr.drive.bus;
        unitid = disk->info.addr.drive.unit;
        break;

    case VIR_DOMAIN_DISK_BUS_FDC:
        if (disk->info.type != VIR_DOMAIN_DEVICE_ADDRESS_TYPE_DRIVE) {
            qemuReportError(VIR_ERR_INTERNAL_ERROR, "%s",
                            _("unexpected address type for fdc disk"));
            goto error;
        }
        /* We can only have 1 FDC controller (currently) */
        if (disk->info.addr.drive.controller != 0) {
            qemuReportError(VIR_ERR_INTERNAL_ERROR,
                            _("Only 1 %s controller is supported"), bus);
            goto error;
        }
        /* We can only have 1 FDC bus (currently) */
        if (disk->info.addr.drive.bus != 0) {
            qemuReportError(VIR_ERR_INTERNAL_ERROR,
                            _("Only 1 %s bus is supported"), bus);
            goto error;
        }
        unitid = disk->info.addr.drive.unit;

        break;

    case VIR_DOMAIN_DISK_BUS_VIRTIO:
        /* Each virtio drive is a separate PCI device, no unit/busid or index */
        idx = -1;
        break;

    case VIR_DOMAIN_DISK_BUS_XEN:
        /* Xen has no address type currently, so assign based on index */
        break;
    }

    /* disk->src is NULL when we use nbd disks */
    if (disk->src || (disk->type == VIR_DOMAIN_DISK_TYPE_NETWORK &&
                      disk->protocol == VIR_DOMAIN_DISK_PROTOCOL_NBD)) {
        if (disk->type == VIR_DOMAIN_DISK_TYPE_DIR) {
            /* QEMU only supports magic FAT format for now */
            if (disk->driverType &&
                STRNEQ(disk->driverType, "fat")) {
                qemuReportError(VIR_ERR_INTERNAL_ERROR,
                                _("unsupported disk driver type for '%s'"),
                                disk->driverType);
                goto error;
            }
            if (!disk->readonly) {
                qemuReportError(VIR_ERR_INTERNAL_ERROR, "%s",
                                _("cannot create virtual FAT disks in read-write mode"));
                goto error;
            }
            if (disk->device == VIR_DOMAIN_DISK_DEVICE_FLOPPY)
                virBufferVSprintf(&opt, "file=fat:floppy:%s,", disk->src);
            else
                virBufferVSprintf(&opt, "file=fat:%s,", disk->src);
        } else if (disk->type == VIR_DOMAIN_DISK_TYPE_NETWORK) {
            switch (disk->protocol) {
            case VIR_DOMAIN_DISK_PROTOCOL_NBD:
                if (disk->nhosts != 1) {
                    qemuReportError(VIR_ERR_INTERNAL_ERROR, "%s",
                                    _("NBD accepts only one host"));
                    goto error;
                }
                virBufferVSprintf(&opt, "file=nbd:%s:%s,",
                                  disk->hosts->name, disk->hosts->port);
                break;
            case VIR_DOMAIN_DISK_PROTOCOL_RBD:
                /* TODO: set monitor hostnames */
                virBufferVSprintf(&opt, "file=rbd:%s,", disk->src);
                break;
            case VIR_DOMAIN_DISK_PROTOCOL_SHEEPDOG:
                if (disk->nhosts == 0)
                    virBufferVSprintf(&opt, "file=sheepdog:%s,", disk->src);
                else
                    /* only one host is supported now */
                    virBufferVSprintf(&opt, "file=sheepdog:%s:%s:%s,",
                                      disk->hosts->name, disk->hosts->port,
                                      disk->src);
                break;
            }
        } else {
            virBufferVSprintf(&opt, "file=%s,", disk->src);
        }
    }
    if (qemuCapsGet(qemuCaps, QEMU_CAPS_DEVICE))
        virBufferAddLit(&opt, "if=none");
    else
        virBufferVSprintf(&opt, "if=%s", bus);

    if (disk->device == VIR_DOMAIN_DISK_DEVICE_CDROM)
        virBufferAddLit(&opt, ",media=cdrom");

    if (qemuCapsGet(qemuCaps, QEMU_CAPS_DEVICE)) {
        virBufferVSprintf(&opt, ",id=%s%s", QEMU_DRIVE_HOST_PREFIX, disk->info.alias);
    } else {
        if (busid == -1 && unitid == -1) {
            if (idx != -1)
                virBufferVSprintf(&opt, ",index=%d", idx);
        } else {
            if (busid != -1)
                virBufferVSprintf(&opt, ",bus=%d", busid);
            if (unitid != -1)
                virBufferVSprintf(&opt, ",unit=%d", unitid);
        }
    }
    if (bootable &&
        disk->device == VIR_DOMAIN_DISK_DEVICE_DISK &&
        disk->bus != VIR_DOMAIN_DISK_BUS_IDE)
        virBufferAddLit(&opt, ",boot=on");
    if (disk->readonly &&
        qemuCapsGet(qemuCaps, QEMU_CAPS_DRIVE_READONLY))
        virBufferAddLit(&opt, ",readonly=on");
    if (disk->driverType && *disk->driverType != '\0' &&
        disk->type != VIR_DOMAIN_DISK_TYPE_DIR &&
        qemuCapsGet(qemuCaps, QEMU_CAPS_DRIVE_FORMAT))
        virBufferVSprintf(&opt, ",format=%s", disk->driverType);
    if (disk->serial &&
        qemuCapsGet(qemuCaps, QEMU_CAPS_DRIVE_SERIAL)) {
        if (qemuSafeSerialParamValue(disk->serial) < 0)
            goto error;
        virBufferVSprintf(&opt, ",serial=%s", disk->serial);
    }

    if (disk->cachemode) {
        const char *mode =
            qemuCapsGet(qemuCaps, QEMU_CAPS_DRIVE_CACHE_V2) ?
            qemuDiskCacheV2TypeToString(disk->cachemode) :
            qemuDiskCacheV1TypeToString(disk->cachemode);

        virBufferVSprintf(&opt, ",cache=%s", mode);
    } else if (disk->shared && !disk->readonly) {
        virBufferAddLit(&opt, ",cache=off");
    }

    if (qemuCapsGet(qemuCaps, QEMU_CAPS_MONITOR_JSON)) {
        if (disk->error_policy) {
            virBufferVSprintf(&opt, ",werror=%s,rerror=%s",
                              virDomainDiskErrorPolicyTypeToString(disk->error_policy),
                              virDomainDiskErrorPolicyTypeToString(disk->error_policy));
        }
    }

    if (disk->iomode) {
        if (qemuCapsGet(qemuCaps, QEMU_CAPS_DRIVE_AIO)) {
            virBufferVSprintf(&opt, ",aio=%s",
                              virDomainDiskIoTypeToString(disk->iomode));
        } else {
            qemuReportError(VIR_ERR_CONFIG_UNSUPPORTED, "%s",
                            _("disk aio mode not supported with this "
                              "QEMU binary"));
            goto error;
        }
    }

    if (virBufferError(&opt)) {
        virReportOOMError();
        goto error;
    }

    return virBufferContentAndReset(&opt);

error:
    virBufferFreeAndReset(&opt);
    return NULL;
}


char *
qemuBuildDriveDevStr(virDomainDiskDefPtr disk,
                     virBitmapPtr qemuCaps)
{
    virBuffer opt = VIR_BUFFER_INITIALIZER;
    const char *bus = virDomainDiskQEMUBusTypeToString(disk->bus);
    int idx = virDiskNameToIndex(disk->dst);

    if (idx < 0) {
        qemuReportError(VIR_ERR_INTERNAL_ERROR,
                        _("unsupported disk type '%s'"), disk->dst);
        goto error;
    }

    switch (disk->bus) {
    case VIR_DOMAIN_DISK_BUS_IDE:
        virBufferAddLit(&opt, "ide-drive");
        virBufferVSprintf(&opt, ",bus=ide.%d,unit=%d",
                          disk->info.addr.drive.bus,
                          disk->info.addr.drive.unit);
        break;
    case VIR_DOMAIN_DISK_BUS_SCSI:
        virBufferAddLit(&opt, "scsi-disk");
        virBufferVSprintf(&opt, ",bus=scsi%d.%d,scsi-id=%d",
                          disk->info.addr.drive.controller,
                          disk->info.addr.drive.bus,
                          disk->info.addr.drive.unit);
        break;
    case VIR_DOMAIN_DISK_BUS_VIRTIO:
        virBufferAddLit(&opt, "virtio-blk-pci");
        qemuBuildDeviceAddressStr(&opt, &disk->info, qemuCaps);
        break;
    case VIR_DOMAIN_DISK_BUS_USB:
        virBufferAddLit(&opt, "usb-storage");
        break;
    default:
        qemuReportError(VIR_ERR_INTERNAL_ERROR,
                        _("unsupported disk bus '%s' with device setup"), bus);
        goto error;
    }
    virBufferVSprintf(&opt, ",drive=%s%s", QEMU_DRIVE_HOST_PREFIX, disk->info.alias);
    virBufferVSprintf(&opt, ",id=%s", disk->info.alias);
    if (disk->bootIndex && qemuCapsGet(qemuCaps, QEMU_CAPS_BOOTINDEX))
        virBufferVSprintf(&opt, ",bootindex=%d", disk->bootIndex);

    if (virBufferError(&opt)) {
        virReportOOMError();
        goto error;
    }

    return virBufferContentAndReset(&opt);

error:
    virBufferFreeAndReset(&opt);
    return NULL;
}


char *qemuBuildFSStr(virDomainFSDefPtr fs,
                     virBitmapPtr qemuCaps ATTRIBUTE_UNUSED)
{
    virBuffer opt = VIR_BUFFER_INITIALIZER;

    if (fs->type != VIR_DOMAIN_FS_TYPE_MOUNT) {
        qemuReportError(VIR_ERR_CONFIG_UNSUPPORTED, "%s",
                        _("only supports mount filesystem type"));
        goto error;
    }

    virBufferAddLit(&opt, "local");
    if (fs->accessmode == VIR_DOMAIN_FS_ACCESSMODE_MAPPED) {
        virBufferAddLit(&opt, ",security_model=mapped");
    } else if(fs->accessmode == VIR_DOMAIN_FS_ACCESSMODE_PASSTHROUGH) {
        virBufferAddLit(&opt, ",security_model=passthrough");
    } else if(fs->accessmode == VIR_DOMAIN_FS_ACCESSMODE_SQUASH) {
        virBufferAddLit(&opt, ",security_model=none");
    }
    virBufferVSprintf(&opt, ",id=%s%s", QEMU_FSDEV_HOST_PREFIX, fs->info.alias);
    virBufferVSprintf(&opt, ",path=%s", fs->src);

    if (virBufferError(&opt)) {
        virReportOOMError();
        goto error;
    }

    return virBufferContentAndReset(&opt);

error:
    virBufferFreeAndReset(&opt);
    return NULL;
}


char *
qemuBuildFSDevStr(virDomainFSDefPtr fs,
                  virBitmapPtr qemuCaps)
{
    virBuffer opt = VIR_BUFFER_INITIALIZER;

    if (fs->type != VIR_DOMAIN_FS_TYPE_MOUNT) {
        qemuReportError(VIR_ERR_CONFIG_UNSUPPORTED, "%s",
                        _("can only passthrough directories"));
        goto error;
    }

    virBufferAddLit(&opt, "virtio-9p-pci");
    virBufferVSprintf(&opt, ",id=%s", fs->info.alias);
    virBufferVSprintf(&opt, ",fsdev=%s%s", QEMU_FSDEV_HOST_PREFIX, fs->info.alias);
    virBufferVSprintf(&opt, ",mount_tag=%s", fs->dst);
    qemuBuildDeviceAddressStr(&opt, &fs->info, qemuCaps);

    if (virBufferError(&opt)) {
        virReportOOMError();
        goto error;
    }

    return virBufferContentAndReset(&opt);

error:
    virBufferFreeAndReset(&opt);
    return NULL;
}


char *
qemuBuildControllerDevStr(virDomainControllerDefPtr def,
                          virBitmapPtr qemuCaps)
{
    virBuffer buf = VIR_BUFFER_INITIALIZER;

    switch (def->type) {
    case VIR_DOMAIN_CONTROLLER_TYPE_SCSI:
        virBufferAddLit(&buf, "lsi");
        virBufferVSprintf(&buf, ",id=scsi%d", def->idx);
        break;

    case VIR_DOMAIN_CONTROLLER_TYPE_VIRTIO_SERIAL:
        if (def->info.type == VIR_DOMAIN_DEVICE_ADDRESS_TYPE_PCI) {
            virBufferAddLit(&buf, "virtio-serial-pci");
        } else {
            virBufferAddLit(&buf, "virtio-serial");
        }
        virBufferVSprintf(&buf, ",id=" QEMU_VIRTIO_SERIAL_PREFIX "%d",
                          def->idx);
        if (def->opts.vioserial.ports != -1) {
            virBufferVSprintf(&buf, ",max_ports=%d",
                              def->opts.vioserial.ports);
        }
        if (def->opts.vioserial.vectors != -1) {
            virBufferVSprintf(&buf, ",vectors=%d",
                              def->opts.vioserial.vectors);
        }
        break;

    case VIR_DOMAIN_CONTROLLER_TYPE_CCID:
        virBufferVSprintf(&buf, "usb-ccid,id=ccid%d", def->idx);
        break;

    /* We always get an IDE controller, whether we want it or not. */
    case VIR_DOMAIN_CONTROLLER_TYPE_IDE:
    default:
        qemuReportError(VIR_ERR_CONFIG_UNSUPPORTED,
                        _("Unknown controller type: %s"),
                        virDomainControllerTypeToString(def->type));
        goto error;
    }

    if (qemuBuildDeviceAddressStr(&buf, &def->info, qemuCaps) < 0)
        goto error;

    if (virBufferError(&buf)) {
        virReportOOMError();
        goto error;
    }

    return virBufferContentAndReset(&buf);

error:
    virBufferFreeAndReset(&buf);
    return NULL;
}


char *
qemuBuildNicStr(virDomainNetDefPtr net,
                const char *prefix,
                int vlan)
{
    char *str;
    if (virAsprintf(&str,
                    "%smacaddr=%02x:%02x:%02x:%02x:%02x:%02x,vlan=%d%s%s%s%s",
                    prefix ? prefix : "",
                    net->mac[0], net->mac[1],
                    net->mac[2], net->mac[3],
                    net->mac[4], net->mac[5],
                    vlan,
                    (net->model ? ",model=" : ""),
                    (net->model ? net->model : ""),
                    (net->info.alias ? ",name=" : ""),
                    (net->info.alias ? net->info.alias : "")) < 0) {
        virReportOOMError();
        return NULL;
    }

    return str;
}


char *
qemuBuildNicDevStr(virDomainNetDefPtr net,
                   int vlan,
                   virBitmapPtr qemuCaps)
{
    virBuffer buf = VIR_BUFFER_INITIALIZER;
    const char *nic;
    bool usingVirtio = false;

    if (!net->model) {
        nic = "rtl8139";
    } else if (STREQ(net->model, "virtio")) {
        nic = "virtio-net-pci";
        usingVirtio = true;
    } else {
        nic = net->model;
    }

    virBufferAdd(&buf, nic, strlen(nic));
    if (usingVirtio && net->driver.virtio.txmode) {
        if (qemuCapsGet(qemuCaps, QEMU_CAPS_VIRTIO_TX_ALG)) {
            virBufferAddLit(&buf, ",tx=");
            switch (net->driver.virtio.txmode) {
                case VIR_DOMAIN_NET_VIRTIO_TX_MODE_IOTHREAD:
                    virBufferAddLit(&buf, "bh");
                    break;

                case VIR_DOMAIN_NET_VIRTIO_TX_MODE_TIMER:
                    virBufferAddLit(&buf, "timer");
                    break;
                default:
                    /* this should never happen, if it does, we need
                     * to add another case to this switch.
                     */
                    qemuReportError(VIR_ERR_INTERNAL_ERROR, "%s",
                                    _("unrecognized virtio-net-pci 'tx' option"));
                    goto error;
            }
        } else {
            qemuReportError(VIR_ERR_CONFIG_UNSUPPORTED, "%s",
                            _("virtio-net-pci 'tx' option not supported in this QEMU binary"));
            goto error;
        }
    }
    if (vlan == -1)
        virBufferVSprintf(&buf, ",netdev=host%s", net->info.alias);
    else
        virBufferVSprintf(&buf, ",vlan=%d", vlan);
    virBufferVSprintf(&buf, ",id=%s", net->info.alias);
    virBufferVSprintf(&buf, ",mac=%02x:%02x:%02x:%02x:%02x:%02x",
                      net->mac[0], net->mac[1],
                      net->mac[2], net->mac[3],
                      net->mac[4], net->mac[5]);
    if (qemuBuildDeviceAddressStr(&buf, &net->info, qemuCaps) < 0)
        goto error;
    if (net->bootIndex && qemuCapsGet(qemuCaps, QEMU_CAPS_BOOTINDEX))
        virBufferVSprintf(&buf, ",bootindex=%d", net->bootIndex);

    if (virBufferError(&buf)) {
        virReportOOMError();
        goto error;
    }

    return virBufferContentAndReset(&buf);

error:
    virBufferFreeAndReset(&buf);
    return NULL;
}


char *
qemuBuildHostNetStr(virDomainNetDefPtr net,
                    char type_sep,
                    int vlan,
                    const char *tapfd,
                    const char *vhostfd)
{
    bool is_tap = false;
    virBuffer buf = VIR_BUFFER_INITIALIZER;

    switch (net->type) {
    case VIR_DOMAIN_NET_TYPE_NETWORK:
    case VIR_DOMAIN_NET_TYPE_BRIDGE:
    case VIR_DOMAIN_NET_TYPE_DIRECT:
        virBufferAddLit(&buf, "tap");
        virBufferVSprintf(&buf, "%cfd=%s", type_sep, tapfd);
        type_sep = ',';
        is_tap = true;
        break;

    case VIR_DOMAIN_NET_TYPE_ETHERNET:
        virBufferAddLit(&buf, "tap");
        if (net->ifname) {
            virBufferVSprintf(&buf, "%cifname=%s", type_sep, net->ifname);
            type_sep = ',';
        }
        if (net->data.ethernet.script) {
            virBufferVSprintf(&buf, "%cscript=%s", type_sep,
                              net->data.ethernet.script);
            type_sep = ',';
        }
        is_tap = true;
        break;

    case VIR_DOMAIN_NET_TYPE_CLIENT:
    case VIR_DOMAIN_NET_TYPE_SERVER:
    case VIR_DOMAIN_NET_TYPE_MCAST:
        virBufferAddLit(&buf, "socket");
        switch (net->type) {
        case VIR_DOMAIN_NET_TYPE_CLIENT:
            virBufferVSprintf(&buf, "%cconnect=%s:%d",
                              type_sep,
                              net->data.socket.address,
                              net->data.socket.port);
            break;
        case VIR_DOMAIN_NET_TYPE_SERVER:
            virBufferVSprintf(&buf, "%clisten=%s:%d",
                              type_sep,
                              net->data.socket.address,
                              net->data.socket.port);
            break;
        case VIR_DOMAIN_NET_TYPE_MCAST:
            virBufferVSprintf(&buf, "%cmcast=%s:%d",
                              type_sep,
                              net->data.socket.address,
                              net->data.socket.port);
            break;
        case VIR_DOMAIN_NET_TYPE_USER:
        case VIR_DOMAIN_NET_TYPE_ETHERNET:
        case VIR_DOMAIN_NET_TYPE_NETWORK:
        case VIR_DOMAIN_NET_TYPE_BRIDGE:
        case VIR_DOMAIN_NET_TYPE_INTERNAL:
        case VIR_DOMAIN_NET_TYPE_DIRECT:
        case VIR_DOMAIN_NET_TYPE_LAST:
            break;
        }
        type_sep = ',';
        break;

    case VIR_DOMAIN_NET_TYPE_USER:
    default:
        virBufferAddLit(&buf, "user");
        break;
    }

    if (vlan >= 0) {
        virBufferVSprintf(&buf, "%cvlan=%d", type_sep, vlan);
        if (net->info.alias)
            virBufferVSprintf(&buf, ",name=host%s",
                              net->info.alias);
    } else {
        virBufferVSprintf(&buf, "%cid=host%s",
                          type_sep, net->info.alias);
    }

    if (is_tap) {
        if (vhostfd && *vhostfd)
            virBufferVSprintf(&buf, ",vhost=on,vhostfd=%s", vhostfd);
        if (net->tune.sndbuf_specified)
            virBufferVSprintf(&buf, ",sndbuf=%lu", net->tune.sndbuf);
    }

    if (virBufferError(&buf)) {
        virBufferFreeAndReset(&buf);
        virReportOOMError();
        return NULL;
    }

    return virBufferContentAndReset(&buf);
}


char *
qemuBuildWatchdogDevStr(virDomainWatchdogDefPtr dev,
                        virBitmapPtr qemuCaps)
{
    virBuffer buf = VIR_BUFFER_INITIALIZER;

    const char *model = virDomainWatchdogModelTypeToString(dev->model);
    if (!model) {
        qemuReportError(VIR_ERR_INTERNAL_ERROR,
                        "%s", _("missing watchdog model"));
        goto error;
    }

    virBufferVSprintf(&buf, "%s", model);
    virBufferVSprintf(&buf, ",id=%s", dev->info.alias);
    if (qemuBuildDeviceAddressStr(&buf, &dev->info, qemuCaps) < 0)
        goto error;

    if (virBufferError(&buf)) {
        virReportOOMError();
        goto error;
    }

    return virBufferContentAndReset(&buf);

error:
    virBufferFreeAndReset(&buf);
    return NULL;
}


char *
qemuBuildMemballoonDevStr(virDomainMemballoonDefPtr dev,
                          virBitmapPtr qemuCaps)
{
    virBuffer buf = VIR_BUFFER_INITIALIZER;

    virBufferAddLit(&buf, "virtio-balloon-pci");
    virBufferVSprintf(&buf, ",id=%s", dev->info.alias);
    if (qemuBuildDeviceAddressStr(&buf, &dev->info, qemuCaps) < 0)
        goto error;

    if (virBufferError(&buf)) {
        virReportOOMError();
        goto error;
    }

    return virBufferContentAndReset(&buf);

error:
    virBufferFreeAndReset(&buf);
    return NULL;
}


char *
qemuBuildUSBInputDevStr(virDomainInputDefPtr dev)
{
    virBuffer buf = VIR_BUFFER_INITIALIZER;

    virBufferVSprintf(&buf, "%s",
                      dev->type == VIR_DOMAIN_INPUT_TYPE_MOUSE ?
                      "usb-mouse" : "usb-tablet");
    virBufferVSprintf(&buf, ",id=%s", dev->info.alias);

    if (virBufferError(&buf)) {
        virReportOOMError();
        goto error;
    }

    return virBufferContentAndReset(&buf);

error:
    virBufferFreeAndReset(&buf);
    return NULL;
}


char *
qemuBuildSoundDevStr(virDomainSoundDefPtr sound,
                     virBitmapPtr qemuCaps)
{
    virBuffer buf = VIR_BUFFER_INITIALIZER;
    const char *model = virDomainSoundModelTypeToString(sound->model);

    if (!model) {
        qemuReportError(VIR_ERR_INTERNAL_ERROR,
                        "%s", _("invalid sound model"));
        goto error;
    }

    /* Hack for weirdly unusual devices name in QEMU */
    if (STREQ(model, "es1370"))
        model = "ES1370";
    else if (STREQ(model, "ac97"))
        model = "AC97";
    else if (STREQ(model, "ich6"))
        model = "intel-hda";

    virBufferVSprintf(&buf, "%s", model);
    virBufferVSprintf(&buf, ",id=%s", sound->info.alias);
    if (qemuBuildDeviceAddressStr(&buf, &sound->info, qemuCaps) < 0)
        goto error;

    if (virBufferError(&buf)) {
        virReportOOMError();
        goto error;
    }

    return virBufferContentAndReset(&buf);

error:
    virBufferFreeAndReset(&buf);
    return NULL;
}

static char *
qemuBuildSoundCodecStr(virDomainSoundDefPtr sound,
                       const char *codec)
{
    virBuffer buf = VIR_BUFFER_INITIALIZER;
    int cad = 0;

    virBufferVSprintf(&buf, "%s", codec);
    virBufferVSprintf(&buf, ",id=%s-codec%d", sound->info.alias, cad);
    virBufferVSprintf(&buf, ",bus=%s.0", sound->info.alias);
    virBufferVSprintf(&buf, ",cad=%d", cad);

    if (virBufferError(&buf)) {
        virReportOOMError();
        goto error;
    }

    return virBufferContentAndReset(&buf);

error:
    virBufferFreeAndReset(&buf);
    return NULL;
}

static char *
qemuBuildVideoDevStr(virDomainVideoDefPtr video,
                     virBitmapPtr qemuCaps)
{
    virBuffer buf = VIR_BUFFER_INITIALIZER;
    const char *model = qemuVideoTypeToString(video->type);

    if (!model) {
        qemuReportError(VIR_ERR_INTERNAL_ERROR,
                        "%s", _("invalid video model"));
        goto error;
    }

    virBufferVSprintf(&buf, "%s", model);
    virBufferVSprintf(&buf, ",id=%s", video->info.alias);

    if (video->type == VIR_DOMAIN_VIDEO_TYPE_QXL) {
        if (video->vram > (UINT_MAX / 1024)) {
            qemuReportError(VIR_ERR_CONFIG_UNSUPPORTED,
                            _("value for 'vram' must be less than '%u'"),
                            UINT_MAX / 1024);
            goto error;
        }

        /* QEMU accepts bytes for vram_size. */
        virBufferVSprintf(&buf, ",vram_size=%u", video->vram * 1024);
    }

    if (qemuBuildDeviceAddressStr(&buf, &video->info, qemuCaps) < 0)
        goto error;

    if (virBufferError(&buf)) {
        virReportOOMError();
        goto error;
    }

    return virBufferContentAndReset(&buf);

error:
    virBufferFreeAndReset(&buf);
    return NULL;
}


int
qemuOpenPCIConfig(virDomainHostdevDefPtr dev)
{
    char *path = NULL;
    int configfd = -1;

    if (virAsprintf(&path, "/sys/bus/pci/devices/%04x:%02x:%02x.%01x/config",
                    dev->source.subsys.u.pci.domain,
                    dev->source.subsys.u.pci.bus,
                    dev->source.subsys.u.pci.slot,
                    dev->source.subsys.u.pci.function) < 0) {
        virReportOOMError();
        return -1;
    }

    configfd = open(path, O_RDWR, 0);

    if (configfd < 0)
        virReportSystemError(errno, _("Failed opening %s"), path);

    VIR_FREE(path);

    return configfd;
}

char *
qemuBuildPCIHostdevDevStr(virDomainHostdevDefPtr dev, const char *configfd,
                          virBitmapPtr qemuCaps)
{
    virBuffer buf = VIR_BUFFER_INITIALIZER;

    virBufferAddLit(&buf, "pci-assign");
    virBufferVSprintf(&buf, ",host=%.2x:%.2x.%.1x",
                      dev->source.subsys.u.pci.bus,
                      dev->source.subsys.u.pci.slot,
                      dev->source.subsys.u.pci.function);
    virBufferVSprintf(&buf, ",id=%s", dev->info.alias);
    if (configfd && *configfd)
        virBufferVSprintf(&buf, ",configfd=%s", configfd);
    if (dev->bootIndex)
        virBufferVSprintf(&buf, ",bootindex=%d", dev->bootIndex);
    if (qemuBuildDeviceAddressStr(&buf, &dev->info, qemuCaps) < 0)
        goto error;

    if (virBufferError(&buf)) {
        virReportOOMError();
        goto error;
    }

    return virBufferContentAndReset(&buf);

error:
    virBufferFreeAndReset(&buf);
    return NULL;
}


char *
qemuBuildPCIHostdevPCIDevStr(virDomainHostdevDefPtr dev)
{
    char *ret = NULL;

    if (virAsprintf(&ret, "host=%.2x:%.2x.%.1x",
                    dev->source.subsys.u.pci.bus,
                    dev->source.subsys.u.pci.slot,
                    dev->source.subsys.u.pci.function) < 0)
        virReportOOMError();

    return ret;
}


char *
qemuBuildUSBHostdevDevStr(virDomainHostdevDefPtr dev)
{
    char *ret = NULL;

    if (!dev->source.subsys.u.usb.bus &&
        !dev->source.subsys.u.usb.device) {
        qemuReportError(VIR_ERR_INTERNAL_ERROR, "%s",
                        _("USB host device is missing bus/device information"));
        return NULL;
    }

    if (virAsprintf(&ret, "usb-host,hostbus=%d,hostaddr=%d,id=%s",
                    dev->source.subsys.u.usb.bus,
                    dev->source.subsys.u.usb.device,
                    dev->info.alias) < 0)
        virReportOOMError();

    return ret;
}


char *
qemuBuildUSBHostdevUsbDevStr(virDomainHostdevDefPtr dev)
{
    char *ret = NULL;

    if (!dev->source.subsys.u.usb.bus &&
        !dev->source.subsys.u.usb.device) {
        qemuReportError(VIR_ERR_INTERNAL_ERROR, "%s",
                        _("USB host device is missing bus/device information"));
        return NULL;
    }

    if (virAsprintf(&ret, "host:%d.%d",
                    dev->source.subsys.u.usb.bus,
                    dev->source.subsys.u.usb.device) < 0)
        virReportOOMError();

    return ret;
}



/* This function outputs a -chardev command line option which describes only the
 * host side of the character device */
static char *
qemuBuildChrChardevStr(virDomainChrSourceDefPtr dev, const char *alias,
                       virBitmapPtr qemuCaps)
{
    virBuffer buf = VIR_BUFFER_INITIALIZER;
    bool telnet;

    switch(dev->type) {
    case VIR_DOMAIN_CHR_TYPE_NULL:
        virBufferVSprintf(&buf, "null,id=char%s", alias);
        break;

    case VIR_DOMAIN_CHR_TYPE_VC:
        virBufferVSprintf(&buf, "vc,id=char%s", alias);
        break;

    case VIR_DOMAIN_CHR_TYPE_PTY:
        virBufferVSprintf(&buf, "pty,id=char%s", alias);
        break;

    case VIR_DOMAIN_CHR_TYPE_DEV:
        virBufferVSprintf(&buf, "tty,id=char%s,path=%s", alias,
                          dev->data.file.path);
        break;

    case VIR_DOMAIN_CHR_TYPE_FILE:
        virBufferVSprintf(&buf, "file,id=char%s,path=%s", alias,
                          dev->data.file.path);
        break;

    case VIR_DOMAIN_CHR_TYPE_PIPE:
        virBufferVSprintf(&buf, "pipe,id=char%s,path=%s", alias,
                          dev->data.file.path);
        break;

    case VIR_DOMAIN_CHR_TYPE_STDIO:
        virBufferVSprintf(&buf, "stdio,id=char%s", alias);
        break;

    case VIR_DOMAIN_CHR_TYPE_UDP:
        virBufferVSprintf(&buf,
                          "udp,id=char%s,host=%s,port=%s,localaddr=%s,"
                          "localport=%s",
                          alias,
                          dev->data.udp.connectHost,
                          dev->data.udp.connectService,
                          dev->data.udp.bindHost,
                          dev->data.udp.bindService);
        break;

    case VIR_DOMAIN_CHR_TYPE_TCP:
        telnet = dev->data.tcp.protocol == VIR_DOMAIN_CHR_TCP_PROTOCOL_TELNET;
        virBufferVSprintf(&buf,
                          "socket,id=char%s,host=%s,port=%s%s%s",
                          alias,
                          dev->data.tcp.host,
                          dev->data.tcp.service,
                          telnet ? ",telnet" : "",
                          dev->data.tcp.listen ? ",server,nowait" : "");
        break;

    case VIR_DOMAIN_CHR_TYPE_UNIX:
        virBufferVSprintf(&buf,
                          "socket,id=char%s,path=%s%s",
                          alias,
                          dev->data.nix.path,
                          dev->data.nix.listen ? ",server,nowait" : "");
        break;

    case VIR_DOMAIN_CHR_TYPE_SPICEVMC:
        if (!qemuCapsGet(qemuCaps, QEMU_CAPS_CHARDEV_SPICEVMC)) {
            qemuReportError(VIR_ERR_CONFIG_UNSUPPORTED,
                            _("spicevmc not supported in this QEMU binary"));
            goto error;
        }
        virBufferVSprintf(&buf, "spicevmc,id=char%s,name=%s", alias,
                          virDomainChrSpicevmcTypeToString(dev->data.spicevmc));
        break;

    default:
        qemuReportError(VIR_ERR_CONFIG_UNSUPPORTED,
                        _("unsupported chardev '%s'"),
                        virDomainChrTypeToString(dev->type));
        goto error;
    }

    if (virBufferError(&buf)) {
        virReportOOMError();
        goto error;
    }

    return virBufferContentAndReset(&buf);

error:
    virBufferFreeAndReset(&buf);
    return NULL;
}


static char *
qemuBuildChrArgStr(virDomainChrSourceDefPtr dev, const char *prefix)
{
    virBuffer buf = VIR_BUFFER_INITIALIZER;

    if (prefix)
        virBufferAdd(&buf, prefix, strlen(prefix));

    switch (dev->type) {
    case VIR_DOMAIN_CHR_TYPE_NULL:
        virBufferAddLit(&buf, "null");
        break;

    case VIR_DOMAIN_CHR_TYPE_VC:
        virBufferAddLit(&buf, "vc");
        break;

    case VIR_DOMAIN_CHR_TYPE_PTY:
        virBufferAddLit(&buf, "pty");
        break;

    case VIR_DOMAIN_CHR_TYPE_DEV:
        virBufferStrcat(&buf, dev->data.file.path, NULL);
        break;

    case VIR_DOMAIN_CHR_TYPE_FILE:
        virBufferVSprintf(&buf, "file:%s", dev->data.file.path);
        break;

    case VIR_DOMAIN_CHR_TYPE_PIPE:
        virBufferVSprintf(&buf, "pipe:%s", dev->data.file.path);
        break;

    case VIR_DOMAIN_CHR_TYPE_STDIO:
        virBufferAddLit(&buf, "stdio");
        break;

    case VIR_DOMAIN_CHR_TYPE_UDP:
        virBufferVSprintf(&buf, "udp:%s:%s@%s:%s",
                          dev->data.udp.connectHost,
                          dev->data.udp.connectService,
                          dev->data.udp.bindHost,
                          dev->data.udp.bindService);
        break;

    case VIR_DOMAIN_CHR_TYPE_TCP:
        if (dev->data.tcp.protocol == VIR_DOMAIN_CHR_TCP_PROTOCOL_TELNET) {
            virBufferVSprintf(&buf, "telnet:%s:%s%s",
                              dev->data.tcp.host,
                              dev->data.tcp.service,
                              dev->data.tcp.listen ? ",server,nowait" : "");
        } else {
            virBufferVSprintf(&buf, "tcp:%s:%s%s",
                              dev->data.tcp.host,
                              dev->data.tcp.service,
                              dev->data.tcp.listen ? ",server,nowait" : "");
        }
        break;

    case VIR_DOMAIN_CHR_TYPE_UNIX:
        virBufferVSprintf(&buf, "unix:%s%s",
                          dev->data.nix.path,
                          dev->data.nix.listen ? ",server,nowait" : "");
        break;
    }

    if (virBufferError(&buf)) {
        virReportOOMError();
        goto error;
    }

    return virBufferContentAndReset(&buf);

error:
    virBufferFreeAndReset(&buf);
    return NULL;
}


static char *
qemuBuildVirtioSerialPortDevStr(virDomainChrDefPtr dev,
                                virBitmapPtr qemuCaps)
{
    virBuffer buf = VIR_BUFFER_INITIALIZER;
    if (dev->deviceType == VIR_DOMAIN_CHR_DEVICE_TYPE_CONSOLE)
        virBufferAddLit(&buf, "virtconsole");
    else if (qemuCapsGet(qemuCaps, QEMU_CAPS_DEVICE_SPICEVMC) &&
             dev->source.type == VIR_DOMAIN_CHR_TYPE_SPICEVMC)
        virBufferAddLit(&buf, "spicevmc");
    else
        virBufferAddLit(&buf, "virtserialport");

    if (dev->info.type != VIR_DOMAIN_DEVICE_ADDRESS_TYPE_NONE) {
        /* Check it's a virtio-serial address */
        if (dev->info.type !=
            VIR_DOMAIN_DEVICE_ADDRESS_TYPE_VIRTIO_SERIAL)
        {
            qemuReportError(VIR_ERR_INTERNAL_ERROR,
                            "%s", _("virtio serial device has invalid address type"));
            goto error;
        }

        virBufferVSprintf(&buf,
                          ",bus=" QEMU_VIRTIO_SERIAL_PREFIX "%d.%d",
                          dev->info.addr.vioserial.controller,
                          dev->info.addr.vioserial.bus);
        virBufferVSprintf(&buf,
                          ",nr=%d",
                          dev->info.addr.vioserial.port);
    }

    if (dev->source.type == VIR_DOMAIN_CHR_TYPE_SPICEVMC &&
        dev->target.name &&
        STRNEQ(dev->target.name, "com.redhat.spice.0")) {
        qemuReportError(VIR_ERR_CONFIG_UNSUPPORTED,
                        _("Unsupported spicevmc target name '%s'"),
                        dev->target.name);
        goto error;
    }
    if (qemuCapsGet(qemuCaps, QEMU_CAPS_DEVICE_SPICEVMC) &&
        dev->source.type == VIR_DOMAIN_CHR_TYPE_SPICEVMC) {
        virBufferVSprintf(&buf, ",id=%s", dev->info.alias);
    } else {
        virBufferVSprintf(&buf, ",chardev=char%s,id=%s",
                          dev->info.alias, dev->info.alias);
        if (dev->target.name) {
            virBufferVSprintf(&buf, ",name=%s", dev->target.name);
        }
    }
    if (virBufferError(&buf)) {
        virReportOOMError();
        goto error;
    }

    return virBufferContentAndReset(&buf);

error:
    virBufferFreeAndReset(&buf);
    return NULL;
}

static char *qemuBuildSmbiosBiosStr(virSysinfoDefPtr def)
{
    virBuffer buf = VIR_BUFFER_INITIALIZER;

    if ((def->bios_vendor == NULL) && (def->bios_version == NULL) &&
        (def->bios_date == NULL) && (def->bios_release == NULL))
        return(NULL);

    virBufferAddLit(&buf, "type=0");

    /* 0:Vendor */
    if (def->bios_vendor)
        virBufferVSprintf(&buf, ",vendor=%s", def->bios_vendor);
    /* 0:BIOS Version */
    if (def->bios_version)
        virBufferVSprintf(&buf, ",version=%s", def->bios_version);
    /* 0:BIOS Release Date */
    if (def->bios_date)
        virBufferVSprintf(&buf, ",date=%s", def->bios_date);
    /* 0:System BIOS Major Release and 0:System BIOS Minor Release */
    if (def->bios_release)
        virBufferVSprintf(&buf, ",release=%s", def->bios_release);

    if (virBufferError(&buf)) {
        virReportOOMError();
        goto error;
    }

    return virBufferContentAndReset(&buf);

error:
    virBufferFreeAndReset(&buf);
    return(NULL);
}

static char *qemuBuildSmbiosSystemStr(virSysinfoDefPtr def, bool skip_uuid)
{
    virBuffer buf = VIR_BUFFER_INITIALIZER;

    if ((def->system_manufacturer == NULL) && (def->system_sku == NULL) &&
        (def->system_product == NULL) && (def->system_version == NULL) &&
        (def->system_serial == NULL) && (def->system_family == NULL) &&
        (def->system_uuid == NULL || skip_uuid))
        return NULL;

    virBufferAddLit(&buf, "type=1");

    /* 1:Manufacturer */
    if (def->system_manufacturer)
        virBufferVSprintf(&buf, ",manufacturer=%s",
                          def->system_manufacturer);
     /* 1:Product Name */
    if (def->system_product)
        virBufferVSprintf(&buf, ",product=%s", def->system_product);
    /* 1:Version */
    if (def->system_version)
        virBufferVSprintf(&buf, ",version=%s", def->system_version);
    /* 1:Serial Number */
    if (def->system_serial)
        virBufferVSprintf(&buf, ",serial=%s", def->system_serial);
    /* 1:UUID */
    if (def->system_uuid && !skip_uuid)
        virBufferVSprintf(&buf, ",uuid=%s", def->system_uuid);
    /* 1:SKU Number */
    if (def->system_sku)
        virBufferVSprintf(&buf, ",sku=%s", def->system_sku);
    /* 1:Family */
    if (def->system_family)
        virBufferVSprintf(&buf, ",family=%s", def->system_family);

    if (virBufferError(&buf)) {
        virReportOOMError();
        goto error;
    }

    return virBufferContentAndReset(&buf);

error:
    virBufferFreeAndReset(&buf);
    return(NULL);
}

static char *
qemuBuildClockArgStr(virDomainClockDefPtr def)
{
    virBuffer buf = VIR_BUFFER_INITIALIZER;

    switch (def->offset) {
    case VIR_DOMAIN_CLOCK_OFFSET_UTC:
        virBufferAddLit(&buf, "base=utc");
        break;

    case VIR_DOMAIN_CLOCK_OFFSET_LOCALTIME:
    case VIR_DOMAIN_CLOCK_OFFSET_TIMEZONE:
        virBufferAddLit(&buf, "base=localtime");
        break;

    case VIR_DOMAIN_CLOCK_OFFSET_VARIABLE: {
        time_t now = time(NULL);
        struct tm nowbits;

        now += def->data.adjustment;
        gmtime_r(&now, &nowbits);

        virBufferVSprintf(&buf, "base=%d-%02d-%02dT%02d:%02d:%02d",
                          nowbits.tm_year + 1900,
                          nowbits.tm_mon + 1,
                          nowbits.tm_mday,
                          nowbits.tm_hour,
                          nowbits.tm_min,
                          nowbits.tm_sec);
    }   break;

    default:
        qemuReportError(VIR_ERR_CONFIG_UNSUPPORTED,
                        _("unsupported clock offset '%s'"),
                        virDomainClockOffsetTypeToString(def->offset));
        goto error;
    }

    /* Look for an 'rtc' timer element, and add in appropriate clock= and driftfix= */
    int i;
    for (i = 0; i < def->ntimers; i++) {
        if (def->timers[i]->name == VIR_DOMAIN_TIMER_NAME_RTC) {
            switch (def->timers[i]->track) {
            case -1: /* unspecified - use hypervisor default */
                break;
            case VIR_DOMAIN_TIMER_TRACK_BOOT:
                qemuReportError(VIR_ERR_CONFIG_UNSUPPORTED,
                                _("unsupported rtc timer track '%s'"),
                                virDomainTimerTrackTypeToString(def->timers[i]->track));
                goto error;
            case VIR_DOMAIN_TIMER_TRACK_GUEST:
                virBufferAddLit(&buf, ",clock=vm");
                break;
            case VIR_DOMAIN_TIMER_TRACK_WALL:
                virBufferAddLit(&buf, ",clock=host");
                break;
            }

            switch (def->timers[i]->tickpolicy) {
            case -1:
            case VIR_DOMAIN_TIMER_TICKPOLICY_DELAY:
                /* This is the default - missed ticks delivered when
                   next scheduled, at normal rate */
                break;
            case VIR_DOMAIN_TIMER_TICKPOLICY_CATCHUP:
                /* deliver ticks at a faster rate until caught up */
                virBufferAddLit(&buf, ",driftfix=slew");
                break;
            case VIR_DOMAIN_TIMER_TICKPOLICY_MERGE:
            case VIR_DOMAIN_TIMER_TICKPOLICY_DISCARD:
                qemuReportError(VIR_ERR_CONFIG_UNSUPPORTED,
                                _("unsupported rtc timer tickpolicy '%s'"),
                                virDomainTimerTickpolicyTypeToString(def->timers[i]->tickpolicy));
                goto error;
            }
            break; /* no need to check other timers - there is only one rtc */
        }
    }

    if (virBufferError(&buf)) {
        virReportOOMError();
        goto error;
    }

    return virBufferContentAndReset(&buf);

error:
    virBufferFreeAndReset(&buf);
    return NULL;
}


static int
qemuBuildCpuArgStr(const struct qemud_driver *driver,
                   const virDomainDefPtr def,
                   const char *emulator,
                   virBitmapPtr qemuCaps,
                   const struct utsname *ut,
                   char **opt,
                   bool *hasHwVirt)
{
    const virCPUDefPtr host = driver->caps->host.cpu;
    virCPUDefPtr guest = NULL;
    unsigned int ncpus = 0;
    const char **cpus = NULL;
    union cpuData *data = NULL;
    int ret = -1;
    virBuffer buf = VIR_BUFFER_INITIALIZER;
    int i;

    *hasHwVirt = false;

    if (def->cpu && def->cpu->model) {
        if (host &&
            qemuCapsProbeCPUModels(emulator, qemuCaps, host->arch,
                                   &ncpus, &cpus) < 0)
            goto cleanup;

        if (!ncpus || !host) {
            qemuReportError(VIR_ERR_CONFIG_UNSUPPORTED, "%s",
                            _("CPU specification not supported by hypervisor"));
            goto cleanup;
        }
    }

    if (ncpus > 0 && host) {
        virCPUCompareResult cmp;
        const char *preferred;
        int hasSVM;

        cmp = cpuGuestData(host, def->cpu, &data);
        switch (cmp) {
        case VIR_CPU_COMPARE_INCOMPATIBLE:
            qemuReportError(VIR_ERR_INTERNAL_ERROR,
                            "%s", _("guest CPU is not compatible with host CPU"));
            /* fall through */
        case VIR_CPU_COMPARE_ERROR:
            goto cleanup;

        default:
            break;
        }

        if (VIR_ALLOC(guest) < 0 || !(guest->arch = strdup(host->arch)))
            goto no_memory;

        if (def->cpu->match == VIR_CPU_MATCH_MINIMUM)
            preferred = host->model;
        else
            preferred = def->cpu->model;

        guest->type = VIR_CPU_TYPE_GUEST;
        if (cpuDecode(guest, data, cpus, ncpus, preferred) < 0)
            goto cleanup;

        /* Only 'svm' requires --enable-nesting. The nested
         * 'vmx' patches now simply hook off the CPU features
         */
        hasSVM = cpuHasFeature(guest->arch, data, "svm");
        if (hasSVM < 0)
            goto cleanup;
        *hasHwVirt = hasSVM > 0 ? true : false;

        virBufferVSprintf(&buf, "%s", guest->model);
        for (i = 0; i < guest->nfeatures; i++) {
            char sign;
            if (guest->features[i].policy == VIR_CPU_FEATURE_DISABLE)
                sign = '-';
            else
                sign = '+';

            virBufferVSprintf(&buf, ",%c%s", sign, guest->features[i].name);
        }
    }
    else {
        /*
         * Need to force a 32-bit guest CPU type if
         *
         *  1. guest OS is i686
         *  2. host OS is x86_64
         *  3. emulator is qemu-kvm or kvm
         *
         * Or
         *
         *  1. guest OS is i686
         *  2. emulator is qemu-system-x86_64
         */
        if (STREQ(def->os.arch, "i686") &&
            ((STREQ(ut->machine, "x86_64") &&
              strstr(emulator, "kvm")) ||
             strstr(emulator, "x86_64")))
            virBufferAddLit(&buf, "qemu32");
    }

    if (virBufferError(&buf))
        goto no_memory;

    *opt = virBufferContentAndReset(&buf);

    ret = 0;

cleanup:
    if (guest)
        cpuDataFree(guest->arch, data);
    virCPUDefFree(guest);

    if (cpus) {
        for (i = 0; i < ncpus; i++)
            VIR_FREE(cpus[i]);
        VIR_FREE(cpus);
    }

    return ret;

no_memory:
    virReportOOMError();
    goto cleanup;
}

static char *
qemuBuildSmpArgStr(const virDomainDefPtr def,
                   virBitmapPtr qemuCaps)
{
    virBuffer buf = VIR_BUFFER_INITIALIZER;

    virBufferVSprintf(&buf, "%u", def->vcpus);

    if (qemuCapsGet(qemuCaps, QEMU_CAPS_SMP_TOPOLOGY)) {
        if (def->vcpus != def->maxvcpus)
            virBufferVSprintf(&buf, ",maxcpus=%u", def->maxvcpus);
        /* sockets, cores, and threads are either all zero
         * or all non-zero, thus checking one of them is enough */
        if (def->cpu && def->cpu->sockets) {
            virBufferVSprintf(&buf, ",sockets=%u", def->cpu->sockets);
            virBufferVSprintf(&buf, ",cores=%u", def->cpu->cores);
            virBufferVSprintf(&buf, ",threads=%u", def->cpu->threads);
        }
        else {
            virBufferVSprintf(&buf, ",sockets=%u", def->maxvcpus);
            virBufferVSprintf(&buf, ",cores=%u", 1);
            virBufferVSprintf(&buf, ",threads=%u", 1);
        }
    } else if (def->vcpus != def->maxvcpus) {
        virBufferFreeAndReset(&buf);
        /* FIXME - consider hot-unplugging cpus after boot for older qemu */
        qemuReportError(VIR_ERR_CONFIG_UNSUPPORTED, "%s",
                        _("setting current vcpu count less than maximum is "
                          "not supported with this QEMU binary"));
        return NULL;
    }

    if (virBufferError(&buf)) {
        virBufferFreeAndReset(&buf);
        virReportOOMError();
        return NULL;
    }

    return virBufferContentAndReset(&buf);
}


/*
 * Constructs a argv suitable for launching qemu with config defined
 * for a given virtual machine.
 *
 * XXX 'conn' is only required to resolve network -> bridge name
 * figure out how to remove this requirement some day
 */
virCommandPtr
qemuBuildCommandLine(virConnectPtr conn,
                     struct qemud_driver *driver,
                     virDomainDefPtr def,
                     virDomainChrSourceDefPtr monitor_chr,
                     bool monitor_json,
                     virBitmapPtr qemuCaps,
                     const char *migrateFrom,
                     int migrateFd,
                     virDomainSnapshotObjPtr current_snapshot,
                     enum virVMOperationType vmop)
{
    int i;
    char boot[VIR_DOMAIN_BOOT_LAST+1];
    struct utsname ut;
    int disableKQEMU = 0;
    int enableKQEMU = 0;
    int disableKVM = 0;
    int enableKVM = 0;
    const char *emulator;
    char uuid[VIR_UUID_STRING_BUFLEN];
    char *cpu;
    char *smp;
    int last_good_net = -1;
    bool hasHwVirt = false;
    virCommandPtr cmd;
    bool has_rbd_hosts = false;
    virBuffer rbd_hosts = VIR_BUFFER_INITIALIZER;

    uname_normalize(&ut);

    if (qemuAssignDeviceAliases(def, qemuCaps) < 0)
        return NULL;

    virUUIDFormat(def->uuid, uuid);

    emulator = def->emulator;

    /*
     * do not use boot=on for drives when not using KVM since this
     * is not supported at all in upstream QEmu.
     */
    if (qemuCapsGet(qemuCaps, QEMU_CAPS_KVM) &&
        (def->virtType == VIR_DOMAIN_VIRT_QEMU))
        qemuCapsClear(qemuCaps, QEMU_CAPS_DRIVE_BOOT);

    switch (def->virtType) {
    case VIR_DOMAIN_VIRT_QEMU:
        if (qemuCapsGet(qemuCaps, QEMU_CAPS_KQEMU))
            disableKQEMU = 1;
        if (qemuCapsGet(qemuCaps, QEMU_CAPS_KVM))
            disableKVM = 1;
        break;

    case VIR_DOMAIN_VIRT_KQEMU:
        if (qemuCapsGet(qemuCaps, QEMU_CAPS_KVM))
            disableKVM = 1;

        if (qemuCapsGet(qemuCaps, QEMU_CAPS_ENABLE_KQEMU)) {
            enableKQEMU = 1;
        } else if (!qemuCapsGet(qemuCaps, QEMU_CAPS_KQEMU)) {
            qemuReportError(VIR_ERR_CONFIG_UNSUPPORTED,
                            _("the QEMU binary %s does not support kqemu"),
                            emulator);
        }
        break;

    case VIR_DOMAIN_VIRT_KVM:
        if (qemuCapsGet(qemuCaps, QEMU_CAPS_KQEMU))
            disableKQEMU = 1;

        if (qemuCapsGet(qemuCaps, QEMU_CAPS_ENABLE_KVM)) {
            enableKVM = 1;
        } else if (!qemuCapsGet(qemuCaps, QEMU_CAPS_KVM)) {
            qemuReportError(VIR_ERR_CONFIG_UNSUPPORTED,
                            _("the QEMU binary %s does not support kvm"),
                            emulator);
        }
        break;

    case VIR_DOMAIN_VIRT_XEN:
        /* XXX better check for xenner */
        break;

    default:
        qemuReportError(VIR_ERR_CONFIG_UNSUPPORTED,
                        _("the QEMU binary %s does not support %s"),
                        emulator, virDomainVirtTypeToString(def->virtType));
        break;
    }

    cmd = virCommandNewArgList(emulator, "-S", NULL);

    virCommandAddEnvPassCommon(cmd);

    /* This should *never* be NULL, since we always provide
     * a machine in the capabilities data for QEMU. So this
     * check is just here as a safety in case the unexpected
     * happens */
    if (def->os.machine)
        virCommandAddArgList(cmd, "-M", def->os.machine, NULL);

    if (qemuBuildCpuArgStr(driver, def, emulator, qemuCaps,
                           &ut, &cpu, &hasHwVirt) < 0)
        goto error;

    if (cpu) {
        virCommandAddArgList(cmd, "-cpu", cpu, NULL);
        VIR_FREE(cpu);

        if (qemuCapsGet(qemuCaps, QEMU_CAPS_NESTING) &&
            hasHwVirt)
            virCommandAddArg(cmd, "-enable-nesting");
    }

    if (disableKQEMU)
        virCommandAddArg(cmd, "-no-kqemu");
    else if (enableKQEMU)
        virCommandAddArgList(cmd, "-enable-kqemu", "-kernel-kqemu", NULL);
    if (disableKVM)
        virCommandAddArg(cmd, "-no-kvm");
    if (enableKVM)
        virCommandAddArg(cmd, "-enable-kvm");

    /* Set '-m MB' based on maxmem, because the lower 'memory' limit
     * is set post-startup using the balloon driver. If balloon driver
     * is not supported, then they're out of luck anyway
     */
    virCommandAddArg(cmd, "-m");
    virCommandAddArgFormat(cmd, "%lu", VIR_DIV_UP(def->mem.max_balloon, 1024));
    if (def->mem.hugepage_backed) {
        if (!driver->hugetlbfs_mount) {
            qemuReportError(VIR_ERR_INTERNAL_ERROR,
                            "%s", _("hugetlbfs filesystem is not mounted"));
            goto error;
        }
        if (!driver->hugepage_path) {
            qemuReportError(VIR_ERR_INTERNAL_ERROR,
                            "%s", _("hugepages are disabled by administrator config"));
            goto error;
        }
        if (!qemuCapsGet(qemuCaps, QEMU_CAPS_MEM_PATH)) {
            qemuReportError(VIR_ERR_INTERNAL_ERROR,
                            _("hugepage backing not supported by '%s'"),
                            def->emulator);
            goto error;
        }
        virCommandAddArgList(cmd, "-mem-prealloc", "-mem-path",
                             driver->hugepage_path, NULL);
    }

    virCommandAddArg(cmd, "-smp");
    if (!(smp = qemuBuildSmpArgStr(def, qemuCaps)))
        goto error;
    virCommandAddArg(cmd, smp);
    VIR_FREE(smp);

    if (qemuCapsGet(qemuCaps, QEMU_CAPS_NAME)) {
        virCommandAddArg(cmd, "-name");
        if (driver->setProcessName &&
            qemuCapsGet(qemuCaps, QEMU_CAPS_NAME_PROCESS)) {
            virCommandAddArgFormat(cmd, "%s,process=qemu:%s",
                                   def->name, def->name);
        } else {
            virCommandAddArg(cmd, def->name);
        }
    }
    if (qemuCapsGet(qemuCaps, QEMU_CAPS_UUID))
        virCommandAddArgList(cmd, "-uuid", uuid, NULL);
    if (def->virtType == VIR_DOMAIN_VIRT_XEN ||
        STREQ(def->os.type, "xen") ||
        STREQ(def->os.type, "linux")) {
        if (qemuCapsGet(qemuCaps, QEMU_CAPS_DOMID)) {
            virCommandAddArg(cmd, "-domid");
            virCommandAddArgFormat(cmd, "%d", def->id);
        } else if (qemuCapsGet(qemuCaps, QEMU_CAPS_XEN_DOMID)) {
            virCommandAddArg(cmd, "-xen-attach");
            virCommandAddArg(cmd, "-xen-domid");
            virCommandAddArgFormat(cmd, "%d", def->id);
        } else {
            qemuReportError(VIR_ERR_INTERNAL_ERROR,
                            _("qemu emulator '%s' does not support xen"),
                            def->emulator);
            goto error;
        }
    }

    if ((def->os.smbios_mode != VIR_DOMAIN_SMBIOS_NONE) &&
        (def->os.smbios_mode != VIR_DOMAIN_SMBIOS_EMULATE)) {
        virSysinfoDefPtr source = NULL;
        bool skip_uuid = false;

        if (!qemuCapsGet(qemuCaps, QEMU_CAPS_SMBIOS_TYPE)) {
            qemuReportError(VIR_ERR_CONFIG_UNSUPPORTED,
                    _("the QEMU binary %s does not support smbios settings"),
                            emulator);
            goto error;
        }

        /* should we really error out or just warn in those cases ? */
        if (def->os.smbios_mode == VIR_DOMAIN_SMBIOS_HOST) {
            if (driver->hostsysinfo == NULL) {
                qemuReportError(VIR_ERR_CONFIG_UNSUPPORTED, "%s",
                            _("Host SMBIOS information is not available"));
                goto error;
            }
            source = driver->hostsysinfo;
            /* Host and guest uuid must differ, by definition of UUID. */
            skip_uuid = true;
        } else if (def->os.smbios_mode == VIR_DOMAIN_SMBIOS_SYSINFO) {
            if (def->sysinfo == NULL) {
                qemuReportError(VIR_ERR_XML_ERROR,
                            _("Domain '%s' sysinfo are not available"),
                               def->name);
                goto error;
            }
            source = def->sysinfo;
            /* domain_conf guaranteed that system_uuid matches guest uuid. */
        }
        if (source != NULL) {
            char *smbioscmd;

            smbioscmd = qemuBuildSmbiosBiosStr(source);
            if (smbioscmd != NULL) {
                virCommandAddArgList(cmd, "-smbios", smbioscmd, NULL);
                VIR_FREE(smbioscmd);
            }
            smbioscmd = qemuBuildSmbiosSystemStr(source, skip_uuid);
            if (smbioscmd != NULL) {
                virCommandAddArgList(cmd, "-smbios", smbioscmd, NULL);
                VIR_FREE(smbioscmd);
            }
        }
    }

    /*
     * NB, -nographic *MUST* come before any serial, or monitor
     * or parallel port flags due to QEMU craziness, where it
     * decides to change the serial port & monitor to be on stdout
     * if you ask for nographic. So we have to make sure we override
     * these defaults ourselves...
     */
    if (!def->graphics)
        virCommandAddArg(cmd, "-nographic");

    if (qemuCapsGet(qemuCaps, QEMU_CAPS_DEVICE)) {
        if (qemuCapsGet(qemuCaps, QEMU_CAPS_NODEFCONFIG))
            virCommandAddArg(cmd,
                             "-nodefconfig"); /* Disable global config files */
        virCommandAddArg(cmd,
                         "-nodefaults");  /* Disable default guest devices */
    }

    if (monitor_chr) {
        char *chrdev;
        /* Use -chardev if it's available */
        if (qemuCapsGet(qemuCaps, QEMU_CAPS_CHARDEV)) {

            virCommandAddArg(cmd, "-chardev");
            if (!(chrdev = qemuBuildChrChardevStr(monitor_chr, "monitor",
                                                  qemuCaps)))
                goto error;
            virCommandAddArg(cmd, chrdev);
            VIR_FREE(chrdev);

            virCommandAddArg(cmd, "-mon");
            virCommandAddArgFormat(cmd,
                                   "chardev=charmonitor,id=monitor,mode=%s",
                                   monitor_json ? "control" : "readline");
        } else {
            const char *prefix = NULL;
            if (monitor_json)
                prefix = "control,";

            virCommandAddArg(cmd, "-monitor");
            if (!(chrdev = qemuBuildChrArgStr(monitor_chr, prefix)))
                goto error;
            virCommandAddArg(cmd, chrdev);
            VIR_FREE(chrdev);
        }
    }

    if (qemuCapsGet(qemuCaps, QEMU_CAPS_RTC)) {
        const char *rtcopt;
        virCommandAddArg(cmd, "-rtc");
        if (!(rtcopt = qemuBuildClockArgStr(&def->clock)))
            goto error;
        virCommandAddArg(cmd, rtcopt);
        VIR_FREE(rtcopt);
    } else {
        switch (def->clock.offset) {
        case VIR_DOMAIN_CLOCK_OFFSET_LOCALTIME:
        case VIR_DOMAIN_CLOCK_OFFSET_TIMEZONE:
            virCommandAddArg(cmd, "-localtime");
            break;

        case VIR_DOMAIN_CLOCK_OFFSET_UTC:
            /* Nothing, its the default */
            break;

        default:
            qemuReportError(VIR_ERR_CONFIG_UNSUPPORTED,
                            _("unsupported clock offset '%s'"),
                            virDomainClockOffsetTypeToString(def->clock.offset));
            goto error;
        }
    }
    if (def->clock.offset == VIR_DOMAIN_CLOCK_OFFSET_TIMEZONE &&
        def->clock.data.timezone) {
        virCommandAddEnvPair(cmd, "TZ", def->clock.data.timezone);
    }

    for (i = 0; i < def->clock.ntimers; i++) {
        switch (def->clock.timers[i]->name) {
        default:
        case VIR_DOMAIN_TIMER_NAME_PLATFORM:
        case VIR_DOMAIN_TIMER_NAME_TSC:
            qemuReportError(VIR_ERR_CONFIG_UNSUPPORTED,
                            _("unsupported timer type (name) '%s'"),
                            virDomainTimerNameTypeToString(def->clock.timers[i]->name));
            goto error;

        case VIR_DOMAIN_TIMER_NAME_RTC:
            /* This has already been taken care of (in qemuBuildClockArgStr)
               if QEMU_CAPS_RTC is set (mutually exclusive with
               QEMUD_FLAG_RTC_TD_HACK) */
            if (qemuCapsGet(qemuCaps, QEMU_CAPS_RTC_TD_HACK)) {
                switch (def->clock.timers[i]->tickpolicy) {
                case -1:
                case VIR_DOMAIN_TIMER_TICKPOLICY_DELAY:
                    /* the default - do nothing */
                    break;
                case VIR_DOMAIN_TIMER_TICKPOLICY_CATCHUP:
                    virCommandAddArg(cmd, "-rtc-td-hack");
                    break;
                case VIR_DOMAIN_TIMER_TICKPOLICY_MERGE:
                case VIR_DOMAIN_TIMER_TICKPOLICY_DISCARD:
                    qemuReportError(VIR_ERR_CONFIG_UNSUPPORTED,
                                    _("unsupported rtc tickpolicy '%s'"),
                                    virDomainTimerTickpolicyTypeToString(def->clock.timers[i]->tickpolicy));
                goto error;
                }
            } else if (!qemuCapsGet(qemuCaps, QEMU_CAPS_RTC)
                       && (def->clock.timers[i]->tickpolicy
                           != VIR_DOMAIN_TIMER_TICKPOLICY_DELAY)
                       && (def->clock.timers[i]->tickpolicy != -1)) {
                /* a non-default rtc policy was given, but there is no
                   way to implement it in this version of qemu */
                qemuReportError(VIR_ERR_CONFIG_UNSUPPORTED,
                                _("unsupported rtc tickpolicy '%s'"),
                                virDomainTimerTickpolicyTypeToString(def->clock.timers[i]->tickpolicy));
                goto error;
            }
            break;

        case VIR_DOMAIN_TIMER_NAME_PIT:
            switch (def->clock.timers[i]->tickpolicy) {
            case -1:
            case VIR_DOMAIN_TIMER_TICKPOLICY_DELAY:
                /* delay is the default if we don't have kernel
                   (-no-kvm-pit), otherwise, the default is catchup. */
                if (qemuCapsGet(qemuCaps, QEMU_CAPS_NO_KVM_PIT))
                    virCommandAddArg(cmd, "-no-kvm-pit-reinjection");
                break;
            case VIR_DOMAIN_TIMER_TICKPOLICY_CATCHUP:
                if (qemuCapsGet(qemuCaps, QEMU_CAPS_NO_KVM_PIT)) {
                    /* do nothing - this is default for kvm-pit */
                } else if (qemuCapsGet(qemuCaps, QEMU_CAPS_TDF)) {
                    /* -tdf switches to 'catchup' with userspace pit. */
                    virCommandAddArg(cmd, "-tdf");
                } else {
                    /* can't catchup if we have neither pit mode */
                    qemuReportError(VIR_ERR_CONFIG_UNSUPPORTED,
                                    _("unsupported pit tickpolicy '%s'"),
                                    virDomainTimerTickpolicyTypeToString(def->clock.timers[i]->tickpolicy));
                    goto error;
                }
                break;
            case VIR_DOMAIN_TIMER_TICKPOLICY_MERGE:
            case VIR_DOMAIN_TIMER_TICKPOLICY_DISCARD:
                /* no way to support these modes for pit in qemu */
                qemuReportError(VIR_ERR_CONFIG_UNSUPPORTED,
                                _("unsupported pit tickpolicy '%s'"),
                                virDomainTimerTickpolicyTypeToString(def->clock.timers[i]->tickpolicy));
                goto error;
            }
            break;

        case VIR_DOMAIN_TIMER_NAME_HPET:
            /* the only meaningful attribute for hpet is "present". If
             * present is -1, that means it wasn't specified, and
             * should be left at the default for the
             * hypervisor. "default" when -no-hpet exists is "yes",
             * and when -no-hpet doesn't exist is "no". "confusing"?
             * "yes"! */

            if (qemuCapsGet(qemuCaps, QEMU_CAPS_NO_HPET)) {
                if (def->clock.timers[i]->present == 0)
                    virCommandAddArg(cmd, "-no-hpet");
            } else {
                /* no hpet timer available. The only possible action
                   is to raise an error if present="yes" */
                if (def->clock.timers[i]->present == 1) {
                    qemuReportError(VIR_ERR_CONFIG_UNSUPPORTED,
                                    "%s", _("pit timer is not supported"));
                }
            }
            break;
        }
    }

    if (qemuCapsGet(qemuCaps, QEMU_CAPS_NO_REBOOT) &&
        def->onReboot != VIR_DOMAIN_LIFECYCLE_RESTART)
        virCommandAddArg(cmd, "-no-reboot");

    if (!(def->features & (1 << VIR_DOMAIN_FEATURE_ACPI)))
        virCommandAddArg(cmd, "-no-acpi");

    if (!def->os.bootloader) {
        for (i = 0 ; i < def->os.nBootDevs ; i++) {
            switch (def->os.bootDevs[i]) {
            case VIR_DOMAIN_BOOT_CDROM:
                boot[i] = 'd';
                break;
            case VIR_DOMAIN_BOOT_FLOPPY:
                boot[i] = 'a';
                break;
            case VIR_DOMAIN_BOOT_DISK:
                boot[i] = 'c';
                break;
            case VIR_DOMAIN_BOOT_NET:
                boot[i] = 'n';
                break;
            default:
                boot[i] = 'c';
                break;
            }
        }
        if (def->os.nBootDevs) {
            virBuffer boot_buf = VIR_BUFFER_INITIALIZER;
            virCommandAddArg(cmd, "-boot");

            boot[def->os.nBootDevs] = '\0';

            if (qemuCapsGet(qemuCaps, QEMU_CAPS_BOOT_MENU) &&
                def->os.bootmenu != VIR_DOMAIN_BOOT_MENU_DEFAULT) {
                if (def->os.bootmenu == VIR_DOMAIN_BOOT_MENU_ENABLED)
                    virBufferVSprintf(&boot_buf, "order=%s,menu=on", boot);
                else if (def->os.bootmenu == VIR_DOMAIN_BOOT_MENU_DISABLED)
                    virBufferVSprintf(&boot_buf, "order=%s,menu=off", boot);
            } else {
                virBufferVSprintf(&boot_buf, "%s", boot);
            }

            virCommandAddArgBuffer(cmd, &boot_buf);
        } else if (!qemuCapsGet(qemuCaps, QEMU_CAPS_BOOTINDEX)) {
            /* def->os.nBootDevs is guaranteed to be > 0 unless per-device boot
             * configuration is used
             */
            qemuReportError(VIR_ERR_CONFIG_UNSUPPORTED, "%s",
                            _("hypervisor lacks deviceboot feature"));
            goto error;
        }

        if (def->os.kernel)
            virCommandAddArgList(cmd, "-kernel", def->os.kernel, NULL);
        if (def->os.initrd)
            virCommandAddArgList(cmd, "-initrd", def->os.initrd, NULL);
        if (def->os.cmdline)
            virCommandAddArgList(cmd, "-append", def->os.cmdline, NULL);
    } else {
        virCommandAddArgList(cmd, "-bootloader", def->os.bootloader, NULL);
    }

    for (i = 0 ; i < def->ndisks ; i++) {
        virDomainDiskDefPtr disk = def->disks[i];

        if (disk->driverName != NULL &&
            !STREQ(disk->driverName, "qemu")) {
            qemuReportError(VIR_ERR_INTERNAL_ERROR,
                            _("unsupported driver name '%s' for disk '%s'"),
                            disk->driverName, disk->src);
            goto error;
        }
    }

    if (qemuCapsGet(qemuCaps, QEMU_CAPS_DEVICE)) {
        for (i = 0 ; i < def->ncontrollers ; i++) {
            virDomainControllerDefPtr cont = def->controllers[i];

            /* We don't add an explicit IDE or FD controller because the
             * provided PIIX4 device already includes one. It isn't possible to
             * remove the PIIX4. */
            if (cont->type == VIR_DOMAIN_CONTROLLER_TYPE_IDE ||
                cont->type == VIR_DOMAIN_CONTROLLER_TYPE_FDC)
                continue;

            /* QEMU doesn't implement a SATA driver */
            if (cont->type == VIR_DOMAIN_CONTROLLER_TYPE_SATA) {
                qemuReportError(VIR_ERR_CONFIG_UNSUPPORTED,
                                "%s", _("SATA is not supported with this QEMU binary"));
                goto error;
            }

            virCommandAddArg(cmd, "-device");

            char *devstr;
            if (!(devstr = qemuBuildControllerDevStr(def->controllers[i], qemuCaps)))
                goto error;

            virCommandAddArg(cmd, devstr);
            VIR_FREE(devstr);
        }
    }

    /* If QEMU supports -drive param instead of old -hda, -hdb, -cdrom .. */
    if (qemuCapsGet(qemuCaps, QEMU_CAPS_DRIVE)) {
        int bootCD = 0, bootFloppy = 0, bootDisk = 0;

        /* If QEMU supports boot=on for -drive param... */
<<<<<<< HEAD
        if (qemuCmdFlags & QEMUD_CMD_FLAG_DRIVE_BOOT && !def->os.kernel) {
=======
        if (qemuCapsGet(qemuCaps, QEMU_CAPS_DRIVE_BOOT) &&
            !def->os.kernel) {
>>>>>>> 82b780f0
            for (i = 0 ; i < def->os.nBootDevs ; i++) {
                switch (def->os.bootDevs[i]) {
                case VIR_DOMAIN_BOOT_CDROM:
                    bootCD = 1;
                    break;
                case VIR_DOMAIN_BOOT_FLOPPY:
                    bootFloppy = 1;
                    break;
                case VIR_DOMAIN_BOOT_DISK:
                    bootDisk = 1;
                    break;
                }
            }
        }

        for (i = 0 ; i < def->ndisks ; i++) {
            char *optstr;
            int bootable = 0;
            virDomainDiskDefPtr disk = def->disks[i];
            int withDeviceArg = 0;
            bool deviceFlagMasked = false;
            int j;

            /* Unless we have -device, then USB disks need special
               handling */
            if ((disk->bus == VIR_DOMAIN_DISK_BUS_USB) &&
                !qemuCapsGet(qemuCaps, QEMU_CAPS_DEVICE)) {
                if (disk->device == VIR_DOMAIN_DISK_DEVICE_DISK) {
                    virCommandAddArg(cmd, "-usbdevice");
                    virCommandAddArgFormat(cmd, "disk:%s", disk->src);
                } else {
                    qemuReportError(VIR_ERR_INTERNAL_ERROR,
                                    _("unsupported usb disk type for '%s'"),
                                    disk->src);
                    goto error;
                }
                continue;
            }

            switch (disk->device) {
            case VIR_DOMAIN_DISK_DEVICE_CDROM:
                bootable = bootCD;
                bootCD = 0;
                break;
            case VIR_DOMAIN_DISK_DEVICE_FLOPPY:
                bootable = bootFloppy;
                bootFloppy = 0;
                break;
            case VIR_DOMAIN_DISK_DEVICE_DISK:
                bootable = bootDisk;
                bootDisk = 0;
                break;
            }

            virCommandAddArg(cmd, "-drive");

            /* Unfortunately it is not possible to use
               -device for floppies, or Xen paravirt
               devices. Fortunately, those don't need
               static PCI addresses, so we don't really
               care that we can't use -device */
            if (qemuCapsGet(qemuCaps, QEMU_CAPS_DEVICE)) {
                if (disk->bus != VIR_DOMAIN_DISK_BUS_XEN) {
                    withDeviceArg = 1;
                } else {
                    qemuCapsClear(qemuCaps, QEMU_CAPS_DEVICE);
                    deviceFlagMasked = true;
                }
            }
            optstr = qemuBuildDriveStr(disk, bootable, qemuCaps);
            if (deviceFlagMasked)
                qemuCapsSet(qemuCaps, QEMU_CAPS_DEVICE);
            if (!optstr)
                goto error;
            virCommandAddArg(cmd, optstr);
            VIR_FREE(optstr);

            if (disk->type == VIR_DOMAIN_DISK_TYPE_NETWORK &&
                disk->protocol == VIR_DOMAIN_DISK_PROTOCOL_RBD) {
                for (j = 0 ; j < disk->nhosts ; j++) {
                    if (!has_rbd_hosts) {
                        virBufferAddLit(&rbd_hosts, "CEPH_ARGS=-m ");
                        has_rbd_hosts = true;
                    } else {
                        virBufferAddLit(&rbd_hosts, ",");
                    }
                    virDomainDiskHostDefPtr host = &disk->hosts[j];
                    if (host->port) {
                        virBufferVSprintf(&rbd_hosts, "%s:%s",
                                          host->name,
                                          host->port);
                    } else {
                        virBufferVSprintf(&rbd_hosts, "%s",
                                          host->name);
                    }
                }
            }

            if (withDeviceArg) {
                if (disk->bus == VIR_DOMAIN_DISK_BUS_FDC) {
                    virCommandAddArg(cmd, "-global");
                    virCommandAddArgFormat(cmd, "isa-fdc.drive%c=drive-%s",
                                           disk->info.addr.drive.unit
                                           ? 'B' : 'A',
                                           disk->info.alias);

                    if (disk->bootIndex &&
                        qemuCapsGet(qemuCaps, QEMU_CAPS_BOOTINDEX)) {
                        virCommandAddArg(cmd, "-global");
                        virCommandAddArgFormat(cmd, "isa-fdc.bootindex%c=%d",
                                               disk->info.addr.drive.unit
                                               ? 'B' : 'A',
                                               disk->bootIndex);
                    }
                } else {
                    virCommandAddArg(cmd, "-device");

                    if (!(optstr = qemuBuildDriveDevStr(disk, qemuCaps)))
                        goto error;
                    virCommandAddArg(cmd, optstr);
                    VIR_FREE(optstr);
                }
            }
        }
    } else {
        for (i = 0 ; i < def->ndisks ; i++) {
            char dev[NAME_MAX];
            char file[PATH_MAX];
            virDomainDiskDefPtr disk = def->disks[i];
            int j;

            if (disk->bus == VIR_DOMAIN_DISK_BUS_USB) {
                if (disk->device == VIR_DOMAIN_DISK_DEVICE_DISK) {
                    virCommandAddArg(cmd, "-usbdevice");
                    virCommandAddArgFormat(cmd, "disk:%s", disk->src);
                } else {
                    qemuReportError(VIR_ERR_INTERNAL_ERROR,
                                    _("unsupported usb disk type for '%s'"),
                                    disk->src);
                    goto error;
                }
                continue;
            }

            if (STREQ(disk->dst, "hdc") &&
                disk->device == VIR_DOMAIN_DISK_DEVICE_CDROM) {
                if (disk->src) {
                    snprintf(dev, NAME_MAX, "-%s", "cdrom");
                } else {
                    continue;
                }
            } else {
                if (STRPREFIX(disk->dst, "hd") ||
                    STRPREFIX(disk->dst, "fd")) {
                    snprintf(dev, NAME_MAX, "-%s", disk->dst);
                } else {
                    qemuReportError(VIR_ERR_INTERNAL_ERROR,
                                    _("unsupported disk type '%s'"), disk->dst);
                    goto error;
                }
            }

            if (disk->type == VIR_DOMAIN_DISK_TYPE_DIR) {
                /* QEMU only supports magic FAT format for now */
                if (disk->driverType &&
                    STRNEQ(disk->driverType, "fat")) {
                    qemuReportError(VIR_ERR_INTERNAL_ERROR,
                                    _("unsupported disk driver type for '%s'"),
                                    disk->driverType);
                    goto error;
                }
                if (!disk->readonly) {
                    qemuReportError(VIR_ERR_INTERNAL_ERROR, "%s",
                                    _("cannot create virtual FAT disks in read-write mode"));
                    goto error;
                }
                if (disk->device == VIR_DOMAIN_DISK_DEVICE_FLOPPY)
                    snprintf(file, PATH_MAX, "fat:floppy:%s", disk->src);
                else
                    snprintf(file, PATH_MAX, "fat:%s", disk->src);
            } else if (disk->type == VIR_DOMAIN_DISK_TYPE_NETWORK) {
                switch (disk->protocol) {
                case VIR_DOMAIN_DISK_PROTOCOL_NBD:
                    if (disk->nhosts != 1) {
                        qemuReportError(VIR_ERR_INTERNAL_ERROR, "%s",
                                        _("NBD accepts only one host"));
                        goto error;
                    }
                    snprintf(file, PATH_MAX, "nbd:%s:%s,",
                             disk->hosts->name, disk->hosts->port);
                    break;
                case VIR_DOMAIN_DISK_PROTOCOL_RBD:
                    snprintf(file, PATH_MAX, "rbd:%s,", disk->src);
                    for (j = 0 ; j < disk->nhosts ; j++) {
                        if (!has_rbd_hosts) {
                            virBufferAddLit(&rbd_hosts, "CEPH_ARGS=-m ");
                            has_rbd_hosts = true;
                        } else {
                            virBufferAddLit(&rbd_hosts, ",");
                        }
                        virDomainDiskHostDefPtr host = &disk->hosts[j];
                        if (host->port) {
                            virBufferVSprintf(&rbd_hosts, "%s:%s",
                                              host->name,
                                              host->port);
                        } else {
                            virBufferVSprintf(&rbd_hosts, "%s",
                                              host->name);
                        }
                    }
                    break;
                case VIR_DOMAIN_DISK_PROTOCOL_SHEEPDOG:
                    if (disk->nhosts == 0)
                        snprintf(file, PATH_MAX, "sheepdog:%s,", disk->src);
                    else
                        /* only one host is supported now */
                        snprintf(file, PATH_MAX, "sheepdog:%s:%s:%s,",
                                 disk->hosts->name, disk->hosts->port,
                                 disk->src);
                    break;
                }
            } else {
                snprintf(file, PATH_MAX, "%s", disk->src);
            }

            virCommandAddArgList(cmd, dev, file, NULL);
        }
    }

    if (has_rbd_hosts)
        virCommandAddEnvBuffer(cmd, &rbd_hosts);

    if (qemuCapsGet(qemuCaps, QEMU_CAPS_FSDEV)) {
        for (i = 0 ; i < def->nfss ; i++) {
            char *optstr;
            virDomainFSDefPtr fs = def->fss[i];

            virCommandAddArg(cmd, "-fsdev");
            if (!(optstr = qemuBuildFSStr(fs, qemuCaps)))
                goto error;
            virCommandAddArg(cmd, optstr);
            VIR_FREE(optstr);

            virCommandAddArg(cmd, "-device");
            if (!(optstr = qemuBuildFSDevStr(fs, qemuCaps)))
                goto error;
            virCommandAddArg(cmd, optstr);
            VIR_FREE(optstr);
        }
    } else {
        if (def->nfss) {
            qemuReportError(VIR_ERR_CONFIG_UNSUPPORTED, "%s",
                            _("filesystem passthrough not supported by this QEMU"));
            goto error;
        }
    }

    if (!def->nnets) {
        /* If we have -device, then we set -nodefault already */
        if (!qemuCapsGet(qemuCaps, QEMU_CAPS_DEVICE))
            virCommandAddArgList(cmd, "-net", "none", NULL);
    } else {
        for (i = 0 ; i < def->nnets ; i++) {
            virDomainNetDefPtr net = def->nets[i];
            char *nic, *host;
            char tapfd_name[50];
            char vhostfd_name[50] = "";
            int vlan;

            /* VLANs are not used with -netdev, so don't record them */
            if (qemuCapsGet(qemuCaps, QEMU_CAPS_NETDEV) &&
                qemuCapsGet(qemuCaps, QEMU_CAPS_DEVICE))
                vlan = -1;
            else
                vlan = i;

            if (net->type == VIR_DOMAIN_NET_TYPE_NETWORK ||
                net->type == VIR_DOMAIN_NET_TYPE_BRIDGE) {
                int tapfd = qemuNetworkIfaceConnect(def, conn, driver, net,
                                                    qemuCaps);
                if (tapfd < 0)
                    goto error;

                last_good_net = i;
                virCommandTransferFD(cmd, tapfd);

                if (snprintf(tapfd_name, sizeof(tapfd_name), "%d",
                             tapfd) >= sizeof(tapfd_name))
                    goto no_memory;
            } else if (net->type == VIR_DOMAIN_NET_TYPE_DIRECT) {
                int tapfd = qemuPhysIfaceConnect(def, conn, driver, net,
                                                 qemuCaps, vmop);
                if (tapfd < 0)
                    goto error;

                last_good_net = i;
                virCommandTransferFD(cmd, tapfd);

                if (snprintf(tapfd_name, sizeof(tapfd_name), "%d",
                             tapfd) >= sizeof(tapfd_name))
                    goto no_memory;
            }

            if (net->type == VIR_DOMAIN_NET_TYPE_NETWORK ||
                net->type == VIR_DOMAIN_NET_TYPE_BRIDGE ||
                net->type == VIR_DOMAIN_NET_TYPE_DIRECT) {
                /* Attempt to use vhost-net mode for these types of
                   network device */
                int vhostfd;

                if (qemuOpenVhostNet(def, net, qemuCaps, &vhostfd) < 0)
                    goto error;
                if (vhostfd >= 0) {
                    virCommandTransferFD(cmd, vhostfd);

                    if (snprintf(vhostfd_name, sizeof(vhostfd_name), "%d",
                                 vhostfd) >= sizeof(vhostfd_name))
                        goto no_memory;
                }
            }
            /* Possible combinations:
             *
             *  1. Old way:   -net nic,model=e1000,vlan=1 -net tap,vlan=1
             *  2. Semi-new:  -device e1000,vlan=1        -net tap,vlan=1
             *  3. Best way:  -netdev type=tap,id=netdev1 -device e1000,id=netdev1
             *
             * NB, no support for -netdev without use of -device
             */
            if (qemuCapsGet(qemuCaps, QEMU_CAPS_NETDEV) &&
                qemuCapsGet(qemuCaps, QEMU_CAPS_DEVICE)) {
                virCommandAddArg(cmd, "-netdev");
                if (!(host = qemuBuildHostNetStr(net, ',', vlan,
                                                 tapfd_name, vhostfd_name)))
                    goto error;
                virCommandAddArg(cmd, host);
                VIR_FREE(host);
            }
            if (qemuCapsGet(qemuCaps, QEMU_CAPS_DEVICE)) {
                virCommandAddArg(cmd, "-device");
                if (!(nic = qemuBuildNicDevStr(net, vlan, qemuCaps)))
                    goto error;
                virCommandAddArg(cmd, nic);
                VIR_FREE(nic);
            } else {
                virCommandAddArg(cmd, "-net");
                if (!(nic = qemuBuildNicStr(net, "nic,", vlan)))
                    goto error;
                virCommandAddArg(cmd, nic);
                VIR_FREE(nic);
            }
            if (!(qemuCapsGet(qemuCaps, QEMU_CAPS_NETDEV) &&
                  qemuCapsGet(qemuCaps, QEMU_CAPS_DEVICE))) {
                virCommandAddArg(cmd, "-net");
                if (!(host = qemuBuildHostNetStr(net, ',', vlan,
                                                 tapfd_name, vhostfd_name)))
                    goto error;
                virCommandAddArg(cmd, host);
                VIR_FREE(host);
            }
        }
    }

    if (def->nsmartcards) {
        /* -device usb-ccid was already emitted along with other
         * controllers.  For now, qemu handles only one smartcard.  */
        virDomainSmartcardDefPtr smartcard = def->smartcards[0];
        char *devstr;
        virBuffer opt = VIR_BUFFER_INITIALIZER;
        int j;
        const char *database;

        if (def->nsmartcards > 1 ||
            smartcard->info.type != VIR_DOMAIN_DEVICE_ADDRESS_TYPE_CCID ||
            smartcard->info.addr.ccid.controller != 0 ||
            smartcard->info.addr.ccid.slot != 0) {
            qemuReportError(VIR_ERR_CONFIG_UNSUPPORTED, "%s",
                            _("this QEMU binary lacks multiple smartcard "
                              "support"));
            virBufferFreeAndReset(&opt);
            goto error;
        }

        switch (smartcard->type) {
        case VIR_DOMAIN_SMARTCARD_TYPE_HOST:
            if (!qemuCapsGet(qemuCaps, QEMU_CAPS_CHARDEV) ||
                !qemuCapsGet(qemuCaps, QEMU_CAPS_CCID_EMULATED)) {
                qemuReportError(VIR_ERR_CONFIG_UNSUPPORTED, "%s",
                                _("this QEMU binary lacks smartcard host "
                                  "mode support"));
                goto error;
            }

            virBufferAddLit(&opt, "ccid-card-emulated,backend=nss-emulated");
            break;

        case VIR_DOMAIN_SMARTCARD_TYPE_HOST_CERTIFICATES:
            if (!qemuCapsGet(qemuCaps, QEMU_CAPS_CHARDEV) ||
                !qemuCapsGet(qemuCaps, QEMU_CAPS_CCID_EMULATED)) {
                qemuReportError(VIR_ERR_CONFIG_UNSUPPORTED, "%s",
                                _("this QEMU binary lacks smartcard host "
                                  "mode support"));
                goto error;
            }

            virBufferAddLit(&opt, "ccid-card-emulated,backend=certificates");
            for (j = 0; j < VIR_DOMAIN_SMARTCARD_NUM_CERTIFICATES; j++) {
                if (strchr(smartcard->data.cert.file[j], ',')) {
                    virBufferFreeAndReset(&opt);
                    qemuReportError(VIR_ERR_CONFIG_UNSUPPORTED,
                                    _("invalid certificate name: %s"),
                                    smartcard->data.cert.file[j]);
                    goto error;
                }
                virBufferVSprintf(&opt, ",cert%d=%s", j + 1,
                                  smartcard->data.cert.file[j]);
            }
            if (smartcard->data.cert.database) {
                if (strchr(smartcard->data.cert.database, ',')) {
                    virBufferFreeAndReset(&opt);
                    qemuReportError(VIR_ERR_CONFIG_UNSUPPORTED,
                                    _("invalid database name: %s"),
                                    smartcard->data.cert.database);
                    goto error;
                }
                database = smartcard->data.cert.database;
            } else {
                database = VIR_DOMAIN_SMARTCARD_DEFAULT_DATABASE;
            }
            virBufferVSprintf(&opt, ",database=%s", database);
            break;

        case VIR_DOMAIN_SMARTCARD_TYPE_PASSTHROUGH:
            if (!qemuCapsGet(qemuCaps, QEMU_CAPS_CHARDEV) ||
                !qemuCapsGet(qemuCaps, QEMU_CAPS_CCID_PASSTHRU)) {
                qemuReportError(VIR_ERR_CONFIG_UNSUPPORTED, "%s",
                                _("this QEMU binary lacks smartcard "
                                  "passthrough mode support"));
                goto error;
            }

            virCommandAddArg(cmd, "-chardev");
            if (!(devstr = qemuBuildChrChardevStr(&smartcard->data.passthru,
                                                  smartcard->info.alias,
                                                  qemuCaps))) {
                virBufferFreeAndReset(&opt);
                goto error;
            }
            virCommandAddArg(cmd, devstr);
            VIR_FREE(devstr);

            virBufferVSprintf(&opt, "ccid-card-passthru,chardev=char%s",
                              smartcard->info.alias);
            break;

        default:
            qemuReportError(VIR_ERR_INTERNAL_ERROR,
                            _("unexpected smartcard type %d"),
                            smartcard->type);
            virBufferFreeAndReset(&opt);
            goto error;
        }
        virCommandAddArg(cmd, "-device");
        virBufferVSprintf(&opt, ",id=%s,bus=ccid0.0", smartcard->info.alias);
        virCommandAddArgBuffer(cmd, &opt);
    }

    if (!def->nserials) {
        /* If we have -device, then we set -nodefault already */
        if (!qemuCapsGet(qemuCaps, QEMU_CAPS_DEVICE))
            virCommandAddArgList(cmd, "-serial", "none", NULL);
    } else {
        for (i = 0 ; i < def->nserials ; i++) {
            virDomainChrDefPtr serial = def->serials[i];
            char *devstr;

            /* Use -chardev with -device if they are available */
            if (qemuCapsGet(qemuCaps, QEMU_CAPS_CHARDEV) &&
                qemuCapsGet(qemuCaps, QEMU_CAPS_DEVICE)) {
                virCommandAddArg(cmd, "-chardev");
                if (!(devstr = qemuBuildChrChardevStr(&serial->source,
                                                      serial->info.alias,
                                                      qemuCaps)))
                    goto error;
                virCommandAddArg(cmd, devstr);
                VIR_FREE(devstr);

                virCommandAddArg(cmd, "-device");
                virCommandAddArgFormat(cmd, "isa-serial,chardev=char%s,id=%s",
                                       serial->info.alias, serial->info.alias);
            } else {
                virCommandAddArg(cmd, "-serial");
                if (!(devstr = qemuBuildChrArgStr(&serial->source, NULL)))
                    goto error;
                virCommandAddArg(cmd, devstr);
                VIR_FREE(devstr);
            }
        }
    }

    if (!def->nparallels) {
        /* If we have -device, then we set -nodefault already */
        if (!qemuCapsGet(qemuCaps, QEMU_CAPS_DEVICE))
            virCommandAddArgList(cmd, "-parallel", "none", NULL);
    } else {
        for (i = 0 ; i < def->nparallels ; i++) {
            virDomainChrDefPtr parallel = def->parallels[i];
            char *devstr;

            /* Use -chardev with -device if they are available */
            if (qemuCapsGet(qemuCaps, QEMU_CAPS_CHARDEV) &&
                qemuCapsGet(qemuCaps, QEMU_CAPS_DEVICE)) {
                virCommandAddArg(cmd, "-chardev");
                if (!(devstr = qemuBuildChrChardevStr(&parallel->source,
                                                      parallel->info.alias,
                                                      qemuCaps)))
                    goto error;
                virCommandAddArg(cmd, devstr);
                VIR_FREE(devstr);

                virCommandAddArg(cmd, "-device");
                virCommandAddArgFormat(cmd, "isa-parallel,chardev=char%s,id=%s",
                                       parallel->info.alias,
                                       parallel->info.alias);
            } else {
                virCommandAddArg(cmd, "-parallel");
                if (!(devstr = qemuBuildChrArgStr(&parallel->source, NULL)))
                      goto error;
                virCommandAddArg(cmd, devstr);
                VIR_FREE(devstr);
            }
        }
    }

    for (i = 0 ; i < def->nchannels ; i++) {
        virDomainChrDefPtr channel = def->channels[i];
        char *devstr;

        switch(channel->targetType) {
        case VIR_DOMAIN_CHR_CHANNEL_TARGET_TYPE_GUESTFWD:
            if (!qemuCapsGet(qemuCaps, QEMU_CAPS_CHARDEV) ||
                !qemuCapsGet(qemuCaps, QEMU_CAPS_DEVICE)) {
                qemuReportError(VIR_ERR_CONFIG_UNSUPPORTED,
                                "%s", _("guestfwd requires QEMU to support -chardev & -device"));
                goto error;
            }

            virCommandAddArg(cmd, "-chardev");
            if (!(devstr = qemuBuildChrChardevStr(&channel->source,
                                                  channel->info.alias,
                                                  qemuCaps)))
                goto error;
            virCommandAddArg(cmd, devstr);
            VIR_FREE(devstr);

            char *addr = virSocketFormatAddr(channel->target.addr);
            if (!addr)
                goto error;
            int port = virSocketGetPort(channel->target.addr);

            virCommandAddArg(cmd, "-netdev");
            virCommandAddArgFormat(cmd,
                                   "user,guestfwd=tcp:%s:%i,chardev=char%s,id=user-%s",
                                   addr, port, channel->info.alias,
                                   channel->info.alias);
            VIR_FREE(addr);
            break;

        case VIR_DOMAIN_CHR_CHANNEL_TARGET_TYPE_VIRTIO:
            if (!qemuCapsGet(qemuCaps, QEMU_CAPS_DEVICE)) {
                qemuReportError(VIR_ERR_CONFIG_UNSUPPORTED, "%s",
                    _("virtio channel requires QEMU to support -device"));
                goto error;
            }

            if (qemuCapsGet(qemuCaps, QEMU_CAPS_DEVICE_SPICEVMC) &&
                channel->source.type == VIR_DOMAIN_CHR_TYPE_SPICEVMC) {
                /* spicevmc was originally introduced via a -device
                 * with a backend internal to qemu; although we prefer
                 * the newer -chardev interface.  */
                ;
            } else {
                virCommandAddArg(cmd, "-chardev");
                if (!(devstr = qemuBuildChrChardevStr(&channel->source,
                                                      channel->info.alias,
                                                      qemuCaps)))
                    goto error;
                virCommandAddArg(cmd, devstr);
                VIR_FREE(devstr);
            }

            virCommandAddArg(cmd, "-device");
            if (!(devstr = qemuBuildVirtioSerialPortDevStr(channel,
                                                           qemuCaps)))
                goto error;
            virCommandAddArg(cmd, devstr);
            VIR_FREE(devstr);
            break;
        }
    }

    /* Explicit console devices */
    if (def->console) {
        virDomainChrDefPtr console = def->console;
        char *devstr;

        switch(console->targetType) {
        case VIR_DOMAIN_CHR_CONSOLE_TARGET_TYPE_VIRTIO:
            if (!qemuCapsGet(qemuCaps, QEMU_CAPS_DEVICE)) {
                qemuReportError(VIR_ERR_NO_SUPPORT, "%s",
                    _("virtio channel requires QEMU to support -device"));
                goto error;
            }

            virCommandAddArg(cmd, "-chardev");
            if (!(devstr = qemuBuildChrChardevStr(&console->source,
                                                  console->info.alias,
                                                  qemuCaps)))
                goto error;
            virCommandAddArg(cmd, devstr);
            VIR_FREE(devstr);

            virCommandAddArg(cmd, "-device");
            if (!(devstr = qemuBuildVirtioSerialPortDevStr(console,
                                                           qemuCaps)))
                goto error;
            virCommandAddArg(cmd, devstr);
            VIR_FREE(devstr);
            break;

        case VIR_DOMAIN_CHR_CONSOLE_TARGET_TYPE_SERIAL:
            break;

        default:
            qemuReportError(VIR_ERR_NO_SUPPORT,
                            _("unsupported console target type %s"),
                            NULLSTR(virDomainChrConsoleTargetTypeToString(console->targetType)));
            goto error;
        }
    }

    virCommandAddArg(cmd, "-usb");
    for (i = 0 ; i < def->ninputs ; i++) {
        virDomainInputDefPtr input = def->inputs[i];

        if (input->bus == VIR_DOMAIN_INPUT_BUS_USB) {
            if (qemuCapsGet(qemuCaps, QEMU_CAPS_DEVICE)) {
                char *optstr;
                virCommandAddArg(cmd, "-device");
                if (!(optstr = qemuBuildUSBInputDevStr(input)))
                    goto error;
                virCommandAddArg(cmd, optstr);
                VIR_FREE(optstr);
            } else {
                virCommandAddArgList(cmd, "-usbdevice",
                                     input->type == VIR_DOMAIN_INPUT_TYPE_MOUSE
                                     ? "mouse" : "tablet", NULL);
            }
        }
    }

    if (def->ngraphics > 1) {
        qemuReportError(VIR_ERR_INTERNAL_ERROR,
                        "%s", _("only 1 graphics device is supported"));
        goto error;
    }

    if ((def->ngraphics == 1) &&
        def->graphics[0]->type == VIR_DOMAIN_GRAPHICS_TYPE_VNC) {
        virBuffer opt = VIR_BUFFER_INITIALIZER;

        if (def->graphics[0]->data.vnc.socket ||
            driver->vncAutoUnixSocket) {

            if (!def->graphics[0]->data.vnc.socket &&
                virAsprintf(&def->graphics[0]->data.vnc.socket,
                            "%s/%s.vnc", driver->libDir, def->name) == -1) {
                goto no_memory;
            }

            virBufferVSprintf(&opt, "unix:%s",
                              def->graphics[0]->data.vnc.socket);

        } else if (qemuCapsGet(qemuCaps, QEMU_CAPS_VNC_COLON)) {
            if (def->graphics[0]->data.vnc.listenAddr)
                virBufferAdd(&opt, def->graphics[0]->data.vnc.listenAddr, -1);
            else if (driver->vncListen)
                virBufferAdd(&opt, driver->vncListen, -1);

            virBufferVSprintf(&opt, ":%d",
                              def->graphics[0]->data.vnc.port - 5900);

        } else {
            virBufferVSprintf(&opt, "%d",
                              def->graphics[0]->data.vnc.port - 5900);
        }

        if (qemuCapsGet(qemuCaps, QEMU_CAPS_VNC_COLON)) {
            if (def->graphics[0]->data.vnc.auth.passwd ||
                driver->vncPassword)
                virBufferAddLit(&opt, ",password");

            if (driver->vncTLS) {
                virBufferAddLit(&opt, ",tls");
                if (driver->vncTLSx509verify) {
                    virBufferVSprintf(&opt, ",x509verify=%s",
                                      driver->vncTLSx509certdir);
                } else {
                    virBufferVSprintf(&opt, ",x509=%s",
                                      driver->vncTLSx509certdir);
                }
            }

            if (driver->vncSASL) {
                virBufferAddLit(&opt, ",sasl");

                if (driver->vncSASLdir)
                    virCommandAddEnvPair(cmd, "SASL_CONF_DIR",
                                         driver->vncSASLdir);

                /* TODO: Support ACLs later */
            }
        }

        virCommandAddArg(cmd, "-vnc");
        virCommandAddArgBuffer(cmd, &opt);
        if (def->graphics[0]->data.vnc.keymap) {
            virCommandAddArgList(cmd, "-k", def->graphics[0]->data.vnc.keymap,
                                 NULL);
        }

        /* Unless user requested it, set the audio backend to none, to
         * prevent it opening the host OS audio devices, since that causes
         * security issues and might not work when using VNC.
         */
        if (driver->vncAllowHostAudio) {
            virCommandAddEnvPass(cmd, "QEMU_AUDIO_DRV");
        } else {
            virCommandAddEnvString(cmd, "QEMU_AUDIO_DRV=none");
        }
    } else if ((def->ngraphics == 1) &&
               def->graphics[0]->type == VIR_DOMAIN_GRAPHICS_TYPE_SDL) {
        if (qemuCapsGet(qemuCaps, QEMU_CAPS_0_10) &&
            !qemuCapsGet(qemuCaps, QEMU_CAPS_SDL)) {
            qemuReportError(VIR_ERR_CONFIG_UNSUPPORTED,
                            _("sdl not supported by '%s'"),
                            def->emulator);
            goto error;
        }

        if (def->graphics[0]->data.sdl.xauth)
            virCommandAddEnvPair(cmd, "XAUTHORITY",
                                 def->graphics[0]->data.sdl.xauth);
        if (def->graphics[0]->data.sdl.display)
            virCommandAddEnvPair(cmd, "DISPLAY",
                                 def->graphics[0]->data.sdl.display);
        if (def->graphics[0]->data.sdl.fullscreen)
            virCommandAddArg(cmd, "-full-screen");

        /* If using SDL for video, then we should just let it
         * use QEMU's host audio drivers, possibly SDL too
         * User can set these two before starting libvirtd
         */
        virCommandAddEnvPass(cmd, "QEMU_AUDIO_DRV");
        virCommandAddEnvPass(cmd, "SDL_AUDIODRIVER");

        /* New QEMU has this flag to let us explicitly ask for
         * SDL graphics. This is better than relying on the
         * default, since the default changes :-( */
        if (qemuCapsGet(qemuCaps, QEMU_CAPS_SDL))
            virCommandAddArg(cmd, "-sdl");

    } else if ((def->ngraphics == 1) &&
               def->graphics[0]->type == VIR_DOMAIN_GRAPHICS_TYPE_SPICE) {
        virBuffer opt = VIR_BUFFER_INITIALIZER;

        if (!qemuCapsGet(qemuCaps, QEMU_CAPS_SPICE)) {
            qemuReportError(VIR_ERR_CONFIG_UNSUPPORTED, "%s",
                            _("spice graphics are not supported with this QEMU"));
            goto error;
        }

        virBufferVSprintf(&opt, "port=%u", def->graphics[0]->data.spice.port);

        if (driver->spiceTLS && def->graphics[0]->data.spice.tlsPort != -1)
            virBufferVSprintf(&opt, ",tls-port=%u", def->graphics[0]->data.spice.tlsPort);

        if (def->graphics[0]->data.spice.listenAddr)
            virBufferVSprintf(&opt, ",addr=%s", def->graphics[0]->data.spice.listenAddr);
        else if (driver->spiceListen)
            virBufferVSprintf(&opt, ",addr=%s", driver->spiceListen);

        /* In the password case we set it via monitor command, to avoid
         * making it visible on CLI, so there's no use of password=XXX
         * in this bit of the code */
        if (!def->graphics[0]->data.spice.auth.passwd &&
            !driver->spicePassword)
            virBufferAddLit(&opt, ",disable-ticketing");

        if (driver->spiceTLS)
            virBufferVSprintf(&opt, ",x509-dir=%s",
                              driver->spiceTLSx509certdir);

        for (i = 0 ; i < VIR_DOMAIN_GRAPHICS_SPICE_CHANNEL_LAST ; i++) {
            int mode = def->graphics[0]->data.spice.channels[i];
            switch (mode) {
            case VIR_DOMAIN_GRAPHICS_SPICE_CHANNEL_MODE_SECURE:
                virBufferVSprintf(&opt, ",tls-channel=%s",
                                  virDomainGraphicsSpiceChannelNameTypeToString(i));
                break;
            case VIR_DOMAIN_GRAPHICS_SPICE_CHANNEL_MODE_INSECURE:
                virBufferVSprintf(&opt, ",plaintext-channel=%s",
                                  virDomainGraphicsSpiceChannelNameTypeToString(i));
                break;
            }
        }

        virCommandAddArg(cmd, "-spice");
        virCommandAddArgBuffer(cmd, &opt);
        if (def->graphics[0]->data.spice.keymap)
            virCommandAddArgList(cmd, "-k",
                                 def->graphics[0]->data.spice.keymap, NULL);
        /* SPICE includes native support for tunnelling audio, so we
         * set the audio backend to point at SPICE's own driver
         */
        virCommandAddEnvString(cmd, "QEMU_AUDIO_DRV=spice");

    } else if ((def->ngraphics == 1)) {
        qemuReportError(VIR_ERR_CONFIG_UNSUPPORTED,
                        _("unsupported graphics type '%s'"),
                        virDomainGraphicsTypeToString(def->graphics[0]->type));
        goto error;
    }

    if (def->nvideos > 0) {
        if (qemuCapsGet(qemuCaps, QEMU_CAPS_VGA)) {
            if (def->videos[0]->type == VIR_DOMAIN_VIDEO_TYPE_XEN) {
                /* nothing - vga has no effect on Xen pvfb */
            } else {
                if ((def->videos[0]->type == VIR_DOMAIN_VIDEO_TYPE_QXL) &&
                    !qemuCapsGet(qemuCaps, QEMU_CAPS_VGA_QXL)) {
                    qemuReportError(VIR_ERR_CONFIG_UNSUPPORTED, "%s",
                                    _("This QEMU does not support QXL graphics adapters"));
                    goto error;
                }

                const char *vgastr = qemuVideoTypeToString(def->videos[0]->type);
                if (!vgastr || STREQ(vgastr, "")) {
                    qemuReportError(VIR_ERR_CONFIG_UNSUPPORTED,
                                    _("video type %s is not supported with QEMU"),
                                    virDomainVideoTypeToString(def->videos[0]->type));
                    goto error;
                }

                virCommandAddArgList(cmd, "-vga", vgastr, NULL);

                if (def->videos[0]->type == VIR_DOMAIN_VIDEO_TYPE_QXL) {
                    if (def->videos[0]->vram &&
                        qemuCapsGet(qemuCaps, QEMU_CAPS_DEVICE)) {
                        if (def->videos[0]->vram > (UINT_MAX / 1024)) {
                            qemuReportError(VIR_ERR_CONFIG_UNSUPPORTED,
                                            _("value for 'vram' must be less than '%u'"),
                                            UINT_MAX / 1024);
                            goto error;
                        }

                        virCommandAddArg(cmd, "-global");

                        if (qemuCapsGet(qemuCaps, QEMU_CAPS_DEVICE_QXL_VGA))
                            virCommandAddArgFormat(cmd, "qxl-vga.vram_size=%u",
                                                   def->videos[0]->vram * 1024);
                        else
                            virCommandAddArgFormat(cmd, "qxl.vram_size=%u",
                                                   def->videos[0]->vram * 1024);
                    }
                }
            }
        } else {

            switch (def->videos[0]->type) {
            case VIR_DOMAIN_VIDEO_TYPE_VGA:
                virCommandAddArg(cmd, "-std-vga");
                break;

            case VIR_DOMAIN_VIDEO_TYPE_VMVGA:
                virCommandAddArg(cmd, "-vmwarevga");
                break;

            case VIR_DOMAIN_VIDEO_TYPE_XEN:
            case VIR_DOMAIN_VIDEO_TYPE_CIRRUS:
                /* No special args - this is the default */
                break;

            default:
                qemuReportError(VIR_ERR_CONFIG_UNSUPPORTED,
                                _("video type %s is not supported with this QEMU"),
                                virDomainVideoTypeToString(def->videos[0]->type));
                goto error;
            }
        }

        if (def->nvideos > 1) {
            if (qemuCapsGet(qemuCaps, QEMU_CAPS_DEVICE)) {
                for (i = 1 ; i < def->nvideos ; i++) {
                    char *str;
                    if (def->videos[i]->type != VIR_DOMAIN_VIDEO_TYPE_QXL) {
                        qemuReportError(VIR_ERR_CONFIG_UNSUPPORTED,
                                        _("video type %s is only valid as primary video card"),
                                        virDomainVideoTypeToString(def->videos[0]->type));
                        goto error;
                    }

                    virCommandAddArg(cmd, "-device");

                    if (!(str = qemuBuildVideoDevStr(def->videos[i], qemuCaps)))
                        goto error;

                    virCommandAddArg(cmd, str);
                    VIR_FREE(str);
                }
            } else {
                qemuReportError(VIR_ERR_CONFIG_UNSUPPORTED,
                                "%s", _("only one video card is currently supported"));
                goto error;
            }
        }

    } else {
        /* If we have -device, then we set -nodefault already */
        if (!qemuCapsGet(qemuCaps, QEMU_CAPS_DEVICE) &&
            qemuCapsGet(qemuCaps, QEMU_CAPS_VGA) &&
            qemuCapsGet(qemuCaps, QEMU_CAPS_VGA_NONE))
            virCommandAddArgList(cmd, "-vga", "none", NULL);
    }

    /* Add sound hardware */
    if (def->nsounds) {
        if (qemuCapsGet(qemuCaps, QEMU_CAPS_DEVICE)) {
            for (i = 0 ; i < def->nsounds ; i++) {
                virDomainSoundDefPtr sound = def->sounds[i];
                char *str = NULL;

                /* Sadly pcspk device doesn't use -device syntax. Fortunately
                 * we don't need to set any PCI address on it, so we don't
                 * mind too much */
                if (sound->model == VIR_DOMAIN_SOUND_MODEL_PCSPK) {
                    virCommandAddArgList(cmd, "-soundhw", "pcspk", NULL);
                } else {
                    virCommandAddArg(cmd, "-device");
                    if (!(str = qemuBuildSoundDevStr(sound, qemuCaps)))
                        goto error;

                    virCommandAddArg(cmd, str);

                    if (sound->model == VIR_DOMAIN_SOUND_MODEL_ICH6) {
                        char *codecstr = NULL;
                        if (!qemuCapsGet(qemuCaps, QEMU_CAPS_HDA_DUPLEX)) {
                            qemuReportError(VIR_ERR_CONFIG_UNSUPPORTED, "%s",
                                    _("this QEMU binary lacks hda support"));
                            goto error;
                        }

                        virCommandAddArg(cmd, "-device");
                        if (!(codecstr = qemuBuildSoundCodecStr(sound,
                                                            "hda-duplex"))) {
                            goto error;
                        }

                        virCommandAddArg(cmd, codecstr);
                        VIR_FREE(codecstr);
                    }

                    VIR_FREE(str);
                }
            }
        } else {
            int size = 100;
            char *modstr;
            if (VIR_ALLOC_N(modstr, size+1) < 0)
                goto no_memory;

            for (i = 0 ; i < def->nsounds && size > 0 ; i++) {
                virDomainSoundDefPtr sound = def->sounds[i];
                const char *model = virDomainSoundModelTypeToString(sound->model);
                if (!model) {
                    VIR_FREE(modstr);
                    qemuReportError(VIR_ERR_INTERNAL_ERROR,
                                    "%s", _("invalid sound model"));
                    goto error;
                }

                if (sound->model == VIR_DOMAIN_SOUND_MODEL_ICH6) {
                    qemuReportError(VIR_ERR_CONFIG_UNSUPPORTED, "%s",
                                    _("this QEMU binary lacks hda support"));
                    goto error;
                }

                strncat(modstr, model, size);
                size -= strlen(model);
                if (i < (def->nsounds - 1))
                    strncat(modstr, ",", size--);
            }
            virCommandAddArgList(cmd, "-soundhw", modstr, NULL);
            VIR_FREE(modstr);
        }
    }

    /* Add watchdog hardware */
    if (def->watchdog) {
        virDomainWatchdogDefPtr watchdog = def->watchdog;
        char *optstr;

        if (qemuCapsGet(qemuCaps, QEMU_CAPS_DEVICE)) {
            virCommandAddArg(cmd, "-device");

            optstr = qemuBuildWatchdogDevStr(watchdog, qemuCaps);
            if (!optstr)
                goto error;
        } else {
            virCommandAddArg(cmd, "-watchdog");

            const char *model = virDomainWatchdogModelTypeToString(watchdog->model);
            if (!model) {
                qemuReportError(VIR_ERR_INTERNAL_ERROR,
                                "%s", _("missing watchdog model"));
                goto error;
            }

            if (!(optstr = strdup(model)))
                goto no_memory;
        }
        virCommandAddArg(cmd, optstr);
        VIR_FREE(optstr);

        int act = watchdog->action;
        if (act == VIR_DOMAIN_WATCHDOG_ACTION_DUMP)
            act = VIR_DOMAIN_WATCHDOG_ACTION_PAUSE;
        const char *action = virDomainWatchdogActionTypeToString(act);
        if (!action) {
            qemuReportError(VIR_ERR_INTERNAL_ERROR,
                            "%s", _("invalid watchdog action"));
            goto error;
        }
        virCommandAddArgList(cmd, "-watchdog-action", action, NULL);
    }

    /* Add host passthrough hardware */
    for (i = 0 ; i < def->nhostdevs ; i++) {
        virDomainHostdevDefPtr hostdev = def->hostdevs[i];
        char *devstr;

        if (hostdev->bootIndex) {
            if (hostdev->mode != VIR_DOMAIN_HOSTDEV_MODE_SUBSYS ||
                hostdev->source.subsys.type != VIR_DOMAIN_HOSTDEV_SUBSYS_TYPE_PCI) {
                qemuReportError(VIR_ERR_CONFIG_UNSUPPORTED, "%s",
                                _("booting from assigned devices is only"
                                  " supported for PCI devices"));
                goto error;
            } else if (!qemuCapsGet(qemuCaps, QEMU_CAPS_PCI_BOOTINDEX)) {
                qemuReportError(VIR_ERR_CONFIG_UNSUPPORTED, "%s",
                                _("booting from assigned PCI devices is not"
                                  " supported with this version of qemu"));
                goto error;
            }
        }

        /* USB */
        if (hostdev->mode == VIR_DOMAIN_HOSTDEV_MODE_SUBSYS &&
            hostdev->source.subsys.type == VIR_DOMAIN_HOSTDEV_SUBSYS_TYPE_USB) {

            if (qemuCapsGet(qemuCaps, QEMU_CAPS_DEVICE)) {
                virCommandAddArg(cmd, "-device");
                if (!(devstr = qemuBuildUSBHostdevDevStr(hostdev)))
                    goto error;
                virCommandAddArg(cmd, devstr);
                VIR_FREE(devstr);
            } else {
                virCommandAddArg(cmd, "-usbdevice");
                if (!(devstr = qemuBuildUSBHostdevUsbDevStr(hostdev)))
                    goto error;
                virCommandAddArg(cmd, devstr);
                VIR_FREE(devstr);
            }
        }

        /* PCI */
        if (hostdev->mode == VIR_DOMAIN_HOSTDEV_MODE_SUBSYS &&
            hostdev->source.subsys.type == VIR_DOMAIN_HOSTDEV_SUBSYS_TYPE_PCI) {
            if (qemuCapsGet(qemuCaps, QEMU_CAPS_DEVICE)) {
                char *configfd_name = NULL;
                if (qemuCapsGet(qemuCaps, QEMU_CAPS_PCI_CONFIGFD)) {
                    int configfd = qemuOpenPCIConfig(hostdev);

                    if (configfd >= 0) {
                        if (virAsprintf(&configfd_name, "%d", configfd) < 0) {
                            VIR_FORCE_CLOSE(configfd);
                            goto no_memory;
                        }

                        virCommandTransferFD(cmd, configfd);
                    }
                }
                virCommandAddArg(cmd, "-device");
                devstr = qemuBuildPCIHostdevDevStr(hostdev, configfd_name, qemuCaps);
                VIR_FREE(configfd_name);
                if (!devstr)
                    goto error;
                virCommandAddArg(cmd, devstr);
                VIR_FREE(devstr);
            } else if (qemuCapsGet(qemuCaps, QEMU_CAPS_PCIDEVICE)) {
                virCommandAddArg(cmd, "-pcidevice");
                if (!(devstr = qemuBuildPCIHostdevPCIDevStr(hostdev)))
                    goto error;
                virCommandAddArg(cmd, devstr);
                VIR_FREE(devstr);
            } else {
                qemuReportError(VIR_ERR_CONFIG_UNSUPPORTED, "%s",
                                _("PCI device assignment is not supported by this version of qemu"));
                goto error;
            }
        }
    }

    /* Migration is very annoying due to wildly varying syntax &
     * capabilities over time of KVM / QEMU codebases.
     */
    if (migrateFrom) {
        virCommandAddArg(cmd, "-incoming");
        if (STRPREFIX(migrateFrom, "tcp")) {
            if (!qemuCapsGet(qemuCaps, QEMU_CAPS_MIGRATE_QEMU_TCP)) {
                qemuReportError(VIR_ERR_CONFIG_UNSUPPORTED,
                                "%s", _("TCP migration is not supported with "
                                        "this QEMU binary"));
                goto error;
            }
            virCommandAddArg(cmd, migrateFrom);
        } else if (STREQ(migrateFrom, "stdio")) {
            if (qemuCapsGet(qemuCaps, QEMU_CAPS_MIGRATE_QEMU_FD)) {
                virCommandAddArgFormat(cmd, "fd:%d", migrateFd);
                virCommandPreserveFD(cmd, migrateFd);
            } else if (qemuCapsGet(qemuCaps, QEMU_CAPS_MIGRATE_QEMU_EXEC)) {
                virCommandAddArg(cmd, "exec:cat");
                virCommandSetInputFD(cmd, migrateFd);
            } else if (qemuCapsGet(qemuCaps, QEMU_CAPS_MIGRATE_KVM_STDIO)) {
                virCommandAddArg(cmd, migrateFrom);
                virCommandSetInputFD(cmd, migrateFd);
            } else {
                qemuReportError(VIR_ERR_CONFIG_UNSUPPORTED,
                                "%s", _("STDIO migration is not supported "
                                        "with this QEMU binary"));
                goto error;
            }
        } else if (STRPREFIX(migrateFrom, "exec")) {
            if (!qemuCapsGet(qemuCaps, QEMU_CAPS_MIGRATE_QEMU_EXEC)) {
                qemuReportError(VIR_ERR_CONFIG_UNSUPPORTED,
                                "%s", _("EXEC migration is not supported "
                                        "with this QEMU binary"));
                goto error;
            }
            virCommandAddArg(cmd, migrateFrom);
        } else if (STRPREFIX(migrateFrom, "fd")) {
            if (!qemuCapsGet(qemuCaps, QEMU_CAPS_MIGRATE_QEMU_FD)) {
                qemuReportError(VIR_ERR_CONFIG_UNSUPPORTED,
                                "%s", _("FD migration is not supported "
                                        "with this QEMU binary"));
                goto error;
            }
            virCommandAddArg(cmd, migrateFrom);
            virCommandPreserveFD(cmd, migrateFd);
        } else if (STRPREFIX(migrateFrom, "unix")) {
            if (!qemuCapsGet(qemuCaps, QEMU_CAPS_MIGRATE_QEMU_UNIX)) {
                qemuReportError(VIR_ERR_CONFIG_UNSUPPORTED,
                                "%s", _("UNIX migration is not supported "
                                        "with this QEMU binary"));
                goto error;
            }
            virCommandAddArg(cmd, migrateFrom);
        } else {
            qemuReportError(VIR_ERR_INTERNAL_ERROR,
                            "%s", _("unknown migration protocol"));
            goto error;
        }
    }

    /* QEMU changed its default behavior to not include the virtio balloon
     * device.  Explicitly request it to ensure it will be present.
     *
     * NB: Earlier we declared that VirtIO balloon will always be in
     * slot 0x3 on bus 0x0
     */
    if ((def->memballoon) &&
        (def->memballoon->model != VIR_DOMAIN_MEMBALLOON_MODEL_NONE)) {
        if (def->memballoon->model != VIR_DOMAIN_MEMBALLOON_MODEL_VIRTIO) {
            qemuReportError(VIR_ERR_CONFIG_UNSUPPORTED,
                            _("Memory balloon device type '%s' is not supported by this version of qemu"),
                            virDomainMemballoonModelTypeToString(def->memballoon->model));
            goto error;
        }
        if (qemuCapsGet(qemuCaps, QEMU_CAPS_DEVICE)) {
            char *optstr;
            virCommandAddArg(cmd, "-device");

            optstr = qemuBuildMemballoonDevStr(def->memballoon, qemuCaps);
            if (!optstr)
                goto error;
            virCommandAddArg(cmd, optstr);
            VIR_FREE(optstr);
        } else if (qemuCapsGet(qemuCaps, QEMU_CAPS_BALLOON)) {
            virCommandAddArgList(cmd, "-balloon", "virtio", NULL);
        }
    }

    if (current_snapshot && current_snapshot->def->active)
        virCommandAddArgList(cmd, "-loadvm", current_snapshot->def->name,
                             NULL);

    if (def->namespaceData) {
        qemuDomainCmdlineDefPtr qemucmd;

        qemucmd = def->namespaceData;
        for (i = 0; i < qemucmd->num_args; i++)
            virCommandAddArg(cmd, qemucmd->args[i]);
        for (i = 0; i < qemucmd->num_env; i++)
            virCommandAddEnvPair(cmd, qemucmd->env_name[i],
                                 qemucmd->env_value[i]
                                 ? qemucmd->env_value[i] : "");
    }

    return cmd;

 no_memory:
    virReportOOMError();
 error:
    for (i = 0; i <= last_good_net; i++)
        virDomainConfNWFilterTeardown(def->nets[i]);
    virBufferFreeAndReset(&rbd_hosts);
    virCommandFree(cmd);
    return NULL;
}


/*
 * This method takes a string representing a QEMU command line ARGV set
 * optionally prefixed by a list of environment variables. It then tries
 * to split it up into a NULL terminated list of env & argv, splitting
 * on space
 */
static int qemuStringToArgvEnv(const char *args,
                               const char ***retenv,
                               const char ***retargv)
{
    char **arglist = NULL;
    int argcount = 0;
    int argalloc = 0;
    int envend;
    int i;
    const char *curr = args;
    const char *start;
    const char **progenv = NULL;
    const char **progargv = NULL;

    /* Iterate over string, splitting on sequences of ' ' */
    while (curr && *curr != '\0') {
        char *arg;
        const char *next;

        start = curr;
        /* accept a space in CEPH_ARGS */
        if (STRPREFIX(curr, "CEPH_ARGS=-m ")) {
            start += strlen("CEPH_ARGS=-m ");
        }
        if (*start == '\'') {
            if (start == curr)
                curr++;
            next = strchr(start + 1, '\'');
        } else if (*start == '"') {
            if (start == curr)
                curr++;
            next = strchr(start + 1, '"');
        } else {
            next = strchr(start, ' ');
        }
        if (!next)
            next = strchr(curr, '\n');

        if (next) {
            arg = strndup(curr, next-curr);
            if (*next == '\'' ||
                *next == '"')
                next++;
        } else {
            arg = strdup(curr);
        }

        if (!arg)
            goto no_memory;

        if (argalloc == argcount) {
            if (VIR_REALLOC_N(arglist, argalloc+10) < 0) {
                VIR_FREE(arg);
                goto no_memory;
            }
            argalloc+=10;
        }

        arglist[argcount++] = arg;

        while (next && c_isspace(*next))
            next++;

        curr = next;
    }

    /* Iterate over list of args, finding first arg not containing
     * the '=' character (eg, skip over env vars FOO=bar) */
    for (envend = 0 ; ((envend < argcount) &&
                       (strchr(arglist[envend], '=') != NULL));
         envend++)
        ; /* nada */

    /* Copy the list of env vars */
    if (envend > 0) {
        if (VIR_REALLOC_N(progenv, envend+1) < 0)
            goto no_memory;
        for (i = 0 ; i < envend ; i++) {
            progenv[i] = arglist[i];
            arglist[i] = NULL;
        }
        progenv[i] = NULL;
    }

    /* Copy the list of argv */
    if (VIR_REALLOC_N(progargv, argcount-envend + 1) < 0)
        goto no_memory;
    for (i = envend ; i < argcount ; i++)
        progargv[i-envend] = arglist[i];
    progargv[i-envend] = NULL;

    VIR_FREE(arglist);

    *retenv = progenv;
    *retargv = progargv;

    return 0;

no_memory:
    for (i = 0 ; progenv && progenv[i] ; i++)
        VIR_FREE(progenv[i]);
    VIR_FREE(progenv);
    for (i = 0 ; i < argcount ; i++)
        VIR_FREE(arglist[i]);
    VIR_FREE(arglist);
    virReportOOMError();
    return -1;
}


/*
 * Search for a named env variable, and return the value part
 */
static const char *qemuFindEnv(const char **progenv,
                               const char *name)
{
    int i;
    int len = strlen(name);

    for (i = 0 ; progenv && progenv[i] ; i++) {
        if (STREQLEN(progenv[i], name, len) &&
            progenv[i][len] == '=')
            return progenv[i] + len + 1;
    }
    return NULL;
}

/*
 * Takes a string containing a set of key=value,key=value,key...
 * parameters and splits them up, returning two arrays with
 * the individual keys and values. If allowEmptyValue is nonzero,
 * the "=value" part is optional and if a key with no value is found,
 * NULL is be placed into corresponding place in retvalues.
 */
int
qemuParseKeywords(const char *str,
                  char ***retkeywords,
                  char ***retvalues,
                  int allowEmptyValue)
{
    int keywordCount = 0;
    int keywordAlloc = 0;
    char **keywords = NULL;
    char **values = NULL;
    const char *start = str;
    const char *end;
    int i;

    *retkeywords = NULL;
    *retvalues = NULL;
    end = start + strlen(str);

    while (start) {
        const char *separator;
        const char *endmark;
        char *keyword;
        char *value = NULL;

        if (!(endmark = strchr(start, ',')))
            endmark = end;
        if (!(separator = strchr(start, '=')))
            separator = end;

        if (separator >= endmark) {
            if (!allowEmptyValue) {
                qemuReportError(VIR_ERR_INTERNAL_ERROR,
                                _("malformed keyword arguments in '%s'"), str);
                goto error;
            }
            separator = endmark;
        }

        if (!(keyword = strndup(start, separator - start)))
            goto no_memory;

        if (separator < endmark) {
            separator++;
            if (!(value = strndup(separator, endmark - separator))) {
                VIR_FREE(keyword);
                goto no_memory;
            }
        }

        if (keywordAlloc == keywordCount) {
            if (VIR_REALLOC_N(keywords, keywordAlloc + 10) < 0 ||
                VIR_REALLOC_N(values, keywordAlloc + 10) < 0) {
                VIR_FREE(keyword);
                VIR_FREE(value);
                goto no_memory;
            }
            keywordAlloc += 10;
        }

        keywords[keywordCount] = keyword;
        values[keywordCount] = value;
        keywordCount++;

        start = endmark < end ? endmark + 1 : NULL;
    }

    *retkeywords = keywords;
    *retvalues = values;

    return keywordCount;

no_memory:
    virReportOOMError();
error:
    for (i = 0 ; i < keywordCount ; i++) {
        VIR_FREE(keywords[i]);
        VIR_FREE(values[i]);
    }
    VIR_FREE(keywords);
    VIR_FREE(values);
    return -1;
}

/*
 * Tries to parse new style QEMU -drive  args.
 *
 * eg -drive file=/dev/HostVG/VirtData1,if=ide,index=1
 *
 * Will fail if not using the 'index' keyword
 */
static virDomainDiskDefPtr
qemuParseCommandLineDisk(virCapsPtr caps,
                         const char *val,
                         int nvirtiodisk)
{
    virDomainDiskDefPtr def = NULL;
    char **keywords;
    char **values;
    int nkeywords;
    int i;
    int idx = -1;
    int busid = -1;
    int unitid = -1;

    if ((nkeywords = qemuParseKeywords(val,
                                       &keywords,
                                       &values, 0)) < 0)
        return NULL;

    if (VIR_ALLOC(def) < 0) {
        virReportOOMError();
        goto cleanup;
    }

    def->bus = VIR_DOMAIN_DISK_BUS_IDE;
    def->device = VIR_DOMAIN_DISK_DEVICE_DISK;
    def->type = VIR_DOMAIN_DISK_TYPE_FILE;

    for (i = 0 ; i < nkeywords ; i++) {
        if (STREQ(keywords[i], "file")) {
            if (values[i] && STRNEQ(values[i], "")) {
                def->src = values[i];
                values[i] = NULL;
                if (STRPREFIX(def->src, "/dev/"))
                    def->type = VIR_DOMAIN_DISK_TYPE_BLOCK;
                else if (STRPREFIX(def->src, "nbd:")) {
                    char *host, *port;

                    def->type = VIR_DOMAIN_DISK_TYPE_NETWORK;
                    def->protocol = VIR_DOMAIN_DISK_PROTOCOL_NBD;
                    host = def->src + strlen("nbd:");
                    port = strchr(host, ':');
                    if (!port) {
                        qemuReportError(VIR_ERR_INTERNAL_ERROR,
                                        _("cannot parse nbd filename '%s'"),
                                        def->src);
                        def = NULL;
                        goto cleanup;
                    }
                    *port++ = '\0';
                    if (VIR_ALLOC(def->hosts) < 0) {
                        virReportOOMError();
                        goto cleanup;
                    }
                    def->nhosts = 1;
                    def->hosts->name = strdup(host);
                    if (!def->hosts->name) {
                        virReportOOMError();
                        goto cleanup;
                    }
                    def->hosts->port = strdup(port);
                    if (!def->hosts->port) {
                        virReportOOMError();
                        goto cleanup;
                    }

                    VIR_FREE(def->src);
                    def->src = NULL;
                } else if (STRPREFIX(def->src, "rbd:")) {
                    char *p = def->src;

                    def->type = VIR_DOMAIN_DISK_TYPE_NETWORK;
                    def->protocol = VIR_DOMAIN_DISK_PROTOCOL_RBD;
                    def->src = strdup(p + strlen("rbd:"));
                    if (!def->src) {
                        virReportOOMError();
                        goto cleanup;
                    }

                    VIR_FREE(p);
                } else if (STRPREFIX(def->src, "sheepdog:")) {
                    char *p = def->src;
                    char *port, *vdi;

                    def->type = VIR_DOMAIN_DISK_TYPE_NETWORK;
                    def->protocol = VIR_DOMAIN_DISK_PROTOCOL_SHEEPDOG;
                    def->src = strdup(p + strlen("sheepdog:"));
                    if (!def->src) {
                        virReportOOMError();
                        goto cleanup;
                    }

                    /* def->src must be [vdiname] or [host]:[port]:[vdiname] */
                    port = strchr(def->src, ':');
                    if (port) {
                        *port++ = '\0';
                        vdi = strchr(port, ':');
                        if (!vdi) {
                            def = NULL;
                            qemuReportError(VIR_ERR_INTERNAL_ERROR,
                                            _("cannot parse sheepdog filename '%s'"), p);
                            goto cleanup;
                        }
                        *vdi++ = '\0';
                        if (VIR_ALLOC(def->hosts) < 0) {
                            virReportOOMError();
                            goto cleanup;
                        }
                        def->nhosts = 1;
                        def->hosts->name = def->src;
                        def->hosts->port = strdup(port);
                        if (!def->hosts->port) {
                            virReportOOMError();
                            goto cleanup;
                        }
                        def->src = strdup(vdi);
                        if (!def->src) {
                            virReportOOMError();
                            goto cleanup;
                        }
                    }

                    VIR_FREE(p);
                } else
                    def->type = VIR_DOMAIN_DISK_TYPE_FILE;
            } else {
                def->type = VIR_DOMAIN_DISK_TYPE_FILE;
            }
        } else if (STREQ(keywords[i], "if")) {
            if (STREQ(values[i], "ide"))
                def->bus = VIR_DOMAIN_DISK_BUS_IDE;
            else if (STREQ(values[i], "scsi"))
                def->bus = VIR_DOMAIN_DISK_BUS_SCSI;
            else if (STREQ(values[i], "virtio"))
                def->bus = VIR_DOMAIN_DISK_BUS_VIRTIO;
            else if (STREQ(values[i], "xen"))
                def->bus = VIR_DOMAIN_DISK_BUS_XEN;
        } else if (STREQ(keywords[i], "media")) {
            if (STREQ(values[i], "cdrom")) {
                def->device = VIR_DOMAIN_DISK_DEVICE_CDROM;
                def->readonly = 1;
            } else if (STREQ(values[i], "floppy"))
                def->device = VIR_DOMAIN_DISK_DEVICE_FLOPPY;
        } else if (STREQ(keywords[i], "format")) {
            def->driverName = strdup("qemu");
            if (!def->driverName) {
                virDomainDiskDefFree(def);
                def = NULL;
                virReportOOMError();
                goto cleanup;
            }
            def->driverType = values[i];
            values[i] = NULL;
        } else if (STREQ(keywords[i], "cache")) {
            if (STREQ(values[i], "off") ||
                STREQ(values[i], "none"))
                def->cachemode = VIR_DOMAIN_DISK_CACHE_DISABLE;
            else if (STREQ(values[i], "writeback") ||
                     STREQ(values[i], "on"))
                def->cachemode = VIR_DOMAIN_DISK_CACHE_WRITEBACK;
            else if (STREQ(values[i], "writethrough"))
                def->cachemode = VIR_DOMAIN_DISK_CACHE_WRITETHRU;
        } else if (STREQ(keywords[i], "werror") ||
                   STREQ(keywords[i], "rerror")) {
            if (STREQ(values[i], "stop"))
                def->error_policy = VIR_DOMAIN_DISK_ERROR_POLICY_STOP;
            else if (STREQ(values[i], "ignore"))
                def->error_policy = VIR_DOMAIN_DISK_ERROR_POLICY_IGNORE;
            else if (STREQ(values[i], "enospace"))
                def->error_policy = VIR_DOMAIN_DISK_ERROR_POLICY_ENOSPACE;
        } else if (STREQ(keywords[i], "index")) {
            if (virStrToLong_i(values[i], NULL, 10, &idx) < 0) {
                virDomainDiskDefFree(def);
                def = NULL;
                qemuReportError(VIR_ERR_INTERNAL_ERROR,
                                _("cannot parse drive index '%s'"), val);
                goto cleanup;
            }
        } else if (STREQ(keywords[i], "bus")) {
            if (virStrToLong_i(values[i], NULL, 10, &busid) < 0) {
                virDomainDiskDefFree(def);
                def = NULL;
                qemuReportError(VIR_ERR_INTERNAL_ERROR,
                                _("cannot parse drive bus '%s'"), val);
                goto cleanup;
            }
        } else if (STREQ(keywords[i], "unit")) {
            if (virStrToLong_i(values[i], NULL, 10, &unitid) < 0) {
                virDomainDiskDefFree(def);
                def = NULL;
                qemuReportError(VIR_ERR_INTERNAL_ERROR,
                                _("cannot parse drive unit '%s'"), val);
                goto cleanup;
            }
        } else if (STREQ(keywords[i], "readonly")) {
            if ((values[i] == NULL) || STREQ(values[i], "on"))
                def->readonly = 1;
        } else if (STREQ(keywords[i], "aio")) {
            if ((def->iomode = virDomainDiskIoTypeFromString(values[i])) < 0) {
                qemuReportError(VIR_ERR_INTERNAL_ERROR,
                                _("cannot parse io mode '%s'"), values[i]);
            }
        }
    }

    if (!def->src &&
        def->device == VIR_DOMAIN_DISK_DEVICE_DISK &&
        def->type != VIR_DOMAIN_DISK_TYPE_NETWORK) {
        qemuReportError(VIR_ERR_INTERNAL_ERROR,
                        _("missing file parameter in drive '%s'"), val);
        virDomainDiskDefFree(def);
        def = NULL;
        goto cleanup;
    }
    if (idx == -1 &&
        def->bus == VIR_DOMAIN_DISK_BUS_VIRTIO)
        idx = nvirtiodisk;

    if (idx == -1 &&
        unitid == -1 &&
        busid == -1) {
        qemuReportError(VIR_ERR_INTERNAL_ERROR,
                        _("missing index/unit/bus parameter in drive '%s'"), val);
        virDomainDiskDefFree(def);
        def = NULL;
        goto cleanup;
    }

    if (idx == -1) {
        if (unitid == -1)
            unitid = 0;
        if (busid == -1)
            busid = 0;
        switch (def->bus) {
        case VIR_DOMAIN_DISK_BUS_IDE:
            idx = (busid * 2) + unitid;
            break;
        case VIR_DOMAIN_DISK_BUS_SCSI:
            idx = (busid * 7) + unitid;
            break;
        default:
            idx = unitid;
            break;
        }
    }

    if (def->bus == VIR_DOMAIN_DISK_BUS_IDE) {
        def->dst = strdup("hda");
    } else if (def->bus == VIR_DOMAIN_DISK_BUS_SCSI) {
        def->dst = strdup("sda");
    } else if (def->bus == VIR_DOMAIN_DISK_BUS_VIRTIO) {
        def->dst = strdup("vda");
    } else if (def->bus == VIR_DOMAIN_DISK_BUS_XEN) {
        def->dst = strdup("xvda");
    } else {
        def->dst = strdup("hda");
    }

    if (!def->dst) {
        virDomainDiskDefFree(def);
        def = NULL;
        virReportOOMError();
        goto cleanup;
    }
    if (STREQ(def->dst, "xvda"))
        def->dst[3] = 'a' + idx;
    else
        def->dst[2] = 'a' + idx;

    if (virDomainDiskDefAssignAddress(caps, def) < 0) {
        qemuReportError(VIR_ERR_INTERNAL_ERROR,
                        _("invalid device name '%s'"), def->dst);
        virDomainDiskDefFree(def);
        def = NULL;
        /* fall through to "cleanup" */
    }

cleanup:
    for (i = 0 ; i < nkeywords ; i++) {
        VIR_FREE(keywords[i]);
        VIR_FREE(values[i]);
    }
    VIR_FREE(keywords);
    VIR_FREE(values);
    return def;
}

/*
 * Tries to find a NIC definition matching a vlan we want
 */
static const char *
qemuFindNICForVLAN(int nnics,
                   const char **nics,
                   int wantvlan)
{
    int i;
    for (i = 0 ; i < nnics ; i++) {
        int gotvlan;
        const char *tmp = strstr(nics[i], "vlan=");
        char *end;
        if (!tmp)
            continue;

        tmp += strlen("vlan=");

        if (virStrToLong_i(tmp, &end, 10, &gotvlan) < 0) {
            qemuReportError(VIR_ERR_INTERNAL_ERROR,
                            _("cannot parse NIC vlan in '%s'"), nics[i]);
            return NULL;
        }

        if (gotvlan == wantvlan)
            return nics[i];
    }

    if (wantvlan == 0 && nnics > 0)
        return nics[0];

    qemuReportError(VIR_ERR_INTERNAL_ERROR,
                    _("cannot find NIC definition for vlan %d"), wantvlan);
    return NULL;
}


/*
 * Tries to parse a QEMU -net backend argument. Gets given
 * a list of all known -net frontend arguments to try and
 * match up against. Horribly complicated stuff
 */
static virDomainNetDefPtr
qemuParseCommandLineNet(virCapsPtr caps,
                        const char *val,
                        int nnics,
                        const char **nics)
{
    virDomainNetDefPtr def = NULL;
    char **keywords = NULL;
    char **values = NULL;
    int nkeywords;
    const char *nic;
    int wantvlan = 0;
    const char *tmp;
    int genmac = 1;
    int i;

    tmp = strchr(val, ',');

    if (tmp) {
        if ((nkeywords = qemuParseKeywords(tmp+1,
                                           &keywords,
                                           &values, 0)) < 0)
            return NULL;
    } else {
        nkeywords = 0;
    }

    if (VIR_ALLOC(def) < 0) {
        virReportOOMError();
        goto cleanup;
    }

    /* 'tap' could turn into libvirt type=ethernet, type=bridge or
     * type=network, but we can't tell, so use the generic config */
    if (STRPREFIX(val, "tap,"))
        def->type = VIR_DOMAIN_NET_TYPE_ETHERNET;
    else if (STRPREFIX(val, "socket"))
        def->type = VIR_DOMAIN_NET_TYPE_CLIENT;
    else if (STRPREFIX(val, "user"))
        def->type = VIR_DOMAIN_NET_TYPE_USER;
    else
        def->type = VIR_DOMAIN_NET_TYPE_ETHERNET;

    for (i = 0 ; i < nkeywords ; i++) {
        if (STREQ(keywords[i], "vlan")) {
            if (virStrToLong_i(values[i], NULL, 10, &wantvlan) < 0) {
                qemuReportError(VIR_ERR_INTERNAL_ERROR,
                                _("cannot parse vlan in '%s'"), val);
                virDomainNetDefFree(def);
                def = NULL;
                goto cleanup;
            }
        } else if (def->type == VIR_DOMAIN_NET_TYPE_ETHERNET &&
                   STREQ(keywords[i], "script") && STRNEQ(values[i], "")) {
            def->data.ethernet.script = values[i];
            values[i] = NULL;
        } else if (def->type == VIR_DOMAIN_NET_TYPE_ETHERNET &&
                   STREQ(keywords[i], "ifname")) {
            def->ifname = values[i];
            values[i] = NULL;
        }
    }


    /* Done parsing the nic backend. Now to try and find corresponding
     * frontend, based off vlan number. NB this assumes a 1-1 mapping
     */

    nic = qemuFindNICForVLAN(nnics, nics, wantvlan);
    if (!nic) {
        virDomainNetDefFree(def);
        def = NULL;
        goto cleanup;
    }

    if (!STRPREFIX(nic, "nic")) {
        qemuReportError(VIR_ERR_INTERNAL_ERROR,
                        _("cannot parse NIC definition '%s'"), nic);
        virDomainNetDefFree(def);
        def = NULL;
        goto cleanup;
    }

    for (i = 0 ; i < nkeywords ; i++) {
        VIR_FREE(keywords[i]);
        VIR_FREE(values[i]);
    }
    VIR_FREE(keywords);
    VIR_FREE(values);

    if (STRPREFIX(nic, "nic,")) {
        if ((nkeywords = qemuParseKeywords(nic + strlen("nic,"),
                                           &keywords,
                                           &values, 0)) < 0) {
            virDomainNetDefFree(def);
            def = NULL;
            goto cleanup;
        }
    } else {
        nkeywords = 0;
    }

    for (i = 0 ; i < nkeywords ; i++) {
        if (STREQ(keywords[i], "macaddr")) {
            genmac = 0;
            if (virParseMacAddr(values[i], def->mac) < 0) {
                qemuReportError(VIR_ERR_INTERNAL_ERROR,
                                _("unable to parse mac address '%s'"),
                                values[i]);
                virDomainNetDefFree(def);
                def = NULL;
                goto cleanup;
            }
        } else if (STREQ(keywords[i], "model")) {
            def->model = values[i];
            values[i] = NULL;
        } else if (STREQ(keywords[i], "vhost")) {
            if ((values[i] == NULL) || STREQ(values[i], "on")) {
                def->driver.virtio.name = VIR_DOMAIN_NET_BACKEND_TYPE_VHOST;
            } else if (STREQ(keywords[i], "off")) {
                def->driver.virtio.name = VIR_DOMAIN_NET_BACKEND_TYPE_QEMU;
            }
        } else if (STREQ(keywords[i], "sndbuf") && values[i]) {
            if (virStrToLong_ul(values[i], NULL, 10, &def->tune.sndbuf) < 0) {
                qemuReportError(VIR_ERR_INTERNAL_ERROR,
                                _("cannot parse sndbuf size in '%s'"), val);
                virDomainNetDefFree(def);
                def = NULL;
                goto cleanup;
            }
            def->tune.sndbuf_specified = true;
        }
    }

    if (genmac)
        virCapabilitiesGenerateMac(caps, def->mac);

cleanup:
    for (i = 0 ; i < nkeywords ; i++) {
        VIR_FREE(keywords[i]);
        VIR_FREE(values[i]);
    }
    VIR_FREE(keywords);
    VIR_FREE(values);
    return def;
}


/*
 * Tries to parse a QEMU PCI device
 */
static virDomainHostdevDefPtr
qemuParseCommandLinePCI(const char *val)
{
    virDomainHostdevDefPtr def = NULL;
    int bus = 0, slot = 0, func = 0;
    const char *start;
    char *end;

    if (!STRPREFIX(val, "host=")) {
        qemuReportError(VIR_ERR_INTERNAL_ERROR,
                        _("unknown PCI device syntax '%s'"), val);
        VIR_FREE(def);
        goto cleanup;
    }

    start = val + strlen("host=");
    if (virStrToLong_i(start, &end, 16, &bus) < 0 || *end != ':') {
        qemuReportError(VIR_ERR_INTERNAL_ERROR,
                        _("cannot extract PCI device bus '%s'"), val);
        VIR_FREE(def);
        goto cleanup;
    }
    start = end + 1;
    if (virStrToLong_i(start, &end, 16, &slot) < 0 || *end != '.') {
        qemuReportError(VIR_ERR_INTERNAL_ERROR,
                        _("cannot extract PCI device slot '%s'"), val);
        VIR_FREE(def);
        goto cleanup;
    }
    start = end + 1;
    if (virStrToLong_i(start, NULL, 16, &func) < 0) {
        qemuReportError(VIR_ERR_INTERNAL_ERROR,
                        _("cannot extract PCI device function '%s'"), val);
        VIR_FREE(def);
        goto cleanup;
    }

    if (VIR_ALLOC(def) < 0) {
        virReportOOMError();
        goto cleanup;
    }

    def->mode = VIR_DOMAIN_HOSTDEV_MODE_SUBSYS;
    def->managed = 1;
    def->source.subsys.type = VIR_DOMAIN_HOSTDEV_SUBSYS_TYPE_PCI;
    def->source.subsys.u.pci.bus = bus;
    def->source.subsys.u.pci.slot = slot;
    def->source.subsys.u.pci.function = func;

cleanup:
    return def;
}


/*
 * Tries to parse a QEMU USB device
 */
static virDomainHostdevDefPtr
qemuParseCommandLineUSB(const char *val)
{
    virDomainHostdevDefPtr def = NULL;
    int first = 0, second = 0;
    const char *start;
    char *end;

    if (!STRPREFIX(val, "host:")) {
        qemuReportError(VIR_ERR_INTERNAL_ERROR,
                        _("unknown USB device syntax '%s'"), val);
        VIR_FREE(def);
        goto cleanup;
    }

    start = val + strlen("host:");
    if (strchr(start, ':')) {
        if (virStrToLong_i(start, &end, 16, &first) < 0 || *end != ':') {
            qemuReportError(VIR_ERR_INTERNAL_ERROR,
                            _("cannot extract USB device vendor '%s'"), val);
            VIR_FREE(def);
            goto cleanup;
        }
        start = end + 1;
        if (virStrToLong_i(start, NULL, 16, &second) < 0) {
            qemuReportError(VIR_ERR_INTERNAL_ERROR,
                            _("cannot extract USB device product '%s'"), val);
            VIR_FREE(def);
            goto cleanup;
        }
    } else {
        if (virStrToLong_i(start, &end, 10, &first) < 0 || *end != '.') {
            qemuReportError(VIR_ERR_INTERNAL_ERROR,
                             _("cannot extract USB device bus '%s'"), val);
            VIR_FREE(def);
            goto cleanup;
        }
        start = end + 1;
        if (virStrToLong_i(start, NULL, 10, &second) < 0) {
            qemuReportError(VIR_ERR_INTERNAL_ERROR,
                            _("cannot extract USB device address '%s'"), val);
            VIR_FREE(def);
            goto cleanup;
        }
    }

    if (VIR_ALLOC(def) < 0) {
        virReportOOMError();
        goto cleanup;
    }

    def->mode = VIR_DOMAIN_HOSTDEV_MODE_SUBSYS;
    def->managed = 0;
    def->source.subsys.type = VIR_DOMAIN_HOSTDEV_SUBSYS_TYPE_USB;
    if (*end == '.') {
        def->source.subsys.u.usb.bus = first;
        def->source.subsys.u.usb.device = second;
    } else {
        def->source.subsys.u.usb.vendor = first;
        def->source.subsys.u.usb.product = second;
    }

cleanup:
    return def;
}


/*
 * Tries to parse a QEMU serial/parallel device
 */
static virDomainChrDefPtr
qemuParseCommandLineChr(const char *val)
{
    virDomainChrDefPtr def;

    if (VIR_ALLOC(def) < 0)
        goto no_memory;

    if (STREQ(val, "null")) {
        def->source.type = VIR_DOMAIN_CHR_TYPE_NULL;
    } else if (STREQ(val, "vc")) {
        def->source.type = VIR_DOMAIN_CHR_TYPE_VC;
    } else if (STREQ(val, "pty")) {
        def->source.type = VIR_DOMAIN_CHR_TYPE_PTY;
    } else if (STRPREFIX(val, "file:")) {
        def->source.type = VIR_DOMAIN_CHR_TYPE_FILE;
        def->source.data.file.path = strdup(val+strlen("file:"));
        if (!def->source.data.file.path)
            goto no_memory;
    } else if (STRPREFIX(val, "pipe:")) {
        def->source.type = VIR_DOMAIN_CHR_TYPE_PIPE;
        def->source.data.file.path = strdup(val+strlen("pipe:"));
        if (!def->source.data.file.path)
            goto no_memory;
    } else if (STREQ(val, "stdio")) {
        def->source.type = VIR_DOMAIN_CHR_TYPE_STDIO;
    } else if (STRPREFIX(val, "udp:")) {
        const char *svc1, *host2, *svc2;
        def->source.type = VIR_DOMAIN_CHR_TYPE_UDP;
        val += strlen("udp:");
        svc1 = strchr(val, ':');
        host2 = svc1 ? strchr(svc1, '@') : NULL;
        svc2 = host2 ? strchr(host2, ':') : NULL;

        if (svc1)
            def->source.data.udp.connectHost = strndup(val, svc1-val);
        else
            def->source.data.udp.connectHost = strdup(val);

        if (!def->source.data.udp.connectHost)
            goto no_memory;

        if (svc1) {
            svc1++;
            if (host2)
                def->source.data.udp.connectService = strndup(svc1, host2-svc1);
            else
                def->source.data.udp.connectService = strdup(svc1);

            if (!def->source.data.udp.connectService)
                goto no_memory;
        }

        if (host2) {
            host2++;
            if (svc2)
                def->source.data.udp.bindHost = strndup(host2, svc2-host2);
            else
                def->source.data.udp.bindHost = strdup(host2);

            if (!def->source.data.udp.bindHost)
                goto no_memory;
        }
        if (svc2) {
            svc2++;
            def->source.data.udp.bindService = strdup(svc2);
            if (!def->source.data.udp.bindService)
                goto no_memory;
        }
    } else if (STRPREFIX(val, "tcp:") ||
               STRPREFIX(val, "telnet:")) {
        const char *opt, *svc;
        def->source.type = VIR_DOMAIN_CHR_TYPE_TCP;
        if (STRPREFIX(val, "tcp:")) {
            val += strlen("tcp:");
        } else {
            val += strlen("telnet:");
            def->source.data.tcp.protocol = VIR_DOMAIN_CHR_TCP_PROTOCOL_TELNET;
        }
        svc = strchr(val, ':');
        if (!svc) {
            qemuReportError(VIR_ERR_INTERNAL_ERROR,
                            _("cannot find port number in character device %s"), val);
            goto error;
        }
        opt = strchr(svc, ',');
        if (opt && strstr(opt, "server"))
            def->source.data.tcp.listen = true;

        def->source.data.tcp.host = strndup(val, svc-val);
        if (!def->source.data.tcp.host)
            goto no_memory;
        svc++;
        if (opt) {
            def->source.data.tcp.service = strndup(svc, opt-svc);
        } else {
            def->source.data.tcp.service = strdup(svc);
        }
        if (!def->source.data.tcp.service)
            goto no_memory;
    } else if (STRPREFIX(val, "unix:")) {
        const char *opt;
        val += strlen("unix:");
        opt = strchr(val, ',');
        def->source.type = VIR_DOMAIN_CHR_TYPE_UNIX;
        if (opt) {
            if (strstr(opt, "listen"))
                def->source.data.nix.listen = true;
            def->source.data.nix.path = strndup(val, opt-val);
        } else {
            def->source.data.nix.path = strdup(val);
        }
        if (!def->source.data.nix.path)
            goto no_memory;

    } else if (STRPREFIX(val, "/dev")) {
        def->source.type = VIR_DOMAIN_CHR_TYPE_DEV;
        def->source.data.file.path = strdup(val);
        if (!def->source.data.file.path)
            goto no_memory;
    } else {
        qemuReportError(VIR_ERR_INTERNAL_ERROR,
                        _("unknown character device syntax %s"), val);
        goto error;
    }

    return def;

no_memory:
    virReportOOMError();
error:
    virDomainChrDefFree(def);
    return NULL;
}


static virCPUDefPtr
qemuInitGuestCPU(virDomainDefPtr dom)
{
    if (!dom->cpu) {
        virCPUDefPtr cpu;

        if (VIR_ALLOC(cpu) < 0) {
            virReportOOMError();
            return NULL;
        }

        cpu->type = VIR_CPU_TYPE_GUEST;
        cpu->match = VIR_CPU_MATCH_EXACT;
        dom->cpu = cpu;
    }

    return dom->cpu;
}


static int
qemuParseCommandLineCPU(virDomainDefPtr dom,
                        const char *val)
{
    virCPUDefPtr cpu;
    const char *p = val;
    const char *next;

    if (!(cpu = qemuInitGuestCPU(dom)))
        goto error;

    do {
        if (*p == '\0' || *p == ',')
            goto syntax;

        if ((next = strchr(p, ',')))
            next++;

        if (!cpu->model) {
            if (next)
                cpu->model = strndup(p, next - p - 1);
            else
                cpu->model = strdup(p);

            if (!cpu->model)
                goto no_memory;
        }
        else if (*p == '+' || *p == '-') {
            char *feature;
            int policy;
            int ret;

            if (*p == '+')
                policy = VIR_CPU_FEATURE_REQUIRE;
            else
                policy = VIR_CPU_FEATURE_DISABLE;

            p++;
            if (*p == '\0' || *p == ',')
                goto syntax;

            if (next)
                feature = strndup(p, next - p - 1);
            else
                feature = strdup(p);

            ret = virCPUDefAddFeature(cpu, feature, policy);
            VIR_FREE(feature);
            if (ret < 0)
                goto error;
        }
    } while ((p = next));

    return 0;

syntax:
    qemuReportError(VIR_ERR_INTERNAL_ERROR,
                    _("unknown CPU syntax '%s'"), val);
    goto error;

no_memory:
    virReportOOMError();
error:
    return -1;
}


static int
qemuParseCommandLineSmp(virDomainDefPtr dom,
                        const char *val)
{
    unsigned int sockets = 0;
    unsigned int cores = 0;
    unsigned int threads = 0;
    unsigned int maxcpus = 0;
    int i;
    int nkws;
    char **kws;
    char **vals;
    int n;
    char *end;
    int ret;

    nkws = qemuParseKeywords(val, &kws, &vals, 1);
    if (nkws < 0)
        return -1;

    for (i = 0; i < nkws; i++) {
        if (vals[i] == NULL) {
            if (i > 0 ||
                virStrToLong_i(kws[i], &end, 10, &n) < 0 || *end != '\0')
                goto syntax;
            dom->vcpus = n;
        } else {
            if (virStrToLong_i(vals[i], &end, 10, &n) < 0 || *end != '\0')
                goto syntax;
            if (STREQ(kws[i], "sockets"))
                sockets = n;
            else if (STREQ(kws[i], "cores"))
                cores = n;
            else if (STREQ(kws[i], "threads"))
                threads = n;
            else if (STREQ(kws[i], "maxcpus"))
                maxcpus = n;
            else
                goto syntax;
        }
    }

    dom->maxvcpus = maxcpus ? maxcpus : dom->vcpus;

    if (sockets && cores && threads) {
        virCPUDefPtr cpu;

        if (!(cpu = qemuInitGuestCPU(dom)))
            goto error;
        cpu->sockets = sockets;
        cpu->cores = cores;
        cpu->threads = threads;
    } else if (sockets || cores || threads)
        goto syntax;

    ret = 0;

cleanup:
    for (i = 0; i < nkws; i++) {
        VIR_FREE(kws[i]);
        VIR_FREE(vals[i]);
    }
    VIR_FREE(kws);
    VIR_FREE(vals);

    return ret;

syntax:
    qemuReportError(VIR_ERR_INTERNAL_ERROR,
                    _("cannot parse CPU topology '%s'"), val);
error:
    ret = -1;
    goto cleanup;
}


/*
 * Analyse the env and argv settings and reconstruct a
 * virDomainDefPtr representing these settings as closely
 * as is practical. This is not an exact science....
 */
virDomainDefPtr qemuParseCommandLine(virCapsPtr caps,
                                     const char **progenv,
                                     const char **progargv)
{
    virDomainDefPtr def;
    int i;
    int nographics = 0;
    int fullscreen = 0;
    char *path;
    int nnics = 0;
    const char **nics = NULL;
    int video = VIR_DOMAIN_VIDEO_TYPE_CIRRUS;
    int nvirtiodisk = 0;
    qemuDomainCmdlineDefPtr cmd;

    if (!progargv[0]) {
        qemuReportError(VIR_ERR_INTERNAL_ERROR,
                        "%s", _("no emulator path found"));
        return NULL;
    }

    if (VIR_ALLOC(def) < 0)
        goto no_memory;

    /* allocate the cmdlinedef up-front; if it's unused, we'll free it later */
    if (VIR_ALLOC(cmd) < 0)
        goto no_memory;

    virUUIDGenerate(def->uuid);

    def->id = -1;
    def->mem.cur_balloon = def->mem.max_balloon = 64 * 1024;
    def->maxvcpus = 1;
    def->vcpus = 1;
    def->clock.offset = VIR_DOMAIN_CLOCK_OFFSET_UTC;
    def->features = (1 << VIR_DOMAIN_FEATURE_ACPI)
        /*| (1 << VIR_DOMAIN_FEATURE_APIC)*/;
    def->onReboot = VIR_DOMAIN_LIFECYCLE_RESTART;
    def->onCrash = VIR_DOMAIN_LIFECYCLE_DESTROY;
    def->onPoweroff = VIR_DOMAIN_LIFECYCLE_DESTROY;
    def->virtType = VIR_DOMAIN_VIRT_QEMU;
    if (!(def->emulator = strdup(progargv[0])))
        goto no_memory;

    if (strstr(def->emulator, "kvm")) {
        def->virtType = VIR_DOMAIN_VIRT_KVM;
        def->features |= (1 << VIR_DOMAIN_FEATURE_PAE);
    }


    if (strstr(def->emulator, "xenner")) {
        def->virtType = VIR_DOMAIN_VIRT_KVM;
        def->os.type = strdup("xen");
    } else {
        def->os.type = strdup("hvm");
    }
    if (!def->os.type)
        goto no_memory;

    if (STRPREFIX(def->emulator, "qemu"))
        path = def->emulator;
    else
        path = strstr(def->emulator, "qemu");
    if (path &&
        STRPREFIX(path, "qemu-system-"))
        def->os.arch = strdup(path + strlen("qemu-system-"));
    else
        def->os.arch = strdup("i686");
    if (!def->os.arch)
        goto no_memory;

#define WANT_VALUE()                                                   \
    const char *val = progargv[++i];                                   \
    if (!val) {                                                        \
        qemuReportError(VIR_ERR_INTERNAL_ERROR,                        \
                        _("missing value for %s argument"), arg);      \
        goto error;                                                    \
    }

    /* One initial loop to get list of NICs, so we
     * can correlate them later */
    for (i = 1 ; progargv[i] ; i++) {
        const char *arg = progargv[i];
        /* Make sure we have a single - for all options to
           simplify next logic */
        if (STRPREFIX(arg, "--"))
            arg++;

        if (STREQ(arg, "-net")) {
            WANT_VALUE();
            if (STRPREFIX(val, "nic")) {
                if (VIR_REALLOC_N(nics, nnics+1) < 0)
                    goto no_memory;
                nics[nnics++] = val;
            }
        }
    }

    /* Now the real processing loop */
    for (i = 1 ; progargv[i] ; i++) {
        const char *arg = progargv[i];
        /* Make sure we have a single - for all options to
           simplify next logic */
        if (STRPREFIX(arg, "--"))
            arg++;

        if (STREQ(arg, "-vnc")) {
            virDomainGraphicsDefPtr vnc;
            char *tmp;
            WANT_VALUE();
            if (VIR_ALLOC(vnc) < 0)
                goto no_memory;
            vnc->type = VIR_DOMAIN_GRAPHICS_TYPE_VNC;

            if (STRPREFIX(val, "unix:")) {
                vnc->data.vnc.socket = strdup(val + 5);
                if (!vnc->data.vnc.socket) {
                    VIR_FREE(vnc);
                    goto no_memory;
                }
            } else {
                tmp = strchr(val, ':');
                if (tmp) {
                    char *opts;
                    if (virStrToLong_i(tmp+1, &opts, 10,
                                       &vnc->data.vnc.port) < 0) {
                        VIR_FREE(vnc);
                        qemuReportError(VIR_ERR_INTERNAL_ERROR,
                                        _("cannot parse VNC port '%s'"), tmp+1);
                        goto error;
                    }
                    vnc->data.vnc.listenAddr = strndup(val, tmp-val);
                    if (!vnc->data.vnc.listenAddr) {
                        VIR_FREE(vnc);
                        goto no_memory;
                    }
                    vnc->data.vnc.port += 5900;
                    vnc->data.vnc.autoport = 0;
                } else {
                    vnc->data.vnc.autoport = 1;
                }
            }

            if (VIR_REALLOC_N(def->graphics, def->ngraphics+1) < 0) {
                virDomainGraphicsDefFree(vnc);
                goto no_memory;
            }
            def->graphics[def->ngraphics++] = vnc;
        } else if (STREQ(arg, "-m")) {
            int mem;
            WANT_VALUE();
            if (virStrToLong_i(val, NULL, 10, &mem) < 0) {
                qemuReportError(VIR_ERR_INTERNAL_ERROR, \
                                _("cannot parse memory level '%s'"), val);
                goto error;
            }
            def->mem.cur_balloon = def->mem.max_balloon = mem * 1024;
        } else if (STREQ(arg, "-smp")) {
            WANT_VALUE();
            if (qemuParseCommandLineSmp(def, val) < 0)
                goto error;
        } else if (STREQ(arg, "-uuid")) {
            WANT_VALUE();
            if (virUUIDParse(val, def->uuid) < 0) {
                qemuReportError(VIR_ERR_INTERNAL_ERROR, \
                                _("cannot parse UUID '%s'"), val);
                goto error;
            }
        } else if (STRPREFIX(arg, "-hd") ||
                   STRPREFIX(arg, "-sd") ||
                   STRPREFIX(arg, "-fd") ||
                   STREQ(arg, "-cdrom")) {
            WANT_VALUE();
            virDomainDiskDefPtr disk;
            if (VIR_ALLOC(disk) < 0)
                goto no_memory;

            if (STRPREFIX(val, "/dev/"))
                disk->type = VIR_DOMAIN_DISK_TYPE_BLOCK;
            else if (STRPREFIX(val, "nbd:")) {
                disk->type = VIR_DOMAIN_DISK_TYPE_NETWORK;
                disk->protocol = VIR_DOMAIN_DISK_PROTOCOL_NBD;
                val += strlen("nbd:");
            } else if (STRPREFIX(val, "rbd:")) {
                disk->type = VIR_DOMAIN_DISK_TYPE_NETWORK;
                disk->protocol = VIR_DOMAIN_DISK_PROTOCOL_RBD;
                val += strlen("rbd:");
            } else if (STRPREFIX(val, "sheepdog:")) {
                disk->type = VIR_DOMAIN_DISK_TYPE_NETWORK;
                disk->protocol = VIR_DOMAIN_DISK_PROTOCOL_SHEEPDOG;
                val += strlen("sheepdog:");
            } else
                disk->type = VIR_DOMAIN_DISK_TYPE_FILE;
            if (STREQ(arg, "-cdrom")) {
                disk->device = VIR_DOMAIN_DISK_DEVICE_CDROM;
                disk->dst = strdup("hdc");
                disk->readonly = 1;
            } else {
                if (STRPREFIX(arg, "-fd")) {
                    disk->device = VIR_DOMAIN_DISK_DEVICE_FLOPPY;
                    disk->bus = VIR_DOMAIN_DISK_BUS_FDC;
                } else {
                    disk->device = VIR_DOMAIN_DISK_DEVICE_DISK;
                    if (STRPREFIX(arg, "-hd"))
                        disk->bus = VIR_DOMAIN_DISK_BUS_IDE;
                    else
                        disk->bus = VIR_DOMAIN_DISK_BUS_SCSI;
                }
                disk->dst = strdup(arg + 1);
            }
            disk->src = strdup(val);

            if (disk->type == VIR_DOMAIN_DISK_TYPE_NETWORK) {
                char *host, *port;

                switch (disk->protocol) {
                case VIR_DOMAIN_DISK_PROTOCOL_NBD:
                    host = disk->src;
                    port = strchr(host, ':');
                    if (!port) {
                        def = NULL;
                        qemuReportError(VIR_ERR_INTERNAL_ERROR,
                                        _("cannot parse nbd filename '%s'"), disk->src);
                        goto error;
                    }
                    *port++ = '\0';
                    if (VIR_ALLOC(disk->hosts) < 0) {
                        virReportOOMError();
                        goto error;
                    }
                    disk->nhosts = 1;
                    disk->hosts->name = host;
                    disk->hosts->port = strdup(port);
                    if (!disk->hosts->port) {
                        virReportOOMError();
                        goto error;
                    }
                    disk->src = NULL;
                    break;
                case VIR_DOMAIN_DISK_PROTOCOL_RBD:
                    /* handled later since the hosts for all disks are in CEPH_ARGS */
                    break;
                case VIR_DOMAIN_DISK_PROTOCOL_SHEEPDOG:
                    /* disk->src must be [vdiname] or [host]:[port]:[vdiname] */
                    port = strchr(disk->src, ':');
                    if (port) {
                        char *vdi;

                        *port++ = '\0';
                        vdi = strchr(port, ':');
                        if (!vdi) {
                            qemuReportError(VIR_ERR_INTERNAL_ERROR,
                                            _("cannot parse sheepdog filename '%s'"), val);
                            goto error;
                        }
                        *vdi++ = '\0';
                        if (VIR_ALLOC(disk->hosts) < 0) {
                            virReportOOMError();
                            goto error;
                        }
                        disk->nhosts = 1;
                        disk->hosts->name = disk->src;
                        disk->hosts->port = strdup(port);
                        if (!disk->hosts->port) {
                            virReportOOMError();
                            goto error;
                        }
                        disk->src = strdup(vdi);
                        if (!disk->src) {
                            virReportOOMError();
                            goto error;
                        }
                    }
                    break;
                }
            }

            if (!(disk->src || disk->nhosts > 0) ||
                !disk->dst) {
                virDomainDiskDefFree(disk);
                goto no_memory;
            }

            if (virDomainDiskDefAssignAddress(caps, disk) < 0)
                goto error;

            if (VIR_REALLOC_N(def->disks, def->ndisks+1) < 0) {
                virDomainDiskDefFree(disk);
                goto no_memory;
            }
            def->disks[def->ndisks++] = disk;
        } else if (STREQ(arg, "-no-acpi")) {
            def->features &= ~(1 << VIR_DOMAIN_FEATURE_ACPI);
        } else if (STREQ(arg, "-no-reboot")) {
            def->onReboot = VIR_DOMAIN_LIFECYCLE_DESTROY;
        } else if (STREQ(arg, "-no-kvm")) {
            def->virtType = VIR_DOMAIN_VIRT_QEMU;
        } else if (STREQ(arg, "-nographic")) {
            nographics = 1;
        } else if (STREQ(arg, "-full-screen")) {
            fullscreen = 1;
        } else if (STREQ(arg, "-localtime")) {
            def->clock.offset = VIR_DOMAIN_CLOCK_OFFSET_LOCALTIME;
        } else if (STREQ(arg, "-kernel")) {
            WANT_VALUE();
            if (!(def->os.kernel = strdup(val)))
                goto no_memory;
        } else if (STREQ(arg, "-initrd")) {
            WANT_VALUE();
            if (!(def->os.initrd = strdup(val)))
                goto no_memory;
        } else if (STREQ(arg, "-append")) {
            WANT_VALUE();
            if (!(def->os.cmdline = strdup(val)))
                goto no_memory;
        } else if (STREQ(arg, "-boot")) {
            int n, b = 0;
            WANT_VALUE();
            for (n = 0 ; val[n] && b < VIR_DOMAIN_BOOT_LAST ; n++) {
                if (val[n] == 'a')
                    def->os.bootDevs[b++] = VIR_DOMAIN_BOOT_FLOPPY;
                else if (val[n] == 'c')
                    def->os.bootDevs[b++] = VIR_DOMAIN_BOOT_DISK;
                else if (val[n] == 'd')
                    def->os.bootDevs[b++] = VIR_DOMAIN_BOOT_CDROM;
                else if (val[n] == 'n')
                    def->os.bootDevs[b++] = VIR_DOMAIN_BOOT_NET;
                else if (val[n] == ',')
                    break;
            }
            def->os.nBootDevs = b;

            if (strstr(val, "menu=on"))
                def->os.bootmenu = 1;
        } else if (STREQ(arg, "-name")) {
            char *process;
            WANT_VALUE();
            process = strstr(val, ",process=");
            if (process == NULL) {
                if (!(def->name = strdup(val)))
                    goto no_memory;
            } else {
                if (!(def->name = strndup(val, process - val)))
                    goto no_memory;
            }
        } else if (STREQ(arg, "-M")) {
            WANT_VALUE();
            if (!(def->os.machine = strdup(val)))
                goto no_memory;
        } else if (STREQ(arg, "-serial")) {
            WANT_VALUE();
            if (STRNEQ(val, "none")) {
                virDomainChrDefPtr chr;
                if (!(chr = qemuParseCommandLineChr(val)))
                    goto error;
                if (VIR_REALLOC_N(def->serials, def->nserials+1) < 0) {
                    virDomainChrDefFree(chr);
                    goto no_memory;
                }
                chr->deviceType = VIR_DOMAIN_CHR_DEVICE_TYPE_SERIAL;
                chr->target.port = def->nserials;
                def->serials[def->nserials++] = chr;
            }
        } else if (STREQ(arg, "-parallel")) {
            WANT_VALUE();
            if (STRNEQ(val, "none")) {
                virDomainChrDefPtr chr;
                if (!(chr = qemuParseCommandLineChr(val)))
                    goto error;
                if (VIR_REALLOC_N(def->parallels, def->nparallels+1) < 0) {
                    virDomainChrDefFree(chr);
                    goto no_memory;
                }
                chr->deviceType = VIR_DOMAIN_CHR_DEVICE_TYPE_PARALLEL;
                chr->target.port = def->nparallels;
                def->parallels[def->nparallels++] = chr;
            }
        } else if (STREQ(arg, "-usbdevice")) {
            WANT_VALUE();
            if (STREQ(val, "tablet") ||
                STREQ(val, "mouse")) {
                virDomainInputDefPtr input;
                if (VIR_ALLOC(input) < 0)
                    goto no_memory;
                input->bus = VIR_DOMAIN_INPUT_BUS_USB;
                if (STREQ(val, "tablet"))
                    input->type = VIR_DOMAIN_INPUT_TYPE_TABLET;
                else
                    input->type = VIR_DOMAIN_INPUT_TYPE_MOUSE;
                if (VIR_REALLOC_N(def->inputs, def->ninputs+1) < 0) {
                    virDomainInputDefFree(input);
                    goto no_memory;
                }
                def->inputs[def->ninputs++] = input;
            } else if (STRPREFIX(val, "disk:")) {
                virDomainDiskDefPtr disk;
                if (VIR_ALLOC(disk) < 0)
                    goto no_memory;
                disk->src = strdup(val + strlen("disk:"));
                if (!disk->src) {
                    virDomainDiskDefFree(disk);
                    goto no_memory;
                }
                if (STRPREFIX(disk->src, "/dev/"))
                    disk->type = VIR_DOMAIN_DISK_TYPE_BLOCK;
                else
                    disk->type = VIR_DOMAIN_DISK_TYPE_FILE;
                disk->device = VIR_DOMAIN_DISK_DEVICE_DISK;
                disk->bus = VIR_DOMAIN_DISK_BUS_USB;
                if (!(disk->dst = strdup("sda"))) {
                    virDomainDiskDefFree(disk);
                    goto no_memory;
                }
                if (VIR_REALLOC_N(def->disks, def->ndisks+1) < 0) {
                    virDomainDiskDefFree(disk);
                    goto no_memory;
                }
                def->disks[def->ndisks++] = disk;
            } else {
                virDomainHostdevDefPtr hostdev;
                if (!(hostdev = qemuParseCommandLineUSB(val)))
                    goto error;
                if (VIR_REALLOC_N(def->hostdevs, def->nhostdevs+1) < 0) {
                    virDomainHostdevDefFree(hostdev);
                    goto no_memory;
                }
                def->hostdevs[def->nhostdevs++] = hostdev;
            }
        } else if (STREQ(arg, "-net")) {
            WANT_VALUE();
            if (!STRPREFIX(val, "nic") && STRNEQ(val, "none")) {
                virDomainNetDefPtr net;
                if (!(net = qemuParseCommandLineNet(caps, val, nnics, nics)))
                    goto error;
                if (VIR_REALLOC_N(def->nets, def->nnets+1) < 0) {
                    virDomainNetDefFree(net);
                    goto no_memory;
                }
                def->nets[def->nnets++] = net;
            }
        } else if (STREQ(arg, "-drive")) {
            virDomainDiskDefPtr disk;
            WANT_VALUE();
            if (!(disk = qemuParseCommandLineDisk(caps, val, nvirtiodisk)))
                goto error;
            if (VIR_REALLOC_N(def->disks, def->ndisks+1) < 0) {
                virDomainDiskDefFree(disk);
                goto no_memory;
            }
            def->disks[def->ndisks++] = disk;

            if (disk->bus == VIR_DOMAIN_DISK_BUS_VIRTIO)
                nvirtiodisk++;
        } else if (STREQ(arg, "-pcidevice")) {
            virDomainHostdevDefPtr hostdev;
            WANT_VALUE();
            if (!(hostdev = qemuParseCommandLinePCI(val)))
                goto error;
            if (VIR_REALLOC_N(def->hostdevs, def->nhostdevs+1) < 0) {
                virDomainHostdevDefFree(hostdev);
                goto no_memory;
            }
            def->hostdevs[def->nhostdevs++] = hostdev;
        } else if (STREQ(arg, "-soundhw")) {
            const char *start;
            WANT_VALUE();
            start = val;
            while (start) {
                const char *tmp = strchr(start, ',');
                int type = -1;
                if (STRPREFIX(start, "pcspk")) {
                    type = VIR_DOMAIN_SOUND_MODEL_PCSPK;
                } else if (STRPREFIX(start, "sb16")) {
                    type = VIR_DOMAIN_SOUND_MODEL_SB16;
                } else if (STRPREFIX(start, "es1370")) {
                    type = VIR_DOMAIN_SOUND_MODEL_ES1370;
                } else if (STRPREFIX(start, "ac97")) {
                    type = VIR_DOMAIN_SOUND_MODEL_AC97;
                } else if (STRPREFIX(start, "hda")) {
                    type = VIR_DOMAIN_SOUND_MODEL_ICH6;
                }

                if (type != -1) {
                    virDomainSoundDefPtr snd;
                    if (VIR_ALLOC(snd) < 0)
                        goto no_memory;
                    snd->model = type;
                    if (VIR_REALLOC_N(def->sounds, def->nsounds+1) < 0) {
                        VIR_FREE(snd);
                        goto no_memory;
                    }
                    def->sounds[def->nsounds++] = snd;
                }

                start = tmp ? tmp + 1 : NULL;
            }
        } else if (STREQ(arg, "-watchdog")) {
            WANT_VALUE();
            int model = virDomainWatchdogModelTypeFromString (val);

            if (model != -1) {
                virDomainWatchdogDefPtr wd;
                if (VIR_ALLOC(wd) < 0)
                    goto no_memory;
                wd->model = model;
                wd->action = VIR_DOMAIN_WATCHDOG_ACTION_RESET;
                def->watchdog = wd;
            }
        } else if (STREQ(arg, "-watchdog-action") && def->watchdog) {
            WANT_VALUE();
            int action = virDomainWatchdogActionTypeFromString (val);

            if (action != -1)
                def->watchdog->action = action;
        } else if (STREQ(arg, "-bootloader")) {
            WANT_VALUE();
            def->os.bootloader = strdup(val);
            if (!def->os.bootloader)
                goto no_memory;
        } else if (STREQ(arg, "-vmwarevga")) {
            video = VIR_DOMAIN_VIDEO_TYPE_VMVGA;
        } else if (STREQ(arg, "-std-vga")) {
            video = VIR_DOMAIN_VIDEO_TYPE_VGA;
        } else if (STREQ(arg, "-vga")) {
            WANT_VALUE();
            if (STRNEQ(val, "none")) {
                video = qemuVideoTypeFromString(val);
                if (video < 0) {
                    qemuReportError(VIR_ERR_INTERNAL_ERROR,
                                    _("unknown video adapter type '%s'"), val);
                    goto error;
                }
            }
        } else if (STREQ(arg, "-cpu")) {
            WANT_VALUE();
            if (qemuParseCommandLineCPU(def, val) < 0)
                goto error;
        } else if (STREQ(arg, "-domid")) {
            WANT_VALUE();
            /* ignore, generted on the fly */
        } else if (STREQ(arg, "-usb")) {
            /* ignore, always added by libvirt */
        } else if (STREQ(arg, "-pidfile")) {
            WANT_VALUE();
            /* ignore, used by libvirt as needed */
        } else if (STREQ(arg, "-incoming")) {
            WANT_VALUE();
            /* ignore, used via restore/migrate APIs */
        } else if (STREQ(arg, "-monitor")) {
            WANT_VALUE();
            /* ignore, used internally by libvirt */
        } else if (STREQ(arg, "-S")) {
            /* ignore, always added by libvirt */
        } else {
            /* something we can't yet parse.  Add it to the qemu namespace
             * cmdline/environment advanced options and hope for the best
             */
            VIR_WARN("unknown QEMU argument '%s', adding to the qemu namespace",
                     arg);
            if (VIR_REALLOC_N(cmd->args, cmd->num_args+1) < 0)
                goto no_memory;
            cmd->args[cmd->num_args] = strdup(arg);
            if (cmd->args[cmd->num_args] == NULL)
                goto no_memory;
            cmd->num_args++;
        }
    }

#undef WANT_VALUE
    if (def->ndisks > 0) {
        const char *ceph_args = qemuFindEnv(progenv, "CEPH_ARGS");
        if (ceph_args) {
            char *hosts, *port, *saveptr = NULL, *token;
            virDomainDiskDefPtr first_rbd_disk = NULL;
            for (i = 0 ; i < def->ndisks ; i++) {
                virDomainDiskDefPtr disk = def->disks[i];
                if (disk->type == VIR_DOMAIN_DISK_TYPE_NETWORK &&
                    disk->protocol == VIR_DOMAIN_DISK_PROTOCOL_RBD) {
                    first_rbd_disk = disk;
                    break;
                }
            }

            if (!first_rbd_disk) {
                qemuReportError(VIR_ERR_INTERNAL_ERROR,
                                _("CEPH_ARGS was set without an rbd disk"));
                goto error;
            }

            /* CEPH_ARGS should be: -m host1[:port1][,host2[:port2]]... */
            if (!STRPREFIX(ceph_args, "-m ")) {
                qemuReportError(VIR_ERR_INTERNAL_ERROR,
                                _("could not parse CEPH_ARGS '%s'"), ceph_args);
                goto error;
            }
            hosts = strdup(strchr(ceph_args, ' ') + 1);
            if (!hosts)
                goto no_memory;
            first_rbd_disk->nhosts = 0;
            token = strtok_r(hosts, ",", &saveptr);
            while (token != NULL) {
                if (VIR_REALLOC_N(first_rbd_disk->hosts, first_rbd_disk->nhosts + 1) < 0) {
                    VIR_FREE(hosts);
                    goto no_memory;
                }
                port = strchr(token, ':');
                if (port) {
                    *port++ = '\0';
                    port = strdup(port);
                    if (!port) {
                        VIR_FREE(hosts);
                        goto no_memory;
                    }
                }
                first_rbd_disk->hosts[first_rbd_disk->nhosts].port = port;
                first_rbd_disk->hosts[first_rbd_disk->nhosts].name = strdup(token);
                if (!first_rbd_disk->hosts[first_rbd_disk->nhosts].name) {
                    VIR_FREE(hosts);
                    goto no_memory;
                }
                first_rbd_disk->nhosts++;
                token = strtok_r(NULL, ",", &saveptr);
            }
            VIR_FREE(hosts);

            if (first_rbd_disk->nhosts == 0) {
                qemuReportError(VIR_ERR_INTERNAL_ERROR,
                                _("found no rbd hosts in CEPH_ARGS '%s'"), ceph_args);
                goto error;
            }
        }
    }

    if (!nographics && def->ngraphics == 0) {
        virDomainGraphicsDefPtr sdl;
        const char *display = qemuFindEnv(progenv, "DISPLAY");
        const char *xauth = qemuFindEnv(progenv, "XAUTHORITY");
        if (VIR_ALLOC(sdl) < 0)
            goto no_memory;
        sdl->type = VIR_DOMAIN_GRAPHICS_TYPE_SDL;
        sdl->data.sdl.fullscreen = fullscreen;
        if (display &&
            !(sdl->data.sdl.display = strdup(display))) {
            VIR_FREE(sdl);
            goto no_memory;
        }
        if (xauth &&
            !(sdl->data.sdl.xauth = strdup(xauth))) {
            VIR_FREE(sdl);
            goto no_memory;
        }

        if (VIR_REALLOC_N(def->graphics, def->ngraphics+1) < 0) {
            virDomainGraphicsDefFree(sdl);
            goto no_memory;
        }
        def->graphics[def->ngraphics++] = sdl;
    }

    if (def->ngraphics) {
        virDomainVideoDefPtr vid;
        if (VIR_ALLOC(vid) < 0)
            goto no_memory;
        if (def->virtType == VIR_DOMAIN_VIRT_XEN)
            vid->type = VIR_DOMAIN_VIDEO_TYPE_XEN;
        else
            vid->type = video;
        vid->vram = virDomainVideoDefaultRAM(def, vid->type);
        vid->heads = 1;

        if (VIR_REALLOC_N(def->videos, def->nvideos+1) < 0) {
            virDomainVideoDefFree(vid);
            goto no_memory;
        }
        def->videos[def->nvideos++] = vid;
    }

    /*
     * having a balloon is the default, define one with type="none" to avoid it
     */
    if (!def->memballoon) {
        virDomainMemballoonDefPtr memballoon;
        if (VIR_ALLOC(memballoon) < 0)
            goto no_memory;
        memballoon->model = VIR_DOMAIN_MEMBALLOON_MODEL_VIRTIO;

        def->memballoon = memballoon;
    }

    VIR_FREE(nics);

    if (!def->name) {
        if (!(def->name = strdup("unnamed")))
            goto no_memory;
    }

    if (virDomainDefAddImplicitControllers(def) < 0)
        goto error;

    if (cmd->num_args || cmd->num_env) {
        def->ns = caps->ns;
        def->namespaceData = cmd;
    }
    else
        VIR_FREE(cmd);

    return def;

no_memory:
    virReportOOMError();
error:
    VIR_FREE(cmd);
    virDomainDefFree(def);
    VIR_FREE(nics);
    return NULL;
}


virDomainDefPtr qemuParseCommandLineString(virCapsPtr caps,
                                           const char *args)
{
    const char **progenv = NULL;
    const char **progargv = NULL;
    virDomainDefPtr def = NULL;
    int i;

    if (qemuStringToArgvEnv(args, &progenv, &progargv) < 0)
        goto cleanup;

    def = qemuParseCommandLine(caps, progenv, progargv);

cleanup:
    for (i = 0 ; progargv && progargv[i] ; i++)
        VIR_FREE(progargv[i]);
    VIR_FREE(progargv);

    for (i = 0 ; progenv && progenv[i] ; i++)
        VIR_FREE(progenv[i]);
    VIR_FREE(progenv);

    return def;
}<|MERGE_RESOLUTION|>--- conflicted
+++ resolved
@@ -3189,12 +3189,8 @@
         int bootCD = 0, bootFloppy = 0, bootDisk = 0;
 
         /* If QEMU supports boot=on for -drive param... */
-<<<<<<< HEAD
-        if (qemuCmdFlags & QEMUD_CMD_FLAG_DRIVE_BOOT && !def->os.kernel) {
-=======
         if (qemuCapsGet(qemuCaps, QEMU_CAPS_DRIVE_BOOT) &&
             !def->os.kernel) {
->>>>>>> 82b780f0
             for (i = 0 ; i < def->os.nBootDevs ; i++) {
                 switch (def->os.bootDevs[i]) {
                 case VIR_DOMAIN_BOOT_CDROM:
