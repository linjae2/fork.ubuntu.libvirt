/*
 * qemu_process.h: QEMU process management
 *
 * Copyright (C) 2006-2012 Red Hat, Inc.
 *
 * This library is free software; you can redistribute it and/or
 * modify it under the terms of the GNU Lesser General Public
 * License as published by the Free Software Foundation; either
 * version 2.1 of the License, or (at your option) any later version.
 *
 * This library is distributed in the hope that it will be useful,
 * but WITHOUT ANY WARRANTY; without even the implied warranty of
 * MERCHANTABILITY or FITNESS FOR A PARTICULAR PURPOSE.  See the GNU
 * Lesser General Public License for more details.
 *
 * You should have received a copy of the GNU Lesser General Public
 * License along with this library.  If not, see
 * <http://www.gnu.org/licenses/>.
 *
 */

#include <config.h>

#include <fcntl.h>
#include <unistd.h>
#include <signal.h>
#include <sys/stat.h>
#include <sys/time.h>
#include <sys/resource.h>
#if defined(__linux__)
# include <linux/capability.h>
#elif defined(__FreeBSD__)
# include <sys/param.h>
# include <sys/cpuset.h>
#endif

#include "qemu_process.h"
#include "qemu_domain.h"
#include "qemu_cgroup.h"
#include "qemu_capabilities.h"
#include "qemu_monitor.h"
#include "qemu_command.h"
#include "qemu_hostdev.h"
#include "qemu_hotplug.h"
#include "qemu_bridge_filter.h"
#include "qemu_migration.h"

#if HAVE_NUMACTL
# define NUMA_VERSION1_COMPATIBILITY 1
# include <numa.h>
#endif

#include "datatypes.h"
#include "logging.h"
#include "virterror_internal.h"
#include "memory.h"
#include "hooks.h"
#include "virfile.h"
#include "virpidfile.h"
#include "util.h"
#include "c-ctype.h"
#include "nodeinfo.h"
#include "processinfo.h"
#include "domain_audit.h"
#include "domain_nwfilter.h"
#include "locking/domain_lock.h"
#include "network/bridge_driver.h"
#include "uuid.h"
#include "virprocess.h"
#include "virtime.h"
#include "virnetdevtap.h"
#include "bitmap.h"

#define VIR_FROM_THIS VIR_FROM_QEMU

#define START_POSTFIX ": starting up\n"
#define ATTACH_POSTFIX ": attaching\n"
#define SHUTDOWN_POSTFIX ": shutting down\n"

/**
 * qemuProcessRemoveDomainStatus
 *
 * remove all state files of a domain from statedir
 *
 * Returns 0 on success
 */
static int
qemuProcessRemoveDomainStatus(virQEMUDriverPtr driver,
                              virDomainObjPtr vm)
{
    char ebuf[1024];
    char *file = NULL;
    qemuDomainObjPrivatePtr priv = vm->privateData;

    if (virAsprintf(&file, "%s/%s.xml", driver->stateDir, vm->def->name) < 0) {
        virReportOOMError();
        return -1;
    }

    if (unlink(file) < 0 && errno != ENOENT && errno != ENOTDIR)
        VIR_WARN("Failed to remove domain XML for %s: %s",
                 vm->def->name, virStrerror(errno, ebuf, sizeof(ebuf)));
    VIR_FREE(file);

    if (priv->pidfile &&
        unlink(priv->pidfile) < 0 &&
        errno != ENOENT)
        VIR_WARN("Failed to remove PID file for %s: %s",
                 vm->def->name, virStrerror(errno, ebuf, sizeof(ebuf)));

    return 0;
}


/* XXX figure out how to remove this */
extern virQEMUDriverPtr qemu_driver;

/*
 * This is a callback registered with a qemuAgentPtr instance,
 * and to be invoked when the agent console hits an end of file
 * condition, or error, thus indicating VM shutdown should be
 * performed
 */
static void
qemuProcessHandleAgentEOF(qemuAgentPtr agent,
                          virDomainObjPtr vm)
{
    virQEMUDriverPtr driver = qemu_driver;
    qemuDomainObjPrivatePtr priv;

    VIR_DEBUG("Received EOF from agent on %p '%s'", vm, vm->def->name);

    qemuDriverLock(driver);
    virDomainObjLock(vm);

    priv = vm->privateData;
    if (priv->agent == agent)
        priv->agent = NULL;

    virDomainObjUnlock(vm);
    qemuDriverUnlock(driver);

    qemuAgentClose(agent);
}


/*
 * This is invoked when there is some kind of error
 * parsing data to/from the agent. The VM can continue
 * to run, but no further agent commands will be
 * allowed
 */
static void
qemuProcessHandleAgentError(qemuAgentPtr agent ATTRIBUTE_UNUSED,
                            virDomainObjPtr vm)
{
    virQEMUDriverPtr driver = qemu_driver;
    qemuDomainObjPrivatePtr priv;

    VIR_DEBUG("Received error from agent on %p '%s'", vm, vm->def->name);

    qemuDriverLock(driver);
    virDomainObjLock(vm);

    priv = vm->privateData;

    priv->agentError = true;

    virDomainObjUnlock(vm);
    qemuDriverUnlock(driver);
}

static void qemuProcessHandleAgentDestroy(qemuAgentPtr agent,
                                          virDomainObjPtr vm)
{
    VIR_DEBUG("Received destroy agent=%p vm=%p", agent, vm);

    virObjectUnref(vm);
}


static qemuAgentCallbacks agentCallbacks = {
    .destroy = qemuProcessHandleAgentDestroy,
    .eofNotify = qemuProcessHandleAgentEOF,
    .errorNotify = qemuProcessHandleAgentError,
};

static virDomainChrSourceDefPtr
qemuFindAgentConfig(virDomainDefPtr def)
{
    virDomainChrSourceDefPtr config = NULL;
    int i;

    for (i = 0 ; i < def->nchannels ; i++) {
        virDomainChrDefPtr channel = def->channels[i];

        if (channel->targetType != VIR_DOMAIN_CHR_CHANNEL_TARGET_TYPE_VIRTIO)
            continue;

        if (STREQ_NULLABLE(channel->target.name, "org.qemu.guest_agent.0")) {
            config = &channel->source;
            break;
        }
    }

    return config;
}

static int
qemuConnectAgent(virQEMUDriverPtr driver, virDomainObjPtr vm)
{
    qemuDomainObjPrivatePtr priv = vm->privateData;
    int ret = -1;
    qemuAgentPtr agent = NULL;
    virDomainChrSourceDefPtr config = qemuFindAgentConfig(vm->def);

    if (!config)
        return 0;

    if (virSecurityManagerSetDaemonSocketLabel(driver->securityManager,
                                               vm->def) < 0) {
        VIR_ERROR(_("Failed to set security context for agent for %s"),
                  vm->def->name);
        goto cleanup;
    }

    /* Hold an extra reference because we can't allow 'vm' to be
     * deleted while the agent is active */
    virObjectRef(vm);

    ignore_value(virTimeMillisNow(&priv->agentStart));
    virDomainObjUnlock(vm);
    qemuDriverUnlock(driver);

    agent = qemuAgentOpen(vm,
                          config,
                          &agentCallbacks);

    qemuDriverLock(driver);
    virDomainObjLock(vm);
    priv->agentStart = 0;

    if (virSecurityManagerClearSocketLabel(driver->securityManager,
                                           vm->def) < 0) {
        VIR_ERROR(_("Failed to clear security context for agent for %s"),
                  vm->def->name);
        goto cleanup;
    }

    if (agent == NULL)
        virObjectUnref(vm);

    if (!virDomainObjIsActive(vm)) {
        qemuAgentClose(agent);
        goto cleanup;
    }
    priv->agent = agent;

    if (priv->agent == NULL) {
        VIR_INFO("Failed to connect agent for %s", vm->def->name);
        goto cleanup;
    }

    ret = 0;

cleanup:
    return ret;
}


/*
 * This is a callback registered with a qemuMonitorPtr instance,
 * and to be invoked when the monitor console hits an end of file
 * condition, or error, thus indicating VM shutdown should be
 * performed
 */
static void
qemuProcessHandleMonitorEOF(qemuMonitorPtr mon ATTRIBUTE_UNUSED,
                            virDomainObjPtr vm)
{
    virQEMUDriverPtr driver = qemu_driver;
    virDomainEventPtr event = NULL;
    qemuDomainObjPrivatePtr priv;
    int eventReason = VIR_DOMAIN_EVENT_STOPPED_SHUTDOWN;
    int stopReason = VIR_DOMAIN_SHUTOFF_SHUTDOWN;
    const char *auditReason = "shutdown";

    VIR_DEBUG("Received EOF on %p '%s'", vm, vm->def->name);

    qemuDriverLock(driver);
    virDomainObjLock(vm);

    priv = vm->privateData;

    if (priv->beingDestroyed) {
        VIR_DEBUG("Domain is being destroyed, EOF is expected");
        goto unlock;
    }

    if (!virDomainObjIsActive(vm)) {
        VIR_DEBUG("Domain %p is not active, ignoring EOF", vm);
        goto unlock;
    }

    if (priv->monJSON && !priv->gotShutdown) {
        VIR_DEBUG("Monitor connection to '%s' closed without SHUTDOWN event; "
                  "assuming the domain crashed", vm->def->name);
        eventReason = VIR_DOMAIN_EVENT_STOPPED_FAILED;
        stopReason = VIR_DOMAIN_SHUTOFF_CRASHED;
        auditReason = "failed";
    }

    event = virDomainEventNewFromObj(vm,
                                     VIR_DOMAIN_EVENT_STOPPED,
                                     eventReason);
    qemuProcessStop(driver, vm, stopReason, 0);
    virDomainAuditStop(vm, auditReason);

    if (!vm->persistent) {
        qemuDomainRemoveInactive(driver, vm);
        goto cleanup;
    }

unlock:
    virDomainObjUnlock(vm);

cleanup:
    if (event)
        qemuDomainEventQueue(driver, event);
    qemuDriverUnlock(driver);
}


/*
 * This is invoked when there is some kind of error
 * parsing data to/from the monitor. The VM can continue
 * to run, but no further monitor commands will be
 * allowed
 */
static void
qemuProcessHandleMonitorError(qemuMonitorPtr mon ATTRIBUTE_UNUSED,
                              virDomainObjPtr vm)
{
    virQEMUDriverPtr driver = qemu_driver;
    virDomainEventPtr event = NULL;

    VIR_DEBUG("Received error on %p '%s'", vm, vm->def->name);

    qemuDriverLock(driver);
    virDomainObjLock(vm);

    ((qemuDomainObjPrivatePtr) vm->privateData)->monError = true;
    event = virDomainEventControlErrorNewFromObj(vm);
    if (event)
        qemuDomainEventQueue(driver, event);

    virDomainObjUnlock(vm);
    qemuDriverUnlock(driver);
}


static virDomainDiskDefPtr
qemuProcessFindDomainDiskByPath(virDomainObjPtr vm,
                                const char *path)
{
    int i = virDomainDiskIndexByName(vm->def, path, true);

    if (i >= 0)
        return vm->def->disks[i];

    virReportError(VIR_ERR_INTERNAL_ERROR,
                   _("no disk found with path %s"),
                   path);
    return NULL;
}

static virDomainDiskDefPtr
qemuProcessFindDomainDiskByAlias(virDomainObjPtr vm,
                                 const char *alias)
{
    int i;

    if (STRPREFIX(alias, QEMU_DRIVE_HOST_PREFIX))
        alias += strlen(QEMU_DRIVE_HOST_PREFIX);

    for (i = 0; i < vm->def->ndisks; i++) {
        virDomainDiskDefPtr disk;

        disk = vm->def->disks[i];
        if (disk->info.alias != NULL && STREQ(disk->info.alias, alias))
            return disk;
    }

    virReportError(VIR_ERR_INTERNAL_ERROR,
                   _("no disk found with alias %s"),
                   alias);
    return NULL;
}

static int
qemuProcessGetVolumeQcowPassphrase(virConnectPtr conn,
                                   virDomainDiskDefPtr disk,
                                   char **secretRet,
                                   size_t *secretLen)
{
    virSecretPtr secret;
    char *passphrase;
    unsigned char *data;
    size_t size;
    int ret = -1;
    virStorageEncryptionPtr enc;

    if (!disk->encryption) {
        virReportError(VIR_ERR_INTERNAL_ERROR,
                       _("disk %s does not have any encryption information"),
                       disk->src);
        return -1;
    }
    enc = disk->encryption;

    if (!conn) {
        virReportError(VIR_ERR_INTERNAL_ERROR,
                       "%s", _("cannot find secrets without a connection"));
        goto cleanup;
    }

    if (conn->secretDriver == NULL ||
        conn->secretDriver->lookupByUUID == NULL ||
        conn->secretDriver->getValue == NULL) {
        virReportError(VIR_ERR_OPERATION_INVALID, "%s",
                       _("secret storage not supported"));
        goto cleanup;
    }

    if (enc->format != VIR_STORAGE_ENCRYPTION_FORMAT_QCOW ||
        enc->nsecrets != 1 ||
        enc->secrets[0]->type !=
        VIR_STORAGE_ENCRYPTION_SECRET_TYPE_PASSPHRASE) {
        virReportError(VIR_ERR_XML_ERROR,
                       _("invalid <encryption> for volume %s"), disk->src);
        goto cleanup;
    }

    secret = conn->secretDriver->lookupByUUID(conn,
                                              enc->secrets[0]->uuid);
    if (secret == NULL)
        goto cleanup;
    data = conn->secretDriver->getValue(secret, &size, 0,
                                        VIR_SECRET_GET_VALUE_INTERNAL_CALL);
    virObjectUnref(secret);
    if (data == NULL)
        goto cleanup;

    if (memchr(data, '\0', size) != NULL) {
        memset(data, 0, size);
        VIR_FREE(data);
        virReportError(VIR_ERR_XML_ERROR,
                       _("format='qcow' passphrase for %s must not contain a "
                         "'\\0'"), disk->src);
        goto cleanup;
    }

    if (VIR_ALLOC_N(passphrase, size + 1) < 0) {
        memset(data, 0, size);
        VIR_FREE(data);
        virReportOOMError();
        goto cleanup;
    }
    memcpy(passphrase, data, size);
    passphrase[size] = '\0';

    memset(data, 0, size);
    VIR_FREE(data);

    *secretRet = passphrase;
    *secretLen = size;

    ret = 0;

cleanup:
    return ret;
}

static int
qemuProcessFindVolumeQcowPassphrase(qemuMonitorPtr mon ATTRIBUTE_UNUSED,
                                    virConnectPtr conn,
                                    virDomainObjPtr vm,
                                    const char *path,
                                    char **secretRet,
                                    size_t *secretLen)
{
    virDomainDiskDefPtr disk;
    int ret = -1;

    virDomainObjLock(vm);
    disk = qemuProcessFindDomainDiskByPath(vm, path);

    if (!disk)
        goto cleanup;

    ret = qemuProcessGetVolumeQcowPassphrase(conn, disk, secretRet, secretLen);

cleanup:
    virDomainObjUnlock(vm);
    return ret;
}


static int
qemuProcessHandleReset(qemuMonitorPtr mon ATTRIBUTE_UNUSED,
                       virDomainObjPtr vm)
{
    virQEMUDriverPtr driver = qemu_driver;
    virDomainEventPtr event;
    qemuDomainObjPrivatePtr priv;

    virDomainObjLock(vm);

    event = virDomainEventRebootNewFromObj(vm);
    priv = vm->privateData;
    if (priv->agent)
        qemuAgentNotifyEvent(priv->agent, QEMU_AGENT_EVENT_RESET);

    virDomainObjUnlock(vm);

    if (event) {
        qemuDriverLock(driver);
        qemuDomainEventQueue(driver, event);
        qemuDriverUnlock(driver);
    }

    return 0;
}


/*
 * Since we have the '-no-shutdown' flag set, the
 * QEMU process will currently have guest OS shutdown
 * and the CPUS stopped. To fake the reboot, we thus
 * want todo a reset of the virtual hardware, followed
 * by restart of the CPUs. This should result in the
 * guest OS booting up again
 */
static void
qemuProcessFakeReboot(void *opaque)
{
    virQEMUDriverPtr driver = qemu_driver;
    virDomainObjPtr vm = opaque;
    qemuDomainObjPrivatePtr priv = vm->privateData;
    virDomainEventPtr event = NULL;
    int ret = -1;
    VIR_DEBUG("vm=%p", vm);
    qemuDriverLock(driver);
    virDomainObjLock(vm);
    if (qemuDomainObjBeginJob(driver, vm, QEMU_JOB_MODIFY) < 0)
        goto cleanup;

    if (!virDomainObjIsActive(vm)) {
        virReportError(VIR_ERR_INTERNAL_ERROR, "%s",
                       _("guest unexpectedly quit"));
        goto endjob;
    }

    qemuDomainObjEnterMonitorWithDriver(driver, vm);
    if (qemuMonitorSystemReset(priv->mon) < 0) {
        qemuDomainObjExitMonitorWithDriver(driver, vm);
        goto endjob;
    }
    qemuDomainObjExitMonitorWithDriver(driver, vm);

    if (!virDomainObjIsActive(vm)) {
        virReportError(VIR_ERR_INTERNAL_ERROR, "%s",
                       _("guest unexpectedly quit"));
        goto endjob;
    }

    if (qemuProcessStartCPUs(driver, vm, NULL,
                             VIR_DOMAIN_RUNNING_BOOTED,
                             QEMU_ASYNC_JOB_NONE) < 0) {
        if (virGetLastError() == NULL)
            virReportError(VIR_ERR_INTERNAL_ERROR,
                           "%s", _("resume operation failed"));
        goto endjob;
    }
    priv->gotShutdown = false;
    event = virDomainEventNewFromObj(vm,
                                     VIR_DOMAIN_EVENT_RESUMED,
                                     VIR_DOMAIN_EVENT_RESUMED_UNPAUSED);

    ret = 0;

endjob:
    if (!qemuDomainObjEndJob(driver, vm))
        vm = NULL;

cleanup:
    if (vm) {
        if (ret == -1) {
            ignore_value(qemuProcessKill(driver, vm,
                                         VIR_QEMU_PROCESS_KILL_FORCE));
        }
        if (virObjectUnref(vm))
            virDomainObjUnlock(vm);
    }
    if (event)
        qemuDomainEventQueue(driver, event);
    qemuDriverUnlock(driver);
}


static void
qemuProcessShutdownOrReboot(virQEMUDriverPtr driver,
                            virDomainObjPtr vm)
{
    qemuDomainObjPrivatePtr priv = vm->privateData;

    if (priv->fakeReboot) {
        qemuDomainSetFakeReboot(driver, vm, false);
        virObjectRef(vm);
        virThread th;
        if (virThreadCreate(&th,
                            false,
                            qemuProcessFakeReboot,
                            vm) < 0) {
            VIR_ERROR(_("Failed to create reboot thread, killing domain"));
            ignore_value(qemuProcessKill(driver, vm,
                                         VIR_QEMU_PROCESS_KILL_NOWAIT));
            virObjectUnref(vm);
        }
    } else {
        ignore_value(qemuProcessKill(driver, vm, VIR_QEMU_PROCESS_KILL_NOWAIT));
    }
}

static int
qemuProcessHandleShutdown(qemuMonitorPtr mon ATTRIBUTE_UNUSED,
                          virDomainObjPtr vm)
{
    virQEMUDriverPtr driver = qemu_driver;
    qemuDomainObjPrivatePtr priv;
    virDomainEventPtr event = NULL;

    VIR_DEBUG("vm=%p", vm);

    virDomainObjLock(vm);

    priv = vm->privateData;
    if (priv->gotShutdown) {
        VIR_DEBUG("Ignoring repeated SHUTDOWN event from domain %s",
                  vm->def->name);
        goto unlock;
    } else if (!virDomainObjIsActive(vm)) {
        VIR_DEBUG("Ignoring SHUTDOWN event from inactive domain %s",
                  vm->def->name);
        goto unlock;
    }
    priv->gotShutdown = true;

    VIR_DEBUG("Transitioned guest %s to shutdown state",
              vm->def->name);
    virDomainObjSetState(vm,
                         VIR_DOMAIN_SHUTDOWN,
                         VIR_DOMAIN_SHUTDOWN_UNKNOWN);
    event = virDomainEventNewFromObj(vm,
                                     VIR_DOMAIN_EVENT_SHUTDOWN,
                                     VIR_DOMAIN_EVENT_SHUTDOWN_FINISHED);

    if (virDomainSaveStatus(driver->caps, driver->stateDir, vm) < 0) {
        VIR_WARN("Unable to save status on vm %s after state change",
                 vm->def->name);
    }

    if (priv->agent)
        qemuAgentNotifyEvent(priv->agent, QEMU_AGENT_EVENT_SHUTDOWN);

    qemuProcessShutdownOrReboot(driver, vm);

unlock:
    virDomainObjUnlock(vm);

    if (event) {
        qemuDriverLock(driver);
        qemuDomainEventQueue(driver, event);
        qemuDriverUnlock(driver);
    }

    return 0;
}


static int
qemuProcessHandleStop(qemuMonitorPtr mon ATTRIBUTE_UNUSED,
                      virDomainObjPtr vm)
{
    virQEMUDriverPtr driver = qemu_driver;
    virDomainEventPtr event = NULL;

    virDomainObjLock(vm);
    if (virDomainObjGetState(vm, NULL) == VIR_DOMAIN_RUNNING) {
        qemuDomainObjPrivatePtr priv = vm->privateData;

        if (priv->gotShutdown) {
            VIR_DEBUG("Ignoring STOP event after SHUTDOWN");
            goto unlock;
        }

        VIR_DEBUG("Transitioned guest %s to paused state",
                  vm->def->name);

        virDomainObjSetState(vm, VIR_DOMAIN_PAUSED, VIR_DOMAIN_PAUSED_UNKNOWN);
        event = virDomainEventNewFromObj(vm,
                                         VIR_DOMAIN_EVENT_SUSPENDED,
                                         VIR_DOMAIN_EVENT_SUSPENDED_PAUSED);

        VIR_FREE(priv->lockState);
        if (virDomainLockProcessPause(driver->lockManager, vm, &priv->lockState) < 0)
            VIR_WARN("Unable to release lease on %s", vm->def->name);
        VIR_DEBUG("Preserving lock state '%s'", NULLSTR(priv->lockState));

        if (virDomainSaveStatus(driver->caps, driver->stateDir, vm) < 0) {
            VIR_WARN("Unable to save status on vm %s after state change",
                     vm->def->name);
        }
    }

unlock:
    virDomainObjUnlock(vm);

    if (event) {
        qemuDriverLock(driver);
        qemuDomainEventQueue(driver, event);
        qemuDriverUnlock(driver);
    }

    return 0;
}


static int
qemuProcessHandleResume(qemuMonitorPtr mon ATTRIBUTE_UNUSED,
                        virDomainObjPtr vm)
{
<<<<<<< HEAD
    struct qemud_driver *driver = qemu_driver;
=======
    virQEMUDriverPtr driver = qemu_driver;
>>>>>>> 4fb1772f
    virDomainEventPtr event = NULL;

    virDomainObjLock(vm);
    if (virDomainObjGetState(vm, NULL) == VIR_DOMAIN_PAUSED) {
        qemuDomainObjPrivatePtr priv = vm->privateData;

        if (priv->gotShutdown) {
            VIR_DEBUG("Ignoring RESUME event after SHUTDOWN");
            goto unlock;
        }

        VIR_DEBUG("Transitioned guest %s out of paused into resumed state",
                  vm->def->name);

        virDomainObjSetState(vm, VIR_DOMAIN_RUNNING,
                                 VIR_DOMAIN_RUNNING_UNPAUSED);
        event = virDomainEventNewFromObj(vm,
                                         VIR_DOMAIN_EVENT_RESUMED,
                                         VIR_DOMAIN_EVENT_RESUMED_UNPAUSED);

        VIR_DEBUG("Using lock state '%s' on resume event", NULLSTR(priv->lockState));
        if (virDomainLockProcessResume(driver->lockManager, driver->uri,
                                       vm, priv->lockState) < 0) {
            /* Don't free priv->lockState on error, because we need
             * to make sure we have state still present if the user
             * tries to resume again
             */
            goto unlock;
        }
        VIR_FREE(priv->lockState);

        if (virDomainSaveStatus(driver->caps, driver->stateDir, vm) < 0) {
            VIR_WARN("Unable to save status on vm %s after state change",
                     vm->def->name);
        }
    }

unlock:
    virDomainObjUnlock(vm);

    if (event) {
        qemuDriverLock(driver);
        qemuDomainEventQueue(driver, event);
        qemuDriverUnlock(driver);
    }

    return 0;
}


static int
qemuProcessHandleRTCChange(qemuMonitorPtr mon ATTRIBUTE_UNUSED,
                           virDomainObjPtr vm,
                           long long offset)
{
    virQEMUDriverPtr driver = qemu_driver;
    virDomainEventPtr event;

    virDomainObjLock(vm);
    event = virDomainEventRTCChangeNewFromObj(vm, offset);

    if (vm->def->clock.offset == VIR_DOMAIN_CLOCK_OFFSET_VARIABLE)
        vm->def->clock.data.variable.adjustment = offset;

    if (virDomainSaveStatus(driver->caps, driver->stateDir, vm) < 0)
        VIR_WARN("unable to save domain status with RTC change");

    virDomainObjUnlock(vm);

    if (event) {
        qemuDriverLock(driver);
        qemuDomainEventQueue(driver, event);
        qemuDriverUnlock(driver);
    }

    return 0;
}


static int
qemuProcessHandleWatchdog(qemuMonitorPtr mon ATTRIBUTE_UNUSED,
                          virDomainObjPtr vm,
                          int action)
{
    virQEMUDriverPtr driver = qemu_driver;
    virDomainEventPtr watchdogEvent = NULL;
    virDomainEventPtr lifecycleEvent = NULL;

    virDomainObjLock(vm);
    watchdogEvent = virDomainEventWatchdogNewFromObj(vm, action);

    if (action == VIR_DOMAIN_EVENT_WATCHDOG_PAUSE &&
        virDomainObjGetState(vm, NULL) == VIR_DOMAIN_RUNNING) {
        qemuDomainObjPrivatePtr priv = vm->privateData;
        VIR_DEBUG("Transitioned guest %s to paused state due to watchdog", vm->def->name);

        virDomainObjSetState(vm, VIR_DOMAIN_PAUSED, VIR_DOMAIN_PAUSED_WATCHDOG);
        lifecycleEvent = virDomainEventNewFromObj(vm,
                                                  VIR_DOMAIN_EVENT_SUSPENDED,
                                                  VIR_DOMAIN_EVENT_SUSPENDED_WATCHDOG);

        VIR_FREE(priv->lockState);
        if (virDomainLockProcessPause(driver->lockManager, vm, &priv->lockState) < 0)
            VIR_WARN("Unable to release lease on %s", vm->def->name);
        VIR_DEBUG("Preserving lock state '%s'", NULLSTR(priv->lockState));

        if (virDomainSaveStatus(driver->caps, driver->stateDir, vm) < 0) {
            VIR_WARN("Unable to save status on vm %s after watchdog event",
                     vm->def->name);
        }
    }

    if (vm->def->watchdog->action == VIR_DOMAIN_WATCHDOG_ACTION_DUMP) {
        struct qemuDomainWatchdogEvent *wdEvent;
        if (VIR_ALLOC(wdEvent) == 0) {
            wdEvent->action = VIR_DOMAIN_WATCHDOG_ACTION_DUMP;
            wdEvent->vm = vm;
            /* Hold an extra reference because we can't allow 'vm' to be
             * deleted before handling watchdog event is finished.
             */
            virObjectRef(vm);
            if (virThreadPoolSendJob(driver->workerPool, 0, wdEvent) < 0) {
                if (!virObjectUnref(vm))
                    vm = NULL;
                VIR_FREE(wdEvent);
            }
        } else {
            virReportOOMError();
        }
    }

    if (vm)
        virDomainObjUnlock(vm);

    if (watchdogEvent || lifecycleEvent) {
        qemuDriverLock(driver);
        if (watchdogEvent)
            qemuDomainEventQueue(driver, watchdogEvent);
        if (lifecycleEvent)
            qemuDomainEventQueue(driver, lifecycleEvent);
        qemuDriverUnlock(driver);
    }

    return 0;
}


static int
qemuProcessHandleIOError(qemuMonitorPtr mon ATTRIBUTE_UNUSED,
                         virDomainObjPtr vm,
                         const char *diskAlias,
                         int action,
                         const char *reason)
{
    virQEMUDriverPtr driver = qemu_driver;
    virDomainEventPtr ioErrorEvent = NULL;
    virDomainEventPtr ioErrorEvent2 = NULL;
    virDomainEventPtr lifecycleEvent = NULL;
    const char *srcPath;
    const char *devAlias;
    virDomainDiskDefPtr disk;

    virDomainObjLock(vm);
    disk = qemuProcessFindDomainDiskByAlias(vm, diskAlias);

    if (disk) {
        srcPath = disk->src;
        devAlias = disk->info.alias;
    } else {
        srcPath = "";
        devAlias = "";
    }

    ioErrorEvent = virDomainEventIOErrorNewFromObj(vm, srcPath, devAlias, action);
    ioErrorEvent2 = virDomainEventIOErrorReasonNewFromObj(vm, srcPath, devAlias, action, reason);

    if (action == VIR_DOMAIN_EVENT_IO_ERROR_PAUSE &&
        virDomainObjGetState(vm, NULL) == VIR_DOMAIN_RUNNING) {
        qemuDomainObjPrivatePtr priv = vm->privateData;
        VIR_DEBUG("Transitioned guest %s to paused state due to IO error", vm->def->name);

        virDomainObjSetState(vm, VIR_DOMAIN_PAUSED, VIR_DOMAIN_PAUSED_IOERROR);
        lifecycleEvent = virDomainEventNewFromObj(vm,
                                                  VIR_DOMAIN_EVENT_SUSPENDED,
                                                  VIR_DOMAIN_EVENT_SUSPENDED_IOERROR);

        VIR_FREE(priv->lockState);
        if (virDomainLockProcessPause(driver->lockManager, vm, &priv->lockState) < 0)
            VIR_WARN("Unable to release lease on %s", vm->def->name);
        VIR_DEBUG("Preserving lock state '%s'", NULLSTR(priv->lockState));

        if (virDomainSaveStatus(driver->caps, driver->stateDir, vm) < 0)
            VIR_WARN("Unable to save status on vm %s after IO error", vm->def->name);
    }
    virDomainObjUnlock(vm);

    if (ioErrorEvent || ioErrorEvent2 || lifecycleEvent) {
        qemuDriverLock(driver);
        if (ioErrorEvent)
            qemuDomainEventQueue(driver, ioErrorEvent);
        if (ioErrorEvent2)
            qemuDomainEventQueue(driver, ioErrorEvent2);
        if (lifecycleEvent)
            qemuDomainEventQueue(driver, lifecycleEvent);
        qemuDriverUnlock(driver);
    }

    return 0;
}

static int
qemuProcessHandleBlockJob(qemuMonitorPtr mon ATTRIBUTE_UNUSED,
                          virDomainObjPtr vm,
                          const char *diskAlias,
                          int type,
                          int status)
{
    virQEMUDriverPtr driver = qemu_driver;
    virDomainEventPtr event = NULL;
    const char *path;
    virDomainDiskDefPtr disk;

    virDomainObjLock(vm);
    disk = qemuProcessFindDomainDiskByAlias(vm, diskAlias);

    if (disk) {
        path = disk->src;
        event = virDomainEventBlockJobNewFromObj(vm, path, type, status);
        /* XXX If we completed a block pull or commit, then recompute
         * the cached backing chain to match.  Better would be storing
         * the chain ourselves rather than reprobing, but this
         * requires modifying domain_conf and our XML to fully track
         * the chain across libvirtd restarts.  For that matter, if
         * qemu gains support for committing the active layer, we have
         * to update disk->src.  */
        if ((type == VIR_DOMAIN_BLOCK_JOB_TYPE_PULL ||
             type == VIR_DOMAIN_BLOCK_JOB_TYPE_COMMIT) &&
            status == VIR_DOMAIN_BLOCK_JOB_COMPLETED)
            qemuDomainDetermineDiskChain(driver, disk, true);
        if (disk->mirror && type == VIR_DOMAIN_BLOCK_JOB_TYPE_COPY &&
            status == VIR_DOMAIN_BLOCK_JOB_READY)
            disk->mirroring = true;
    }

    virDomainObjUnlock(vm);

    if (event) {
        qemuDriverLock(driver);
        qemuDomainEventQueue(driver, event);
        qemuDriverUnlock(driver);
    }

    return 0;
}

static int
qemuProcessHandleGraphics(qemuMonitorPtr mon ATTRIBUTE_UNUSED,
                          virDomainObjPtr vm,
                          int phase,
                          int localFamily,
                          const char *localNode,
                          const char *localService,
                          int remoteFamily,
                          const char *remoteNode,
                          const char *remoteService,
                          const char *authScheme,
                          const char *x509dname,
                          const char *saslUsername)
{
    virQEMUDriverPtr driver = qemu_driver;
    virDomainEventPtr event;
    virDomainEventGraphicsAddressPtr localAddr = NULL;
    virDomainEventGraphicsAddressPtr remoteAddr = NULL;
    virDomainEventGraphicsSubjectPtr subject = NULL;
    int i;

    if (VIR_ALLOC(localAddr) < 0)
        goto no_memory;
    localAddr->family = localFamily;
    if (!(localAddr->service = strdup(localService)) ||
        !(localAddr->node = strdup(localNode)))
        goto no_memory;

    if (VIR_ALLOC(remoteAddr) < 0)
        goto no_memory;
    remoteAddr->family = remoteFamily;
    if (!(remoteAddr->service = strdup(remoteService)) ||
        !(remoteAddr->node = strdup(remoteNode)))
        goto no_memory;

    if (VIR_ALLOC(subject) < 0)
        goto no_memory;
    if (x509dname) {
        if (VIR_REALLOC_N(subject->identities, subject->nidentity+1) < 0)
            goto no_memory;
        subject->nidentity++;
        if (!(subject->identities[subject->nidentity-1].type = strdup("x509dname")) ||
            !(subject->identities[subject->nidentity-1].name = strdup(x509dname)))
            goto no_memory;
    }
    if (saslUsername) {
        if (VIR_REALLOC_N(subject->identities, subject->nidentity+1) < 0)
            goto no_memory;
        subject->nidentity++;
        if (!(subject->identities[subject->nidentity-1].type = strdup("saslUsername")) ||
            !(subject->identities[subject->nidentity-1].name = strdup(saslUsername)))
            goto no_memory;
    }

    virDomainObjLock(vm);
    event = virDomainEventGraphicsNewFromObj(vm, phase, localAddr, remoteAddr, authScheme, subject);
    virDomainObjUnlock(vm);

    if (event) {
        qemuDriverLock(driver);
        qemuDomainEventQueue(driver, event);
        qemuDriverUnlock(driver);
    }

    return 0;

no_memory:
    virReportOOMError();
    if (localAddr) {
        VIR_FREE(localAddr->service);
        VIR_FREE(localAddr->node);
        VIR_FREE(localAddr);
    }
    if (remoteAddr) {
        VIR_FREE(remoteAddr->service);
        VIR_FREE(remoteAddr->node);
        VIR_FREE(remoteAddr);
    }
    if (subject) {
        for (i = 0 ; i < subject->nidentity ; i++) {
            VIR_FREE(subject->identities[i].type);
            VIR_FREE(subject->identities[i].name);
        }
        VIR_FREE(subject->identities);
        VIR_FREE(subject);
    }

    return -1;
}


static void qemuProcessHandleMonitorDestroy(qemuMonitorPtr mon ATTRIBUTE_UNUSED,
                                            virDomainObjPtr vm)
{
    virObjectUnref(vm);
}

static int
qemuProcessHandleTrayChange(qemuMonitorPtr mon ATTRIBUTE_UNUSED,
                            virDomainObjPtr vm,
                            const char *devAlias,
                            int reason)
{
    virQEMUDriverPtr driver = qemu_driver;
    virDomainEventPtr event = NULL;
    virDomainDiskDefPtr disk;

    virDomainObjLock(vm);
    disk = qemuProcessFindDomainDiskByAlias(vm, devAlias);

    if (disk) {
        event = virDomainEventTrayChangeNewFromObj(vm,
                                                   devAlias,
                                                   reason);
        /* Update disk tray status */
        if (reason == VIR_DOMAIN_EVENT_TRAY_CHANGE_OPEN)
            disk->tray_status = VIR_DOMAIN_DISK_TRAY_OPEN;
        else if (reason == VIR_DOMAIN_EVENT_TRAY_CHANGE_CLOSE)
            disk->tray_status = VIR_DOMAIN_DISK_TRAY_CLOSED;

        if (virDomainSaveStatus(driver->caps, driver->stateDir, vm) < 0) {
            VIR_WARN("Unable to save status on vm %s after tray moved event",
                     vm->def->name);
        }
    }

    virDomainObjUnlock(vm);

    if (event) {
        qemuDriverLock(driver);
        qemuDomainEventQueue(driver, event);
        qemuDriverUnlock(driver);
    }

    return 0;
}

static int
qemuProcessHandlePMWakeup(qemuMonitorPtr mon ATTRIBUTE_UNUSED,
                          virDomainObjPtr vm)
{
    virQEMUDriverPtr driver = qemu_driver;
    virDomainEventPtr event = NULL;
    virDomainEventPtr lifecycleEvent = NULL;

    virDomainObjLock(vm);
    event = virDomainEventPMWakeupNewFromObj(vm);

    /* Don't set domain status back to running if it wasn't paused
     * from guest side, otherwise it can just cause confusion.
     */
    if (virDomainObjGetState(vm, NULL) == VIR_DOMAIN_PMSUSPENDED) {
        VIR_DEBUG("Transitioned guest %s from pmsuspended to running "
                  "state due to QMP wakeup event", vm->def->name);

        virDomainObjSetState(vm, VIR_DOMAIN_RUNNING,
                             VIR_DOMAIN_RUNNING_WAKEUP);
        lifecycleEvent = virDomainEventNewFromObj(vm,
                                                  VIR_DOMAIN_EVENT_STARTED,
                                                  VIR_DOMAIN_EVENT_STARTED_WAKEUP);

        if (virDomainSaveStatus(driver->caps, driver->stateDir, vm) < 0) {
            VIR_WARN("Unable to save status on vm %s after wakeup event",
                     vm->def->name);
        }
    }

    virDomainObjUnlock(vm);

    if (event || lifecycleEvent) {
        qemuDriverLock(driver);
        if (event)
            qemuDomainEventQueue(driver, event);
        if (lifecycleEvent)
            qemuDomainEventQueue(driver, lifecycleEvent);
        qemuDriverUnlock(driver);
    }

    return 0;
}

static int
qemuProcessHandlePMSuspend(qemuMonitorPtr mon ATTRIBUTE_UNUSED,
                           virDomainObjPtr vm)
{
    virQEMUDriverPtr driver = qemu_driver;
    virDomainEventPtr event = NULL;
    virDomainEventPtr lifecycleEvent = NULL;

    virDomainObjLock(vm);
    event = virDomainEventPMSuspendNewFromObj(vm);

    if (virDomainObjGetState(vm, NULL) == VIR_DOMAIN_RUNNING) {
        qemuDomainObjPrivatePtr priv = vm->privateData;
        VIR_DEBUG("Transitioned guest %s to pmsuspended state due to "
                  "QMP suspend event", vm->def->name);

        virDomainObjSetState(vm, VIR_DOMAIN_PMSUSPENDED,
                             VIR_DOMAIN_PMSUSPENDED_UNKNOWN);
        lifecycleEvent =
            virDomainEventNewFromObj(vm,
                                     VIR_DOMAIN_EVENT_PMSUSPENDED,
                                     VIR_DOMAIN_EVENT_PMSUSPENDED_MEMORY);

        if (virDomainSaveStatus(driver->caps, driver->stateDir, vm) < 0) {
            VIR_WARN("Unable to save status on vm %s after suspend event",
                     vm->def->name);
        }

        if (priv->agent)
            qemuAgentNotifyEvent(priv->agent, QEMU_AGENT_EVENT_SUSPEND);
    }

    virDomainObjUnlock(vm);

    if (event || lifecycleEvent) {
        qemuDriverLock(driver);
        if (event)
            qemuDomainEventQueue(driver, event);
        if (lifecycleEvent)
            qemuDomainEventQueue(driver, lifecycleEvent);
        qemuDriverUnlock(driver);
    }

    return 0;
}

static int
qemuProcessHandleBalloonChange(qemuMonitorPtr mon ATTRIBUTE_UNUSED,
                               virDomainObjPtr vm,
                               unsigned long long actual)
{
    virQEMUDriverPtr driver = qemu_driver;
    virDomainEventPtr event;

    virDomainObjLock(vm);
    event = virDomainEventBalloonChangeNewFromObj(vm, actual);

    VIR_DEBUG("Updating balloon from %lld to %lld kb",
              vm->def->mem.cur_balloon, actual);
    vm->def->mem.cur_balloon = actual;

    if (virDomainSaveStatus(driver->caps, driver->stateDir, vm) < 0)
        VIR_WARN("unable to save domain status with balloon change");

    virDomainObjUnlock(vm);

    if (event) {
        qemuDriverLock(driver);
        qemuDomainEventQueue(driver, event);
        qemuDriverUnlock(driver);
    }

    return 0;
}

static int
qemuProcessHandlePMSuspendDisk(qemuMonitorPtr mon ATTRIBUTE_UNUSED,
                               virDomainObjPtr vm)
{
    virQEMUDriverPtr driver = qemu_driver;
    virDomainEventPtr event = NULL;
    virDomainEventPtr lifecycleEvent = NULL;

    virDomainObjLock(vm);
    event = virDomainEventPMSuspendDiskNewFromObj(vm);

    if (virDomainObjGetState(vm, NULL) == VIR_DOMAIN_RUNNING) {
        qemuDomainObjPrivatePtr priv = vm->privateData;
        VIR_DEBUG("Transitioned guest %s to pmsuspended state due to "
                  "QMP suspend_disk event", vm->def->name);

        virDomainObjSetState(vm, VIR_DOMAIN_PMSUSPENDED,
                             VIR_DOMAIN_PMSUSPENDED_UNKNOWN);
        lifecycleEvent =
            virDomainEventNewFromObj(vm,
                                     VIR_DOMAIN_EVENT_PMSUSPENDED,
                                     VIR_DOMAIN_EVENT_PMSUSPENDED_DISK);

        if (virDomainSaveStatus(driver->caps, driver->stateDir, vm) < 0) {
            VIR_WARN("Unable to save status on vm %s after suspend event",
                     vm->def->name);
        }

        if (priv->agent)
            qemuAgentNotifyEvent(priv->agent, QEMU_AGENT_EVENT_SUSPEND);
    }

    virDomainObjUnlock(vm);

    if (event || lifecycleEvent) {
        qemuDriverLock(driver);
        if (event)
            qemuDomainEventQueue(driver, event);
        if (lifecycleEvent)
            qemuDomainEventQueue(driver, lifecycleEvent);
        qemuDriverUnlock(driver);
    }

    return 0;
}


static qemuMonitorCallbacks monitorCallbacks = {
    .destroy = qemuProcessHandleMonitorDestroy,
    .eofNotify = qemuProcessHandleMonitorEOF,
    .errorNotify = qemuProcessHandleMonitorError,
    .diskSecretLookup = qemuProcessFindVolumeQcowPassphrase,
    .domainShutdown = qemuProcessHandleShutdown,
    .domainStop = qemuProcessHandleStop,
    .domainResume = qemuProcessHandleResume,
    .domainReset = qemuProcessHandleReset,
    .domainRTCChange = qemuProcessHandleRTCChange,
    .domainWatchdog = qemuProcessHandleWatchdog,
    .domainIOError = qemuProcessHandleIOError,
    .domainGraphics = qemuProcessHandleGraphics,
    .domainBlockJob = qemuProcessHandleBlockJob,
    .domainTrayChange = qemuProcessHandleTrayChange,
    .domainPMWakeup = qemuProcessHandlePMWakeup,
    .domainPMSuspend = qemuProcessHandlePMSuspend,
    .domainBalloonChange = qemuProcessHandleBalloonChange,
    .domainPMSuspendDisk = qemuProcessHandlePMSuspendDisk,
};

static int
qemuConnectMonitor(virQEMUDriverPtr driver, virDomainObjPtr vm)
{
    qemuDomainObjPrivatePtr priv = vm->privateData;
    int ret = -1;
    qemuMonitorPtr mon = NULL;

    if (virSecurityManagerSetDaemonSocketLabel(driver->securityManager,
                                               vm->def) < 0) {
        VIR_ERROR(_("Failed to set security context for monitor for %s"),
                  vm->def->name);
        goto error;
    }

    /* Hold an extra reference because we can't allow 'vm' to be
     * deleted while the monitor is active */
    virObjectRef(vm);

    ignore_value(virTimeMillisNow(&priv->monStart));
    virDomainObjUnlock(vm);
    qemuDriverUnlock(driver);

    mon = qemuMonitorOpen(vm,
                          priv->monConfig,
                          priv->monJSON,
                          &monitorCallbacks);

    qemuDriverLock(driver);
    virDomainObjLock(vm);
    priv->monStart = 0;

    if (mon == NULL) {
        virObjectUnref(vm);
    } else if (!virDomainObjIsActive(vm)) {
        qemuMonitorClose(mon);
        mon = NULL;
    }
    priv->mon = mon;

    if (virSecurityManagerClearSocketLabel(driver->securityManager, vm->def) < 0) {
        VIR_ERROR(_("Failed to clear security context for monitor for %s"),
                  vm->def->name);
        goto error;
    }

    if (priv->mon == NULL) {
        VIR_INFO("Failed to connect monitor for %s", vm->def->name);
        goto error;
    }


    qemuDomainObjEnterMonitorWithDriver(driver, vm);
    ret = qemuMonitorSetCapabilities(priv->mon);
    if (ret == 0 &&
        qemuCapsGet(priv->caps, QEMU_CAPS_MONITOR_JSON))
        ret = qemuCapsProbeQMP(priv->caps, priv->mon);
    qemuDomainObjExitMonitorWithDriver(driver, vm);

error:

    return ret;
}

typedef int qemuProcessLogHandleOutput(virDomainObjPtr vm,
                                       const char *output,
                                       int fd);

/*
 * Returns -1 for error, 0 on success
 */
static int
qemuProcessReadLogOutput(virDomainObjPtr vm,
                         int fd,
                         char *buf,
                         size_t buflen,
                         qemuProcessLogHandleOutput func,
                         const char *what,
                         int timeout)
{
    int retries = (timeout*10);
    int got = 0;
    char *debug = NULL;
    int ret = -1;
    char *filter_next = buf;

    buf[0] = '\0';

    /* This relies on log message format generated by virLogFormatString() and
     * might need to be modified when message format changes. */
    if (virAsprintf(&debug, ": %d: debug : ", vm->pid) < 0) {
        virReportOOMError();
        return -1;
    }

    while (retries) {
        ssize_t func_ret, bytes;
        int isdead = 0;
        char *eol;

        func_ret = func(vm, buf, fd);

        if (kill(vm->pid, 0) == -1 && errno == ESRCH)
            isdead = 1;

        /* Any failures should be detected before we read the log, so we
         * always have something useful to report on failure. */
        bytes = saferead(fd, buf+got, buflen-got-1);
        if (bytes < 0) {
            virReportSystemError(errno,
                                 _("Failure while reading %s log output"),
                                 what);
            goto cleanup;
        }

        got += bytes;
        buf[got] = '\0';

        /* Filter out debug messages from intermediate libvirt process */
        while ((eol = strchr(filter_next, '\n'))) {
            *eol = '\0';
            if (strstr(filter_next, debug)) {
                memmove(filter_next, eol + 1, got - (eol - buf));
                got -= eol + 1 - filter_next;
            } else {
                filter_next = eol + 1;
                *eol = '\n';
            }
        }

        if (got == buflen-1) {
            virReportError(VIR_ERR_INTERNAL_ERROR,
                           _("Out of space while reading %s log output: %s"),
                           what, buf);
            goto cleanup;
        }

        if (isdead) {
            virReportError(VIR_ERR_INTERNAL_ERROR,
                           _("Process exited while reading %s log output: %s"),
                           what, buf);
            goto cleanup;
        }

        if (func_ret <= 0) {
            ret = func_ret;
            goto cleanup;
        }

        usleep(100*1000);
        retries--;
    }

    virReportError(VIR_ERR_INTERNAL_ERROR,
                   _("Timed out while reading %s log output: %s"),
                   what, buf);

cleanup:
    VIR_FREE(debug);
    return ret;
}


/*
 * Look at a chunk of data from the QEMU stdout logs and try to
 * find a TTY device, as indicated by a line like
 *
 * char device redirected to /dev/pts/3
 *
 * Returns -1 for error, 0 success, 1 continue reading
 */
static int
qemuProcessExtractTTYPath(const char *haystack,
                          size_t *offset,
                          char **path)
{
    static const char needle[] = "char device redirected to";
    char *tmp, *dev;

    VIR_FREE(*path);
    /* First look for our magic string */
    if (!(tmp = strstr(haystack + *offset, needle))) {
        return 1;
    }
    tmp += sizeof(needle);
    dev = tmp;

    /*
     * And look for first whitespace character and nul terminate
     * to mark end of the pty path
     */
    while (*tmp) {
        if (c_isspace(*tmp)) {
            *path = strndup(dev, tmp-dev);
            if (*path == NULL) {
                virReportOOMError();
                return -1;
            }

            /* ... now further update offset till we get EOL */
            *offset = tmp - haystack;
            return 0;
        }
        tmp++;
    }

    /*
     * We found a path, but didn't find any whitespace,
     * so it must be still incomplete - we should at
     * least see a \n - indicate that we want to carry
     * on trying again
     */
    return 1;
}

static int
qemuProcessLookupPTYs(virDomainChrDefPtr *devices,
                      int count,
                      virHashTablePtr paths,
                      bool chardevfmt)
{
    int i;
    const char *prefix = chardevfmt ? "char" : "";

    for (i = 0 ; i < count ; i++) {
        virDomainChrDefPtr chr = devices[i];
        if (chr->source.type == VIR_DOMAIN_CHR_TYPE_PTY) {
            char id[32];
            const char *path;

            if (snprintf(id, sizeof(id), "%s%s",
                         prefix, chr->info.alias) >= sizeof(id))
                return -1;

            path = (const char *) virHashLookup(paths, id);
            if (path == NULL) {
                if (chr->source.data.file.path == NULL) {
                    /* neither the log output nor 'info chardev' had a
                     * pty path for this chardev, report an error
                     */
                    virReportError(VIR_ERR_INTERNAL_ERROR,
                                   _("no assigned pty for device %s"), id);
                    return -1;
                } else {
                    /* 'info chardev' had no pty path for this chardev,
                     * but the log output had, so we're fine
                     */
                    continue;
                }
            }

            VIR_FREE(chr->source.data.file.path);
            chr->source.data.file.path = strdup(path);

            if (chr->source.data.file.path == NULL) {
                virReportOOMError();
                return -1;
            }
        }
    }

    return 0;
}

static int
qemuProcessFindCharDevicePTYsMonitor(virDomainObjPtr vm,
                                     qemuCapsPtr caps,
                                     virHashTablePtr paths)
{
    bool chardevfmt = qemuCapsGet(caps, QEMU_CAPS_CHARDEV);

    if (qemuProcessLookupPTYs(vm->def->serials, vm->def->nserials,
                              paths, chardevfmt) < 0)
        return -1;

    if (qemuProcessLookupPTYs(vm->def->parallels, vm->def->nparallels,
                              paths, chardevfmt) < 0)
        return -1;

    if (qemuProcessLookupPTYs(vm->def->channels, vm->def->nchannels,
                              paths, chardevfmt) < 0)
        return -1;

    if (qemuProcessLookupPTYs(vm->def->consoles, vm->def->nconsoles,
                              paths, chardevfmt) < 0)
        return -1;

    return 0;
}

static int
qemuProcessFindCharDevicePTYs(virDomainObjPtr vm,
                              const char *output,
                              int fd ATTRIBUTE_UNUSED)
{
    size_t offset = 0;
    int ret, i;

    /* The order in which QEMU prints out the PTY paths is
       the order in which it procsses its serial and parallel
       device args. This code must match that ordering.... */

    /* first comes the serial devices */
    for (i = 0 ; i < vm->def->nserials ; i++) {
        virDomainChrDefPtr chr = vm->def->serials[i];
        if (chr->source.type == VIR_DOMAIN_CHR_TYPE_PTY) {
            if ((ret = qemuProcessExtractTTYPath(output, &offset,
                                                 &chr->source.data.file.path)) != 0)
                return ret;
        }
    }

    /* then the parallel devices */
    for (i = 0 ; i < vm->def->nparallels ; i++) {
        virDomainChrDefPtr chr = vm->def->parallels[i];
        if (chr->source.type == VIR_DOMAIN_CHR_TYPE_PTY) {
            if ((ret = qemuProcessExtractTTYPath(output, &offset,
                                                 &chr->source.data.file.path)) != 0)
                return ret;
        }
    }

    /* then the channel devices */
    for (i = 0 ; i < vm->def->nchannels ; i++) {
        virDomainChrDefPtr chr = vm->def->channels[i];
        if (chr->source.type == VIR_DOMAIN_CHR_TYPE_PTY) {
            if ((ret = qemuProcessExtractTTYPath(output, &offset,
                                                 &chr->source.data.file.path)) != 0)
                return ret;
        }
    }

    for (i = 0 ; i < vm->def->nconsoles ; i++) {
        virDomainChrDefPtr chr = vm->def->consoles[i];
        /* For historical reasons, console[0] can be just an alias
         * for serial[0]; That's why we need to update it as well */
        if (i == 0 && vm->def->nserials &&
            chr->deviceType == VIR_DOMAIN_CHR_DEVICE_TYPE_CONSOLE &&
            chr->targetType == VIR_DOMAIN_CHR_CONSOLE_TARGET_TYPE_SERIAL) {
            if ((ret = virDomainChrSourceDefCopy(&chr->source,
                                                 &((vm->def->serials[0])->source))) != 0)
                return ret;
        } else {
            if (chr->source.type == VIR_DOMAIN_CHR_TYPE_PTY &&
                chr->targetType == VIR_DOMAIN_CHR_CONSOLE_TARGET_TYPE_VIRTIO) {
                if ((ret = qemuProcessExtractTTYPath(output, &offset,
                                                     &chr->source.data.file.path)) != 0)
                    return ret;
            }
        }
    }

    return 0;
}

static void qemuProcessFreePtyPath(void *payload, const void *name ATTRIBUTE_UNUSED)
{
    VIR_FREE(payload);
}

static void
qemuProcessReadLogFD(int logfd, char *buf, int maxlen, int off)
{
    int ret;
    char *tmpbuf = buf + off;

    ret = saferead(logfd, tmpbuf, maxlen - off - 1);
    if (ret < 0) {
        ret = 0;
    }

    tmpbuf[ret] = '\0';
}


static int
qemuProcessWaitForMonitor(virQEMUDriverPtr driver,
                          virDomainObjPtr vm,
                          qemuCapsPtr caps,
                          off_t pos)
{
    char *buf = NULL;
    size_t buf_size = 4096; /* Plenty of space to get startup greeting */
    int logfd = -1;
    int ret = -1;
    virHashTablePtr paths = NULL;
    qemuDomainObjPrivatePtr priv;

    if (pos != -1) {
        if ((logfd = qemuDomainOpenLog(driver, vm, pos)) < 0)
            return -1;

        if (VIR_ALLOC_N(buf, buf_size) < 0) {
            virReportOOMError();
            goto closelog;
        }

        if (qemuProcessReadLogOutput(vm, logfd, buf, buf_size,
                                     qemuProcessFindCharDevicePTYs,
                                     "console", 30) < 0)
            goto closelog;
    }

    VIR_DEBUG("Connect monitor to %p '%s'", vm, vm->def->name);
    if (qemuConnectMonitor(driver, vm) < 0) {
        goto cleanup;
    }

    /* Try to get the pty path mappings again via the monitor. This is much more
     * reliable if it's available.
     * Note that the monitor itself can be on a pty, so we still need to try the
     * log output method. */
    paths = virHashCreate(0, qemuProcessFreePtyPath);
    if (paths == NULL)
        goto cleanup;

    priv = vm->privateData;
    qemuDomainObjEnterMonitorWithDriver(driver, vm);
    ret = qemuMonitorGetPtyPaths(priv->mon, paths);
    qemuDomainObjExitMonitorWithDriver(driver, vm);

    VIR_DEBUG("qemuMonitorGetPtyPaths returned %i", ret);
    if (ret == 0)
        ret = qemuProcessFindCharDevicePTYsMonitor(vm, caps, paths);

cleanup:
    virHashFree(paths);

    if (pos != -1 && kill(vm->pid, 0) == -1 && errno == ESRCH) {
        /* VM is dead, any other error raised in the interim is probably
         * not as important as the qemu cmdline output */
        qemuProcessReadLogFD(logfd, buf, buf_size, strlen(buf));
        virReportError(VIR_ERR_INTERNAL_ERROR,
                       _("process exited while connecting to monitor: %s"),
                       buf);
        ret = -1;
    }

closelog:
    if (VIR_CLOSE(logfd) < 0) {
        char ebuf[1024];
        VIR_WARN("Unable to close logfile: %s",
                 virStrerror(errno, ebuf, sizeof(ebuf)));
    }

    VIR_FREE(buf);

    return ret;
}

static int
qemuProcessDetectVcpuPIDs(virQEMUDriverPtr driver,
                          virDomainObjPtr vm)
{
    pid_t *cpupids = NULL;
    int ncpupids;
    qemuDomainObjPrivatePtr priv = vm->privateData;

    qemuDomainObjEnterMonitorWithDriver(driver, vm);
    /* failure to get the VCPU<-> PID mapping or to execute the query
     * command will not be treated fatal as some versions of qemu don't
     * support this command */
    if ((ncpupids = qemuMonitorGetCPUInfo(priv->mon, &cpupids)) <= 0) {
        qemuDomainObjExitMonitorWithDriver(driver, vm);
        virResetLastError();

        priv->nvcpupids = 1;
        if (VIR_ALLOC_N(priv->vcpupids, priv->nvcpupids) < 0) {
            virReportOOMError();
            return -1;
        }
        priv->vcpupids[0] = vm->pid;
        return 0;
    }
    qemuDomainObjExitMonitorWithDriver(driver, vm);

    if (ncpupids != vm->def->vcpus) {
        virReportError(VIR_ERR_INTERNAL_ERROR,
                       _("got wrong number of vCPU pids from QEMU monitor. "
                         "got %d, wanted %d"),
                       ncpupids, vm->def->vcpus);
        VIR_FREE(cpupids);
        return -1;
    }

    priv->nvcpupids = ncpupids;
    priv->vcpupids = cpupids;
    return 0;
}


/*
 * Set NUMA memory policy for qemu process, to be run between
 * fork/exec of QEMU only.
 */
#if HAVE_NUMACTL
static int
qemuProcessInitNumaMemoryPolicy(virDomainObjPtr vm,
                                virBitmapPtr nodemask)
{
    nodemask_t mask;
    int mode = -1;
    int node = -1;
    int ret = -1;
    int i = 0;
    int maxnode = 0;
    bool warned = false;
    virDomainNumatuneDef numatune = vm->def->numatune;
    virBitmapPtr tmp_nodemask = NULL;

    if (numatune.memory.placement_mode ==
        VIR_DOMAIN_NUMATUNE_MEM_PLACEMENT_MODE_STATIC) {
        if (!numatune.memory.nodemask)
            return 0;
        VIR_DEBUG("Set NUMA memory policy with specified nodeset");
        tmp_nodemask = numatune.memory.nodemask;
    } else if (numatune.memory.placement_mode ==
               VIR_DOMAIN_NUMATUNE_MEM_PLACEMENT_MODE_AUTO) {
        VIR_DEBUG("Set NUMA memory policy with advisory nodeset from numad");
        tmp_nodemask = nodemask;
    } else {
        return 0;
    }

    if (numa_available() < 0) {
        virReportError(VIR_ERR_INTERNAL_ERROR,
                       "%s", _("Host kernel is not aware of NUMA."));
        return -1;
    }

    maxnode = numa_max_node() + 1;
    /* Convert nodemask to NUMA bitmask. */
    nodemask_zero(&mask);
    i = -1;
    while ((i = virBitmapNextSetBit(tmp_nodemask, i)) >= 0) {
        if (i > NUMA_NUM_NODES) {
            virReportError(VIR_ERR_INTERNAL_ERROR,
                           _("Host cannot support NUMA node %d"), i);
            return -1;
        }
        if (i > maxnode && !warned) {
            VIR_WARN("nodeset is out of range, there is only %d NUMA "
                     "nodes on host", maxnode);
            warned = true;
        }
        nodemask_set(&mask, i);
    }

    mode = numatune.memory.mode;

    if (mode == VIR_DOMAIN_NUMATUNE_MEM_STRICT) {
        numa_set_bind_policy(1);
        numa_set_membind(&mask);
        numa_set_bind_policy(0);
    } else if (mode == VIR_DOMAIN_NUMATUNE_MEM_PREFERRED) {
        int nnodes = 0;
        for (i = 0; i < NUMA_NUM_NODES; i++) {
            if (nodemask_isset(&mask, i)) {
                node = i;
                nnodes++;
            }
        }

        if (nnodes != 1) {
            virReportError(VIR_ERR_INTERNAL_ERROR,
                           "%s", _("NUMA memory tuning in 'preferred' mode "
                                   "only supports single node"));
            goto cleanup;
        }

        numa_set_bind_policy(0);
        numa_set_preferred(node);
    } else if (mode == VIR_DOMAIN_NUMATUNE_MEM_INTERLEAVE) {
        numa_set_interleave_mask(&mask);
    } else {
        /* XXX: Shouldn't go here, as we already do checking when
         * parsing domain XML.
         */
        virReportError(VIR_ERR_XML_ERROR,
                       "%s", _("Invalid mode for memory NUMA tuning."));
        goto cleanup;
    }

    ret = 0;

cleanup:
    return ret;
}
#else
static int
qemuProcessInitNumaMemoryPolicy(virDomainObjPtr vm,
                                virBitmapPtr nodemask ATTRIBUTE_UNUSED)
{
    if (vm->def->numatune.memory.nodemask) {
        virReportError(VIR_ERR_INTERNAL_ERROR, "%s",
                       _("libvirt is compiled without NUMA tuning support"));

        return -1;
    }

    return 0;
}
#endif

#if HAVE_NUMAD
static char *
qemuGetNumadAdvice(virDomainDefPtr def)
{
    virCommandPtr cmd = NULL;
    char *output = NULL;

    cmd = virCommandNewArgList(NUMAD, "-w", NULL);
    virCommandAddArgFormat(cmd, "%d:%llu", def->vcpus,
                           VIR_DIV_UP(def->mem.cur_balloon, 1024));

    virCommandSetOutputBuffer(cmd, &output);

    if (virCommandRun(cmd, NULL) < 0)
        virReportError(VIR_ERR_INTERNAL_ERROR, "%s",
                       _("Failed to query numad for the "
                         "advisory nodeset"));

    virCommandFree(cmd);
    return output;
}
#else
static char *
qemuGetNumadAdvice(virDomainDefPtr def ATTRIBUTE_UNUSED)
{
    virReportError(VIR_ERR_CONFIG_UNSUPPORTED, "%s",
                   _("numad is not available on this host"));
    return NULL;
}
#endif

/* Helper to prepare cpumap for affinity setting, convert
 * NUMA nodeset into cpuset if @nodemask is not NULL, otherwise
 * just return a new allocated bitmap.
 */
virBitmapPtr
qemuPrepareCpumap(virQEMUDriverPtr driver,
                  virBitmapPtr nodemask)
{
    int i, hostcpus, maxcpu = QEMUD_CPUMASK_LEN;
    virBitmapPtr cpumap = NULL;

    /* setaffinity fails if you set bits for CPUs which
     * aren't present, so we have to limit ourselves */
    if ((hostcpus = nodeGetCPUCount()) < 0)
        return NULL;

    if (maxcpu > hostcpus)
        maxcpu = hostcpus;

    if (!(cpumap = virBitmapNew(maxcpu))) {
        virReportOOMError();
        return NULL;
    }

    if (nodemask) {
        for (i = 0; i < driver->caps->host.nnumaCell; i++) {
            int j;
            int cur_ncpus = driver->caps->host.numaCell[i]->ncpus;
            bool result;
            if (virBitmapGetBit(nodemask, i, &result) < 0) {
                virReportError(VIR_ERR_INTERNAL_ERROR, "%s",
                               _("Failed to convert nodeset to cpuset"));
                virBitmapFree(cpumap);
                return NULL;
            }
            if (result) {
                for (j = 0; j < cur_ncpus; j++)
                    ignore_value(virBitmapSetBit(cpumap,
                                                 driver->caps->host.numaCell[i]->cpus[j]));
            }
        }
    }

    return cpumap;
}

/*
 * To be run between fork/exec of QEMU only
 */
static int
qemuProcessInitCpuAffinity(virQEMUDriverPtr driver,
                           virDomainObjPtr vm,
                           virBitmapPtr nodemask)
{
    int ret = -1;
    virBitmapPtr cpumap = NULL;
    virBitmapPtr cpumapToSet = NULL;

    if (!(cpumap = qemuPrepareCpumap(driver, nodemask)))
        return -1;

    if (vm->def->placement_mode == VIR_DOMAIN_CPU_PLACEMENT_MODE_AUTO) {
        VIR_DEBUG("Set CPU affinity with advisory nodeset from numad");
        cpumapToSet = cpumap;
    } else {
        VIR_DEBUG("Set CPU affinity with specified cpuset");
        if (vm->def->cpumask) {
            cpumapToSet = vm->def->cpumask;
        } else {
            cpumapToSet = cpumap;
            /* You may think this is redundant, but we can't assume libvirtd
             * itself is running on all pCPUs, so we need to explicitly set
             * the spawned QEMU instance to all pCPUs if no map is given in
             * its config file */
            virBitmapSetAll(cpumap);
        }
    }

    /* We are pressuming we are running between fork/exec of QEMU
     * so use '0' to indicate our own process ID. No threads are
     * running at this point
     */
    if (virProcessInfoSetAffinity(0 /* Self */, cpumapToSet) < 0)
        goto cleanup;

    ret = 0;

cleanup:
    virBitmapFree(cpumap);
    return ret;
}

/* set link states to down on interfaces at qemu start */
static int
qemuProcessSetLinkStates(virDomainObjPtr vm)
{
    qemuDomainObjPrivatePtr priv = vm->privateData;
    virDomainDefPtr def = vm->def;
    int i;
    int ret = 0;

    for (i = 0; i < def->nnets; i++) {
        if (def->nets[i]->linkstate == VIR_DOMAIN_NET_INTERFACE_LINK_STATE_DOWN) {
            VIR_DEBUG("Setting link state: %s", def->nets[i]->info.alias);

            if (!qemuCapsGet(priv->caps, QEMU_CAPS_NETDEV)) {
                virReportError(VIR_ERR_NO_SUPPORT, "%s",
                               _("Setting of link state is not supported by this qemu"));
                return -1;
            }

            ret = qemuMonitorSetLink(priv->mon,
                                     def->nets[i]->info.alias,
                                     VIR_DOMAIN_NET_INTERFACE_LINK_STATE_DOWN);
            if (ret != 0) {
                virReportError(VIR_ERR_OPERATION_FAILED,
                               _("Couldn't set link state on interface: %s"), def->nets[i]->info.alias);
                break;
            }
        }
    }

    return ret;
}

/* Set CPU affinities for vcpus if vcpupin xml provided. */
static int
qemuProcessSetVcpuAffinites(virConnectPtr conn ATTRIBUTE_UNUSED,
                            virDomainObjPtr vm)
{
    qemuDomainObjPrivatePtr priv = vm->privateData;
    virDomainDefPtr def = vm->def;
    int vcpu, n;
    int ret = -1;

    if (!def->cputune.nvcpupin)
        return 0;

    if (priv->vcpupids == NULL) {
        virReportError(VIR_ERR_OPERATION_INVALID,
                       "%s", _("cpu affinity is not supported"));
        return -1;
    }

    for (n = 0; n < def->cputune.nvcpupin; n++) {
        vcpu = def->cputune.vcpupin[n]->vcpuid;

        if (virProcessInfoSetAffinity(priv->vcpupids[vcpu],
                                      def->cputune.vcpupin[n]->cpumask) < 0) {
            goto cleanup;
        }
    }

    ret = 0;
cleanup:
    return ret;
}

/* Set CPU affinities for emulator threads. */
static int
qemuProcessSetEmulatorAffinites(virConnectPtr conn ATTRIBUTE_UNUSED,
                                virDomainObjPtr vm)
{
    virBitmapPtr cpumask;
    virDomainDefPtr def = vm->def;
    int ret = -1;

    if (def->cputune.emulatorpin)
        cpumask = def->cputune.emulatorpin->cpumask;
    else if (def->cpumask)
        cpumask = def->cpumask;
    else
        return 0;

    ret = virProcessInfoSetAffinity(vm->pid, cpumask);
    return ret;
}

static int
qemuProcessInitPasswords(virConnectPtr conn,
                         virQEMUDriverPtr driver,
                         virDomainObjPtr vm)
{
    int ret = 0;
    qemuDomainObjPrivatePtr priv = vm->privateData;
    int i;

    for (i = 0 ; i < vm->def->ngraphics; ++i) {
        virDomainGraphicsDefPtr graphics = vm->def->graphics[i];
        if (graphics->type == VIR_DOMAIN_GRAPHICS_TYPE_VNC) {
            ret = qemuDomainChangeGraphicsPasswords(driver, vm,
                                                    VIR_DOMAIN_GRAPHICS_TYPE_VNC,
                                                    &graphics->data.vnc.auth,
                                                    driver->vncPassword);
        } else if (graphics->type == VIR_DOMAIN_GRAPHICS_TYPE_SPICE) {
            ret = qemuDomainChangeGraphicsPasswords(driver, vm,
                                                    VIR_DOMAIN_GRAPHICS_TYPE_SPICE,
                                                    &graphics->data.spice.auth,
                                                    driver->spicePassword);
        }
    }

    if (ret < 0)
        goto cleanup;

    if (qemuCapsGet(priv->caps, QEMU_CAPS_DEVICE)) {
        for (i = 0 ; i < vm->def->ndisks ; i++) {
            char *secret;
            size_t secretLen;
            const char *alias;

            if (!vm->def->disks[i]->encryption ||
                !vm->def->disks[i]->src)
                continue;

            if (qemuProcessGetVolumeQcowPassphrase(conn,
                                                   vm->def->disks[i],
                                                   &secret, &secretLen) < 0)
                goto cleanup;

            alias = vm->def->disks[i]->info.alias;
            qemuDomainObjEnterMonitorWithDriver(driver, vm);
            ret = qemuMonitorSetDrivePassphrase(priv->mon, alias, secret);
            VIR_FREE(secret);
            qemuDomainObjExitMonitorWithDriver(driver, vm);
            if (ret < 0)
                goto cleanup;
        }
    }

cleanup:
    return ret;
}


#define QEMU_PCI_VENDOR_INTEL     0x8086
#define QEMU_PCI_VENDOR_LSI_LOGIC 0x1000
#define QEMU_PCI_VENDOR_REDHAT    0x1af4
#define QEMU_PCI_VENDOR_CIRRUS    0x1013
#define QEMU_PCI_VENDOR_REALTEK   0x10ec
#define QEMU_PCI_VENDOR_AMD       0x1022
#define QEMU_PCI_VENDOR_ENSONIQ   0x1274
#define QEMU_PCI_VENDOR_VMWARE    0x15ad
#define QEMU_PCI_VENDOR_QEMU      0x1234

#define QEMU_PCI_PRODUCT_DISK_VIRTIO 0x1001

#define QEMU_PCI_PRODUCT_BALLOON_VIRTIO 0x1002

#define QEMU_PCI_PRODUCT_NIC_NE2K     0x8029
#define QEMU_PCI_PRODUCT_NIC_PCNET    0x2000
#define QEMU_PCI_PRODUCT_NIC_RTL8139  0x8139
#define QEMU_PCI_PRODUCT_NIC_E1000    0x100E
#define QEMU_PCI_PRODUCT_NIC_VIRTIO   0x1000

#define QEMU_PCI_PRODUCT_VGA_CIRRUS 0x00b8
#define QEMU_PCI_PRODUCT_VGA_VMWARE 0x0405
#define QEMU_PCI_PRODUCT_VGA_STDVGA 0x1111

#define QEMU_PCI_PRODUCT_AUDIO_AC97    0x2415
#define QEMU_PCI_PRODUCT_AUDIO_ES1370  0x5000

#define QEMU_PCI_PRODUCT_CONTROLLER_PIIX 0x7010
#define QEMU_PCI_PRODUCT_CONTROLLER_LSI  0x0012

#define QEMU_PCI_PRODUCT_WATCHDOG_I63000ESB 0x25ab

static int
qemuProcessAssignNextPCIAddress(virDomainDeviceInfo *info,
                                int vendor,
                                int product,
                                qemuMonitorPCIAddress *addrs,
                                int naddrs)
{
    int found = 0;
    int i;

    VIR_DEBUG("Look for %x:%x out of %d", vendor, product, naddrs);

    for (i = 0 ; (i < naddrs) && !found; i++) {
        VIR_DEBUG("Maybe %x:%x", addrs[i].vendor, addrs[i].product);
        if (addrs[i].vendor == vendor &&
            addrs[i].product == product) {
            VIR_DEBUG("Match %d", i);
            found = 1;
            break;
        }
    }
    if (!found) {
        return -1;
    }

    /* Blank it out so this device isn't matched again */
    addrs[i].vendor = 0;
    addrs[i].product = 0;

    if (info->type == VIR_DOMAIN_DEVICE_ADDRESS_TYPE_NONE)
        info->type = VIR_DOMAIN_DEVICE_ADDRESS_TYPE_PCI;

    if (info->type == VIR_DOMAIN_DEVICE_ADDRESS_TYPE_PCI) {
        info->addr.pci.domain = addrs[i].addr.domain;
        info->addr.pci.bus = addrs[i].addr.bus;
        info->addr.pci.slot = addrs[i].addr.slot;
        info->addr.pci.function = addrs[i].addr.function;
    }

    return 0;
}

static int
qemuProcessGetPCIDiskVendorProduct(virDomainDiskDefPtr def,
                                   unsigned *vendor,
                                   unsigned *product)
{
    switch (def->bus) {
    case VIR_DOMAIN_DISK_BUS_VIRTIO:
        *vendor = QEMU_PCI_VENDOR_REDHAT;
        *product = QEMU_PCI_PRODUCT_DISK_VIRTIO;
        break;

    default:
        return -1;
    }

    return 0;
}

static int
qemuProcessGetPCINetVendorProduct(virDomainNetDefPtr def,
                                  unsigned *vendor,
                                  unsigned *product)
{
    if (!def->model)
        return -1;

    if (STREQ(def->model, "ne2k_pci")) {
        *vendor = QEMU_PCI_VENDOR_REALTEK;
        *product = QEMU_PCI_PRODUCT_NIC_NE2K;
    } else if (STREQ(def->model, "pcnet")) {
        *vendor = QEMU_PCI_VENDOR_AMD;
        *product = QEMU_PCI_PRODUCT_NIC_PCNET;
    } else if (STREQ(def->model, "rtl8139")) {
        *vendor = QEMU_PCI_VENDOR_REALTEK;
        *product = QEMU_PCI_PRODUCT_NIC_RTL8139;
    } else if (STREQ(def->model, "e1000")) {
        *vendor = QEMU_PCI_VENDOR_INTEL;
        *product = QEMU_PCI_PRODUCT_NIC_E1000;
    } else if (STREQ(def->model, "virtio")) {
        *vendor = QEMU_PCI_VENDOR_REDHAT;
        *product = QEMU_PCI_PRODUCT_NIC_VIRTIO;
    } else {
        VIR_INFO("Unexpected NIC model %s, cannot get PCI address",
                 def->model);
        return -1;
    }
    return 0;
}

static int
qemuProcessGetPCIControllerVendorProduct(virDomainControllerDefPtr def,
                                         unsigned *vendor,
                                         unsigned *product)
{
    switch (def->type) {
    case VIR_DOMAIN_CONTROLLER_TYPE_SCSI:
        *vendor = QEMU_PCI_VENDOR_LSI_LOGIC;
        *product = QEMU_PCI_PRODUCT_CONTROLLER_LSI;
        break;

    case VIR_DOMAIN_CONTROLLER_TYPE_FDC:
        /* XXX we could put in the ISA bridge address, but
           that's not technically the FDC's address */
        return -1;

    case VIR_DOMAIN_CONTROLLER_TYPE_IDE:
        *vendor = QEMU_PCI_VENDOR_INTEL;
        *product = QEMU_PCI_PRODUCT_CONTROLLER_PIIX;
        break;

    default:
        VIR_INFO("Unexpected controller type %s, cannot get PCI address",
                 virDomainControllerTypeToString(def->type));
        return -1;
    }

    return 0;
}

static int
qemuProcessGetPCIVideoVendorProduct(virDomainVideoDefPtr def,
                                    unsigned *vendor,
                                    unsigned *product)
{
    switch (def->type) {
    case VIR_DOMAIN_VIDEO_TYPE_CIRRUS:
        *vendor = QEMU_PCI_VENDOR_CIRRUS;
        *product = QEMU_PCI_PRODUCT_VGA_CIRRUS;
        break;

    case VIR_DOMAIN_VIDEO_TYPE_VGA:
        *vendor = QEMU_PCI_VENDOR_QEMU;
        *product = QEMU_PCI_PRODUCT_VGA_STDVGA;
        break;

    case VIR_DOMAIN_VIDEO_TYPE_VMVGA:
        *vendor = QEMU_PCI_VENDOR_VMWARE;
        *product = QEMU_PCI_PRODUCT_VGA_VMWARE;
        break;

    default:
        return -1;
    }
    return 0;
}

static int
qemuProcessGetPCISoundVendorProduct(virDomainSoundDefPtr def,
                                    unsigned *vendor,
                                    unsigned *product)
{
    switch (def->model) {
    case VIR_DOMAIN_SOUND_MODEL_ES1370:
        *vendor = QEMU_PCI_VENDOR_ENSONIQ;
        *product = QEMU_PCI_PRODUCT_AUDIO_ES1370;
        break;

    case VIR_DOMAIN_SOUND_MODEL_AC97:
        *vendor = QEMU_PCI_VENDOR_INTEL;
        *product = QEMU_PCI_PRODUCT_AUDIO_AC97;
        break;

    default:
        return -1;
    }

    return 0;
}

static int
qemuProcessGetPCIWatchdogVendorProduct(virDomainWatchdogDefPtr def,
                                       unsigned *vendor,
                                       unsigned *product)
{
    switch (def->model) {
    case VIR_DOMAIN_WATCHDOG_MODEL_I6300ESB:
        *vendor = QEMU_PCI_VENDOR_INTEL;
        *product = QEMU_PCI_PRODUCT_WATCHDOG_I63000ESB;
        break;

    default:
        return -1;
    }

    return 0;
}


static int
qemuProcessGetPCIMemballoonVendorProduct(virDomainMemballoonDefPtr def,
                                         unsigned *vendor,
                                         unsigned *product)
{
    switch (def->model) {
    case VIR_DOMAIN_MEMBALLOON_MODEL_VIRTIO:
        *vendor = QEMU_PCI_VENDOR_REDHAT;
        *product = QEMU_PCI_PRODUCT_BALLOON_VIRTIO;
        break;

    default:
        return -1;
    }

    return 0;
}


/*
 * This entire method assumes that PCI devices in 'info pci'
 * match ordering of devices specified on the command line
 * wrt to devices of matching vendor+product
 *
 * XXXX this might not be a valid assumption if we assign
 * some static addrs on CLI. Have to check that...
 */
static int
qemuProcessDetectPCIAddresses(virDomainObjPtr vm,
                              qemuMonitorPCIAddress *addrs,
                              int naddrs)
{
    unsigned int vendor = 0, product = 0;
    int i;

    /* XXX should all these vendor/product IDs be kept in the
     * actual device data structure instead ?
     */

    for (i = 0 ; i < vm->def->ndisks ; i++) {
        if (qemuProcessGetPCIDiskVendorProduct(vm->def->disks[i], &vendor, &product) < 0)
            continue;

        if (qemuProcessAssignNextPCIAddress(&(vm->def->disks[i]->info),
                                            vendor, product,
                                            addrs, naddrs) < 0) {
            virReportError(VIR_ERR_INTERNAL_ERROR,
                           _("cannot find PCI address for VirtIO disk %s"),
                           vm->def->disks[i]->dst);
            return -1;
        }
    }

    for (i = 0 ; i < vm->def->nnets ; i++) {
        if (qemuProcessGetPCINetVendorProduct(vm->def->nets[i], &vendor, &product) < 0)
            continue;

        if (qemuProcessAssignNextPCIAddress(&(vm->def->nets[i]->info),
                                            vendor, product,
                                            addrs,  naddrs) < 0) {
            virReportError(VIR_ERR_INTERNAL_ERROR,
                           _("cannot find PCI address for %s NIC"),
                           vm->def->nets[i]->model);
            return -1;
        }
    }

    for (i = 0 ; i < vm->def->ncontrollers ; i++) {
        if (qemuProcessGetPCIControllerVendorProduct(vm->def->controllers[i], &vendor, &product) < 0)
            continue;

        if (qemuProcessAssignNextPCIAddress(&(vm->def->controllers[i]->info),
                                            vendor, product,
                                            addrs,  naddrs) < 0) {
            virReportError(VIR_ERR_INTERNAL_ERROR,
                           _("cannot find PCI address for controller %s"),
                           virDomainControllerTypeToString(vm->def->controllers[i]->type));
            return -1;
        }
    }

    for (i = 0 ; i < vm->def->nvideos ; i++) {
        if (qemuProcessGetPCIVideoVendorProduct(vm->def->videos[i], &vendor, &product) < 0)
            continue;

        if (qemuProcessAssignNextPCIAddress(&(vm->def->videos[i]->info),
                                            vendor, product,
                                            addrs,  naddrs) < 0) {
            virReportError(VIR_ERR_INTERNAL_ERROR,
                           _("cannot find PCI address for video adapter %s"),
                           virDomainVideoTypeToString(vm->def->videos[i]->type));
            return -1;
        }
    }

    for (i = 0 ; i < vm->def->nsounds ; i++) {
        if (qemuProcessGetPCISoundVendorProduct(vm->def->sounds[i], &vendor, &product) < 0)
            continue;

        if (qemuProcessAssignNextPCIAddress(&(vm->def->sounds[i]->info),
                                    vendor, product,
                                     addrs,  naddrs) < 0) {
            virReportError(VIR_ERR_INTERNAL_ERROR,
                           _("cannot find PCI address for sound adapter %s"),
                           virDomainSoundModelTypeToString(vm->def->sounds[i]->model));
            return -1;
        }
    }


    if (vm->def->watchdog &&
        qemuProcessGetPCIWatchdogVendorProduct(vm->def->watchdog, &vendor, &product) == 0) {
        if (qemuProcessAssignNextPCIAddress(&(vm->def->watchdog->info),
                                            vendor, product,
                                            addrs,  naddrs) < 0) {
            virReportError(VIR_ERR_INTERNAL_ERROR,
                           _("cannot find PCI address for watchdog %s"),
                           virDomainWatchdogModelTypeToString(vm->def->watchdog->model));
            return -1;
        }
    }

    if (vm->def->memballoon &&
        qemuProcessGetPCIMemballoonVendorProduct(vm->def->memballoon, &vendor, &product) == 0) {
        if (qemuProcessAssignNextPCIAddress(&(vm->def->memballoon->info),
                                            vendor, product,
                                            addrs, naddrs) < 0) {
            virReportError(VIR_ERR_INTERNAL_ERROR,
                           _("cannot find PCI address for balloon %s"),
                           virDomainMemballoonModelTypeToString(vm->def->memballoon->model));
            return -1;
        }
    }

    /* XXX console (virtio) */


    /* ... and now things we don't have in our xml */

    /* XXX USB controller ? */

    /* XXX what about other PCI devices (ie bridges) */

    return 0;
}

static int
qemuProcessInitPCIAddresses(virQEMUDriverPtr driver,
                            virDomainObjPtr vm)
{
    qemuDomainObjPrivatePtr priv = vm->privateData;
    int naddrs;
    int ret;
    qemuMonitorPCIAddress *addrs = NULL;

    qemuDomainObjEnterMonitorWithDriver(driver, vm);
    naddrs = qemuMonitorGetAllPCIAddresses(priv->mon,
                                           &addrs);
    qemuDomainObjExitMonitorWithDriver(driver, vm);

    ret = qemuProcessDetectPCIAddresses(vm, addrs, naddrs);

    VIR_FREE(addrs);

    return ret;
}


static int qemuProcessNextFreePort(virQEMUDriverPtr driver,
                                   int startPort)
{
    int i;

    for (i = startPort ; i < driver->remotePortMax; i++) {
        int fd;
        int reuse = 1;
        struct sockaddr_in addr;
        bool used = false;

        if (virBitmapGetBit(driver->reservedRemotePorts,
                            i - driver->remotePortMin, &used) < 0)
            VIR_DEBUG("virBitmapGetBit failed on bit %d", i - driver->remotePortMin);

        if (used)
            continue;

        addr.sin_family = AF_INET;
        addr.sin_port = htons(i);
        addr.sin_addr.s_addr = htonl(INADDR_ANY);
        fd = socket(PF_INET, SOCK_STREAM, 0);
        if (fd < 0)
            return -1;

        if (setsockopt(fd, SOL_SOCKET, SO_REUSEADDR, (void*)&reuse, sizeof(reuse)) < 0) {
            VIR_FORCE_CLOSE(fd);
            break;
        }

        if (bind(fd, (struct sockaddr*)&addr, sizeof(addr)) == 0) {
            /* Not in use, lets grab it */
            VIR_FORCE_CLOSE(fd);
            /* Add port to bitmap of reserved ports */
            if (virBitmapSetBit(driver->reservedRemotePorts,
                                i - driver->remotePortMin) < 0) {
                VIR_DEBUG("virBitmapSetBit failed on bit %d",
                          i - driver->remotePortMin);
            }
            return i;
        }
        VIR_FORCE_CLOSE(fd);

        if (errno == EADDRINUSE) {
            /* In use, try next */
            continue;
        }
        /* Some other bad failure, get out.. */
        break;
    }
    return -1;
}


static void
qemuProcessReturnPort(virQEMUDriverPtr driver,
                      int port)
{
    if (port < driver->remotePortMin)
        return;

    if (virBitmapClearBit(driver->reservedRemotePorts,
                          port - driver->remotePortMin) < 0)
        VIR_DEBUG("Could not mark port %d as unused", port);
}


static int
qemuProcessPrepareChardevDevice(virDomainDefPtr def ATTRIBUTE_UNUSED,
                                virDomainChrDefPtr dev,
                                void *opaque ATTRIBUTE_UNUSED)
{
    int fd;
    if (dev->source.type != VIR_DOMAIN_CHR_TYPE_FILE)
        return 0;

    if ((fd = open(dev->source.data.file.path,
                   O_CREAT | O_APPEND, S_IRUSR|S_IWUSR)) < 0) {
        virReportSystemError(errno,
                             _("Unable to pre-create chardev file '%s'"),
                             dev->source.data.file.path);
        return -1;
    }

    VIR_FORCE_CLOSE(fd);

    return 0;
}


static int
qemuProcessLimits(virQEMUDriverPtr driver)
{
    struct rlimit rlim;

    if (driver->maxProcesses > 0) {
        rlim.rlim_cur = rlim.rlim_max = driver->maxProcesses;
        if (setrlimit(RLIMIT_NPROC, &rlim) < 0) {
            virReportSystemError(errno,
                                 _("cannot limit number of processes to %d"),
                                 driver->maxProcesses);
            return -1;
        }
    }

    if (driver->maxFiles > 0) {
        /* Max number of opened files is one greater than
         * actual limit. See man setrlimit */
        rlim.rlim_cur = rlim.rlim_max = driver->maxFiles + 1;
        if (setrlimit(RLIMIT_NOFILE, &rlim) < 0) {
            virReportSystemError(errno,
                                 _("cannot set max opened files to %d"),
                                 driver->maxFiles);
            return -1;
        }
    }

    return 0;
}


struct qemuProcessHookData {
    virConnectPtr conn;
    virDomainObjPtr vm;
    virQEMUDriverPtr driver;
    virBitmapPtr nodemask;
};

static int qemuProcessHook(void *data)
{
    struct qemuProcessHookData *h = data;
    int ret = -1;
    int fd;

    /* Some later calls want pid present */
    h->vm->pid = getpid();

    VIR_DEBUG("Obtaining domain lock");
    /*
     * Since we're going to leak the returned FD to QEMU,
     * we need to make sure it gets a sensible label.
     * This mildly sucks, because there could be other
     * sockets the lock driver opens that we don't want
     * labelled. So far we're ok though.
     */
    if (virSecurityManagerSetSocketLabel(h->driver->securityManager, h->vm->def) < 0)
        goto cleanup;
    if (virDomainLockProcessStart(h->driver->lockManager,
                                  h->driver->uri,
                                  h->vm,
                                  /* QEMU is always paused initially */
                                  true,
                                  &fd) < 0)
        goto cleanup;
    if (virSecurityManagerClearSocketLabel(h->driver->securityManager, h->vm->def) < 0)
        goto cleanup;

    if (qemuProcessLimits(h->driver) < 0)
        goto cleanup;

    /* This must take place before exec(), so that all QEMU
     * memory allocation is on the correct NUMA node
     */
    VIR_DEBUG("Moving process to cgroup");
    if (qemuAddToCgroup(h->driver, h->vm->def) < 0)
        goto cleanup;

    /* This must be done after cgroup placement to avoid resetting CPU
     * affinity */
    if (!h->vm->def->cputune.emulatorpin &&
        qemuProcessInitCpuAffinity(h->driver, h->vm, h->nodemask) < 0)
        goto cleanup;

    if (qemuProcessInitNumaMemoryPolicy(h->vm, h->nodemask) < 0)
        goto cleanup;

    VIR_DEBUG("Setting up security labelling");
    if (virSecurityManagerSetProcessLabel(h->driver->securityManager, h->vm->def) < 0)
        goto cleanup;

    ret = 0;

cleanup:
    VIR_DEBUG("Hook complete ret=%d", ret);
    return ret;
}

int
qemuProcessPrepareMonitorChr(virQEMUDriverPtr driver,
                             virDomainChrSourceDefPtr monConfig,
                             const char *vm)
{
    monConfig->type = VIR_DOMAIN_CHR_TYPE_UNIX;
    monConfig->data.nix.listen = true;

    if (virAsprintf(&monConfig->data.nix.path, "%s/%s.monitor",
                    driver->libDir, vm) < 0) {
        virReportOOMError();
        return -1;
    }

    return 0;
}


/*
 * Precondition: Both driver and vm must be locked,
 * and a job must be active. This method will call
 * {Enter,Exit}MonitorWithDriver
 */
int
qemuProcessStartCPUs(virQEMUDriverPtr driver, virDomainObjPtr vm,
                     virConnectPtr conn, virDomainRunningReason reason,
                     enum qemuDomainAsyncJob asyncJob)
{
    int ret;
    qemuDomainObjPrivatePtr priv = vm->privateData;

    VIR_DEBUG("Using lock state '%s'", NULLSTR(priv->lockState));
    if (virDomainLockProcessResume(driver->lockManager, driver->uri,
                                   vm, priv->lockState) < 0) {
        /* Don't free priv->lockState on error, because we need
         * to make sure we have state still present if the user
         * tries to resume again
         */
        return -1;
    }
    VIR_FREE(priv->lockState);

    ret = qemuDomainObjEnterMonitorAsync(driver, vm, asyncJob);
    if (ret == 0) {
        ret = qemuMonitorStartCPUs(priv->mon, conn);
        qemuDomainObjExitMonitorWithDriver(driver, vm);
    }

    if (ret == 0) {
        virDomainObjSetState(vm, VIR_DOMAIN_RUNNING, reason);
    } else {
        if (virDomainLockProcessPause(driver->lockManager, vm, &priv->lockState) < 0)
            VIR_WARN("Unable to release lease on %s", vm->def->name);
        VIR_DEBUG("Preserving lock state '%s'", NULLSTR(priv->lockState));
    }

    return ret;
}


int qemuProcessStopCPUs(virQEMUDriverPtr driver, virDomainObjPtr vm,
                        virDomainPausedReason reason,
                        enum qemuDomainAsyncJob asyncJob)
{
    int ret;
    qemuDomainObjPrivatePtr priv = vm->privateData;

    VIR_FREE(priv->lockState);

    ret = qemuDomainObjEnterMonitorAsync(driver, vm, asyncJob);
    if (ret == 0) {
        ret = qemuMonitorStopCPUs(priv->mon);
        qemuDomainObjExitMonitorWithDriver(driver, vm);
    }

    if (ret == 0) {
        virDomainObjSetState(vm, VIR_DOMAIN_PAUSED, reason);
        if (virDomainLockProcessPause(driver->lockManager, vm, &priv->lockState) < 0)
            VIR_WARN("Unable to release lease on %s", vm->def->name);
        VIR_DEBUG("Preserving lock state '%s'", NULLSTR(priv->lockState));
    }

    return ret;
}



static int
qemuProcessNotifyNets(virDomainDefPtr def)
{
    int ii;

    for (ii = 0 ; ii < def->nnets ; ii++) {
        virDomainNetDefPtr net = def->nets[ii];
        if (networkNotifyActualDevice(net) < 0)
            return -1;
    }
    return 0;
}

static int
qemuProcessFiltersInstantiate(virConnectPtr conn,
                              virDomainDefPtr def)
{
    int err = 0;
    int i;

    if (!conn)
        return 1;

    for (i = 0 ; i < def->nnets ; i++) {
        virDomainNetDefPtr net = def->nets[i];
        if ((net->filter) && (net->ifname)) {
           if (virDomainConfNWFilterInstantiate(conn, def->uuid, net) < 0) {
                err = 1;
                break;
            }
        }
    }

    return err;
}

static int
qemuProcessUpdateState(virQEMUDriverPtr driver, virDomainObjPtr vm)
{
    qemuDomainObjPrivatePtr priv = vm->privateData;
    virDomainState state;
    virDomainPausedReason reason;
    virDomainState newState = VIR_DOMAIN_NOSTATE;
    int newReason;
    bool running;
    char *msg = NULL;
    int ret;

    qemuDomainObjEnterMonitorWithDriver(driver, vm);
    ret = qemuMonitorGetStatus(priv->mon, &running, &reason);
    qemuDomainObjExitMonitorWithDriver(driver, vm);

    if (ret < 0 || !virDomainObjIsActive(vm))
        return -1;

    state = virDomainObjGetState(vm, NULL);

    if (state == VIR_DOMAIN_PAUSED && running) {
        newState = VIR_DOMAIN_RUNNING;
        newReason = VIR_DOMAIN_RUNNING_UNPAUSED;
        msg = strdup("was unpaused");
    } else if (state == VIR_DOMAIN_RUNNING && !running) {
        if (reason == VIR_DOMAIN_PAUSED_SHUTTING_DOWN) {
            newState = VIR_DOMAIN_SHUTDOWN;
            newReason = VIR_DOMAIN_SHUTDOWN_UNKNOWN;
            msg = strdup("shutdown");
        } else {
            newState = VIR_DOMAIN_PAUSED;
            newReason = reason;
            ignore_value(virAsprintf(&msg, "was paused (%s)",
                                 virDomainPausedReasonTypeToString(reason)));
        }
    } else if (state == VIR_DOMAIN_SHUTOFF && running) {
        newState = VIR_DOMAIN_RUNNING;
        newReason = VIR_DOMAIN_RUNNING_BOOTED;
        msg = strdup("finished booting");
    }

    if (newState != VIR_DOMAIN_NOSTATE) {
        if (!msg) {
            virReportOOMError();
            return -1;
        }

        VIR_DEBUG("Domain %s %s while its monitor was disconnected;"
                  " changing state to %s (%s)",
                  vm->def->name,
                  msg,
                  virDomainStateTypeToString(newState),
                  virDomainStateReasonToString(newState, newReason));
        VIR_FREE(msg);
        virDomainObjSetState(vm, newState, newReason);
    }

    return 0;
}

static int
qemuProcessRecoverMigration(virQEMUDriverPtr driver,
                            virDomainObjPtr vm,
                            virConnectPtr conn,
                            enum qemuDomainAsyncJob job,
                            enum qemuMigrationJobPhase phase,
                            virDomainState state,
                            int reason)
{
    qemuDomainObjPrivatePtr priv = vm->privateData;

    if (job == QEMU_ASYNC_JOB_MIGRATION_IN) {
        switch (phase) {
        case QEMU_MIGRATION_PHASE_NONE:
        case QEMU_MIGRATION_PHASE_PERFORM2:
        case QEMU_MIGRATION_PHASE_BEGIN3:
        case QEMU_MIGRATION_PHASE_PERFORM3:
        case QEMU_MIGRATION_PHASE_PERFORM3_DONE:
        case QEMU_MIGRATION_PHASE_CONFIRM3_CANCELLED:
        case QEMU_MIGRATION_PHASE_CONFIRM3:
        case QEMU_MIGRATION_PHASE_LAST:
            break;

        case QEMU_MIGRATION_PHASE_PREPARE:
            VIR_DEBUG("Killing unfinished incoming migration for domain %s",
                      vm->def->name);
            return -1;

        case QEMU_MIGRATION_PHASE_FINISH2:
            /* source domain is already killed so let's just resume the domain
             * and hope we are all set */
            VIR_DEBUG("Incoming migration finished, resuming domain %s",
                      vm->def->name);
            if (qemuProcessStartCPUs(driver, vm, conn,
                                     VIR_DOMAIN_RUNNING_UNPAUSED,
                                     QEMU_ASYNC_JOB_NONE) < 0) {
                VIR_WARN("Could not resume domain %s", vm->def->name);
            }
            break;

        case QEMU_MIGRATION_PHASE_FINISH3:
            /* migration finished, we started resuming the domain but didn't
             * confirm success or failure yet; killing it seems safest */
            VIR_DEBUG("Killing migrated domain %s", vm->def->name);
            return -1;
        }
    } else if (job == QEMU_ASYNC_JOB_MIGRATION_OUT) {
        switch (phase) {
        case QEMU_MIGRATION_PHASE_NONE:
        case QEMU_MIGRATION_PHASE_PREPARE:
        case QEMU_MIGRATION_PHASE_FINISH2:
        case QEMU_MIGRATION_PHASE_FINISH3:
        case QEMU_MIGRATION_PHASE_LAST:
            break;

        case QEMU_MIGRATION_PHASE_BEGIN3:
            /* nothing happen so far, just forget we were about to migrate the
             * domain */
            break;

        case QEMU_MIGRATION_PHASE_PERFORM2:
        case QEMU_MIGRATION_PHASE_PERFORM3:
            /* migration is still in progress, let's cancel it and resume the
             * domain */
            VIR_DEBUG("Canceling unfinished outgoing migration of domain %s",
                      vm->def->name);
            qemuDomainObjEnterMonitor(driver, vm);
            ignore_value(qemuMonitorMigrateCancel(priv->mon));
            qemuDomainObjExitMonitor(driver, vm);
            /* resume the domain but only if it was paused as a result of
             * migration */
            if (state == VIR_DOMAIN_PAUSED &&
                (reason == VIR_DOMAIN_PAUSED_MIGRATION ||
                 reason == VIR_DOMAIN_PAUSED_UNKNOWN)) {
                if (qemuProcessStartCPUs(driver, vm, conn,
                                         VIR_DOMAIN_RUNNING_UNPAUSED,
                                         QEMU_ASYNC_JOB_NONE) < 0) {
                    VIR_WARN("Could not resume domain %s", vm->def->name);
                }
            }
            break;

        case QEMU_MIGRATION_PHASE_PERFORM3_DONE:
            /* migration finished but we didn't have a chance to get the result
             * of Finish3 step; third party needs to check what to do next
             */
            break;

        case QEMU_MIGRATION_PHASE_CONFIRM3_CANCELLED:
            /* Finish3 failed, we need to resume the domain */
            VIR_DEBUG("Resuming domain %s after failed migration",
                      vm->def->name);
            if (state == VIR_DOMAIN_PAUSED &&
                (reason == VIR_DOMAIN_PAUSED_MIGRATION ||
                 reason == VIR_DOMAIN_PAUSED_UNKNOWN)) {
                if (qemuProcessStartCPUs(driver, vm, conn,
                                         VIR_DOMAIN_RUNNING_UNPAUSED,
                                         QEMU_ASYNC_JOB_NONE) < 0) {
                    VIR_WARN("Could not resume domain %s", vm->def->name);
                }
            }
            break;

        case QEMU_MIGRATION_PHASE_CONFIRM3:
            /* migration completed, we need to kill the domain here */
            return -1;
        }
    }

    return 0;
}

static int
qemuProcessRecoverJob(virQEMUDriverPtr driver,
                      virDomainObjPtr vm,
                      virConnectPtr conn,
                      const struct qemuDomainJobObj *job)
{
    qemuDomainObjPrivatePtr priv = vm->privateData;
    virDomainState state;
    int reason;

    state = virDomainObjGetState(vm, &reason);

    switch (job->asyncJob) {
    case QEMU_ASYNC_JOB_MIGRATION_OUT:
    case QEMU_ASYNC_JOB_MIGRATION_IN:
        if (qemuProcessRecoverMigration(driver, vm, conn, job->asyncJob,
                                        job->phase, state, reason) < 0)
            return -1;
        break;

    case QEMU_ASYNC_JOB_SAVE:
    case QEMU_ASYNC_JOB_DUMP:
    case QEMU_ASYNC_JOB_SNAPSHOT:
        qemuDomainObjEnterMonitor(driver, vm);
        ignore_value(qemuMonitorMigrateCancel(priv->mon));
        qemuDomainObjExitMonitor(driver, vm);
        /* resume the domain but only if it was paused as a result of
         * running a migration-to-file operation.  Although we are
         * recovering an async job, this function is run at startup
         * and must resume things using sync monitor connections.  */
         if (state == VIR_DOMAIN_PAUSED &&
             ((job->asyncJob == QEMU_ASYNC_JOB_DUMP &&
               reason == VIR_DOMAIN_PAUSED_DUMP) ||
              (job->asyncJob == QEMU_ASYNC_JOB_SAVE &&
               reason == VIR_DOMAIN_PAUSED_SAVE) ||
              (job->asyncJob == QEMU_ASYNC_JOB_SNAPSHOT &&
               reason == VIR_DOMAIN_PAUSED_SNAPSHOT) ||
              reason == VIR_DOMAIN_PAUSED_UNKNOWN)) {
             if (qemuProcessStartCPUs(driver, vm, conn,
                                      VIR_DOMAIN_RUNNING_UNPAUSED,
                                      QEMU_ASYNC_JOB_NONE) < 0) {
                 VIR_WARN("Could not resume domain '%s' after migration to file",
                          vm->def->name);
            }
        }
        break;

    case QEMU_ASYNC_JOB_NONE:
    case QEMU_ASYNC_JOB_LAST:
        break;
    }

    if (!virDomainObjIsActive(vm))
        return -1;

    /* In case any special handling is added for job type that has been ignored
     * before, QEMU_DOMAIN_TRACK_JOBS (from qemu_domain.h) needs to be updated
     * for the job to be properly tracked in domain state XML.
     */
    switch (job->active) {
    case QEMU_JOB_QUERY:
        /* harmless */
        break;

    case QEMU_JOB_DESTROY:
        VIR_DEBUG("Domain %s should have already been destroyed",
                  vm->def->name);
        return -1;

    case QEMU_JOB_SUSPEND:
        /* mostly harmless */
        break;

    case QEMU_JOB_MODIFY:
        /* XXX depending on the command we may be in an inconsistent state and
         * we should probably fall back to "monitor error" state and refuse to
         */
        break;

    case QEMU_JOB_MIGRATION_OP:
    case QEMU_JOB_ABORT:
    case QEMU_JOB_ASYNC:
    case QEMU_JOB_ASYNC_NESTED:
        /* async job was already handled above */
    case QEMU_JOB_NONE:
    case QEMU_JOB_LAST:
        break;
    }

    return 0;
}

struct qemuProcessReconnectData {
    virConnectPtr conn;
    virQEMUDriverPtr driver;
    void *payload;
    struct qemuDomainJobObj oldjob;
};
/*
 * Open an existing VM's monitor, re-detect VCPU threads
 * and re-reserve the security labels in use
 *
 * We own the virConnectPtr we are passed here - whoever started
 * this thread function has increased the reference counter to it
 * so that we now have to close it.
 */
static void
qemuProcessReconnect(void *opaque)
{
    struct qemuProcessReconnectData *data = opaque;
    virQEMUDriverPtr driver = data->driver;
    virDomainObjPtr obj = data->payload;
    qemuDomainObjPrivatePtr priv;
    virConnectPtr conn = data->conn;
    struct qemuDomainJobObj oldjob;
    int state;
    int reason;

    memcpy(&oldjob, &data->oldjob, sizeof(oldjob));

    VIR_FREE(data);

    qemuDriverLock(driver);
    virDomainObjLock(obj);


    VIR_DEBUG("Reconnect monitor to %p '%s'", obj, obj->def->name);

    priv = obj->privateData;

    /* Job was started by the caller for us */
    qemuDomainObjTransferJob(obj);

    /* Hold an extra reference because we can't allow 'vm' to be
     * deleted if qemuConnectMonitor() failed */
    virObjectRef(obj);

    /* XXX check PID liveliness & EXE path */
    if (qemuConnectMonitor(driver, obj) < 0)
        goto error;

    /* Failure to connect to agent shouldn't be fatal */
    if (qemuConnectAgent(driver, obj) < 0) {
        VIR_WARN("Cannot connect to QEMU guest agent for %s",
                 obj->def->name);
        virResetLastError();
        priv->agentError = true;
    }

    if (qemuUpdateActivePciHostdevs(driver, obj->def) < 0) {
        goto error;
    }

    if (qemuUpdateActiveUsbHostdevs(driver, obj->def) < 0)
        goto error;

    if (qemuProcessUpdateState(driver, obj) < 0)
        goto error;

    state = virDomainObjGetState(obj, &reason);
    if (state == VIR_DOMAIN_SHUTOFF) {
        VIR_DEBUG("Domain '%s' wasn't fully started yet, killing it",
                  obj->def->name);
        goto error;
    }

    /* If upgrading from old libvirtd we won't have found any
     * caps in the domain status, so re-query them
     */
    if (!priv->caps &&
        !(priv->caps = qemuCapsCacheLookupCopy(driver->capsCache,
                                               obj->def->emulator)))
        goto error;

    /* In case the domain shutdown while we were not running,
     * we need to finish the shutdown process. And we need to do it after
     * we have qemuCaps filled in.
     */
    if (state == VIR_DOMAIN_SHUTDOWN ||
        (state == VIR_DOMAIN_PAUSED &&
         reason == VIR_DOMAIN_PAUSED_SHUTTING_DOWN)) {
        VIR_DEBUG("Finishing shutdown sequence for domain %s",
                  obj->def->name);
        qemuProcessShutdownOrReboot(driver, obj);
        goto endjob;
    }

    if (qemuCapsGet(priv->caps, QEMU_CAPS_DEVICE))
        if ((qemuDomainAssignAddresses(obj->def, priv->caps, obj)) < 0)
            goto error;

    if (virSecurityManagerReserveLabel(driver->securityManager, obj->def, obj->pid) < 0)
        goto error;

    if (qemuProcessNotifyNets(obj->def) < 0)
        goto error;

    if (qemuProcessFiltersInstantiate(conn, obj->def))
        goto error;

    if (qemuDomainCheckEjectableMedia(driver, obj, QEMU_ASYNC_JOB_NONE) < 0)
        goto error;

    if (qemuProcessRecoverJob(driver, obj, conn, &oldjob) < 0)
        goto error;

    /* update domain state XML with possibly updated state in virDomainObj */
    if (virDomainSaveStatus(driver->caps, driver->stateDir, obj) < 0)
        goto error;

    /* Run an hook to allow admins to do some magic */
    if (virHookPresent(VIR_HOOK_DRIVER_QEMU)) {
        char *xml = qemuDomainDefFormatXML(driver, obj->def, 0);
        int hookret;

        hookret = virHookCall(VIR_HOOK_DRIVER_QEMU, obj->def->name,
                              VIR_HOOK_QEMU_OP_RECONNECT, VIR_HOOK_SUBOP_BEGIN,
                              NULL, xml, NULL);
        VIR_FREE(xml);

        /*
         * If the script raised an error abort the launch
         */
        if (hookret < 0)
            goto error;
    }

    if (!driver->nactive && driver->inhibitCallback)
        driver->inhibitCallback(true, driver->inhibitOpaque);
    driver->nactive++;

endjob:
    if (!qemuDomainObjEndJob(driver, obj))
        obj = NULL;

    if (obj && virObjectUnref(obj))
        virDomainObjUnlock(obj);

    qemuDriverUnlock(driver);

    virConnectClose(conn);

    return;

error:
    if (!qemuDomainObjEndJob(driver, obj))
        obj = NULL;

    if (obj) {
        if (!virDomainObjIsActive(obj)) {
            if (virObjectUnref(obj))
                virDomainObjUnlock(obj);
            qemuDriverUnlock(driver);
            return;
        }

        if (virObjectUnref(obj)) {
            /* We can't get the monitor back, so must kill the VM
             * to remove danger of it ending up running twice if
             * user tries to start it again later
             */
            if (qemuCapsGet(priv->caps, QEMU_CAPS_NO_SHUTDOWN)) {
                /* If we couldn't get the monitor and qemu supports
                 * no-shutdown, we can safely say that the domain
                 * crashed ... */
                state = VIR_DOMAIN_SHUTOFF_CRASHED;
            } else {
                /* ... but if it doesn't we can't say what the state
                 * really is and FAILED means "failed to start" */
                state = VIR_DOMAIN_SHUTOFF_UNKNOWN;
            }
            qemuProcessStop(driver, obj, state, 0);
            if (!obj->persistent)
                qemuDomainRemoveInactive(driver, obj);
            else
                virDomainObjUnlock(obj);
        }
    }
    qemuDriverUnlock(driver);

    virConnectClose(conn);
}

static void
qemuProcessReconnectHelper(void *payload,
                           const void *name ATTRIBUTE_UNUSED,
                           void *opaque)
{
    virThread thread;
    struct qemuProcessReconnectData *src = opaque;
    struct qemuProcessReconnectData *data;
    virDomainObjPtr obj = payload;

    if (VIR_ALLOC(data) < 0) {
        virReportOOMError();
        return;
    }

    memcpy(data, src, sizeof(*data));
    data->payload = payload;

    /* This iterator is called with driver being locked.
     * We create a separate thread to run qemuProcessReconnect in it.
     * However, qemuProcessReconnect needs to:
     * 1. lock driver
     * 2. just before monitor reconnect do lightweight MonitorEnter
     *    (increase VM refcount, unlock VM & driver)
     * 3. reconnect to monitor
     * 4. do lightweight MonitorExit (lock driver & VM)
     * 5. continue reconnect process
     * 6. EndJob
     * 7. unlock driver
     *
     * It is necessary to NOT hold driver lock for the entire run
     * of reconnect, otherwise we will get blocked if there is
     * unresponsive qemu.
     * However, iterating over hash table MUST be done on locked
     * driver.
     *
     * NB, we can't do normal MonitorEnter & MonitorExit because
     * these two lock the monitor lock, which does not exists in
     * this early phase.
     */

    virDomainObjLock(obj);

    qemuDomainObjRestoreJob(obj, &data->oldjob);

    if (qemuDomainObjBeginJobWithDriver(src->driver, obj, QEMU_JOB_MODIFY) < 0)
        goto error;

    /* Since we close the connection later on, we have to make sure
     * that the threads we start see a valid connection throughout their
     * lifetime. We simply increase the reference counter here.
     */
    virConnectRef(data->conn);

    if (virThreadCreate(&thread, true, qemuProcessReconnect, data) < 0) {

        virConnectClose(data->conn);

        virReportError(VIR_ERR_INTERNAL_ERROR, "%s",
                       _("Could not create thread. QEMU initialization "
                         "might be incomplete"));
        if (!qemuDomainObjEndJob(src->driver, obj)) {
            obj = NULL;
        } else if (virObjectUnref(obj)) {
           /* We can't spawn a thread and thus connect to monitor.
            * Kill qemu */
            qemuProcessStop(src->driver, obj, VIR_DOMAIN_SHUTOFF_FAILED, 0);
            if (!obj->persistent)
                qemuDomainRemoveInactive(src->driver, obj);
            else
                virDomainObjUnlock(obj);
        }
        goto error;
    }

    virDomainObjUnlock(obj);

    return;

error:
    VIR_FREE(data);
}

/**
 * qemuProcessReconnectAll
 *
 * Try to re-open the resources for live VMs that we care
 * about.
 */
void
qemuProcessReconnectAll(virConnectPtr conn, virQEMUDriverPtr driver)
{
    struct qemuProcessReconnectData data = {.conn = conn, .driver = driver};
    virHashForEach(driver->domains.objs, qemuProcessReconnectHelper, &data);
}

int qemuProcessStart(virConnectPtr conn,
                     virQEMUDriverPtr driver,
                     virDomainObjPtr vm,
                     const char *migrateFrom,
                     int stdin_fd,
                     const char *stdin_path,
                     virDomainSnapshotObjPtr snapshot,
                     enum virNetDevVPortProfileOp vmop,
                     unsigned int flags)
{
    int ret;
    off_t pos = -1;
    char ebuf[1024];
    int logfile = -1;
    char *timestamp;
    qemuDomainObjPrivatePtr priv = vm->privateData;
    virCommandPtr cmd = NULL;
    struct qemuProcessHookData hookData;
    unsigned long cur_balloon;
    int i;
    char *nodeset = NULL;
    virBitmapPtr nodemask = NULL;
    unsigned int stop_flags;

    /* Okay, these are just internal flags,
     * but doesn't hurt to check */
    virCheckFlags(VIR_QEMU_PROCESS_START_COLD |
                  VIR_QEMU_PROCESS_START_PAUSED |
                  VIR_QEMU_PROCESS_START_AUTODESROY, -1);

    /* From now on until domain security labeling is done:
     * if any operation fails and we goto cleanup, we must not
     * restore any security label as we would overwrite labels
     * we did not set. */
    stop_flags = VIR_QEMU_PROCESS_STOP_NO_RELABEL;

    hookData.conn = conn;
    hookData.vm = vm;
    hookData.driver = driver;

    VIR_DEBUG("Beginning VM startup process");

    if (virDomainObjIsActive(vm)) {
        virReportError(VIR_ERR_OPERATION_INVALID,
                       "%s", _("VM is already active"));
        return -1;
    }

    /* Do this upfront, so any part of the startup process can add
     * runtime state to vm->def that won't be persisted. This let's us
     * report implicit runtime defaults in the XML, like vnc listen/socket
     */
    VIR_DEBUG("Setting current domain def as transient");
    if (virDomainObjSetDefTransient(driver->caps, vm, true) < 0)
        goto cleanup;

    vm->def->id = driver->nextvmid++;
    qemuDomainSetFakeReboot(driver, vm, false);
    virDomainObjSetState(vm, VIR_DOMAIN_SHUTOFF, VIR_DOMAIN_SHUTOFF_UNKNOWN);

    if (!driver->nactive && driver->inhibitCallback)
        driver->inhibitCallback(true, driver->inhibitOpaque);
    driver->nactive++;

    /* Run an early hook to set-up missing devices */
    if (virHookPresent(VIR_HOOK_DRIVER_QEMU)) {
        char *xml = qemuDomainDefFormatXML(driver, vm->def, 0);
        int hookret;

        hookret = virHookCall(VIR_HOOK_DRIVER_QEMU, vm->def->name,
                              VIR_HOOK_QEMU_OP_PREPARE, VIR_HOOK_SUBOP_BEGIN,
                              NULL, xml, NULL);
        VIR_FREE(xml);

        /*
         * If the script raised an error abort the launch
         */
        if (hookret < 0)
            goto cleanup;
    }

    /* Must be run before security labelling */
    VIR_DEBUG("Preparing host devices");
    if (qemuPrepareHostDevices(driver, vm->def, !migrateFrom) < 0)
        goto cleanup;

    VIR_DEBUG("Preparing chr devices");
    if (virDomainChrDefForeach(vm->def,
                               true,
                               qemuProcessPrepareChardevDevice,
                               NULL) < 0)
        goto cleanup;

    /* If you are using a SecurityDriver with dynamic labelling,
       then generate a security label for isolation */
    VIR_DEBUG("Generating domain security label (if required)");
    if (virSecurityManagerGenLabel(driver->securityManager, vm->def) < 0) {
        virDomainAuditSecurityLabel(vm, false);
        goto cleanup;
    }
    virDomainAuditSecurityLabel(vm, true);

    if (driver->hugepage_path && vm->def->mem.hugepage_backed) {
        if (virSecurityManagerSetHugepages(driver->securityManager,
                    vm->def, driver->hugepage_path) < 0) {
            virReportError(VIR_ERR_INTERNAL_ERROR,
                    "%s", _("Unable to set huge path in security driver"));
            goto cleanup;
        }
    }

    /* Ensure no historical cgroup for this VM is lying around bogus
     * settings */
    VIR_DEBUG("Ensuring no historical cgroup is lying around");
    qemuRemoveCgroup(driver, vm, 1);

    for (i = 0 ; i < vm->def->ngraphics; ++i) {
        virDomainGraphicsDefPtr graphics = vm->def->graphics[i];
        if (graphics->type == VIR_DOMAIN_GRAPHICS_TYPE_VNC &&
            !graphics->data.vnc.socket &&
            graphics->data.vnc.autoport) {
            int port = qemuProcessNextFreePort(driver, driver->remotePortMin);
            if (port < 0) {
                virReportError(VIR_ERR_INTERNAL_ERROR,
                               "%s", _("Unable to find an unused port for VNC"));
                goto cleanup;
            }
            graphics->data.vnc.port = port;
        } else if (graphics->type == VIR_DOMAIN_GRAPHICS_TYPE_SPICE) {
            int port = -1;
            if (graphics->data.spice.autoport ||
                graphics->data.spice.port == -1) {
                port = qemuProcessNextFreePort(driver, driver->remotePortMin);

                if (port < 0) {
                    virReportError(VIR_ERR_INTERNAL_ERROR,
                                   "%s", _("Unable to find an unused port for SPICE"));
                    goto cleanup;
                }

                graphics->data.spice.port = port;
            }
            if (driver->spiceTLS &&
                (graphics->data.spice.autoport ||
                 graphics->data.spice.tlsPort == -1)) {
                int tlsPort = qemuProcessNextFreePort(driver,
                                                      graphics->data.spice.port + 1);
                if (tlsPort < 0) {
                    virReportError(VIR_ERR_INTERNAL_ERROR,
                                   "%s", _("Unable to find an unused port for SPICE TLS"));
                    qemuProcessReturnPort(driver, port);
                    goto cleanup;
                }

                graphics->data.spice.tlsPort = tlsPort;
            }
        }

        if (graphics->type == VIR_DOMAIN_GRAPHICS_TYPE_VNC ||
            graphics->type == VIR_DOMAIN_GRAPHICS_TYPE_SPICE) {
            if (graphics->nListens == 0) {
                if (VIR_EXPAND_N(graphics->listens, graphics->nListens, 1) < 0) {
                    virReportOOMError();
                    goto cleanup;
                }
                graphics->listens[0].type = VIR_DOMAIN_GRAPHICS_LISTEN_TYPE_ADDRESS;
                if (graphics->type == VIR_DOMAIN_GRAPHICS_TYPE_VNC)
                    graphics->listens[0].address = strdup(driver->vncListen);
                else
                    graphics->listens[0].address = strdup(driver->spiceListen);
                if (!graphics->listens[0].address) {
                    VIR_SHRINK_N(graphics->listens, graphics->nListens, 1);
                    virReportOOMError();
                    goto cleanup;
                }
            }
        }
    }

    if (virFileMakePath(driver->logDir) < 0) {
        virReportSystemError(errno,
                             _("cannot create log directory %s"),
                             driver->logDir);
        goto cleanup;
    }

    VIR_DEBUG("Creating domain log file");
    if ((logfile = qemuDomainCreateLog(driver, vm, false)) < 0)
        goto cleanup;

    if (vm->def->virtType == VIR_DOMAIN_VIRT_KVM) {
        VIR_DEBUG("Checking for KVM availability");
        if (access("/dev/kvm", F_OK) != 0) {
            virReportError(VIR_ERR_CONFIG_UNSUPPORTED, "%s",
                           _("Domain requires KVM, but it is not available. "
                             "Check that virtualization is enabled in the host BIOS, "
                             "and host configuration is setup to load the kvm modules."));
            goto cleanup;
        }
    }

    VIR_DEBUG("Determining emulator version");
    virObjectUnref(priv->caps);
    if (!(priv->caps = qemuCapsCacheLookupCopy(driver->capsCache,
                                               vm->def->emulator)))
        goto cleanup;

    if (qemuAssignDeviceAliases(vm->def, priv->caps) < 0)
        goto cleanup;

    VIR_DEBUG("Checking for CDROM and floppy presence");
    if (qemuDomainCheckDiskPresence(driver, vm,
                                    flags & VIR_QEMU_PROCESS_START_COLD) < 0)
        goto cleanup;

    /* Get the advisory nodeset from numad if 'placement' of
     * either <vcpu> or <numatune> is 'auto'.
     */
    if ((vm->def->placement_mode ==
         VIR_DOMAIN_CPU_PLACEMENT_MODE_AUTO) ||
        (vm->def->numatune.memory.placement_mode ==
         VIR_DOMAIN_NUMATUNE_MEM_PLACEMENT_MODE_AUTO)) {
        nodeset = qemuGetNumadAdvice(vm->def);
        if (!nodeset)
            goto cleanup;

        VIR_DEBUG("Nodeset returned from numad: %s", nodeset);

        if (virBitmapParse(nodeset, 0, &nodemask,
                           VIR_DOMAIN_CPUMASK_LEN) < 0)
            goto cleanup;
    }
    hookData.nodemask = nodemask;

    VIR_DEBUG("Setting up domain cgroup (if required)");
    if (qemuSetupCgroup(driver, vm, nodemask) < 0)
        goto cleanup;

    if (VIR_ALLOC(priv->monConfig) < 0) {
        virReportOOMError();
        goto cleanup;
    }

    VIR_DEBUG("Preparing monitor state");
    if (qemuProcessPrepareMonitorChr(driver, priv->monConfig, vm->def->name) < 0)
        goto cleanup;

    if (qemuCapsGet(priv->caps, QEMU_CAPS_MONITOR_JSON))
        priv->monJSON = 1;
    else
        priv->monJSON = 0;

    priv->monError = false;
    priv->monStart = 0;
    priv->gotShutdown = false;

    VIR_FREE(priv->pidfile);
    if (!(priv->pidfile = virPidFileBuildPath(driver->stateDir, vm->def->name))) {
        virReportSystemError(errno,
                             "%s", _("Failed to build pidfile path."));
        goto cleanup;
    }

    if (unlink(priv->pidfile) < 0 &&
        errno != ENOENT) {
        virReportSystemError(errno,
                             _("Cannot remove stale PID file %s"),
                             priv->pidfile);
        goto cleanup;
    }

    /*
     * Normally PCI addresses are assigned in the virDomainCreate
     * or virDomainDefine methods. We might still need to assign
     * some here to cope with the question of upgrades. Regardless
     * we also need to populate the PCi address set cache for later
     * use in hotplug
     */
    if (qemuCapsGet(priv->caps, QEMU_CAPS_DEVICE)) {
        VIR_DEBUG("Assigning domain PCI addresses");
        if ((qemuDomainAssignAddresses(vm->def, priv->caps, vm)) < 0)
            goto cleanup;
    }

    VIR_DEBUG("Building emulator command line");
    if (!(cmd = qemuBuildCommandLine(conn, driver, vm->def, priv->monConfig,
                                     priv->monJSON != 0, priv->caps,
                                     migrateFrom, stdin_fd, snapshot, vmop)))
        goto cleanup;

    /* now that we know it is about to start call the hook if present */
    if (virHookPresent(VIR_HOOK_DRIVER_QEMU)) {
        char *xml = qemuDomainDefFormatXML(driver, vm->def, 0);
        int hookret;

        hookret = virHookCall(VIR_HOOK_DRIVER_QEMU, vm->def->name,
                              VIR_HOOK_QEMU_OP_START, VIR_HOOK_SUBOP_BEGIN,
                              NULL, xml, NULL);
        VIR_FREE(xml);

        /*
         * If the script raised an error abort the launch
         */
        if (hookret < 0)
            goto cleanup;
    }

    if ((timestamp = virTimeStringNow()) == NULL) {
        virReportOOMError();
        goto cleanup;
    } else {
        if (safewrite(logfile, timestamp, strlen(timestamp)) < 0 ||
            safewrite(logfile, START_POSTFIX, strlen(START_POSTFIX)) < 0) {
            VIR_WARN("Unable to write timestamp to logfile: %s",
                     virStrerror(errno, ebuf, sizeof(ebuf)));
        }

        VIR_FREE(timestamp);
    }

    virCommandWriteArgLog(cmd, logfile);

    qemuDomainObjCheckTaint(driver, vm, logfile);

    if ((pos = lseek(logfile, 0, SEEK_END)) < 0)
        VIR_WARN("Unable to seek to end of logfile: %s",
                 virStrerror(errno, ebuf, sizeof(ebuf)));

    VIR_DEBUG("Clear emulator capabilities: %d",
              driver->clearEmulatorCapabilities);
    if (driver->clearEmulatorCapabilities)
        virCommandClearCaps(cmd);

    /* in case a certain disk is desirous of CAP_SYS_RAWIO, add this */
    for (i = 0; i < vm->def->ndisks; i++) {
        if (vm->def->disks[i]->rawio == 1)
#ifdef CAP_SYS_RAWIO
            virCommandAllowCap(cmd, CAP_SYS_RAWIO);
#else
            virReportError(VIR_ERR_CONFIG_UNSUPPORTED, "%s",
                           _("Raw I/O is not supported on this platform"));
#endif
    }

    virCommandSetPreExecHook(cmd, qemuProcessHook, &hookData);

    virCommandSetOutputFD(cmd, &logfile);
    virCommandSetErrorFD(cmd, &logfile);
    virCommandNonblockingFDs(cmd);
    virCommandSetPidFile(cmd, priv->pidfile);
    virCommandDaemonize(cmd);
    virCommandRequireHandshake(cmd);

    ret = virCommandRun(cmd, NULL);

    /* wait for qemu process to show up */
    if (ret == 0) {
        if (virPidFileReadPath(priv->pidfile, &vm->pid) < 0) {
            virReportError(VIR_ERR_INTERNAL_ERROR,
                           _("Domain %s didn't show up"), vm->def->name);
            ret = -1;
        }
#if 0
    } else if (ret == -2) {
        /*
         * XXX this is bogus. It isn't safe to set vm->pid = child
         * because the child no longer exists.
         */

        /* The virCommand process that launches the daemon failed. Pending on
         * when it failed (we can't determine for sure), there may be
         * extra info in the domain log (if the hook failed for example).
         *
         * Pretend like things succeeded, and let 'WaitForMonitor' report
         * the log contents for us.
         */
        vm->pid = child;
        ret = 0;
#endif
    }

    VIR_DEBUG("Writing early domain status to disk");
    if (virDomainSaveStatus(driver->caps, driver->stateDir, vm) < 0) {
        goto cleanup;
    }

    VIR_DEBUG("Waiting for handshake from child");
    if (virCommandHandshakeWait(cmd) < 0) {
        goto cleanup;
    }

    VIR_DEBUG("Setting domain security labels");
    if (virSecurityManagerSetAllLabel(driver->securityManager,
                                      vm->def, stdin_path) < 0)
        goto cleanup;

    /* Security manager labeled all devices, therefore
     * if any operation from now on fails and we goto cleanup,
     * where virSecurityManagerRestoreAllLabel() is called
     * (hidden under qemuProcessStop) we need to restore labels. */
    stop_flags &= ~VIR_QEMU_PROCESS_STOP_NO_RELABEL;

    if (stdin_fd != -1) {
        /* if there's an fd to migrate from, and it's a pipe, put the
         * proper security label on it
         */
        struct stat stdin_sb;

        VIR_DEBUG("setting security label on pipe used for migration");

        if (fstat(stdin_fd, &stdin_sb) < 0) {
            virReportSystemError(errno,
                                 _("cannot stat fd %d"), stdin_fd);
            goto cleanup;
        }
        if (S_ISFIFO(stdin_sb.st_mode) &&
            virSecurityManagerSetImageFDLabel(driver->securityManager, vm->def, stdin_fd) < 0)
            goto cleanup;
    }

    VIR_DEBUG("Labelling done, completing handshake to child");
    if (virCommandHandshakeNotify(cmd) < 0) {
        goto cleanup;
    }
    VIR_DEBUG("Handshake complete, child running");

    if (migrateFrom)
        flags |= VIR_QEMU_PROCESS_START_PAUSED;

    if (ret == -1) /* The VM failed to start; tear filters before taps */
        virDomainConfVMNWFilterTeardown(vm);

    if (ret == -1) /* The VM failed to start */
        goto cleanup;

    VIR_DEBUG("Waiting for monitor to show up");
    if (qemuProcessWaitForMonitor(driver, vm, priv->caps, pos) < 0)
        goto cleanup;

    /* Failure to connect to agent shouldn't be fatal */
    if (qemuConnectAgent(driver, vm) < 0) {
        VIR_WARN("Cannot connect to QEMU guest agent for %s",
                 vm->def->name);
        virResetLastError();
        priv->agentError = true;
    }

    VIR_DEBUG("Detecting VCPU PIDs");
    if (qemuProcessDetectVcpuPIDs(driver, vm) < 0)
        goto cleanup;

    VIR_DEBUG("Setting cgroup for each VCPU (if required)");
    if (qemuSetupCgroupForVcpu(driver, vm) < 0)
        goto cleanup;

    VIR_DEBUG("Setting cgroup for emulator (if required)");
    if (qemuSetupCgroupForEmulator(driver, vm, nodemask) < 0)
        goto cleanup;

    VIR_DEBUG("Setting VCPU affinities");
    if (qemuProcessSetVcpuAffinites(conn, vm) < 0)
        goto cleanup;

    VIR_DEBUG("Setting affinity of emulator threads");
    if (qemuProcessSetEmulatorAffinites(conn, vm) < 0)
        goto cleanup;

    VIR_DEBUG("Setting any required VM passwords");
    if (qemuProcessInitPasswords(conn, driver, vm) < 0)
        goto cleanup;

    /* If we have -device, then addresses are assigned explicitly.
     * If not, then we have to detect dynamic ones here */
    if (!qemuCapsGet(priv->caps, QEMU_CAPS_DEVICE)) {
        VIR_DEBUG("Determining domain device PCI addresses");
        if (qemuProcessInitPCIAddresses(driver, vm) < 0)
            goto cleanup;
    }

    /* set default link states */
    /* qemu doesn't support setting this on the command line, so
     * enter the monitor */
    VIR_DEBUG("Setting network link states");
    qemuDomainObjEnterMonitorWithDriver(driver, vm);
    if (qemuProcessSetLinkStates(vm) < 0) {
        qemuDomainObjExitMonitorWithDriver(driver, vm);
        goto cleanup;
    }

    qemuDomainObjExitMonitorWithDriver(driver, vm);

    /* Technically, qemuProcessStart can be called from inside
     * QEMU_ASYNC_JOB_MIGRATION_IN, but we are okay treating this like
     * a sync job since no other job can call into the domain until
     * migration completes.  */
    VIR_DEBUG("Setting initial memory amount");
    cur_balloon = vm->def->mem.cur_balloon;
    if (cur_balloon != vm->def->mem.cur_balloon) {
        virReportError(VIR_ERR_OVERFLOW,
                       _("unable to set balloon to %lld"),
                       vm->def->mem.cur_balloon);
        goto cleanup;
    }
    qemuDomainObjEnterMonitorWithDriver(driver, vm);
    if (qemuMonitorSetBalloon(priv->mon, cur_balloon) < 0) {
        qemuDomainObjExitMonitorWithDriver(driver, vm);
        goto cleanup;
    }
    qemuDomainObjExitMonitorWithDriver(driver, vm);

    if (!(flags & VIR_QEMU_PROCESS_START_PAUSED)) {
        VIR_DEBUG("Starting domain CPUs");
        /* Allow the CPUS to start executing */
        if (qemuProcessStartCPUs(driver, vm, conn,
                                 VIR_DOMAIN_RUNNING_BOOTED,
                                 QEMU_ASYNC_JOB_NONE) < 0) {
            if (virGetLastError() == NULL)
                virReportError(VIR_ERR_INTERNAL_ERROR,
                               "%s", _("resume operation failed"));
            goto cleanup;
        }
    } else {
        virDomainObjSetState(vm, VIR_DOMAIN_PAUSED,
                             migrateFrom ?
                             VIR_DOMAIN_PAUSED_MIGRATION :
                             VIR_DOMAIN_PAUSED_USER);
    }

    if (flags & VIR_QEMU_PROCESS_START_AUTODESROY &&
        qemuProcessAutoDestroyAdd(driver, vm, conn) < 0)
        goto cleanup;

    VIR_DEBUG("Writing domain status to disk");
    if (virDomainSaveStatus(driver->caps, driver->stateDir, vm) < 0)
        goto cleanup;

    /* finally we can call the 'started' hook script if any */
    if (virHookPresent(VIR_HOOK_DRIVER_QEMU)) {
        char *xml = qemuDomainDefFormatXML(driver, vm->def, 0);
        int hookret;

        hookret = virHookCall(VIR_HOOK_DRIVER_QEMU, vm->def->name,
                              VIR_HOOK_QEMU_OP_STARTED, VIR_HOOK_SUBOP_BEGIN,
                              NULL, xml, NULL);
        VIR_FREE(xml);

        /*
         * If the script raised an error abort the launch
         */
        if (hookret < 0)
            goto cleanup;
    }

    virCommandFree(cmd);
    VIR_FORCE_CLOSE(logfile);

    return 0;

cleanup:
    /* We jump here if we failed to start the VM for any reason, or
     * if we failed to initialize the now running VM. kill it off and
     * pretend we never started it */
    VIR_FREE(nodeset);
    virBitmapFree(nodemask);
    virCommandFree(cmd);
    VIR_FORCE_CLOSE(logfile);
    qemuProcessStop(driver, vm, VIR_DOMAIN_SHUTOFF_FAILED, stop_flags);

    return -1;
}


int
qemuProcessKill(virQEMUDriverPtr driver,
                virDomainObjPtr vm, unsigned int flags)
{
    int ret;

    VIR_DEBUG("vm=%s pid=%d flags=%x",
              vm->def->name, vm->pid, flags);

    if (!(flags & VIR_QEMU_PROCESS_KILL_NOCHECK)) {
        if (!virDomainObjIsActive(vm)) {
            VIR_DEBUG("VM '%s' not active", vm->def->name);
            return 0;
        }
    }

    if ((flags & VIR_QEMU_PROCESS_KILL_NOWAIT)) {
        virProcessKill(vm->pid,
                       (flags & VIR_QEMU_PROCESS_KILL_FORCE) ?
                       SIGKILL : SIGTERM);
        return 0;
    }

    if (driver)
        qemuDriverUnlock(driver);

    ret = virProcessKillPainfully(vm->pid,
                                  !!(flags & VIR_QEMU_PROCESS_KILL_FORCE));

    if (driver) {
        virObjectRef(vm);
        virDomainObjUnlock(vm);
        qemuDriverLock(driver);
        virDomainObjLock(vm);
        virObjectUnref(vm);
    }

    return ret;
}


void qemuProcessStop(virQEMUDriverPtr driver,
                     virDomainObjPtr vm,
                     virDomainShutoffReason reason,
                     unsigned int flags)
{
    int ret;
    int retries = 0;
    qemuDomainObjPrivatePtr priv = vm->privateData;
    virErrorPtr orig_err;
    virDomainDefPtr def;
    virNetDevVPortProfilePtr vport = NULL;
    int i;
    int logfile = -1;
    char *timestamp;
    char ebuf[1024];

    VIR_DEBUG("Shutting down VM '%s' pid=%d flags=%x",
              vm->def->name, vm->pid, flags);

    if (!virDomainObjIsActive(vm)) {
        VIR_DEBUG("VM '%s' not active", vm->def->name);
        return;
    }

    /*
     * We may unlock the driver and vm in qemuProcessKill(), and another thread
     * can lock driver and vm, and then call qemuProcessStop(). So we should
     * set vm->def->id to -1 here to avoid qemuProcessStop() to be called twice.
     */
    vm->def->id = -1;

    driver->nactive--;
    if (!driver->nactive && driver->inhibitCallback)
        driver->inhibitCallback(false, driver->inhibitOpaque);

    if ((logfile = qemuDomainCreateLog(driver, vm, true)) < 0) {
        /* To not break the normal domain shutdown process, skip the
         * timestamp log writing if failed on opening log file. */
        VIR_WARN("Unable to open logfile: %s",
                  virStrerror(errno, ebuf, sizeof(ebuf)));
    } else {
        if ((timestamp = virTimeStringNow()) == NULL) {
            virReportOOMError();
        } else {
            if (safewrite(logfile, timestamp, strlen(timestamp)) < 0 ||
                safewrite(logfile, SHUTDOWN_POSTFIX,
                          strlen(SHUTDOWN_POSTFIX)) < 0) {
                VIR_WARN("Unable to write timestamp to logfile: %s",
                         virStrerror(errno, ebuf, sizeof(ebuf)));
            }

            VIR_FREE(timestamp);
        }

        if (VIR_CLOSE(logfile) < 0)
             VIR_WARN("Unable to close logfile: %s",
                      virStrerror(errno, ebuf, sizeof(ebuf)));
    }

    /* This method is routinely used in clean up paths. Disable error
     * reporting so we don't squash a legit error. */
    orig_err = virSaveLastError();

    virDomainConfVMNWFilterTeardown(vm);

    if (driver->macFilter) {
        def = vm->def;
        for (i = 0 ; i < def->nnets ; i++) {
            virDomainNetDefPtr net = def->nets[i];
            if (net->ifname == NULL)
                continue;
            if ((errno = networkDisallowMacOnPort(driver, net->ifname,
                                                  &net->mac))) {
                virReportSystemError(errno,
             _("failed to remove ebtables rule to allow MAC address on '%s'"),
                                     net->ifname);
            }
        }
    }

    if (priv->agent) {
        qemuAgentClose(priv->agent);
        priv->agent = NULL;
        priv->agentError = false;
    }

    if (priv->mon) {
        qemuMonitorClose(priv->mon);
        priv->mon = NULL;
    }

    if (priv->monConfig) {
        if (priv->monConfig->type == VIR_DOMAIN_CHR_TYPE_UNIX)
            unlink(priv->monConfig->data.nix.path);
        virDomainChrSourceDefFree(priv->monConfig);
        priv->monConfig = NULL;
    }

    /* shut it off for sure */
    ignore_value(qemuProcessKill(driver, vm, VIR_QEMU_PROCESS_KILL_FORCE|
                                             VIR_QEMU_PROCESS_KILL_NOCHECK));

    qemuDomainCleanupRun(driver, vm);

    /* Stop autodestroy in case guest is restarted */
    qemuProcessAutoDestroyRemove(driver, vm);

    /* now that we know it's stopped call the hook if present */
    if (virHookPresent(VIR_HOOK_DRIVER_QEMU)) {
        char *xml = qemuDomainDefFormatXML(driver, vm->def, 0);

        /* we can't stop the operation even if the script raised an error */
        virHookCall(VIR_HOOK_DRIVER_QEMU, vm->def->name,
                    VIR_HOOK_QEMU_OP_STOPPED, VIR_HOOK_SUBOP_END,
                    NULL, xml, NULL);
        VIR_FREE(xml);
    }

    /* Reset Security Labels unless caller don't want us to */
    if (!(flags & VIR_QEMU_PROCESS_STOP_NO_RELABEL))
        virSecurityManagerRestoreAllLabel(driver->securityManager,
                                          vm->def,
                                          flags & VIR_QEMU_PROCESS_STOP_MIGRATED);
    virSecurityManagerReleaseLabel(driver->securityManager, vm->def);

    /* Clear out dynamically assigned labels */
    for (i = 0; i < vm->def->nseclabels; i++) {
        if (vm->def->seclabels[i]->type == VIR_DOMAIN_SECLABEL_DYNAMIC) {
            VIR_FREE(vm->def->seclabels[i]->label);
        }
        VIR_FREE(vm->def->seclabels[i]->imagelabel);
    }

    virDomainDefClearDeviceAliases(vm->def);
    if (!priv->persistentAddrs) {
        virDomainDefClearPCIAddresses(vm->def);
        qemuDomainPCIAddressSetFree(priv->pciaddrs);
        priv->pciaddrs = NULL;
    }

    qemuDomainReAttachHostDevices(driver, vm->def);

    def = vm->def;
    for (i = 0; i < def->nnets; i++) {
        virDomainNetDefPtr net = def->nets[i];
        if (virDomainNetGetActualType(net) == VIR_DOMAIN_NET_TYPE_DIRECT) {
            ignore_value(virNetDevMacVLanDeleteWithVPortProfile(
                             net->ifname, &net->mac,
                             virDomainNetGetActualDirectDev(net),
                             virDomainNetGetActualDirectMode(net),
                             virDomainNetGetActualVirtPortProfile(net),
                             driver->stateDir));
            VIR_FREE(net->ifname);
        }
        /* release the physical device (or any other resources used by
         * this interface in the network driver
         */
        vport = virDomainNetGetActualVirtPortProfile(net);
        if (vport && vport->virtPortType == VIR_NETDEV_VPORT_PROFILE_OPENVSWITCH)
            ignore_value(virNetDevOpenvswitchRemovePort(
                                       virDomainNetGetActualBridgeName(net),
                                       net->ifname));

        networkReleaseActualDevice(net);
    }

retry:
    if ((ret = qemuRemoveCgroup(driver, vm, 0)) < 0) {
        if (ret == -EBUSY && (retries++ < 5)) {
            usleep(200*1000);
            goto retry;
        }
        VIR_WARN("Failed to remove cgroup for %s",
                 vm->def->name);
    }

    qemuProcessRemoveDomainStatus(driver, vm);

    /* Remove VNC and Spice ports from port reservation bitmap, but only if
       they were reserved by the driver (autoport=yes)
    */
    for (i = 0 ; i < vm->def->ngraphics; ++i) {
        virDomainGraphicsDefPtr graphics = vm->def->graphics[i];
        if (graphics->type == VIR_DOMAIN_GRAPHICS_TYPE_VNC &&
            graphics->data.vnc.autoport) {
            qemuProcessReturnPort(driver, graphics->data.vnc.port);
        }
        if (graphics->type == VIR_DOMAIN_GRAPHICS_TYPE_SPICE &&
            graphics->data.spice.autoport) {
            qemuProcessReturnPort(driver, graphics->data.spice.port);
            qemuProcessReturnPort(driver, graphics->data.spice.tlsPort);
        }
    }

    vm->taint = 0;
    vm->pid = -1;
    virDomainObjSetState(vm, VIR_DOMAIN_SHUTOFF, reason);
    VIR_FREE(priv->vcpupids);
    priv->nvcpupids = 0;
    virObjectUnref(priv->caps);
    priv->caps = NULL;
    VIR_FREE(priv->pidfile);

    /* The "release" hook cleans up additional resources */
    if (virHookPresent(VIR_HOOK_DRIVER_QEMU)) {
        char *xml = qemuDomainDefFormatXML(driver, vm->def, 0);

        /* we can't stop the operation even if the script raised an error */
        virHookCall(VIR_HOOK_DRIVER_QEMU, vm->def->name,
                    VIR_HOOK_QEMU_OP_RELEASE, VIR_HOOK_SUBOP_END,
                    NULL, xml, NULL);
        VIR_FREE(xml);
    }

    if (vm->newDef) {
        virDomainDefFree(vm->def);
        vm->def = vm->newDef;
        vm->def->id = -1;
        vm->newDef = NULL;
    }

    if (orig_err) {
        virSetError(orig_err);
        virFreeError(orig_err);
    }
}


int qemuProcessAttach(virConnectPtr conn ATTRIBUTE_UNUSED,
                      virQEMUDriverPtr driver,
                      virDomainObjPtr vm,
                      pid_t pid,
                      const char *pidfile,
                      virDomainChrSourceDefPtr monConfig,
                      bool monJSON)
{
    size_t i;
    char ebuf[1024];
    int logfile = -1;
    char *timestamp;
    qemuDomainObjPrivatePtr priv = vm->privateData;
    bool running = true;
    virDomainPausedReason reason;
    virSecurityLabelPtr seclabel = NULL;
    virSecurityLabelDefPtr seclabeldef = NULL;
    virSecurityManagerPtr* sec_managers = NULL;
    const char *model;

    VIR_DEBUG("Beginning VM attach process");

    if (virDomainObjIsActive(vm)) {
        virReportError(VIR_ERR_OPERATION_INVALID,
                       "%s", _("VM is already active"));
        return -1;
    }

    /* Do this upfront, so any part of the startup process can add
     * runtime state to vm->def that won't be persisted. This let's us
     * report implicit runtime defaults in the XML, like vnc listen/socket
     */
    VIR_DEBUG("Setting current domain def as transient");
    if (virDomainObjSetDefTransient(driver->caps, vm, true) < 0)
        goto cleanup;

    vm->def->id = driver->nextvmid++;

    if (!driver->nactive && driver->inhibitCallback)
        driver->inhibitCallback(true, driver->inhibitOpaque);
    driver->nactive++;

    if (virFileMakePath(driver->logDir) < 0) {
        virReportSystemError(errno,
                             _("cannot create log directory %s"),
                             driver->logDir);
        goto cleanup;
    }

    VIR_FREE(priv->pidfile);
    if (pidfile &&
        !(priv->pidfile = strdup(pidfile)))
        goto no_memory;

    VIR_DEBUG("Detect security driver config");
    sec_managers = virSecurityManagerGetNested(driver->securityManager);
    if (sec_managers == NULL) {
        goto cleanup;
    }

    for (i = 0; sec_managers[i]; i++) {
        model = virSecurityManagerGetModel(sec_managers[i]);
        seclabeldef = virDomainDefGetSecurityLabelDef(vm->def, model);
        if (seclabeldef == NULL) {
            goto cleanup;
        }
        seclabeldef->type = VIR_DOMAIN_SECLABEL_STATIC;
        if (VIR_ALLOC(seclabel) < 0)
            goto no_memory;
        if (virSecurityManagerGetProcessLabel(driver->securityManager,
                                              vm->def, vm->pid, seclabel) < 0)
            goto cleanup;

        if (!(seclabeldef->model = strdup(model)))
            goto no_memory;

        if (!(seclabeldef->label = strdup(seclabel->label)))
            goto no_memory;
        VIR_FREE(seclabel);
    }

    VIR_DEBUG("Creating domain log file");
    if ((logfile = qemuDomainCreateLog(driver, vm, false)) < 0)
        goto cleanup;

    VIR_DEBUG("Determining emulator version");
    virObjectUnref(priv->caps);
    if (!(priv->caps = qemuCapsCacheLookupCopy(driver->capsCache,
                                               vm->def->emulator)))
        goto cleanup;

    VIR_DEBUG("Preparing monitor state");
    priv->monConfig = monConfig;
    monConfig = NULL;
    priv->monJSON = monJSON;

    priv->gotShutdown = false;

    /*
     * Normally PCI addresses are assigned in the virDomainCreate
     * or virDomainDefine methods. We might still need to assign
     * some here to cope with the question of upgrades. Regardless
     * we also need to populate the PCi address set cache for later
     * use in hotplug
     */
    if (qemuCapsGet(priv->caps, QEMU_CAPS_DEVICE)) {
        VIR_DEBUG("Assigning domain PCI addresses");
        if ((qemuDomainAssignAddresses(vm->def, priv->caps, vm)) < 0)
            goto cleanup;
    }

    if ((timestamp = virTimeStringNow()) == NULL) {
        virReportOOMError();
        goto cleanup;
    } else {
        if (safewrite(logfile, timestamp, strlen(timestamp)) < 0 ||
            safewrite(logfile, ATTACH_POSTFIX, strlen(ATTACH_POSTFIX)) < 0) {
            VIR_WARN("Unable to write timestamp to logfile: %s",
                     virStrerror(errno, ebuf, sizeof(ebuf)));
        }

        VIR_FREE(timestamp);
    }

    qemuDomainObjTaint(driver, vm, VIR_DOMAIN_TAINT_EXTERNAL_LAUNCH, logfile);

    vm->pid = pid;

    VIR_DEBUG("Waiting for monitor to show up");
    if (qemuProcessWaitForMonitor(driver, vm, priv->caps, -1) < 0)
        goto cleanup;

    /* Failure to connect to agent shouldn't be fatal */
    if (qemuConnectAgent(driver, vm) < 0) {
        VIR_WARN("Cannot connect to QEMU guest agent for %s",
                 vm->def->name);
        virResetLastError();
        priv->agentError = true;
    }

    VIR_DEBUG("Detecting VCPU PIDs");
    if (qemuProcessDetectVcpuPIDs(driver, vm) < 0)
        goto cleanup;

    /* If we have -device, then addresses are assigned explicitly.
     * If not, then we have to detect dynamic ones here */
    if (!qemuCapsGet(priv->caps, QEMU_CAPS_DEVICE)) {
        VIR_DEBUG("Determining domain device PCI addresses");
        if (qemuProcessInitPCIAddresses(driver, vm) < 0)
            goto cleanup;
    }

    VIR_DEBUG("Getting initial memory amount");
    qemuDomainObjEnterMonitorWithDriver(driver, vm);
    if (qemuMonitorGetBalloonInfo(priv->mon, &vm->def->mem.cur_balloon) < 0) {
        qemuDomainObjExitMonitorWithDriver(driver, vm);
        goto cleanup;
    }
    if (qemuMonitorGetStatus(priv->mon, &running, &reason) < 0) {
        qemuDomainObjExitMonitorWithDriver(driver, vm);
        goto cleanup;
    }
    if (qemuMonitorGetVirtType(priv->mon, &vm->def->virtType) < 0) {
        qemuDomainObjExitMonitorWithDriver(driver, vm);
        goto cleanup;
    }
    qemuDomainObjExitMonitorWithDriver(driver, vm);

    if (!virDomainObjIsActive(vm))
        goto cleanup;

    if (running)
        virDomainObjSetState(vm, VIR_DOMAIN_RUNNING,
                             VIR_DOMAIN_RUNNING_UNPAUSED);
    else
        virDomainObjSetState(vm, VIR_DOMAIN_PAUSED, reason);

    VIR_DEBUG("Writing domain status to disk");
    if (virDomainSaveStatus(driver->caps, driver->stateDir, vm) < 0)
        goto cleanup;

    /* Run an hook to allow admins to do some magic */
    if (virHookPresent(VIR_HOOK_DRIVER_QEMU)) {
        char *xml = qemuDomainDefFormatXML(driver, vm->def, 0);
        int hookret;

        hookret = virHookCall(VIR_HOOK_DRIVER_QEMU, vm->def->name,
                              VIR_HOOK_QEMU_OP_ATTACH, VIR_HOOK_SUBOP_BEGIN,
                              NULL, xml, NULL);
        VIR_FREE(xml);

        /*
         * If the script raised an error abort the launch
         */
        if (hookret < 0)
            goto cleanup;
    }

    VIR_FORCE_CLOSE(logfile);
    VIR_FREE(seclabel);
    VIR_FREE(sec_managers);

    return 0;

no_memory:
    virReportOOMError();
cleanup:
    /* We jump here if we failed to start the VM for any reason, or
     * if we failed to initialize the now running VM. kill it off and
     * pretend we never started it */
    VIR_FORCE_CLOSE(logfile);
    VIR_FREE(seclabel);
    VIR_FREE(sec_managers);
    virDomainChrSourceDefFree(monConfig);
    return -1;
}


static virDomainObjPtr
qemuProcessAutoDestroy(virQEMUDriverPtr driver,
                       virDomainObjPtr dom,
                       virConnectPtr conn)
{
    qemuDomainObjPrivatePtr priv = dom->privateData;
    virDomainEventPtr event = NULL;

    VIR_DEBUG("vm=%s, conn=%p", dom->def->name, conn);

    if (priv->job.asyncJob) {
        VIR_DEBUG("vm=%s has long-term job active, cancelling",
                  dom->def->name);
        qemuDomainObjDiscardAsyncJob(driver, dom);
    }

    if (qemuDomainObjBeginJobWithDriver(driver, dom,
                                        QEMU_JOB_DESTROY) < 0)
        goto cleanup;

    VIR_DEBUG("Killing domain");
    qemuProcessStop(driver, dom, VIR_DOMAIN_SHUTOFF_DESTROYED,
                    VIR_QEMU_PROCESS_STOP_MIGRATED);
    virDomainAuditStop(dom, "destroyed");
    event = virDomainEventNewFromObj(dom,
                                     VIR_DOMAIN_EVENT_STOPPED,
                                     VIR_DOMAIN_EVENT_STOPPED_DESTROYED);

    if (!qemuDomainObjEndJob(driver, dom))
        dom = NULL;
    if (dom && !dom->persistent)
        qemuDomainRemoveInactive(driver, dom);
    if (event)
        qemuDomainEventQueue(driver, event);

cleanup:
    return dom;
}

int qemuProcessAutoDestroyAdd(virQEMUDriverPtr driver,
                              virDomainObjPtr vm,
                              virConnectPtr conn)
{
    VIR_DEBUG("vm=%s, conn=%p", vm->def->name, conn);
    return qemuDriverCloseCallbackSet(driver, vm, conn,
                                      qemuProcessAutoDestroy);
}

int qemuProcessAutoDestroyRemove(virQEMUDriverPtr driver,
                                 virDomainObjPtr vm)
{
    VIR_DEBUG("vm=%s", vm->def->name);
    return qemuDriverCloseCallbackUnset(driver, vm, qemuProcessAutoDestroy);
}

bool qemuProcessAutoDestroyActive(virQEMUDriverPtr driver,
                                  virDomainObjPtr vm)
{
    qemuDriverCloseCallback cb;
    VIR_DEBUG("vm=%s", vm->def->name);
    cb = qemuDriverCloseCallbackGet(driver, vm, NULL);
    return cb == qemuProcessAutoDestroy;
}<|MERGE_RESOLUTION|>--- conflicted
+++ resolved
@@ -740,11 +740,7 @@
 qemuProcessHandleResume(qemuMonitorPtr mon ATTRIBUTE_UNUSED,
                         virDomainObjPtr vm)
 {
-<<<<<<< HEAD
-    struct qemud_driver *driver = qemu_driver;
-=======
     virQEMUDriverPtr driver = qemu_driver;
->>>>>>> 4fb1772f
     virDomainEventPtr event = NULL;
 
     virDomainObjLock(vm);
