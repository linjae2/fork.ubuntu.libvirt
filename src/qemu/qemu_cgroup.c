--- conflicted
+++ resolved
@@ -1222,11 +1222,8 @@
             VIR_DEBUG("Failed to terminate cgroup for %s", vm->def->name);
     }
 
-<<<<<<< HEAD
-=======
     virObjectUnref(cfg);
 
->>>>>>> 61cd9a8b
     return virCgroupRemove(priv->cgroup);
 }
 
