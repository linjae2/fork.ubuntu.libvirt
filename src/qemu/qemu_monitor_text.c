/*
 * qemu_monitor_text.c: interaction with QEMU monitor console
 *
 * Copyright (C) 2006-2014 Red Hat, Inc.
 * Copyright (C) 2006 Daniel P. Berrange
 *
 * This library is free software; you can redistribute it and/or
 * modify it under the terms of the GNU Lesser General Public
 * License as published by the Free Software Foundation; either
 * version 2.1 of the License, or (at your option) any later version.
 *
 * This library is distributed in the hope that it will be useful,
 * but WITHOUT ANY WARRANTY; without even the implied warranty of
 * MERCHANTABILITY or FITNESS FOR A PARTICULAR PURPOSE.  See the GNU
 * Lesser General Public License for more details.
 *
 * You should have received a copy of the GNU Lesser General Public
 * License along with this library.  If not, see
 * <http://www.gnu.org/licenses/>.
 *
 * Author: Daniel P. Berrange <berrange@redhat.com>
 */

#include <config.h>

#include <string.h>

#include "qemu_monitor_text.h"
#include "viralloc.h"
#include "virlog.h"
#include "virerror.h"
#include "virstring.h"

<<<<<<< HEAD
#ifdef WITH_DTRACE_PROBES
# include "libvirt_qemu_probes.h"
#endif

#define VIR_FROM_THIS VIR_FROM_QEMU

VIR_LOG_INIT("qemu.qemu_monitor_text");

#define DEBUG_IO 0

/* Return -1 for error, 0 for success */
typedef int qemuMonitorExtraPromptHandler(qemuMonitorPtr mon,
                                          const char *buf,
                                          const char *prompt,
                                          void *data);


/* When connecting to a monitor, QEMU will print a greeting like
 *
 * QEMU 0.11.0 monitor - type 'help' for more information
 *
 * Don't expect the version number bit to be stable :-)
 */
#define GREETING_PREFIX "QEMU "
#define GREETING_POSTFIX "type 'help' for more information\r\n(qemu) "
#define BASIC_PROMPT "(qemu) "
#define PASSWORD_PROMPT "Password:"
#define DISK_ENCRYPTION_PREFIX "("
#define DISK_ENCRYPTION_POSTFIX ") is encrypted."
#define LINE_ENDING "\r\n"

int qemuMonitorTextIOProcess(qemuMonitorPtr mon ATTRIBUTE_UNUSED,
                             const char *data,
                             size_t len ATTRIBUTE_UNUSED,
                             qemuMonitorMessagePtr msg)
{
    int used = 0;

    /* Check for & discard greeting */
    if (STRPREFIX(data, GREETING_PREFIX)) {
        const char *offset = strstr(data, GREETING_POSTFIX);

        /* We see the greeting prefix, but not postfix, so pretend we've
           not consumed anything. We'll restart when more data arrives. */
        if (!offset) {
#if DEBUG_IO
            VIR_DEBUG("Partial greeting seen, getting out & waiting for more");
#endif
            return 0;
        }

        used = offset - data + strlen(GREETING_POSTFIX);

#if DEBUG_IO
        VIR_DEBUG("Discarded monitor greeting");
#endif
    }

    /* Don't print raw data in debug because its full of control chars */
    /*VIR_DEBUG("Process data %d byts of data [%s]", len - used, data + used);*/
#if DEBUG_IO
    VIR_DEBUG("Process data %d byts of data", (int)(len - used));
#endif

    /* Look for a non-zero reply followed by prompt */
    if (msg && !msg->finished) {
        char *start = NULL;
        char *end = NULL;
        char *skip;

        /* If we're here, we've already sent the command. We now
         * strip the trailing '\r' because it makes the matching
         * code that follows a little easier ie we can just strstr()
         * for the original command
         */
        if (msg->txLength > 0) {
            char *tmp;
            if ((tmp = strchr(msg->txBuffer, '\r')))
                *tmp = '\0';
        }

        /* QEMU echos the command back to us, full of control
         * character junk that we don't want. We have to skip
         * over this junk by looking for the first complete
         * repetition of our command. Then we can look for
         * the prompt that is supposed to follow
         *
         * NB, we can't optimize by immediately looking for
         * LINE_ENDING, because QEMU 0.10 has bad problems
         * when initially connecting where it might write a
         * prompt in the wrong place. So we must not look
         * for LINE_ENDING, or BASIC_PROMPT until we've
         * seen our original command echod.
         */
        skip = strstr(data + used, msg->txBuffer);

        /* After the junk we should have a line ending... */
        if (skip)
            start = strstr(skip + strlen(msg->txBuffer), LINE_ENDING);

        /* ... then our command reply data, following by a (qemu) prompt */
        if (start) {
            char *passwd;
            start += strlen(LINE_ENDING);

            /* We might get a prompt for a password before the (qemu) prompt */
            passwd = strstr(start, PASSWORD_PROMPT);
            if (passwd) {
#if DEBUG_IO
                VIR_DEBUG("Seen a password prompt [%s]", data + used);
#endif
                if (msg->passwordHandler) {
                    size_t i;
                    /* Try and handle the prompt. The handler is required
                     * to report a normal libvirt error */
                    if (msg->passwordHandler(mon, msg,
                                             start,
                                             passwd - start + strlen(PASSWORD_PROMPT),
                                             msg->passwordOpaque) < 0)
                        return -1;

                    /* Blank out the password prompt so we don't re-trigger
                     * if we have to go back to sleep for more I/O */
                    for (i = 0; i < strlen(PASSWORD_PROMPT); i++)
                        start[i] = ' ';

                    /* Handled, so skip forward over password prompt */
                    start = passwd;
                } else {
                    virReportError(VIR_ERR_INTERNAL_ERROR, "%s",
                                   _("Password request seen, but no handler available"));
                    return -1;
                }
            }

            end = strstr(start, BASIC_PROMPT);
        }

        if (start && end) {
            int want = end - start;
            /* Annoyingly some commands may not have any reply data
             * at all upon success, but since we've detected the
             * BASIC_PROMPT we can reasonably reliably cope */
            if (want) {
                if (VIR_REALLOC_N(msg->rxBuffer,
                                  msg->rxLength + want + 1) < 0)
                    return -1;
                memcpy(msg->rxBuffer + msg->rxLength, start, want);
                msg->rxLength += want;
                msg->rxBuffer[msg->rxLength] = '\0';
#if DEBUG_IO
                VIR_DEBUG("Finished %d byte reply [%s]", want, msg->rxBuffer);
            } else {
                VIR_DEBUG("Finished 0 byte reply");
#endif
            }
            PROBE(QEMU_MONITOR_RECV_REPLY,
                  "mon=%p reply=%s",
                  mon, msg->rxBuffer);
            msg->finished = 1;
            used += end - (data + used);
            used += strlen(BASIC_PROMPT);
        }
    }

#if DEBUG_IO
    VIR_DEBUG("Total used %d", used);
#endif
    return used;
}

static int
qemuMonitorTextCommandWithHandler(qemuMonitorPtr mon,
                                  const char *cmd,
                                  qemuMonitorPasswordHandler passwordHandler,
                                  void *passwordOpaque,
                                  int scm_fd,
                                  char **reply)
{
    int ret;
    qemuMonitorMessage msg;

    *reply = NULL;

    memset(&msg, 0, sizeof(msg));

    if (virAsprintf(&msg.txBuffer, "%s\r", cmd) < 0)
        return -1;
    msg.txLength = strlen(msg.txBuffer);
    msg.txFD = scm_fd;
    msg.passwordHandler = passwordHandler;
    msg.passwordOpaque = passwordOpaque;

    VIR_DEBUG("Send command '%s' for write with FD %d", cmd, scm_fd);

    ret = qemuMonitorSend(mon, &msg);

    VIR_DEBUG("Receive command reply ret=%d rxLength=%d rxBuffer='%s'",
              ret, msg.rxLength, msg.rxBuffer);

    /* Just in case buffer had some passwords in */
    memset(msg.txBuffer, 0, msg.txLength);
    VIR_FREE(msg.txBuffer);

    if (ret >= 0) {
        /* To make life safer for callers, already ensure there's at least an empty string */
        if (msg.rxBuffer) {
            *reply = msg.rxBuffer;
        } else {
            if (VIR_STRDUP(*reply, "") < 0)
                return -1;
        }
    }

    return ret;
}

int
qemuMonitorTextCommandWithFd(qemuMonitorPtr mon,
                             const char *cmd,
                             int scm_fd,
                             char **reply)
{
    return qemuMonitorTextCommandWithHandler(mon, cmd, NULL, NULL,
                                             scm_fd, reply);
}

/* Check monitor output for evidence that the command was not recognized.
 * For 'info' commands, qemu returns help text.  For other commands, qemu
 * returns 'unknown command:'.
 */
static int
qemuMonitorTextCommandNotFound(const char *cmd, const char *reply)
{
    if (STRPREFIX(cmd, "info ")) {
        if (strstr(reply, "info version"))
            return 1;
    } else {
        if (strstr(reply, "unknown command:"))
            return 1;
    }

    return 0;
}

static int
qemuMonitorSendDiskPassphrase(qemuMonitorPtr mon,
                              qemuMonitorMessagePtr msg,
                              const char *data,
                              size_t len ATTRIBUTE_UNUSED,
                              void *opaque ATTRIBUTE_UNUSED)
{
    char *path;
    char *passphrase = NULL;
    size_t passphrase_len = 0;
    int res;
    const char *pathStart;
    const char *pathEnd;

    /*
     * For disk passwords:
     *
     *    ide0-hd0 (/path/to/volume) is encrypted.
     *    Password:
     *
     */
    pathStart = strstr(data, DISK_ENCRYPTION_PREFIX);
    pathEnd = strstr(data, DISK_ENCRYPTION_POSTFIX);
    if (!pathStart || !pathEnd || pathStart >= pathEnd) {
        virReportError(VIR_ERR_INTERNAL_ERROR,
                       _("Unable to extract disk path from %s"),
                       data);
        return -1;
    }

    /* Extra the path */
    pathStart += strlen(DISK_ENCRYPTION_PREFIX);
    if (VIR_STRNDUP(path, pathStart, pathEnd - pathStart) < 0)
        return -1;

    /* Fetch the disk password if possible */
    res = qemuMonitorGetDiskSecret(mon,
                                   path,
                                   &passphrase,
                                   &passphrase_len);
    VIR_FREE(path);
    if (res < 0)
        return -1;

    /* Enlarge transmit buffer to allow for the extra data
     * to be sent back */
    if (VIR_REALLOC_N(msg->txBuffer,
                      msg->txLength + passphrase_len + 1 + 1) < 0) {
        memset(passphrase, 0, passphrase_len);
        VIR_FREE(passphrase);
        return -1;
    }

    /* Queue the password for sending */
    memcpy(msg->txBuffer + msg->txLength,
           passphrase, passphrase_len);
    msg->txLength += passphrase_len;
    msg->txBuffer[msg->txLength] = '\r';
    msg->txLength++;
    msg->txBuffer[msg->txLength] = '\0';

    memset(passphrase, 0, passphrase_len);
    VIR_FREE(passphrase);

    return 0;
}

int
qemuMonitorTextStartCPUs(qemuMonitorPtr mon)
{
    char *reply;

    if (qemuMonitorTextCommandWithHandler(mon, "cont",
                                          qemuMonitorSendDiskPassphrase,
                                          NULL,
                                          -1, &reply) < 0)
        return -1;

    VIR_FREE(reply);
    return 0;
}


int
qemuMonitorTextStopCPUs(qemuMonitorPtr mon)
{
    char *info;
    int ret;

    ret = qemuMonitorHMPCommand(mon, "stop", &info);
    VIR_FREE(info);
    return ret;
}


int
qemuMonitorTextGetStatus(qemuMonitorPtr mon,
                         bool *running,
                         virDomainPausedReason *reason)
{
    char *reply;
    int ret = -1;

    if (reason)
        *reason = VIR_DOMAIN_PAUSED_UNKNOWN;

    if (qemuMonitorHMPCommand(mon, "info status", &reply) < 0)
        return -1;

    if (strstr(reply, "running")) {
        *running = true;
    } else if (strstr(reply, "paused")) {
        char *status;

        if ((status = strchr(reply, '('))) {
            char *end = strchr(status, ')');
            if (end)
                *end = '\0';
            else
                status = NULL;
        }
        if (!status)
            VIR_DEBUG("info status was missing status details");
        else if (reason)
            *reason = qemuMonitorVMStatusToPausedReason(status);
        *running = false;
    } else {
        virReportError(VIR_ERR_OPERATION_FAILED,
                       _("unexpected reply from info status: %s"), reply);
        goto cleanup;
    }

    ret = 0;

 cleanup:
    VIR_FREE(reply);
    return ret;
}


int qemuMonitorTextSystemPowerdown(qemuMonitorPtr mon)
{
    char *info;
    int ret;

    ret = qemuMonitorHMPCommand(mon, "system_powerdown", &info);

    VIR_FREE(info);
    return ret;
}

int
qemuMonitorTextSetLink(qemuMonitorPtr mon,
                       const char *name,
                       virDomainNetInterfaceLinkState state)
{
    char *info = NULL;
    char *cmd = NULL;
    const char *st_str = NULL;

    /* determine state */
    if (state == VIR_DOMAIN_NET_INTERFACE_LINK_STATE_DOWN)
        st_str = "off";
    else
        st_str = "on";

    if (virAsprintf(&cmd, "set_link %s %s", name, st_str) < 0)
        goto error;
    if (qemuMonitorHMPCommand(mon, cmd, &info) < 0)
        goto error;

    /* check if set_link command is supported */
    if (strstr(info, "\nunknown ")) {
        virReportError(VIR_ERR_OPERATION_UNSUPPORTED,
                       "%s",
                       _("\'set_link\' not supported by this qemu"));
        goto error;
    }

    /* check if qemu didn't reject device name */
    if (strstr(info, "\nDevice ")) {
        virReportError(VIR_ERR_OPERATION_FAILED,
                       "%s", _("device name rejected"));
        goto error;
    }

    VIR_FREE(info);
    VIR_FREE(cmd);
    return 0;

 error:
    VIR_FREE(info);
    VIR_FREE(cmd);

    return -1;
}

int qemuMonitorTextSystemReset(qemuMonitorPtr mon)
{
    char *info;
    int ret;

    ret = qemuMonitorHMPCommand(mon, "system_reset", &info);

    VIR_FREE(info);
    return ret;
}


int
qemuMonitorTextQueryCPUs(qemuMonitorPtr mon,
                         struct qemuMonitorQueryCpusEntry **entries,
                         size_t *nentries)
{
    char *qemucpus = NULL;
    char *line;
    struct qemuMonitorQueryCpusEntry *cpus = NULL;
    size_t ncpus = 0;
    struct qemuMonitorQueryCpusEntry cpu = {0};
    int ret = -2; /* -2 denotes a non-fatal error to get the data */

    if (qemuMonitorHMPCommand(mon, "info cpus", &qemucpus) < 0)
        return -1;

    /*
     * This is the gross format we're about to parse :-{
     *
     * (qemu) info cpus
     * * CPU #0: pc=0x00000000000f0c4a thread_id=30019
     *   CPU #1: pc=0x00000000fffffff0 thread_id=30020
     *   CPU #2: pc=0x00000000fffffff0 (halted) thread_id=30021
     *
     */
    line = qemucpus;
    do {
        char *offset = NULL;
        char *end = NULL;
        int cpuid = -1;
        int tid = 0;

        /* extract cpu number */
        if ((offset = strstr(line, "#")) == NULL)
            goto cleanup;

        if (virStrToLong_i(offset + strlen("#"), &end, 10, &cpuid) < 0)
            goto cleanup;
        if (end == NULL || *end != ':')
            goto cleanup;

        /* Extract host Thread ID */
        if ((offset = strstr(line, "thread_id=")) == NULL)
            goto cleanup;

        if (virStrToLong_i(offset + strlen("thread_id="), &end, 10, &tid) < 0)
            goto cleanup;
        if (end == NULL || !c_isspace(*end))
            goto cleanup;

        cpu.qemu_id = cpuid;
        cpu.tid = tid;

        if (VIR_APPEND_ELEMENT_COPY(cpus, ncpus, cpu) < 0) {
            ret = -1;
            goto cleanup;
        }

        VIR_DEBUG("tid=%d", tid);

        /* Skip to next data line */
        line = strchr(offset, '\r');
        if (line == NULL)
            line = strchr(offset, '\n');
    } while (line != NULL);

    VIR_STEAL_PTR(*entries, cpus);
    *nentries = ncpus;
    ret = 0;

 cleanup:
    qemuMonitorQueryCpusFree(cpus, ncpus);
    VIR_FREE(qemucpus);
    return ret;
}


int qemuMonitorTextGetVirtType(qemuMonitorPtr mon,
                               virDomainVirtType *virtType)
{
    char *reply = NULL;

    *virtType = VIR_DOMAIN_VIRT_QEMU;

    if (qemuMonitorHMPCommand(mon, "info kvm", &reply) < 0)
        return -1;

    if (strstr(reply, "enabled"))
        *virtType = VIR_DOMAIN_VIRT_KVM;

    VIR_FREE(reply);
    return 0;
}


static int parseMemoryStat(char **text, unsigned int tag,
                           const char *search, virDomainMemoryStatPtr mstat)
{
    char *dummy;
    unsigned long long value;

    if (STRPREFIX(*text, search)) {
        *text += strlen(search);
        if (virStrToLong_ull(*text, &dummy, 10, &value)) {
            VIR_DEBUG("error reading %s: %s", search, *text);
            return 0;
        }

        switch (tag) {
            /* Convert megabytes to kilobytes for libvirt */
            case VIR_DOMAIN_MEMORY_STAT_ACTUAL_BALLOON:
                value <<= 10;
                break;
            /* Convert bytes to kilobytes for libvirt */
            case VIR_DOMAIN_MEMORY_STAT_SWAP_IN:
            case VIR_DOMAIN_MEMORY_STAT_SWAP_OUT:
            case VIR_DOMAIN_MEMORY_STAT_UNUSED:
            case VIR_DOMAIN_MEMORY_STAT_AVAILABLE:
                value >>= 10;
        }
        mstat->tag = tag;
        mstat->val = value;
        return 1;
    }
    return 0;
}

/* The reply from the 'info balloon' command may contain additional memory
 * statistics in the form: 'actual=<val> [,<tag>=<val>]*'
 */
static int qemuMonitorParseBalloonInfo(char *text,
                                       virDomainMemoryStatPtr stats,
                                       unsigned int nr_stats)
{
    char *p = text;
    unsigned int nr_stats_found = 0;

    /* Since "actual=" always comes first in the returned string,
     * and sometime we only care about the value of "actual", such
     * as qemuMonitorGetBalloonInfo, we parse it outside of the
     * loop.
     */
    if (parseMemoryStat(&p, VIR_DOMAIN_MEMORY_STAT_ACTUAL_BALLOON,
                        "actual=", &stats[nr_stats_found]) == 1) {
        nr_stats_found++;
    }

    while (*p && nr_stats_found < nr_stats) {
        if (parseMemoryStat(&p, VIR_DOMAIN_MEMORY_STAT_SWAP_IN,
                            ",mem_swapped_in=", &stats[nr_stats_found]) ||
            parseMemoryStat(&p, VIR_DOMAIN_MEMORY_STAT_SWAP_OUT,
                            ",mem_swapped_out=", &stats[nr_stats_found]) ||
            parseMemoryStat(&p, VIR_DOMAIN_MEMORY_STAT_MAJOR_FAULT,
                            ",major_page_faults=", &stats[nr_stats_found]) ||
            parseMemoryStat(&p, VIR_DOMAIN_MEMORY_STAT_MINOR_FAULT,
                            ",minor_page_faults=", &stats[nr_stats_found]) ||
            parseMemoryStat(&p, VIR_DOMAIN_MEMORY_STAT_UNUSED,
                            ",free_mem=", &stats[nr_stats_found]) ||
            parseMemoryStat(&p, VIR_DOMAIN_MEMORY_STAT_AVAILABLE,
                            ",total_mem=", &stats[nr_stats_found]))
            nr_stats_found++;

        /* Skip to the next label.  When *p is ',' the last match attempt
         * failed so try to match the next ','.
         */
        if (*p == ',')
            p++;
        p = strchr(p, ',');
        if (!p) break;
    }
    return nr_stats_found;
}


/* The reply from QEMU contains 'ballon: actual=421' where value is in MB */
#define BALLOON_PREFIX "balloon: "

int
qemuMonitorTextGetBalloonInfo(qemuMonitorPtr mon,
                              unsigned long long *currmem)
{
    char *reply = NULL;
    int ret = -1;
    char *offset;

    if (qemuMonitorHMPCommand(mon, "info balloon", &reply) < 0)
        return -1;

    if ((offset = strstr(reply, BALLOON_PREFIX)) != NULL) {
        offset += strlen(BALLOON_PREFIX);
        virDomainMemoryStatStruct stats[1];

        if (qemuMonitorParseBalloonInfo(offset, stats, 1) == 0) {
            virReportError(VIR_ERR_INTERNAL_ERROR,
                           _("unexpected balloon information '%s'"), reply);
            goto cleanup;
        }

        if (stats[0].tag != VIR_DOMAIN_MEMORY_STAT_ACTUAL_BALLOON) {
            virReportError(VIR_ERR_INTERNAL_ERROR,
                           _("unexpected balloon information '%s'"), reply);
            goto cleanup;
        }

        *currmem = stats[0].val;
        ret = 1;
    } else {
        /* We don't raise an error here, since its to be expected that
         * many QEMU's don't support ballooning
         */
        ret = 0;
    }

 cleanup:
    VIR_FREE(reply);
    return ret;
}

int qemuMonitorTextGetMemoryStats(qemuMonitorPtr mon,
                                  virDomainMemoryStatPtr stats,
                                  unsigned int nr_stats)
{
    char *reply = NULL;
    int ret = 0;
    char *offset;

    if (qemuMonitorHMPCommand(mon, "info balloon", &reply) < 0)
        return -1;

    if ((offset = strstr(reply, BALLOON_PREFIX)) != NULL) {
        offset += strlen(BALLOON_PREFIX);
        ret = qemuMonitorParseBalloonInfo(offset, stats, nr_stats);
    }

    VIR_FREE(reply);
    return ret;
}


int qemuMonitorTextGetBlockInfo(qemuMonitorPtr mon,
                                virHashTablePtr table)
{
    struct qemuDomainDiskInfo *info = NULL;
    char *reply = NULL;
    int ret = -1;
    char *dummy;
    char *p, *eol;
    char *dev;
    int tmp;

    if (qemuMonitorHMPCommand(mon, "info block", &reply) < 0)
        goto cleanup;

    if (strstr(reply, "\ninfo ")) {
        virReportError(VIR_ERR_OPERATION_INVALID,
                       "%s",
                       _("info block not supported by this qemu"));
        goto cleanup;
    }

    /* The output looks like this:
     * drive-ide0-0-0: removable=0 file=<path> ro=0 drv=raw encrypted=0
     * drive-ide0-1-0: removable=1 locked=0 file=<path> ro=1 drv=raw encrypted=0
     */
    p = reply;

    while (*p) {
        p = (char *)qemuAliasDiskDriveSkipPrefix(p);

        eol = strchr(p, '\n');
        if (!eol)
            eol = p + strlen(p) - 1;

        dev = p;
        p = strchr(p, ':');
        if (p && p < eol && *(p + 1) == ' ') {
            if (VIR_ALLOC(info) < 0)
                goto cleanup;

            *p = '\0';
            p += 2;

            while (p < eol) {
                if (STRPREFIX(p, "removable=")) {
                    p += strlen("removable=");
                    if (virStrToLong_i(p, &dummy, 10, &tmp) == -1)
                        VIR_DEBUG("error reading removable: %s", p);
                    else
                        info->removable = (tmp != 0);
                } else if (STRPREFIX(p, "locked=")) {
                    p += strlen("locked=");
                    if (virStrToLong_i(p, &dummy, 10, &tmp) == -1)
                        VIR_DEBUG("error reading locked: %s", p);
                    else
                        info->locked = (tmp != 0);
                } else if (STRPREFIX(p, "tray-open=")) {
                    p += strlen("tray-open=");
                    if (virStrToLong_i(p, &dummy, 10, &tmp) == -1)
                        VIR_DEBUG("error reading tray-open: %s", p);
                    else
                        info->tray_open = (tmp != 0);
                } else if (STRPREFIX(p, "io-status=")) {
                    char *end;
                    char c;

                    p += strlen("io-status=");
                    end = strchr(p, ' ');
                    if (!end || end > eol)
                        end = eol;

                    c = *end;
                    *end = '\0';
                    info->io_status = qemuMonitorBlockIOStatusToError(p);
                    *end = c;
                    if (info->io_status < 0)
                        goto cleanup;
                } else {
                    /* ignore because we don't parse all options */
                }

                /* skip to next label */
                p = strchr(p, ' ');
                if (!p)
                    break;
                p++;
            }

            if (virHashAddEntry(table, dev, info) < 0)
                goto cleanup;
            else
                info = NULL;
        }

        /* skip to the next line */
        p = eol + 1;
    }

    ret = 0;

 cleanup:
    VIR_FREE(info);
    VIR_FREE(reply);
    return ret;
}


int
qemuMonitorTextGetAllBlockStatsInfo(qemuMonitorPtr mon,
                                    virHashTablePtr hash)
{
    qemuBlockStatsPtr stats = NULL;
    char *info = NULL;
    const char *dev_name;
    char **lines = NULL;
    char **values = NULL;
    char *line;
    char *value;
    char *key;
    size_t i;
    size_t j;
    int ret = -1;
    int nstats;
    int maxstats = 0;

    if (qemuMonitorHMPCommand(mon, "info blockstats", &info) < 0)
        goto cleanup;

    /* If the command isn't supported then qemu prints the supported info
     * commands, so the output starts "info ".  Since this is unlikely to be
     * the name of a block device, we can use this to detect if qemu supports
     * the command. */
    if (strstr(info, "\ninfo ")) {
        virReportError(VIR_ERR_OPERATION_INVALID, "%s",
                       _("'info blockstats' not supported by this qemu"));
        goto cleanup;
    }

    /* The output format for both qemu & KVM is:
     *   blockdevice: rd_bytes=% wr_bytes=% rd_operations=% wr_operations=%
     *   (repeated for each block device)
     * where '%' is a 64 bit number.
     */
    if (!(lines = virStringSplit(info, "\n", 0)))
        goto cleanup;

    for (i = 0; lines[i] && *lines[i]; i++) {
        line = lines[i];

        if (VIR_ALLOC(stats) < 0)
            goto cleanup;

        /* set the entries to -1, the JSON monitor enforces them, but it would
         * be overly complex to achieve this here */
        stats->rd_req = -1;
        stats->rd_bytes = -1;
        stats->wr_req = -1;
        stats->wr_bytes = -1;
        stats->rd_total_times = -1;
        stats->wr_total_times = -1;
        stats->flush_req = -1;
        stats->flush_total_times = -1;

        /* extract device name and make sure that it's followed by
         * a colon and space */
        dev_name = line;
        if (!(line = strchr(line, ':')) || line[1] != ' ') {
            virReportError(VIR_ERR_INTERNAL_ERROR, "%s",
                           _("info blockstats reply was malformed"));
            goto cleanup;
        }

        *line = '\0';
        line += 2;

        dev_name = qemuAliasDiskDriveSkipPrefix(dev_name);

        if (!(values = virStringSplit(line, " ", 0)))
            goto cleanup;

        nstats = 0;

        for (j = 0; values[j] && *values[j]; j++) {
            key = values[j];

            if (!(value = strchr(key, '='))) {
                virReportError(VIR_ERR_INTERNAL_ERROR, "%s",
                               _("info blockstats entry was malformed"));
                goto cleanup;
            }

            *value = '\0';
            value++;

#define QEMU_MONITOR_TEXT_READ_BLOCK_STAT(NAME, VAR) \
            if (STREQ(key, NAME)) { \
                nstats++; \
                if (virStrToLong_ll(value, NULL, 10, &VAR) < 0) { \
                    virReportError(VIR_ERR_INTERNAL_ERROR, \
                                   _("'info blockstats' contains malformed " \
                                     "parameter '%s' value '%s'"), NAME, value);\
                    goto cleanup; \
                } \
                continue; \
            }

            QEMU_MONITOR_TEXT_READ_BLOCK_STAT("rd_bytes", stats->rd_bytes);
            QEMU_MONITOR_TEXT_READ_BLOCK_STAT("wr_bytes", stats->wr_bytes);
            QEMU_MONITOR_TEXT_READ_BLOCK_STAT("rd_operations", stats->rd_req);
            QEMU_MONITOR_TEXT_READ_BLOCK_STAT("wr_operations", stats->wr_req);
            QEMU_MONITOR_TEXT_READ_BLOCK_STAT("rd_total_time_ns", stats->rd_total_times);
            QEMU_MONITOR_TEXT_READ_BLOCK_STAT("wr_total_time_ns", stats->wr_total_times);
            QEMU_MONITOR_TEXT_READ_BLOCK_STAT("flush_operations", stats->flush_req);
            QEMU_MONITOR_TEXT_READ_BLOCK_STAT("flush_total_time_ns", stats->flush_total_times);
#undef QEMU_MONITOR_TEXT_READ_BLOCK_STAT

            /* log if we get statistic element different from the above */
            VIR_DEBUG("unknown block stat field '%s'", key);
        }

        if (nstats > maxstats)
            maxstats = nstats;

        if (virHashAddEntry(hash, dev_name, stats) < 0)
            goto cleanup;
        stats = NULL;

        virStringListFree(values);
        values = NULL;
    }

    ret = maxstats;

 cleanup:
    virStringListFree(lines);
    virStringListFree(values);
    VIR_FREE(stats);
    VIR_FREE(info);
    return ret;
}

/* Return 0 on success, -1 on failure, or -2 if not supported.  Size
 * is in bytes. */
int qemuMonitorTextBlockResize(qemuMonitorPtr mon,
                               const char *device,
                               unsigned long long size)
{
    char *cmd = NULL;
    char *reply = NULL;
    int ret = -1;

    if (virAsprintf(&cmd, "block_resize %s %lluB", device, size) < 0)
        goto cleanup;

    if (qemuMonitorHMPCommand(mon, cmd, &reply) < 0)
        goto cleanup;

    if (strstr(reply, "unknown command:")) {
        ret = -2;
        goto cleanup;
    }

    ret = 0;

 cleanup:
    VIR_FREE(cmd);
    VIR_FREE(reply);
    return ret;
}

static int
qemuMonitorSendVNCPassphrase(qemuMonitorPtr mon ATTRIBUTE_UNUSED,
                             qemuMonitorMessagePtr msg,
                             const char *data ATTRIBUTE_UNUSED,
                             size_t len ATTRIBUTE_UNUSED,
                             void *opaque)
{
    char *passphrase = opaque;
    size_t passphrase_len = strlen(passphrase);

    /* Enlarge transmit buffer to allow for the extra data
     * to be sent back */
    if (VIR_REALLOC_N(msg->txBuffer,
                      msg->txLength + passphrase_len + 1 + 1) < 0)
        return -1;

    /* Queue the password for sending */
    memcpy(msg->txBuffer + msg->txLength,
           passphrase, passphrase_len);
    msg->txLength += passphrase_len;
    msg->txBuffer[msg->txLength] = '\r';
    msg->txLength++;
    msg->txBuffer[msg->txLength] = '\0';

    return 0;
}

int qemuMonitorTextSetVNCPassword(qemuMonitorPtr mon,
                                  const char *password)
{
    char *info = NULL;

    if (qemuMonitorTextCommandWithHandler(mon, "change vnc password",
                                          qemuMonitorSendVNCPassphrase,
                                          (char *)password,
                                          -1, &info) < 0) {
        virReportError(VIR_ERR_INTERNAL_ERROR,
                       "%s", _("setting VNC password failed"));
        return -1;
    }
    VIR_FREE(info);
    return 0;
}

/* Returns -1 on error, -2 if not supported */
int qemuMonitorTextSetPassword(qemuMonitorPtr mon,
                               const char *protocol,
                               const char *password,
                               const char *action_if_connected)
{
    char *cmd = NULL;
    char *reply = NULL;
    int ret = -1;

    if (virAsprintf(&cmd, "set_password %s \"%s\" %s",
                    protocol, password, action_if_connected) < 0)
        goto cleanup;

    if (qemuMonitorHMPCommand(mon, cmd, &reply) < 0)
        goto cleanup;

    if (strstr(reply, "unknown command:")) {
        ret = -2;
        goto cleanup;
    }

    ret = 0;

 cleanup:
    VIR_FREE(reply);
    VIR_FREE(cmd);
    return ret;
}

/* Returns -1 on error, -2 if not supported */
int qemuMonitorTextExpirePassword(qemuMonitorPtr mon,
                                  const char *protocol,
                                  const char *expire_time)
{
    char *cmd = NULL;
    char *reply = NULL;
    int ret = -1;

    if (virAsprintf(&cmd, "expire_password %s %s",
                    protocol, expire_time) < 0)
        goto cleanup;

    if (qemuMonitorHMPCommand(mon, cmd, &reply) < 0)
        goto cleanup;

    if (strstr(reply, "unknown command:")) {
        ret = -2;
        goto cleanup;
    }

    ret = 0;

 cleanup:
    VIR_FREE(reply);
    VIR_FREE(cmd);
    return ret;
}


int
qemuMonitorTextSetBalloon(qemuMonitorPtr mon,
                          unsigned long long newmem)
{
    char *cmd;
    char *reply = NULL;
    int ret = -1;

    /*
     * 'newmem' is in KB, QEMU monitor works in MB, and we all wish
     * we just worked in bytes with unsigned long long everywhere.
     */
    if (virAsprintf(&cmd, "balloon %llu", VIR_DIV_UP(newmem, 1024)) < 0)
        return -1;

    if (qemuMonitorHMPCommand(mon, cmd, &reply) < 0) {
        VIR_FREE(cmd);
        return -1;
    }
    VIR_FREE(cmd);

    /* If the command failed qemu prints: 'unknown command'
     * No message is printed on success it seems */
    if (strstr(reply, "unknown command:")) {
        /* Don't set error - it is expected memory balloon fails on many qemu */
        ret = 0;
    } else {
        ret = 1;
    }

    VIR_FREE(reply);
    return ret;
}


int qemuMonitorTextSetCPU(qemuMonitorPtr mon, int cpu, bool online)
{
    char *cmd;
    char *reply = NULL;
    int ret = -1;

    if (virAsprintf(&cmd, "cpu_set %d %s", cpu, online ? "online" : "offline") < 0)
        return -1;

    if (qemuMonitorHMPCommand(mon, cmd, &reply) < 0)
        goto cleanup;

    /* If the command failed qemu prints: 'unknown command'
     * No message is printed on success it seems */
    if (strstr(reply, "unknown command:")) {
        virReportError(VIR_ERR_INTERNAL_ERROR, "%s",
                       _("cannot change vcpu count of this domain"));
        goto cleanup;
    }

    ret = 0;

 cleanup:
    VIR_FREE(reply);
    VIR_FREE(cmd);

    return ret;
}


/**
 * Run HMP command to eject a media from ejectable device.
 *
 * Returns:
 *      -1 on error
 *      0 on success
 */
int qemuMonitorTextEjectMedia(qemuMonitorPtr mon,
                              const char *dev_name,
                              bool force)
{
    char *cmd = NULL;
    char *reply = NULL;
    int ret = -1;

    if (virAsprintf(&cmd, "eject %s%s", force ? "-f " : "", dev_name) < 0)
        goto cleanup;

    if (qemuMonitorHMPCommand(mon, cmd, &reply) < 0)
        goto cleanup;

    /* If the command failed qemu prints:
     * device not found, device is locked ...
     * No message is printed on success it seems */
    if (c_strcasestr(reply, "device ")) {
        virReportError(VIR_ERR_OPERATION_FAILED,
                       _("could not eject media on %s: %s"), dev_name, reply);
        goto cleanup;
    }

    ret = 0;

 cleanup:
    VIR_FREE(reply);
    VIR_FREE(cmd);
    return ret;
}


int qemuMonitorTextChangeMedia(qemuMonitorPtr mon,
                               const char *dev_name,
                               const char *newmedia,
                               const char *format ATTRIBUTE_UNUSED)
{
    char *cmd = NULL;
    char *reply = NULL;
    char *safepath = NULL;
    int ret = -1;

    if (!(safepath = qemuMonitorEscapeArg(newmedia)))
        goto cleanup;

    if (virAsprintf(&cmd, "change %s \"%s\"", dev_name, safepath) < 0)
        goto cleanup;

    if (qemuMonitorHMPCommand(mon, cmd, &reply) < 0)
        goto cleanup;

    /* If the command failed qemu prints:
     * device not found, device is locked ...
     * No message is printed on success it seems */
    if (c_strcasestr(reply, "device ")) {
        virReportError(VIR_ERR_OPERATION_FAILED,
                       _("could not change media on %s: %s"), dev_name, reply);
        goto cleanup;
    }

    /* Could not open message indicates bad filename */
    if (strstr(reply, "Could not open ")) {
        virReportError(VIR_ERR_OPERATION_FAILED,
                       _("could not change media on %s: %s"), dev_name, reply);
        goto cleanup;
    }

    ret = 0;

 cleanup:
    VIR_FREE(reply);
    VIR_FREE(cmd);
    VIR_FREE(safepath);
    return ret;
}

static int qemuMonitorTextSaveMemory(qemuMonitorPtr mon,
                                     const char *cmdtype,
                                     unsigned long long offset,
                                     size_t length,
                                     const char *path)
{
    char *cmd = NULL;
    char *reply = NULL;
    char *safepath = NULL;
    int ret = -1;

    if (!(safepath = qemuMonitorEscapeArg(path)))
        goto cleanup;

    if (virAsprintf(&cmd, "%s %llu %zi \"%s\"", cmdtype, offset, length, safepath) < 0)
        goto cleanup;

    if (qemuMonitorHMPCommand(mon, cmd, &reply) < 0)
        goto cleanup;

    /* XXX what is printed on failure ? */

    ret = 0;

 cleanup:
    VIR_FREE(cmd);
    VIR_FREE(reply);
    VIR_FREE(safepath);
    return ret;
}


int qemuMonitorTextSaveVirtualMemory(qemuMonitorPtr mon,
                                     unsigned long long offset,
                                     size_t length,
                                     const char *path)
{
    return qemuMonitorTextSaveMemory(mon, "memsave", offset, length, path);
}

int qemuMonitorTextSavePhysicalMemory(qemuMonitorPtr mon,
                                      unsigned long long offset,
                                      size_t length,
                                      const char *path)
{
    return qemuMonitorTextSaveMemory(mon, "pmemsave", offset, length, path);
}


int qemuMonitorTextSetMigrationSpeed(qemuMonitorPtr mon,
                                     unsigned long bandwidth)
{
    char *cmd = NULL;
    char *info = NULL;
    int ret = -1;

    if (virAsprintf(&cmd, "migrate_set_speed %lum", bandwidth) < 0)
        goto cleanup;

    if (qemuMonitorHMPCommand(mon, cmd, &info) < 0)
        goto cleanup;

    ret = 0;

 cleanup:
    VIR_FREE(info);
    VIR_FREE(cmd);
    return ret;
}


int qemuMonitorTextSetMigrationDowntime(qemuMonitorPtr mon,
                                        unsigned long long downtime)
{
    char *cmd = NULL;
    char *info = NULL;
    int ret = -1;

    if (virAsprintf(&cmd, "migrate_set_downtime %llums", downtime) < 0)
        goto cleanup;

    if (qemuMonitorHMPCommand(mon, cmd, &info) < 0)
        goto cleanup;

    ret = 0;

 cleanup:
    VIR_FREE(info);
    VIR_FREE(cmd);
    return ret;
}


#define MIGRATION_PREFIX "Migration status: "
#define MIGRATION_TRANSFER_PREFIX "transferred ram: "
#define MIGRATION_REMAINING_PREFIX "remaining ram: "
#define MIGRATION_TOTAL_PREFIX "total ram: "
#define MIGRATION_DISK_TRANSFER_PREFIX "transferred disk: "
#define MIGRATION_DISK_REMAINING_PREFIX "remaining disk: "
#define MIGRATION_DISK_TOTAL_PREFIX "total disk: "

int qemuMonitorTextGetMigrationStats(qemuMonitorPtr mon,
                                     qemuMonitorMigrationStatsPtr stats)
{
    char *reply;
    char *tmp;
    char *end;
    int ret = -1;

    memset(stats, 0, sizeof(*stats));

    if (qemuMonitorHMPCommand(mon, "info migrate", &reply) < 0)
        return -1;

    if ((tmp = strstr(reply, MIGRATION_PREFIX)) != NULL) {
        tmp += strlen(MIGRATION_PREFIX);
        end = strchr(tmp, '\r');
        if (end == NULL) {
            virReportError(VIR_ERR_INTERNAL_ERROR,
                           _("unexpected migration status in %s"), reply);
            goto cleanup;
        }
        *end = '\0';

        stats->status = qemuMonitorMigrationStatusTypeFromString(tmp);
        if (stats->status < 0) {
            virReportError(VIR_ERR_INTERNAL_ERROR,
                           _("unexpected migration status in %s"), reply);
            goto cleanup;
        }

        if (stats->status == QEMU_MONITOR_MIGRATION_STATUS_ACTIVE) {
            tmp = end + 1;

            if (!(tmp = strstr(tmp, MIGRATION_TRANSFER_PREFIX)))
                goto done;
            tmp += strlen(MIGRATION_TRANSFER_PREFIX);

            if (virStrToLong_ull(tmp, &end, 10,
                                 &stats->ram_transferred) < 0) {
                virReportError(VIR_ERR_INTERNAL_ERROR,
                               _("cannot parse migration data transferred "
                                 "statistic %s"), tmp);
                goto cleanup;
            }
            stats->ram_transferred *= 1024;
            tmp = end;

            if (!(tmp = strstr(tmp, MIGRATION_REMAINING_PREFIX)))
                goto done;
            tmp += strlen(MIGRATION_REMAINING_PREFIX);

            if (virStrToLong_ull(tmp, &end, 10, &stats->ram_remaining) < 0) {
                virReportError(VIR_ERR_INTERNAL_ERROR,
                               _("cannot parse migration data remaining "
                                 "statistic %s"), tmp);
                goto cleanup;
            }
            stats->ram_remaining *= 1024;
            tmp = end;

            if (!(tmp = strstr(tmp, MIGRATION_TOTAL_PREFIX)))
                goto done;
            tmp += strlen(MIGRATION_TOTAL_PREFIX);

            if (virStrToLong_ull(tmp, &end, 10, &stats->ram_total) < 0) {
                virReportError(VIR_ERR_INTERNAL_ERROR,
                               _("cannot parse migration data total "
                                 "statistic %s"), tmp);
                goto cleanup;
            }
            stats->ram_total *= 1024;
            tmp = end;

            /*
             * Check for Optional Disk Migration stats
             */
            if (!(tmp = strstr(tmp, MIGRATION_DISK_TRANSFER_PREFIX)))
                goto done;
            tmp += strlen(MIGRATION_DISK_TRANSFER_PREFIX);

            if (virStrToLong_ull(tmp, &end, 10,
                                 &stats->disk_transferred) < 0) {
                virReportError(VIR_ERR_INTERNAL_ERROR,
                               _("cannot parse disk migration data "
                                 "transferred statistic %s"), tmp);
                goto cleanup;
            }
            stats->disk_transferred *= 1024;
            tmp = end;

            if (!(tmp = strstr(tmp, MIGRATION_DISK_REMAINING_PREFIX)))
                goto done;
            tmp += strlen(MIGRATION_DISK_REMAINING_PREFIX);

            if (virStrToLong_ull(tmp, &end, 10, &stats->disk_remaining) < 0) {
                virReportError(VIR_ERR_INTERNAL_ERROR,
                               _("cannot parse disk migration data remaining "
                                 "statistic %s"), tmp);
                goto cleanup;
            }
            stats->disk_remaining *= 1024;
            tmp = end;

            if (!(tmp = strstr(tmp, MIGRATION_DISK_TOTAL_PREFIX)))
                goto done;
            tmp += strlen(MIGRATION_DISK_TOTAL_PREFIX);

            if (virStrToLong_ull(tmp, &end, 10, &stats->disk_total) < 0) {
                virReportError(VIR_ERR_INTERNAL_ERROR,
                               _("cannot parse disk migration data total "
                                 "statistic %s"), tmp);
                goto cleanup;
            }
            stats->disk_total *= 1024;
        }
    } else if (strstr(reply, "info migration") != NULL) {
        /* 'info migrate' returned help for info commands and the help page
         * advertises 'info migration' command. Therefore we have an old
         * command implementation installed and this must be kvm 72 on debian */
        virReportError(VIR_ERR_INTERNAL_ERROR,
                        _("command 'info migrate' is not implemented in kvm,"
                          " please update to qemu-kvm"));
        goto cleanup;
   }

 done:
    ret = 0;

 cleanup:
    VIR_FREE(reply);
    if (ret < 0)
        memset(stats, 0, sizeof(*stats));
    return ret;
}


int qemuMonitorTextMigrate(qemuMonitorPtr mon,
                           unsigned int flags,
                           const char *dest)
{
    char *cmd = NULL;
    char *info = NULL;
    int ret = -1;
    char *safedest = qemuMonitorEscapeArg(dest);
    virBuffer extra = VIR_BUFFER_INITIALIZER;
    char *extrastr = NULL;

    if (!safedest)
        return -1;

    if (flags & QEMU_MONITOR_MIGRATE_BACKGROUND)
        virBufferAddLit(&extra, " -d");
    if (flags & QEMU_MONITOR_MIGRATE_NON_SHARED_DISK)
        virBufferAddLit(&extra, " -b");
    if (flags & QEMU_MONITOR_MIGRATE_NON_SHARED_INC)
        virBufferAddLit(&extra, " -i");
    if (virBufferCheckError(&extra) < 0)
        goto cleanup;

    extrastr = virBufferContentAndReset(&extra);
    if (virAsprintf(&cmd, "migrate %s\"%s\"", extrastr ? extrastr : "",
                    safedest) < 0)
        goto cleanup;

    if (qemuMonitorHMPCommand(mon, cmd, &info) < 0)
        goto cleanup;

    /* Now check for "fail" in the output string */
    if (strstr(info, "fail") != NULL) {
        virReportError(VIR_ERR_OPERATION_FAILED,
                       _("migration to '%s' failed: %s"), dest, info);
        goto cleanup;
    }
    /* If the command isn't supported then qemu prints:
     * unknown command: migrate" */
    if (strstr(info, "unknown command:")) {
        virReportError(VIR_ERR_OPERATION_INVALID,
                       _("migration to '%s' not supported by this qemu: %s"), dest, info);
        goto cleanup;
    }


    ret = 0;

 cleanup:
    VIR_FREE(extrastr);
    VIR_FREE(safedest);
    VIR_FREE(info);
    VIR_FREE(cmd);
    return ret;
}

int qemuMonitorTextMigrateCancel(qemuMonitorPtr mon)
{
    char *info = NULL;
    int ret;

    ret = qemuMonitorHMPCommand(mon, "migrate_cancel", &info);

    VIR_FREE(info);
    return ret;
}


int qemuMonitorTextGraphicsRelocate(qemuMonitorPtr mon,
                                    int type,
                                    const char *hostname,
                                    int port,
                                    int tlsPort,
                                    const char *tlsSubject)
{
    char *cmd;
    char *info = NULL;

    if (virAsprintf(&cmd, "client_migrate_info %s %s %d %d %s",
                    type == VIR_DOMAIN_GRAPHICS_TYPE_SPICE ? "spice" : "vnc",
                    hostname, port, tlsPort, tlsSubject ? tlsSubject : "") < 0)
        return -1;

    if (qemuMonitorHMPCommand(mon, cmd, &info) < 0) {
        VIR_FREE(cmd);
        return -1;
    }
    VIR_FREE(cmd);
    VIR_FREE(info);

    return 0;
}


int qemuMonitorTextSendFileHandle(qemuMonitorPtr mon,
                                  const char *fdname,
                                  int fd)
{
    char *cmd;
    char *reply = NULL;
    int ret = -1;

    if (virAsprintf(&cmd, "getfd %s", fdname) < 0)
        return -1;

    if (qemuMonitorHMPCommandWithFd(mon, cmd, fd, &reply) < 0)
        goto cleanup;

    /* If the command isn't supported then qemu prints:
     * unknown command: getfd" */
    if (strstr(reply, "unknown command:")) {
        virReportError(VIR_ERR_OPERATION_INVALID,
                       _("qemu does not support sending of file handles: %s"),
                       reply);
        goto cleanup;
    }

    if (STRNEQ(reply, "")) {
        virReportError(VIR_ERR_INTERNAL_ERROR,
                       _("unable to send file handle '%s': %s"),
                        fdname, reply);
        goto cleanup;
    }

    ret = 0;

 cleanup:
    VIR_FREE(cmd);
    VIR_FREE(reply);
    return ret;
}


int qemuMonitorTextCloseFileHandle(qemuMonitorPtr mon,
                                   const char *fdname)
{
    char *cmd;
    char *reply = NULL;
    int ret = -1;

    if (virAsprintf(&cmd, "closefd %s", fdname) < 0)
        return -1;

    if (qemuMonitorHMPCommand(mon, cmd, &reply) < 0)
        goto cleanup;

    /* If the command isn't supported then qemu prints:
     * unknown command: getfd" */
    if (strstr(reply, "unknown command:")) {
        virReportError(VIR_ERR_OPERATION_INVALID,
                       _("qemu does not support closing of file handles: %s"),
                       reply);
        goto cleanup;
    }

    ret = 0;

 cleanup:
    VIR_FREE(cmd);
    VIR_FREE(reply);
    return ret;
}


int qemuMonitorTextAddHostNetwork(qemuMonitorPtr mon,
                                  const char *netstr)
{
    char *cmd;
    char *reply = NULL;
    int ret = -1;

    if (virAsprintf(&cmd, "host_net_add %s", netstr) < 0)
        return -1;

    if (qemuMonitorHMPCommand(mon, cmd, &reply) < 0)
        goto cleanup;

    if (STRNEQ(reply, "")) {
        virReportError(VIR_ERR_INTERNAL_ERROR,
                       _("unable to add host net: %s"),
                       reply);
        goto cleanup;
    }

    ret = 0;

 cleanup:
    VIR_FREE(cmd);
    VIR_FREE(reply);
    return ret;
}


int qemuMonitorTextRemoveHostNetwork(qemuMonitorPtr mon,
                                     int vlan,
                                     const char *netname)
{
    char *cmd;
    char *reply = NULL;
    int ret = -1;

    if (virAsprintf(&cmd, "host_net_remove %d %s", vlan, netname) < 0)
        return -1;

    if (qemuMonitorHMPCommand(mon, cmd, &reply) < 0)
        goto cleanup;

    /* XXX error messages here ? */

    ret = 0;

 cleanup:
    VIR_FREE(cmd);
    VIR_FREE(reply);
    return ret;
}


int qemuMonitorTextAddNetdev(qemuMonitorPtr mon,
                             const char *netdevstr)
{
    char *cmd;
    char *reply = NULL;
    int ret = -1;

    if (virAsprintf(&cmd, "netdev_add %s", netdevstr) < 0)
        return -1;

    if (qemuMonitorHMPCommand(mon, cmd, &reply) < 0)
        goto cleanup;

    /* XXX error messages here ? */

    ret = 0;

 cleanup:
    VIR_FREE(cmd);
    VIR_FREE(reply);
    return ret;
}


int qemuMonitorTextRemoveNetdev(qemuMonitorPtr mon,
                                const char *alias)
{
    char *cmd;
    char *reply = NULL;
    int ret = -1;

    if (virAsprintf(&cmd, "netdev_del %s", alias) < 0)
        return -1;

    if (qemuMonitorHMPCommand(mon, cmd, &reply) < 0)
        goto cleanup;

    /* XXX error messages here ? */

    ret = 0;

 cleanup:
    VIR_FREE(cmd);
    VIR_FREE(reply);
    return ret;
}

=======
#define VIR_FROM_THIS VIR_FROM_QEMU
>>>>>>> e9e65ded

VIR_LOG_INIT("qemu.qemu_monitor_text");

int qemuMonitorTextSetCPU(qemuMonitorPtr mon, int cpu, bool online)
{
    char *cmd;
    char *reply = NULL;
    int ret = -1;

    if (virAsprintf(&cmd, "cpu_set %d %s", cpu, online ? "online" : "offline") < 0)
        return -1;

    if (qemuMonitorHMPCommand(mon, cmd, &reply) < 0)
        goto cleanup;

    /* If the command failed qemu prints: 'unknown command'
     * No message is printed on success it seems */
    if (strstr(reply, "unknown command:")) {
        virReportError(VIR_ERR_INTERNAL_ERROR, "%s",
                       _("cannot change vcpu count of this domain"));
        goto cleanup;
    }

    ret = 0;

 cleanup:
    VIR_FREE(reply);
    VIR_FREE(cmd);

    return ret;
}


int qemuMonitorTextAddDrive(qemuMonitorPtr mon,
                            const char *drivestr)
{
    char *cmd = NULL;
    char *reply = NULL;
    int ret = -1;
    char *safe_str;

    safe_str = qemuMonitorEscapeArg(drivestr);
    if (!safe_str)
        return -1;

    /* 'dummy' here is just a placeholder since there is no PCI
     * address required when attaching drives to a controller */
    if (virAsprintf(&cmd, "drive_add dummy %s", safe_str) < 0)
        goto cleanup;

    if (qemuMonitorHMPCommand(mon, cmd, &reply) < 0)
        goto cleanup;

    if (strstr(reply, "unknown command:")) {
        virReportError(VIR_ERR_OPERATION_FAILED, "%s",
                       _("drive hotplug is not supported"));
        goto cleanup;
    }

    if (strstr(reply, "could not open disk image")) {
        virReportError(VIR_ERR_OPERATION_FAILED, "%s",
                       _("open disk image file failed"));
        goto cleanup;
    }

    if (strstr(reply, "Could not open")) {
        size_t len = strlen(reply);
        if (reply[len - 1] == '\n')
            reply[len - 1] = '\0';

        virReportError(VIR_ERR_OPERATION_FAILED, "%s",
                       reply);
        goto cleanup;
    }

    if (strstr(reply, "Image is not in")) {
        virReportError(VIR_ERR_OPERATION_FAILED, "%s",
                       _("Incorrect disk format"));
        goto cleanup;
    }

    ret = 0;

 cleanup:
    VIR_FREE(cmd);
    VIR_FREE(reply);
    VIR_FREE(safe_str);
    return ret;
}


int qemuMonitorTextDriveDel(qemuMonitorPtr mon,
                            const char *drivestr)
{
    char *cmd = NULL;
    char *reply = NULL;
    char *safedev;
    int ret = -1;

    if (!(safedev = qemuMonitorEscapeArg(drivestr)))
        goto cleanup;

    if (virAsprintf(&cmd, "drive_del %s", safedev) < 0)
        goto cleanup;

    if (qemuMonitorHMPCommand(mon, cmd, &reply) < 0)
        goto cleanup;

    if (strstr(reply, "unknown command:")) {
        VIR_ERROR(_("deleting drive is not supported.  "
                    "This may leak data if disk is reassigned"));
        ret = 1;
        goto cleanup;

    /* (qemu) drive_del wark
     * Device 'wark' not found */
    } else if (strstr(reply, "Device '") && strstr(reply, "not found")) {
        /* NB: device not found errors mean the drive was auto-deleted and we
         * ignore the error */
    } else if (STRNEQ(reply, "")) {
        virReportError(VIR_ERR_OPERATION_FAILED,
                       _("deleting %s drive failed: %s"), drivestr, reply);
        goto cleanup;
    }

    ret = 0;

 cleanup:
    VIR_FREE(cmd);
    VIR_FREE(reply);
    VIR_FREE(safedev);
    return ret;
}

int
qemuMonitorTextCreateSnapshot(qemuMonitorPtr mon,
                              const char *name)
{
    char *cmd = NULL;
    char *reply = NULL;
    int ret = -1;
    char *safename;

    if (!(safename = qemuMonitorEscapeArg(name)) ||
        virAsprintf(&cmd, "savevm \"%s\"", safename) < 0)
        goto cleanup;

    if (qemuMonitorHMPCommand(mon, cmd, &reply))
        goto cleanup;

    if (strstr(reply, "Error while creating snapshot") ||
        strstr(reply, "Could not open VM state file") ||
        strstr(reply, "State blocked by non-migratable device") ||
        (strstr(reply, "Error") && strstr(reply, "while writing VM"))) {
        virReportError(VIR_ERR_OPERATION_FAILED,
                       _("Failed to take snapshot: %s"), reply);
        goto cleanup;
    } else if (strstr(reply, "No block device can accept snapshots")) {
        virReportError(VIR_ERR_OPERATION_INVALID, "%s",
                       _("this domain does not have a device to take snapshots"));
        goto cleanup;
    }

    ret = 0;

 cleanup:
    VIR_FREE(safename);
    VIR_FREE(cmd);
    VIR_FREE(reply);
    return ret;
}

int qemuMonitorTextLoadSnapshot(qemuMonitorPtr mon, const char *name)
{
    char *cmd = NULL;
    char *reply = NULL;
    int ret = -1;
    char *safename;

    if (!(safename = qemuMonitorEscapeArg(name)) ||
        virAsprintf(&cmd, "loadvm \"%s\"", safename) < 0)
        goto cleanup;

    if (qemuMonitorHMPCommand(mon, cmd, &reply))
        goto cleanup;

    if (strstr(reply, "No block device supports snapshots") != NULL) {
        virReportError(VIR_ERR_OPERATION_INVALID, "%s",
                       _("this domain does not have a device to load snapshots"));
        goto cleanup;
    } else if (strstr(reply, "Could not find snapshot") != NULL) {
        virReportError(VIR_ERR_OPERATION_INVALID,
                       _("the snapshot '%s' does not exist, and was not loaded"),
                       name);
        goto cleanup;
    } else if (strstr(reply, "Snapshots not supported on device") != NULL) {
        virReportError(VIR_ERR_OPERATION_INVALID, "%s", reply);
        goto cleanup;
    } else if (strstr(reply, "Could not open VM state file") != NULL) {
        virReportError(VIR_ERR_OPERATION_FAILED, "%s", reply);
        goto cleanup;
    } else if (strstr(reply, "Error") != NULL
             && strstr(reply, "while loading VM state") != NULL) {
        virReportError(VIR_ERR_OPERATION_FAILED, "%s", reply);
        goto cleanup;
    } else if (strstr(reply, "Error") != NULL
             && strstr(reply, "while activating snapshot on") != NULL) {
        virReportError(VIR_ERR_OPERATION_FAILED, "%s", reply);
        goto cleanup;
    }

    ret = 0;

 cleanup:
    VIR_FREE(safename);
    VIR_FREE(cmd);
    VIR_FREE(reply);
    return ret;
}

int qemuMonitorTextDeleteSnapshot(qemuMonitorPtr mon, const char *name)
{
    char *cmd = NULL;
    char *reply = NULL;
    int ret = -1;
    char *safename;

    if (!(safename = qemuMonitorEscapeArg(name)) ||
        virAsprintf(&cmd, "delvm \"%s\"", safename) < 0)
        goto cleanup;
    if (qemuMonitorHMPCommand(mon, cmd, &reply))
        goto cleanup;

    if (strstr(reply, "No block device supports snapshots") != NULL) {
        virReportError(VIR_ERR_OPERATION_INVALID, "%s",
                       _("this domain does not have a device to delete snapshots"));
        goto cleanup;
    } else if (strstr(reply, "Snapshots not supported on device") != NULL) {
        virReportError(VIR_ERR_OPERATION_INVALID, "%s", reply);
        goto cleanup;
    } else if (strstr(reply, "Error") != NULL
             && strstr(reply, "while deleting snapshot") != NULL) {
        virReportError(VIR_ERR_OPERATION_FAILED, "%s", reply);
        goto cleanup;
    }

    ret = 0;

 cleanup:
    VIR_FREE(safename);
    VIR_FREE(cmd);
    VIR_FREE(reply);
    return ret;
}<|MERGE_RESOLUTION|>--- conflicted
+++ resolved
@@ -31,1726 +31,7 @@
 #include "virerror.h"
 #include "virstring.h"
 
-<<<<<<< HEAD
-#ifdef WITH_DTRACE_PROBES
-# include "libvirt_qemu_probes.h"
-#endif
-
 #define VIR_FROM_THIS VIR_FROM_QEMU
-
-VIR_LOG_INIT("qemu.qemu_monitor_text");
-
-#define DEBUG_IO 0
-
-/* Return -1 for error, 0 for success */
-typedef int qemuMonitorExtraPromptHandler(qemuMonitorPtr mon,
-                                          const char *buf,
-                                          const char *prompt,
-                                          void *data);
-
-
-/* When connecting to a monitor, QEMU will print a greeting like
- *
- * QEMU 0.11.0 monitor - type 'help' for more information
- *
- * Don't expect the version number bit to be stable :-)
- */
-#define GREETING_PREFIX "QEMU "
-#define GREETING_POSTFIX "type 'help' for more information\r\n(qemu) "
-#define BASIC_PROMPT "(qemu) "
-#define PASSWORD_PROMPT "Password:"
-#define DISK_ENCRYPTION_PREFIX "("
-#define DISK_ENCRYPTION_POSTFIX ") is encrypted."
-#define LINE_ENDING "\r\n"
-
-int qemuMonitorTextIOProcess(qemuMonitorPtr mon ATTRIBUTE_UNUSED,
-                             const char *data,
-                             size_t len ATTRIBUTE_UNUSED,
-                             qemuMonitorMessagePtr msg)
-{
-    int used = 0;
-
-    /* Check for & discard greeting */
-    if (STRPREFIX(data, GREETING_PREFIX)) {
-        const char *offset = strstr(data, GREETING_POSTFIX);
-
-        /* We see the greeting prefix, but not postfix, so pretend we've
-           not consumed anything. We'll restart when more data arrives. */
-        if (!offset) {
-#if DEBUG_IO
-            VIR_DEBUG("Partial greeting seen, getting out & waiting for more");
-#endif
-            return 0;
-        }
-
-        used = offset - data + strlen(GREETING_POSTFIX);
-
-#if DEBUG_IO
-        VIR_DEBUG("Discarded monitor greeting");
-#endif
-    }
-
-    /* Don't print raw data in debug because its full of control chars */
-    /*VIR_DEBUG("Process data %d byts of data [%s]", len - used, data + used);*/
-#if DEBUG_IO
-    VIR_DEBUG("Process data %d byts of data", (int)(len - used));
-#endif
-
-    /* Look for a non-zero reply followed by prompt */
-    if (msg && !msg->finished) {
-        char *start = NULL;
-        char *end = NULL;
-        char *skip;
-
-        /* If we're here, we've already sent the command. We now
-         * strip the trailing '\r' because it makes the matching
-         * code that follows a little easier ie we can just strstr()
-         * for the original command
-         */
-        if (msg->txLength > 0) {
-            char *tmp;
-            if ((tmp = strchr(msg->txBuffer, '\r')))
-                *tmp = '\0';
-        }
-
-        /* QEMU echos the command back to us, full of control
-         * character junk that we don't want. We have to skip
-         * over this junk by looking for the first complete
-         * repetition of our command. Then we can look for
-         * the prompt that is supposed to follow
-         *
-         * NB, we can't optimize by immediately looking for
-         * LINE_ENDING, because QEMU 0.10 has bad problems
-         * when initially connecting where it might write a
-         * prompt in the wrong place. So we must not look
-         * for LINE_ENDING, or BASIC_PROMPT until we've
-         * seen our original command echod.
-         */
-        skip = strstr(data + used, msg->txBuffer);
-
-        /* After the junk we should have a line ending... */
-        if (skip)
-            start = strstr(skip + strlen(msg->txBuffer), LINE_ENDING);
-
-        /* ... then our command reply data, following by a (qemu) prompt */
-        if (start) {
-            char *passwd;
-            start += strlen(LINE_ENDING);
-
-            /* We might get a prompt for a password before the (qemu) prompt */
-            passwd = strstr(start, PASSWORD_PROMPT);
-            if (passwd) {
-#if DEBUG_IO
-                VIR_DEBUG("Seen a password prompt [%s]", data + used);
-#endif
-                if (msg->passwordHandler) {
-                    size_t i;
-                    /* Try and handle the prompt. The handler is required
-                     * to report a normal libvirt error */
-                    if (msg->passwordHandler(mon, msg,
-                                             start,
-                                             passwd - start + strlen(PASSWORD_PROMPT),
-                                             msg->passwordOpaque) < 0)
-                        return -1;
-
-                    /* Blank out the password prompt so we don't re-trigger
-                     * if we have to go back to sleep for more I/O */
-                    for (i = 0; i < strlen(PASSWORD_PROMPT); i++)
-                        start[i] = ' ';
-
-                    /* Handled, so skip forward over password prompt */
-                    start = passwd;
-                } else {
-                    virReportError(VIR_ERR_INTERNAL_ERROR, "%s",
-                                   _("Password request seen, but no handler available"));
-                    return -1;
-                }
-            }
-
-            end = strstr(start, BASIC_PROMPT);
-        }
-
-        if (start && end) {
-            int want = end - start;
-            /* Annoyingly some commands may not have any reply data
-             * at all upon success, but since we've detected the
-             * BASIC_PROMPT we can reasonably reliably cope */
-            if (want) {
-                if (VIR_REALLOC_N(msg->rxBuffer,
-                                  msg->rxLength + want + 1) < 0)
-                    return -1;
-                memcpy(msg->rxBuffer + msg->rxLength, start, want);
-                msg->rxLength += want;
-                msg->rxBuffer[msg->rxLength] = '\0';
-#if DEBUG_IO
-                VIR_DEBUG("Finished %d byte reply [%s]", want, msg->rxBuffer);
-            } else {
-                VIR_DEBUG("Finished 0 byte reply");
-#endif
-            }
-            PROBE(QEMU_MONITOR_RECV_REPLY,
-                  "mon=%p reply=%s",
-                  mon, msg->rxBuffer);
-            msg->finished = 1;
-            used += end - (data + used);
-            used += strlen(BASIC_PROMPT);
-        }
-    }
-
-#if DEBUG_IO
-    VIR_DEBUG("Total used %d", used);
-#endif
-    return used;
-}
-
-static int
-qemuMonitorTextCommandWithHandler(qemuMonitorPtr mon,
-                                  const char *cmd,
-                                  qemuMonitorPasswordHandler passwordHandler,
-                                  void *passwordOpaque,
-                                  int scm_fd,
-                                  char **reply)
-{
-    int ret;
-    qemuMonitorMessage msg;
-
-    *reply = NULL;
-
-    memset(&msg, 0, sizeof(msg));
-
-    if (virAsprintf(&msg.txBuffer, "%s\r", cmd) < 0)
-        return -1;
-    msg.txLength = strlen(msg.txBuffer);
-    msg.txFD = scm_fd;
-    msg.passwordHandler = passwordHandler;
-    msg.passwordOpaque = passwordOpaque;
-
-    VIR_DEBUG("Send command '%s' for write with FD %d", cmd, scm_fd);
-
-    ret = qemuMonitorSend(mon, &msg);
-
-    VIR_DEBUG("Receive command reply ret=%d rxLength=%d rxBuffer='%s'",
-              ret, msg.rxLength, msg.rxBuffer);
-
-    /* Just in case buffer had some passwords in */
-    memset(msg.txBuffer, 0, msg.txLength);
-    VIR_FREE(msg.txBuffer);
-
-    if (ret >= 0) {
-        /* To make life safer for callers, already ensure there's at least an empty string */
-        if (msg.rxBuffer) {
-            *reply = msg.rxBuffer;
-        } else {
-            if (VIR_STRDUP(*reply, "") < 0)
-                return -1;
-        }
-    }
-
-    return ret;
-}
-
-int
-qemuMonitorTextCommandWithFd(qemuMonitorPtr mon,
-                             const char *cmd,
-                             int scm_fd,
-                             char **reply)
-{
-    return qemuMonitorTextCommandWithHandler(mon, cmd, NULL, NULL,
-                                             scm_fd, reply);
-}
-
-/* Check monitor output for evidence that the command was not recognized.
- * For 'info' commands, qemu returns help text.  For other commands, qemu
- * returns 'unknown command:'.
- */
-static int
-qemuMonitorTextCommandNotFound(const char *cmd, const char *reply)
-{
-    if (STRPREFIX(cmd, "info ")) {
-        if (strstr(reply, "info version"))
-            return 1;
-    } else {
-        if (strstr(reply, "unknown command:"))
-            return 1;
-    }
-
-    return 0;
-}
-
-static int
-qemuMonitorSendDiskPassphrase(qemuMonitorPtr mon,
-                              qemuMonitorMessagePtr msg,
-                              const char *data,
-                              size_t len ATTRIBUTE_UNUSED,
-                              void *opaque ATTRIBUTE_UNUSED)
-{
-    char *path;
-    char *passphrase = NULL;
-    size_t passphrase_len = 0;
-    int res;
-    const char *pathStart;
-    const char *pathEnd;
-
-    /*
-     * For disk passwords:
-     *
-     *    ide0-hd0 (/path/to/volume) is encrypted.
-     *    Password:
-     *
-     */
-    pathStart = strstr(data, DISK_ENCRYPTION_PREFIX);
-    pathEnd = strstr(data, DISK_ENCRYPTION_POSTFIX);
-    if (!pathStart || !pathEnd || pathStart >= pathEnd) {
-        virReportError(VIR_ERR_INTERNAL_ERROR,
-                       _("Unable to extract disk path from %s"),
-                       data);
-        return -1;
-    }
-
-    /* Extra the path */
-    pathStart += strlen(DISK_ENCRYPTION_PREFIX);
-    if (VIR_STRNDUP(path, pathStart, pathEnd - pathStart) < 0)
-        return -1;
-
-    /* Fetch the disk password if possible */
-    res = qemuMonitorGetDiskSecret(mon,
-                                   path,
-                                   &passphrase,
-                                   &passphrase_len);
-    VIR_FREE(path);
-    if (res < 0)
-        return -1;
-
-    /* Enlarge transmit buffer to allow for the extra data
-     * to be sent back */
-    if (VIR_REALLOC_N(msg->txBuffer,
-                      msg->txLength + passphrase_len + 1 + 1) < 0) {
-        memset(passphrase, 0, passphrase_len);
-        VIR_FREE(passphrase);
-        return -1;
-    }
-
-    /* Queue the password for sending */
-    memcpy(msg->txBuffer + msg->txLength,
-           passphrase, passphrase_len);
-    msg->txLength += passphrase_len;
-    msg->txBuffer[msg->txLength] = '\r';
-    msg->txLength++;
-    msg->txBuffer[msg->txLength] = '\0';
-
-    memset(passphrase, 0, passphrase_len);
-    VIR_FREE(passphrase);
-
-    return 0;
-}
-
-int
-qemuMonitorTextStartCPUs(qemuMonitorPtr mon)
-{
-    char *reply;
-
-    if (qemuMonitorTextCommandWithHandler(mon, "cont",
-                                          qemuMonitorSendDiskPassphrase,
-                                          NULL,
-                                          -1, &reply) < 0)
-        return -1;
-
-    VIR_FREE(reply);
-    return 0;
-}
-
-
-int
-qemuMonitorTextStopCPUs(qemuMonitorPtr mon)
-{
-    char *info;
-    int ret;
-
-    ret = qemuMonitorHMPCommand(mon, "stop", &info);
-    VIR_FREE(info);
-    return ret;
-}
-
-
-int
-qemuMonitorTextGetStatus(qemuMonitorPtr mon,
-                         bool *running,
-                         virDomainPausedReason *reason)
-{
-    char *reply;
-    int ret = -1;
-
-    if (reason)
-        *reason = VIR_DOMAIN_PAUSED_UNKNOWN;
-
-    if (qemuMonitorHMPCommand(mon, "info status", &reply) < 0)
-        return -1;
-
-    if (strstr(reply, "running")) {
-        *running = true;
-    } else if (strstr(reply, "paused")) {
-        char *status;
-
-        if ((status = strchr(reply, '('))) {
-            char *end = strchr(status, ')');
-            if (end)
-                *end = '\0';
-            else
-                status = NULL;
-        }
-        if (!status)
-            VIR_DEBUG("info status was missing status details");
-        else if (reason)
-            *reason = qemuMonitorVMStatusToPausedReason(status);
-        *running = false;
-    } else {
-        virReportError(VIR_ERR_OPERATION_FAILED,
-                       _("unexpected reply from info status: %s"), reply);
-        goto cleanup;
-    }
-
-    ret = 0;
-
- cleanup:
-    VIR_FREE(reply);
-    return ret;
-}
-
-
-int qemuMonitorTextSystemPowerdown(qemuMonitorPtr mon)
-{
-    char *info;
-    int ret;
-
-    ret = qemuMonitorHMPCommand(mon, "system_powerdown", &info);
-
-    VIR_FREE(info);
-    return ret;
-}
-
-int
-qemuMonitorTextSetLink(qemuMonitorPtr mon,
-                       const char *name,
-                       virDomainNetInterfaceLinkState state)
-{
-    char *info = NULL;
-    char *cmd = NULL;
-    const char *st_str = NULL;
-
-    /* determine state */
-    if (state == VIR_DOMAIN_NET_INTERFACE_LINK_STATE_DOWN)
-        st_str = "off";
-    else
-        st_str = "on";
-
-    if (virAsprintf(&cmd, "set_link %s %s", name, st_str) < 0)
-        goto error;
-    if (qemuMonitorHMPCommand(mon, cmd, &info) < 0)
-        goto error;
-
-    /* check if set_link command is supported */
-    if (strstr(info, "\nunknown ")) {
-        virReportError(VIR_ERR_OPERATION_UNSUPPORTED,
-                       "%s",
-                       _("\'set_link\' not supported by this qemu"));
-        goto error;
-    }
-
-    /* check if qemu didn't reject device name */
-    if (strstr(info, "\nDevice ")) {
-        virReportError(VIR_ERR_OPERATION_FAILED,
-                       "%s", _("device name rejected"));
-        goto error;
-    }
-
-    VIR_FREE(info);
-    VIR_FREE(cmd);
-    return 0;
-
- error:
-    VIR_FREE(info);
-    VIR_FREE(cmd);
-
-    return -1;
-}
-
-int qemuMonitorTextSystemReset(qemuMonitorPtr mon)
-{
-    char *info;
-    int ret;
-
-    ret = qemuMonitorHMPCommand(mon, "system_reset", &info);
-
-    VIR_FREE(info);
-    return ret;
-}
-
-
-int
-qemuMonitorTextQueryCPUs(qemuMonitorPtr mon,
-                         struct qemuMonitorQueryCpusEntry **entries,
-                         size_t *nentries)
-{
-    char *qemucpus = NULL;
-    char *line;
-    struct qemuMonitorQueryCpusEntry *cpus = NULL;
-    size_t ncpus = 0;
-    struct qemuMonitorQueryCpusEntry cpu = {0};
-    int ret = -2; /* -2 denotes a non-fatal error to get the data */
-
-    if (qemuMonitorHMPCommand(mon, "info cpus", &qemucpus) < 0)
-        return -1;
-
-    /*
-     * This is the gross format we're about to parse :-{
-     *
-     * (qemu) info cpus
-     * * CPU #0: pc=0x00000000000f0c4a thread_id=30019
-     *   CPU #1: pc=0x00000000fffffff0 thread_id=30020
-     *   CPU #2: pc=0x00000000fffffff0 (halted) thread_id=30021
-     *
-     */
-    line = qemucpus;
-    do {
-        char *offset = NULL;
-        char *end = NULL;
-        int cpuid = -1;
-        int tid = 0;
-
-        /* extract cpu number */
-        if ((offset = strstr(line, "#")) == NULL)
-            goto cleanup;
-
-        if (virStrToLong_i(offset + strlen("#"), &end, 10, &cpuid) < 0)
-            goto cleanup;
-        if (end == NULL || *end != ':')
-            goto cleanup;
-
-        /* Extract host Thread ID */
-        if ((offset = strstr(line, "thread_id=")) == NULL)
-            goto cleanup;
-
-        if (virStrToLong_i(offset + strlen("thread_id="), &end, 10, &tid) < 0)
-            goto cleanup;
-        if (end == NULL || !c_isspace(*end))
-            goto cleanup;
-
-        cpu.qemu_id = cpuid;
-        cpu.tid = tid;
-
-        if (VIR_APPEND_ELEMENT_COPY(cpus, ncpus, cpu) < 0) {
-            ret = -1;
-            goto cleanup;
-        }
-
-        VIR_DEBUG("tid=%d", tid);
-
-        /* Skip to next data line */
-        line = strchr(offset, '\r');
-        if (line == NULL)
-            line = strchr(offset, '\n');
-    } while (line != NULL);
-
-    VIR_STEAL_PTR(*entries, cpus);
-    *nentries = ncpus;
-    ret = 0;
-
- cleanup:
-    qemuMonitorQueryCpusFree(cpus, ncpus);
-    VIR_FREE(qemucpus);
-    return ret;
-}
-
-
-int qemuMonitorTextGetVirtType(qemuMonitorPtr mon,
-                               virDomainVirtType *virtType)
-{
-    char *reply = NULL;
-
-    *virtType = VIR_DOMAIN_VIRT_QEMU;
-
-    if (qemuMonitorHMPCommand(mon, "info kvm", &reply) < 0)
-        return -1;
-
-    if (strstr(reply, "enabled"))
-        *virtType = VIR_DOMAIN_VIRT_KVM;
-
-    VIR_FREE(reply);
-    return 0;
-}
-
-
-static int parseMemoryStat(char **text, unsigned int tag,
-                           const char *search, virDomainMemoryStatPtr mstat)
-{
-    char *dummy;
-    unsigned long long value;
-
-    if (STRPREFIX(*text, search)) {
-        *text += strlen(search);
-        if (virStrToLong_ull(*text, &dummy, 10, &value)) {
-            VIR_DEBUG("error reading %s: %s", search, *text);
-            return 0;
-        }
-
-        switch (tag) {
-            /* Convert megabytes to kilobytes for libvirt */
-            case VIR_DOMAIN_MEMORY_STAT_ACTUAL_BALLOON:
-                value <<= 10;
-                break;
-            /* Convert bytes to kilobytes for libvirt */
-            case VIR_DOMAIN_MEMORY_STAT_SWAP_IN:
-            case VIR_DOMAIN_MEMORY_STAT_SWAP_OUT:
-            case VIR_DOMAIN_MEMORY_STAT_UNUSED:
-            case VIR_DOMAIN_MEMORY_STAT_AVAILABLE:
-                value >>= 10;
-        }
-        mstat->tag = tag;
-        mstat->val = value;
-        return 1;
-    }
-    return 0;
-}
-
-/* The reply from the 'info balloon' command may contain additional memory
- * statistics in the form: 'actual=<val> [,<tag>=<val>]*'
- */
-static int qemuMonitorParseBalloonInfo(char *text,
-                                       virDomainMemoryStatPtr stats,
-                                       unsigned int nr_stats)
-{
-    char *p = text;
-    unsigned int nr_stats_found = 0;
-
-    /* Since "actual=" always comes first in the returned string,
-     * and sometime we only care about the value of "actual", such
-     * as qemuMonitorGetBalloonInfo, we parse it outside of the
-     * loop.
-     */
-    if (parseMemoryStat(&p, VIR_DOMAIN_MEMORY_STAT_ACTUAL_BALLOON,
-                        "actual=", &stats[nr_stats_found]) == 1) {
-        nr_stats_found++;
-    }
-
-    while (*p && nr_stats_found < nr_stats) {
-        if (parseMemoryStat(&p, VIR_DOMAIN_MEMORY_STAT_SWAP_IN,
-                            ",mem_swapped_in=", &stats[nr_stats_found]) ||
-            parseMemoryStat(&p, VIR_DOMAIN_MEMORY_STAT_SWAP_OUT,
-                            ",mem_swapped_out=", &stats[nr_stats_found]) ||
-            parseMemoryStat(&p, VIR_DOMAIN_MEMORY_STAT_MAJOR_FAULT,
-                            ",major_page_faults=", &stats[nr_stats_found]) ||
-            parseMemoryStat(&p, VIR_DOMAIN_MEMORY_STAT_MINOR_FAULT,
-                            ",minor_page_faults=", &stats[nr_stats_found]) ||
-            parseMemoryStat(&p, VIR_DOMAIN_MEMORY_STAT_UNUSED,
-                            ",free_mem=", &stats[nr_stats_found]) ||
-            parseMemoryStat(&p, VIR_DOMAIN_MEMORY_STAT_AVAILABLE,
-                            ",total_mem=", &stats[nr_stats_found]))
-            nr_stats_found++;
-
-        /* Skip to the next label.  When *p is ',' the last match attempt
-         * failed so try to match the next ','.
-         */
-        if (*p == ',')
-            p++;
-        p = strchr(p, ',');
-        if (!p) break;
-    }
-    return nr_stats_found;
-}
-
-
-/* The reply from QEMU contains 'ballon: actual=421' where value is in MB */
-#define BALLOON_PREFIX "balloon: "
-
-int
-qemuMonitorTextGetBalloonInfo(qemuMonitorPtr mon,
-                              unsigned long long *currmem)
-{
-    char *reply = NULL;
-    int ret = -1;
-    char *offset;
-
-    if (qemuMonitorHMPCommand(mon, "info balloon", &reply) < 0)
-        return -1;
-
-    if ((offset = strstr(reply, BALLOON_PREFIX)) != NULL) {
-        offset += strlen(BALLOON_PREFIX);
-        virDomainMemoryStatStruct stats[1];
-
-        if (qemuMonitorParseBalloonInfo(offset, stats, 1) == 0) {
-            virReportError(VIR_ERR_INTERNAL_ERROR,
-                           _("unexpected balloon information '%s'"), reply);
-            goto cleanup;
-        }
-
-        if (stats[0].tag != VIR_DOMAIN_MEMORY_STAT_ACTUAL_BALLOON) {
-            virReportError(VIR_ERR_INTERNAL_ERROR,
-                           _("unexpected balloon information '%s'"), reply);
-            goto cleanup;
-        }
-
-        *currmem = stats[0].val;
-        ret = 1;
-    } else {
-        /* We don't raise an error here, since its to be expected that
-         * many QEMU's don't support ballooning
-         */
-        ret = 0;
-    }
-
- cleanup:
-    VIR_FREE(reply);
-    return ret;
-}
-
-int qemuMonitorTextGetMemoryStats(qemuMonitorPtr mon,
-                                  virDomainMemoryStatPtr stats,
-                                  unsigned int nr_stats)
-{
-    char *reply = NULL;
-    int ret = 0;
-    char *offset;
-
-    if (qemuMonitorHMPCommand(mon, "info balloon", &reply) < 0)
-        return -1;
-
-    if ((offset = strstr(reply, BALLOON_PREFIX)) != NULL) {
-        offset += strlen(BALLOON_PREFIX);
-        ret = qemuMonitorParseBalloonInfo(offset, stats, nr_stats);
-    }
-
-    VIR_FREE(reply);
-    return ret;
-}
-
-
-int qemuMonitorTextGetBlockInfo(qemuMonitorPtr mon,
-                                virHashTablePtr table)
-{
-    struct qemuDomainDiskInfo *info = NULL;
-    char *reply = NULL;
-    int ret = -1;
-    char *dummy;
-    char *p, *eol;
-    char *dev;
-    int tmp;
-
-    if (qemuMonitorHMPCommand(mon, "info block", &reply) < 0)
-        goto cleanup;
-
-    if (strstr(reply, "\ninfo ")) {
-        virReportError(VIR_ERR_OPERATION_INVALID,
-                       "%s",
-                       _("info block not supported by this qemu"));
-        goto cleanup;
-    }
-
-    /* The output looks like this:
-     * drive-ide0-0-0: removable=0 file=<path> ro=0 drv=raw encrypted=0
-     * drive-ide0-1-0: removable=1 locked=0 file=<path> ro=1 drv=raw encrypted=0
-     */
-    p = reply;
-
-    while (*p) {
-        p = (char *)qemuAliasDiskDriveSkipPrefix(p);
-
-        eol = strchr(p, '\n');
-        if (!eol)
-            eol = p + strlen(p) - 1;
-
-        dev = p;
-        p = strchr(p, ':');
-        if (p && p < eol && *(p + 1) == ' ') {
-            if (VIR_ALLOC(info) < 0)
-                goto cleanup;
-
-            *p = '\0';
-            p += 2;
-
-            while (p < eol) {
-                if (STRPREFIX(p, "removable=")) {
-                    p += strlen("removable=");
-                    if (virStrToLong_i(p, &dummy, 10, &tmp) == -1)
-                        VIR_DEBUG("error reading removable: %s", p);
-                    else
-                        info->removable = (tmp != 0);
-                } else if (STRPREFIX(p, "locked=")) {
-                    p += strlen("locked=");
-                    if (virStrToLong_i(p, &dummy, 10, &tmp) == -1)
-                        VIR_DEBUG("error reading locked: %s", p);
-                    else
-                        info->locked = (tmp != 0);
-                } else if (STRPREFIX(p, "tray-open=")) {
-                    p += strlen("tray-open=");
-                    if (virStrToLong_i(p, &dummy, 10, &tmp) == -1)
-                        VIR_DEBUG("error reading tray-open: %s", p);
-                    else
-                        info->tray_open = (tmp != 0);
-                } else if (STRPREFIX(p, "io-status=")) {
-                    char *end;
-                    char c;
-
-                    p += strlen("io-status=");
-                    end = strchr(p, ' ');
-                    if (!end || end > eol)
-                        end = eol;
-
-                    c = *end;
-                    *end = '\0';
-                    info->io_status = qemuMonitorBlockIOStatusToError(p);
-                    *end = c;
-                    if (info->io_status < 0)
-                        goto cleanup;
-                } else {
-                    /* ignore because we don't parse all options */
-                }
-
-                /* skip to next label */
-                p = strchr(p, ' ');
-                if (!p)
-                    break;
-                p++;
-            }
-
-            if (virHashAddEntry(table, dev, info) < 0)
-                goto cleanup;
-            else
-                info = NULL;
-        }
-
-        /* skip to the next line */
-        p = eol + 1;
-    }
-
-    ret = 0;
-
- cleanup:
-    VIR_FREE(info);
-    VIR_FREE(reply);
-    return ret;
-}
-
-
-int
-qemuMonitorTextGetAllBlockStatsInfo(qemuMonitorPtr mon,
-                                    virHashTablePtr hash)
-{
-    qemuBlockStatsPtr stats = NULL;
-    char *info = NULL;
-    const char *dev_name;
-    char **lines = NULL;
-    char **values = NULL;
-    char *line;
-    char *value;
-    char *key;
-    size_t i;
-    size_t j;
-    int ret = -1;
-    int nstats;
-    int maxstats = 0;
-
-    if (qemuMonitorHMPCommand(mon, "info blockstats", &info) < 0)
-        goto cleanup;
-
-    /* If the command isn't supported then qemu prints the supported info
-     * commands, so the output starts "info ".  Since this is unlikely to be
-     * the name of a block device, we can use this to detect if qemu supports
-     * the command. */
-    if (strstr(info, "\ninfo ")) {
-        virReportError(VIR_ERR_OPERATION_INVALID, "%s",
-                       _("'info blockstats' not supported by this qemu"));
-        goto cleanup;
-    }
-
-    /* The output format for both qemu & KVM is:
-     *   blockdevice: rd_bytes=% wr_bytes=% rd_operations=% wr_operations=%
-     *   (repeated for each block device)
-     * where '%' is a 64 bit number.
-     */
-    if (!(lines = virStringSplit(info, "\n", 0)))
-        goto cleanup;
-
-    for (i = 0; lines[i] && *lines[i]; i++) {
-        line = lines[i];
-
-        if (VIR_ALLOC(stats) < 0)
-            goto cleanup;
-
-        /* set the entries to -1, the JSON monitor enforces them, but it would
-         * be overly complex to achieve this here */
-        stats->rd_req = -1;
-        stats->rd_bytes = -1;
-        stats->wr_req = -1;
-        stats->wr_bytes = -1;
-        stats->rd_total_times = -1;
-        stats->wr_total_times = -1;
-        stats->flush_req = -1;
-        stats->flush_total_times = -1;
-
-        /* extract device name and make sure that it's followed by
-         * a colon and space */
-        dev_name = line;
-        if (!(line = strchr(line, ':')) || line[1] != ' ') {
-            virReportError(VIR_ERR_INTERNAL_ERROR, "%s",
-                           _("info blockstats reply was malformed"));
-            goto cleanup;
-        }
-
-        *line = '\0';
-        line += 2;
-
-        dev_name = qemuAliasDiskDriveSkipPrefix(dev_name);
-
-        if (!(values = virStringSplit(line, " ", 0)))
-            goto cleanup;
-
-        nstats = 0;
-
-        for (j = 0; values[j] && *values[j]; j++) {
-            key = values[j];
-
-            if (!(value = strchr(key, '='))) {
-                virReportError(VIR_ERR_INTERNAL_ERROR, "%s",
-                               _("info blockstats entry was malformed"));
-                goto cleanup;
-            }
-
-            *value = '\0';
-            value++;
-
-#define QEMU_MONITOR_TEXT_READ_BLOCK_STAT(NAME, VAR) \
-            if (STREQ(key, NAME)) { \
-                nstats++; \
-                if (virStrToLong_ll(value, NULL, 10, &VAR) < 0) { \
-                    virReportError(VIR_ERR_INTERNAL_ERROR, \
-                                   _("'info blockstats' contains malformed " \
-                                     "parameter '%s' value '%s'"), NAME, value);\
-                    goto cleanup; \
-                } \
-                continue; \
-            }
-
-            QEMU_MONITOR_TEXT_READ_BLOCK_STAT("rd_bytes", stats->rd_bytes);
-            QEMU_MONITOR_TEXT_READ_BLOCK_STAT("wr_bytes", stats->wr_bytes);
-            QEMU_MONITOR_TEXT_READ_BLOCK_STAT("rd_operations", stats->rd_req);
-            QEMU_MONITOR_TEXT_READ_BLOCK_STAT("wr_operations", stats->wr_req);
-            QEMU_MONITOR_TEXT_READ_BLOCK_STAT("rd_total_time_ns", stats->rd_total_times);
-            QEMU_MONITOR_TEXT_READ_BLOCK_STAT("wr_total_time_ns", stats->wr_total_times);
-            QEMU_MONITOR_TEXT_READ_BLOCK_STAT("flush_operations", stats->flush_req);
-            QEMU_MONITOR_TEXT_READ_BLOCK_STAT("flush_total_time_ns", stats->flush_total_times);
-#undef QEMU_MONITOR_TEXT_READ_BLOCK_STAT
-
-            /* log if we get statistic element different from the above */
-            VIR_DEBUG("unknown block stat field '%s'", key);
-        }
-
-        if (nstats > maxstats)
-            maxstats = nstats;
-
-        if (virHashAddEntry(hash, dev_name, stats) < 0)
-            goto cleanup;
-        stats = NULL;
-
-        virStringListFree(values);
-        values = NULL;
-    }
-
-    ret = maxstats;
-
- cleanup:
-    virStringListFree(lines);
-    virStringListFree(values);
-    VIR_FREE(stats);
-    VIR_FREE(info);
-    return ret;
-}
-
-/* Return 0 on success, -1 on failure, or -2 if not supported.  Size
- * is in bytes. */
-int qemuMonitorTextBlockResize(qemuMonitorPtr mon,
-                               const char *device,
-                               unsigned long long size)
-{
-    char *cmd = NULL;
-    char *reply = NULL;
-    int ret = -1;
-
-    if (virAsprintf(&cmd, "block_resize %s %lluB", device, size) < 0)
-        goto cleanup;
-
-    if (qemuMonitorHMPCommand(mon, cmd, &reply) < 0)
-        goto cleanup;
-
-    if (strstr(reply, "unknown command:")) {
-        ret = -2;
-        goto cleanup;
-    }
-
-    ret = 0;
-
- cleanup:
-    VIR_FREE(cmd);
-    VIR_FREE(reply);
-    return ret;
-}
-
-static int
-qemuMonitorSendVNCPassphrase(qemuMonitorPtr mon ATTRIBUTE_UNUSED,
-                             qemuMonitorMessagePtr msg,
-                             const char *data ATTRIBUTE_UNUSED,
-                             size_t len ATTRIBUTE_UNUSED,
-                             void *opaque)
-{
-    char *passphrase = opaque;
-    size_t passphrase_len = strlen(passphrase);
-
-    /* Enlarge transmit buffer to allow for the extra data
-     * to be sent back */
-    if (VIR_REALLOC_N(msg->txBuffer,
-                      msg->txLength + passphrase_len + 1 + 1) < 0)
-        return -1;
-
-    /* Queue the password for sending */
-    memcpy(msg->txBuffer + msg->txLength,
-           passphrase, passphrase_len);
-    msg->txLength += passphrase_len;
-    msg->txBuffer[msg->txLength] = '\r';
-    msg->txLength++;
-    msg->txBuffer[msg->txLength] = '\0';
-
-    return 0;
-}
-
-int qemuMonitorTextSetVNCPassword(qemuMonitorPtr mon,
-                                  const char *password)
-{
-    char *info = NULL;
-
-    if (qemuMonitorTextCommandWithHandler(mon, "change vnc password",
-                                          qemuMonitorSendVNCPassphrase,
-                                          (char *)password,
-                                          -1, &info) < 0) {
-        virReportError(VIR_ERR_INTERNAL_ERROR,
-                       "%s", _("setting VNC password failed"));
-        return -1;
-    }
-    VIR_FREE(info);
-    return 0;
-}
-
-/* Returns -1 on error, -2 if not supported */
-int qemuMonitorTextSetPassword(qemuMonitorPtr mon,
-                               const char *protocol,
-                               const char *password,
-                               const char *action_if_connected)
-{
-    char *cmd = NULL;
-    char *reply = NULL;
-    int ret = -1;
-
-    if (virAsprintf(&cmd, "set_password %s \"%s\" %s",
-                    protocol, password, action_if_connected) < 0)
-        goto cleanup;
-
-    if (qemuMonitorHMPCommand(mon, cmd, &reply) < 0)
-        goto cleanup;
-
-    if (strstr(reply, "unknown command:")) {
-        ret = -2;
-        goto cleanup;
-    }
-
-    ret = 0;
-
- cleanup:
-    VIR_FREE(reply);
-    VIR_FREE(cmd);
-    return ret;
-}
-
-/* Returns -1 on error, -2 if not supported */
-int qemuMonitorTextExpirePassword(qemuMonitorPtr mon,
-                                  const char *protocol,
-                                  const char *expire_time)
-{
-    char *cmd = NULL;
-    char *reply = NULL;
-    int ret = -1;
-
-    if (virAsprintf(&cmd, "expire_password %s %s",
-                    protocol, expire_time) < 0)
-        goto cleanup;
-
-    if (qemuMonitorHMPCommand(mon, cmd, &reply) < 0)
-        goto cleanup;
-
-    if (strstr(reply, "unknown command:")) {
-        ret = -2;
-        goto cleanup;
-    }
-
-    ret = 0;
-
- cleanup:
-    VIR_FREE(reply);
-    VIR_FREE(cmd);
-    return ret;
-}
-
-
-int
-qemuMonitorTextSetBalloon(qemuMonitorPtr mon,
-                          unsigned long long newmem)
-{
-    char *cmd;
-    char *reply = NULL;
-    int ret = -1;
-
-    /*
-     * 'newmem' is in KB, QEMU monitor works in MB, and we all wish
-     * we just worked in bytes with unsigned long long everywhere.
-     */
-    if (virAsprintf(&cmd, "balloon %llu", VIR_DIV_UP(newmem, 1024)) < 0)
-        return -1;
-
-    if (qemuMonitorHMPCommand(mon, cmd, &reply) < 0) {
-        VIR_FREE(cmd);
-        return -1;
-    }
-    VIR_FREE(cmd);
-
-    /* If the command failed qemu prints: 'unknown command'
-     * No message is printed on success it seems */
-    if (strstr(reply, "unknown command:")) {
-        /* Don't set error - it is expected memory balloon fails on many qemu */
-        ret = 0;
-    } else {
-        ret = 1;
-    }
-
-    VIR_FREE(reply);
-    return ret;
-}
-
-
-int qemuMonitorTextSetCPU(qemuMonitorPtr mon, int cpu, bool online)
-{
-    char *cmd;
-    char *reply = NULL;
-    int ret = -1;
-
-    if (virAsprintf(&cmd, "cpu_set %d %s", cpu, online ? "online" : "offline") < 0)
-        return -1;
-
-    if (qemuMonitorHMPCommand(mon, cmd, &reply) < 0)
-        goto cleanup;
-
-    /* If the command failed qemu prints: 'unknown command'
-     * No message is printed on success it seems */
-    if (strstr(reply, "unknown command:")) {
-        virReportError(VIR_ERR_INTERNAL_ERROR, "%s",
-                       _("cannot change vcpu count of this domain"));
-        goto cleanup;
-    }
-
-    ret = 0;
-
- cleanup:
-    VIR_FREE(reply);
-    VIR_FREE(cmd);
-
-    return ret;
-}
-
-
-/**
- * Run HMP command to eject a media from ejectable device.
- *
- * Returns:
- *      -1 on error
- *      0 on success
- */
-int qemuMonitorTextEjectMedia(qemuMonitorPtr mon,
-                              const char *dev_name,
-                              bool force)
-{
-    char *cmd = NULL;
-    char *reply = NULL;
-    int ret = -1;
-
-    if (virAsprintf(&cmd, "eject %s%s", force ? "-f " : "", dev_name) < 0)
-        goto cleanup;
-
-    if (qemuMonitorHMPCommand(mon, cmd, &reply) < 0)
-        goto cleanup;
-
-    /* If the command failed qemu prints:
-     * device not found, device is locked ...
-     * No message is printed on success it seems */
-    if (c_strcasestr(reply, "device ")) {
-        virReportError(VIR_ERR_OPERATION_FAILED,
-                       _("could not eject media on %s: %s"), dev_name, reply);
-        goto cleanup;
-    }
-
-    ret = 0;
-
- cleanup:
-    VIR_FREE(reply);
-    VIR_FREE(cmd);
-    return ret;
-}
-
-
-int qemuMonitorTextChangeMedia(qemuMonitorPtr mon,
-                               const char *dev_name,
-                               const char *newmedia,
-                               const char *format ATTRIBUTE_UNUSED)
-{
-    char *cmd = NULL;
-    char *reply = NULL;
-    char *safepath = NULL;
-    int ret = -1;
-
-    if (!(safepath = qemuMonitorEscapeArg(newmedia)))
-        goto cleanup;
-
-    if (virAsprintf(&cmd, "change %s \"%s\"", dev_name, safepath) < 0)
-        goto cleanup;
-
-    if (qemuMonitorHMPCommand(mon, cmd, &reply) < 0)
-        goto cleanup;
-
-    /* If the command failed qemu prints:
-     * device not found, device is locked ...
-     * No message is printed on success it seems */
-    if (c_strcasestr(reply, "device ")) {
-        virReportError(VIR_ERR_OPERATION_FAILED,
-                       _("could not change media on %s: %s"), dev_name, reply);
-        goto cleanup;
-    }
-
-    /* Could not open message indicates bad filename */
-    if (strstr(reply, "Could not open ")) {
-        virReportError(VIR_ERR_OPERATION_FAILED,
-                       _("could not change media on %s: %s"), dev_name, reply);
-        goto cleanup;
-    }
-
-    ret = 0;
-
- cleanup:
-    VIR_FREE(reply);
-    VIR_FREE(cmd);
-    VIR_FREE(safepath);
-    return ret;
-}
-
-static int qemuMonitorTextSaveMemory(qemuMonitorPtr mon,
-                                     const char *cmdtype,
-                                     unsigned long long offset,
-                                     size_t length,
-                                     const char *path)
-{
-    char *cmd = NULL;
-    char *reply = NULL;
-    char *safepath = NULL;
-    int ret = -1;
-
-    if (!(safepath = qemuMonitorEscapeArg(path)))
-        goto cleanup;
-
-    if (virAsprintf(&cmd, "%s %llu %zi \"%s\"", cmdtype, offset, length, safepath) < 0)
-        goto cleanup;
-
-    if (qemuMonitorHMPCommand(mon, cmd, &reply) < 0)
-        goto cleanup;
-
-    /* XXX what is printed on failure ? */
-
-    ret = 0;
-
- cleanup:
-    VIR_FREE(cmd);
-    VIR_FREE(reply);
-    VIR_FREE(safepath);
-    return ret;
-}
-
-
-int qemuMonitorTextSaveVirtualMemory(qemuMonitorPtr mon,
-                                     unsigned long long offset,
-                                     size_t length,
-                                     const char *path)
-{
-    return qemuMonitorTextSaveMemory(mon, "memsave", offset, length, path);
-}
-
-int qemuMonitorTextSavePhysicalMemory(qemuMonitorPtr mon,
-                                      unsigned long long offset,
-                                      size_t length,
-                                      const char *path)
-{
-    return qemuMonitorTextSaveMemory(mon, "pmemsave", offset, length, path);
-}
-
-
-int qemuMonitorTextSetMigrationSpeed(qemuMonitorPtr mon,
-                                     unsigned long bandwidth)
-{
-    char *cmd = NULL;
-    char *info = NULL;
-    int ret = -1;
-
-    if (virAsprintf(&cmd, "migrate_set_speed %lum", bandwidth) < 0)
-        goto cleanup;
-
-    if (qemuMonitorHMPCommand(mon, cmd, &info) < 0)
-        goto cleanup;
-
-    ret = 0;
-
- cleanup:
-    VIR_FREE(info);
-    VIR_FREE(cmd);
-    return ret;
-}
-
-
-int qemuMonitorTextSetMigrationDowntime(qemuMonitorPtr mon,
-                                        unsigned long long downtime)
-{
-    char *cmd = NULL;
-    char *info = NULL;
-    int ret = -1;
-
-    if (virAsprintf(&cmd, "migrate_set_downtime %llums", downtime) < 0)
-        goto cleanup;
-
-    if (qemuMonitorHMPCommand(mon, cmd, &info) < 0)
-        goto cleanup;
-
-    ret = 0;
-
- cleanup:
-    VIR_FREE(info);
-    VIR_FREE(cmd);
-    return ret;
-}
-
-
-#define MIGRATION_PREFIX "Migration status: "
-#define MIGRATION_TRANSFER_PREFIX "transferred ram: "
-#define MIGRATION_REMAINING_PREFIX "remaining ram: "
-#define MIGRATION_TOTAL_PREFIX "total ram: "
-#define MIGRATION_DISK_TRANSFER_PREFIX "transferred disk: "
-#define MIGRATION_DISK_REMAINING_PREFIX "remaining disk: "
-#define MIGRATION_DISK_TOTAL_PREFIX "total disk: "
-
-int qemuMonitorTextGetMigrationStats(qemuMonitorPtr mon,
-                                     qemuMonitorMigrationStatsPtr stats)
-{
-    char *reply;
-    char *tmp;
-    char *end;
-    int ret = -1;
-
-    memset(stats, 0, sizeof(*stats));
-
-    if (qemuMonitorHMPCommand(mon, "info migrate", &reply) < 0)
-        return -1;
-
-    if ((tmp = strstr(reply, MIGRATION_PREFIX)) != NULL) {
-        tmp += strlen(MIGRATION_PREFIX);
-        end = strchr(tmp, '\r');
-        if (end == NULL) {
-            virReportError(VIR_ERR_INTERNAL_ERROR,
-                           _("unexpected migration status in %s"), reply);
-            goto cleanup;
-        }
-        *end = '\0';
-
-        stats->status = qemuMonitorMigrationStatusTypeFromString(tmp);
-        if (stats->status < 0) {
-            virReportError(VIR_ERR_INTERNAL_ERROR,
-                           _("unexpected migration status in %s"), reply);
-            goto cleanup;
-        }
-
-        if (stats->status == QEMU_MONITOR_MIGRATION_STATUS_ACTIVE) {
-            tmp = end + 1;
-
-            if (!(tmp = strstr(tmp, MIGRATION_TRANSFER_PREFIX)))
-                goto done;
-            tmp += strlen(MIGRATION_TRANSFER_PREFIX);
-
-            if (virStrToLong_ull(tmp, &end, 10,
-                                 &stats->ram_transferred) < 0) {
-                virReportError(VIR_ERR_INTERNAL_ERROR,
-                               _("cannot parse migration data transferred "
-                                 "statistic %s"), tmp);
-                goto cleanup;
-            }
-            stats->ram_transferred *= 1024;
-            tmp = end;
-
-            if (!(tmp = strstr(tmp, MIGRATION_REMAINING_PREFIX)))
-                goto done;
-            tmp += strlen(MIGRATION_REMAINING_PREFIX);
-
-            if (virStrToLong_ull(tmp, &end, 10, &stats->ram_remaining) < 0) {
-                virReportError(VIR_ERR_INTERNAL_ERROR,
-                               _("cannot parse migration data remaining "
-                                 "statistic %s"), tmp);
-                goto cleanup;
-            }
-            stats->ram_remaining *= 1024;
-            tmp = end;
-
-            if (!(tmp = strstr(tmp, MIGRATION_TOTAL_PREFIX)))
-                goto done;
-            tmp += strlen(MIGRATION_TOTAL_PREFIX);
-
-            if (virStrToLong_ull(tmp, &end, 10, &stats->ram_total) < 0) {
-                virReportError(VIR_ERR_INTERNAL_ERROR,
-                               _("cannot parse migration data total "
-                                 "statistic %s"), tmp);
-                goto cleanup;
-            }
-            stats->ram_total *= 1024;
-            tmp = end;
-
-            /*
-             * Check for Optional Disk Migration stats
-             */
-            if (!(tmp = strstr(tmp, MIGRATION_DISK_TRANSFER_PREFIX)))
-                goto done;
-            tmp += strlen(MIGRATION_DISK_TRANSFER_PREFIX);
-
-            if (virStrToLong_ull(tmp, &end, 10,
-                                 &stats->disk_transferred) < 0) {
-                virReportError(VIR_ERR_INTERNAL_ERROR,
-                               _("cannot parse disk migration data "
-                                 "transferred statistic %s"), tmp);
-                goto cleanup;
-            }
-            stats->disk_transferred *= 1024;
-            tmp = end;
-
-            if (!(tmp = strstr(tmp, MIGRATION_DISK_REMAINING_PREFIX)))
-                goto done;
-            tmp += strlen(MIGRATION_DISK_REMAINING_PREFIX);
-
-            if (virStrToLong_ull(tmp, &end, 10, &stats->disk_remaining) < 0) {
-                virReportError(VIR_ERR_INTERNAL_ERROR,
-                               _("cannot parse disk migration data remaining "
-                                 "statistic %s"), tmp);
-                goto cleanup;
-            }
-            stats->disk_remaining *= 1024;
-            tmp = end;
-
-            if (!(tmp = strstr(tmp, MIGRATION_DISK_TOTAL_PREFIX)))
-                goto done;
-            tmp += strlen(MIGRATION_DISK_TOTAL_PREFIX);
-
-            if (virStrToLong_ull(tmp, &end, 10, &stats->disk_total) < 0) {
-                virReportError(VIR_ERR_INTERNAL_ERROR,
-                               _("cannot parse disk migration data total "
-                                 "statistic %s"), tmp);
-                goto cleanup;
-            }
-            stats->disk_total *= 1024;
-        }
-    } else if (strstr(reply, "info migration") != NULL) {
-        /* 'info migrate' returned help for info commands and the help page
-         * advertises 'info migration' command. Therefore we have an old
-         * command implementation installed and this must be kvm 72 on debian */
-        virReportError(VIR_ERR_INTERNAL_ERROR,
-                        _("command 'info migrate' is not implemented in kvm,"
-                          " please update to qemu-kvm"));
-        goto cleanup;
-   }
-
- done:
-    ret = 0;
-
- cleanup:
-    VIR_FREE(reply);
-    if (ret < 0)
-        memset(stats, 0, sizeof(*stats));
-    return ret;
-}
-
-
-int qemuMonitorTextMigrate(qemuMonitorPtr mon,
-                           unsigned int flags,
-                           const char *dest)
-{
-    char *cmd = NULL;
-    char *info = NULL;
-    int ret = -1;
-    char *safedest = qemuMonitorEscapeArg(dest);
-    virBuffer extra = VIR_BUFFER_INITIALIZER;
-    char *extrastr = NULL;
-
-    if (!safedest)
-        return -1;
-
-    if (flags & QEMU_MONITOR_MIGRATE_BACKGROUND)
-        virBufferAddLit(&extra, " -d");
-    if (flags & QEMU_MONITOR_MIGRATE_NON_SHARED_DISK)
-        virBufferAddLit(&extra, " -b");
-    if (flags & QEMU_MONITOR_MIGRATE_NON_SHARED_INC)
-        virBufferAddLit(&extra, " -i");
-    if (virBufferCheckError(&extra) < 0)
-        goto cleanup;
-
-    extrastr = virBufferContentAndReset(&extra);
-    if (virAsprintf(&cmd, "migrate %s\"%s\"", extrastr ? extrastr : "",
-                    safedest) < 0)
-        goto cleanup;
-
-    if (qemuMonitorHMPCommand(mon, cmd, &info) < 0)
-        goto cleanup;
-
-    /* Now check for "fail" in the output string */
-    if (strstr(info, "fail") != NULL) {
-        virReportError(VIR_ERR_OPERATION_FAILED,
-                       _("migration to '%s' failed: %s"), dest, info);
-        goto cleanup;
-    }
-    /* If the command isn't supported then qemu prints:
-     * unknown command: migrate" */
-    if (strstr(info, "unknown command:")) {
-        virReportError(VIR_ERR_OPERATION_INVALID,
-                       _("migration to '%s' not supported by this qemu: %s"), dest, info);
-        goto cleanup;
-    }
-
-
-    ret = 0;
-
- cleanup:
-    VIR_FREE(extrastr);
-    VIR_FREE(safedest);
-    VIR_FREE(info);
-    VIR_FREE(cmd);
-    return ret;
-}
-
-int qemuMonitorTextMigrateCancel(qemuMonitorPtr mon)
-{
-    char *info = NULL;
-    int ret;
-
-    ret = qemuMonitorHMPCommand(mon, "migrate_cancel", &info);
-
-    VIR_FREE(info);
-    return ret;
-}
-
-
-int qemuMonitorTextGraphicsRelocate(qemuMonitorPtr mon,
-                                    int type,
-                                    const char *hostname,
-                                    int port,
-                                    int tlsPort,
-                                    const char *tlsSubject)
-{
-    char *cmd;
-    char *info = NULL;
-
-    if (virAsprintf(&cmd, "client_migrate_info %s %s %d %d %s",
-                    type == VIR_DOMAIN_GRAPHICS_TYPE_SPICE ? "spice" : "vnc",
-                    hostname, port, tlsPort, tlsSubject ? tlsSubject : "") < 0)
-        return -1;
-
-    if (qemuMonitorHMPCommand(mon, cmd, &info) < 0) {
-        VIR_FREE(cmd);
-        return -1;
-    }
-    VIR_FREE(cmd);
-    VIR_FREE(info);
-
-    return 0;
-}
-
-
-int qemuMonitorTextSendFileHandle(qemuMonitorPtr mon,
-                                  const char *fdname,
-                                  int fd)
-{
-    char *cmd;
-    char *reply = NULL;
-    int ret = -1;
-
-    if (virAsprintf(&cmd, "getfd %s", fdname) < 0)
-        return -1;
-
-    if (qemuMonitorHMPCommandWithFd(mon, cmd, fd, &reply) < 0)
-        goto cleanup;
-
-    /* If the command isn't supported then qemu prints:
-     * unknown command: getfd" */
-    if (strstr(reply, "unknown command:")) {
-        virReportError(VIR_ERR_OPERATION_INVALID,
-                       _("qemu does not support sending of file handles: %s"),
-                       reply);
-        goto cleanup;
-    }
-
-    if (STRNEQ(reply, "")) {
-        virReportError(VIR_ERR_INTERNAL_ERROR,
-                       _("unable to send file handle '%s': %s"),
-                        fdname, reply);
-        goto cleanup;
-    }
-
-    ret = 0;
-
- cleanup:
-    VIR_FREE(cmd);
-    VIR_FREE(reply);
-    return ret;
-}
-
-
-int qemuMonitorTextCloseFileHandle(qemuMonitorPtr mon,
-                                   const char *fdname)
-{
-    char *cmd;
-    char *reply = NULL;
-    int ret = -1;
-
-    if (virAsprintf(&cmd, "closefd %s", fdname) < 0)
-        return -1;
-
-    if (qemuMonitorHMPCommand(mon, cmd, &reply) < 0)
-        goto cleanup;
-
-    /* If the command isn't supported then qemu prints:
-     * unknown command: getfd" */
-    if (strstr(reply, "unknown command:")) {
-        virReportError(VIR_ERR_OPERATION_INVALID,
-                       _("qemu does not support closing of file handles: %s"),
-                       reply);
-        goto cleanup;
-    }
-
-    ret = 0;
-
- cleanup:
-    VIR_FREE(cmd);
-    VIR_FREE(reply);
-    return ret;
-}
-
-
-int qemuMonitorTextAddHostNetwork(qemuMonitorPtr mon,
-                                  const char *netstr)
-{
-    char *cmd;
-    char *reply = NULL;
-    int ret = -1;
-
-    if (virAsprintf(&cmd, "host_net_add %s", netstr) < 0)
-        return -1;
-
-    if (qemuMonitorHMPCommand(mon, cmd, &reply) < 0)
-        goto cleanup;
-
-    if (STRNEQ(reply, "")) {
-        virReportError(VIR_ERR_INTERNAL_ERROR,
-                       _("unable to add host net: %s"),
-                       reply);
-        goto cleanup;
-    }
-
-    ret = 0;
-
- cleanup:
-    VIR_FREE(cmd);
-    VIR_FREE(reply);
-    return ret;
-}
-
-
-int qemuMonitorTextRemoveHostNetwork(qemuMonitorPtr mon,
-                                     int vlan,
-                                     const char *netname)
-{
-    char *cmd;
-    char *reply = NULL;
-    int ret = -1;
-
-    if (virAsprintf(&cmd, "host_net_remove %d %s", vlan, netname) < 0)
-        return -1;
-
-    if (qemuMonitorHMPCommand(mon, cmd, &reply) < 0)
-        goto cleanup;
-
-    /* XXX error messages here ? */
-
-    ret = 0;
-
- cleanup:
-    VIR_FREE(cmd);
-    VIR_FREE(reply);
-    return ret;
-}
-
-
-int qemuMonitorTextAddNetdev(qemuMonitorPtr mon,
-                             const char *netdevstr)
-{
-    char *cmd;
-    char *reply = NULL;
-    int ret = -1;
-
-    if (virAsprintf(&cmd, "netdev_add %s", netdevstr) < 0)
-        return -1;
-
-    if (qemuMonitorHMPCommand(mon, cmd, &reply) < 0)
-        goto cleanup;
-
-    /* XXX error messages here ? */
-
-    ret = 0;
-
- cleanup:
-    VIR_FREE(cmd);
-    VIR_FREE(reply);
-    return ret;
-}
-
-
-int qemuMonitorTextRemoveNetdev(qemuMonitorPtr mon,
-                                const char *alias)
-{
-    char *cmd;
-    char *reply = NULL;
-    int ret = -1;
-
-    if (virAsprintf(&cmd, "netdev_del %s", alias) < 0)
-        return -1;
-
-    if (qemuMonitorHMPCommand(mon, cmd, &reply) < 0)
-        goto cleanup;
-
-    /* XXX error messages here ? */
-
-    ret = 0;
-
- cleanup:
-    VIR_FREE(cmd);
-    VIR_FREE(reply);
-    return ret;
-}
-
-=======
-#define VIR_FROM_THIS VIR_FROM_QEMU
->>>>>>> e9e65ded
 
 VIR_LOG_INIT("qemu.qemu_monitor_text");
 
