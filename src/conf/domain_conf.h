--- conflicted
+++ resolved
@@ -2614,14 +2614,8 @@
     VIR_DOMAIN_DEF_PARSE_ABI_UPDATE = 1 << 9,
     /* skip definition validation checks meant to be executed on define time only */
     VIR_DOMAIN_DEF_PARSE_SKIP_VALIDATE = 1 << 10,
-<<<<<<< HEAD
-    /* in regard to security labels, skip parts of the XML that would only be
-     * present in an active libvirt XML. */
-    VIR_DOMAIN_DEF_PARSE_SKIP_ACTIVE_LABEL        = 1 << 11,
-=======
     /* skip parsing of security labels */
     VIR_DOMAIN_DEF_PARSE_SKIP_SECLABEL        = 1 << 11,
->>>>>>> fdddbb90
 } virDomainDefParseFlags;
 
 typedef enum {
