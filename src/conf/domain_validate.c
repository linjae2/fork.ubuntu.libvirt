/*
 * domain_validate.c: domain general validation functions
 *
 * Copyright IBM Corp, 2020
 *
 * This library is free software; you can redistribute it and/or
 * modify it under the terms of the GNU Lesser General Public
 * License as published by the Free Software Foundation; either
 * version 2.1 of the License, or (at your option) any later version.
 *
 * This library is distributed in the hope that it will be useful,
 * but WITHOUT ANY WARRANTY; without even the implied warranty of
 * MERCHANTABILITY or FITNESS FOR A PARTICULAR PURPOSE.  See the GNU
 * Lesser General Public License for more details.
 *
 * You should have received a copy of the GNU Lesser General Public
 * License along with this library.  If not, see
 * <http://www.gnu.org/licenses/>.
 */

#include <config.h>

#include "domain_validate.h"
#include "domain_conf.h"
#include "snapshot_conf.h"
#include "vircgroup.h"
#include "virconftypes.h"
#include "virlog.h"
#include "virutil.h"
#include "virstring.h"

#define VIR_FROM_THIS VIR_FROM_DOMAIN

VIR_LOG_INIT("conf.domain_validate");

static int
virDomainDefBootValidate(const virDomainDef *def)
{
    if (def->os.bm_timeout_set && def->os.bm_timeout > 65535) {
        virReportError(VIR_ERR_CONFIG_UNSUPPORTED, "%s",
                       _("invalid value for boot menu timeout, "
                         "must be in range [0,65535]"));
        return -1;
    }

    if (def->os.bios.rt_set &&
        (def->os.bios.rt_delay < -1 || def->os.bios.rt_delay > 65535)) {
        virReportError(VIR_ERR_CONFIG_UNSUPPORTED, "%s",
                       _("invalid value for rebootTimeout, "
                         "must be in range [-1,65535]"));
        return -1;
    }

    return 0;
}


static int
virDomainDefVideoValidate(const virDomainDef *def)
{
    size_t i;

    if (def->nvideos == 0)
        return 0;

    /* Any video marked as primary will be put in index 0 by the
     * parser. Ensure that we have only one primary set by the user. */
    if (def->videos[0]->primary) {
        for (i = 1; i < def->nvideos; i++) {
            if (def->videos[i]->primary) {
                virReportError(VIR_ERR_CONFIG_UNSUPPORTED, "%s",
                               _("Only one primary video device is supported"));
                return -1;
            }
        }
    }

    return 0;
}


static int
virDomainCheckVirtioOptionsAreAbsent(virDomainVirtioOptions *virtio)
{
    if (!virtio)
        return 0;

    if (virtio->iommu != VIR_TRISTATE_SWITCH_ABSENT) {
        virReportError(VIR_ERR_CONFIG_UNSUPPORTED, "%s",
                       _("iommu driver option is only supported "
                         "for virtio devices"));
        return -1;
    }
    if (virtio->ats != VIR_TRISTATE_SWITCH_ABSENT) {
        virReportError(VIR_ERR_CONFIG_UNSUPPORTED, "%s",
                       _("ats driver option is only supported "
                         "for virtio devices"));
        return -1;
    }
    if (virtio->packed != VIR_TRISTATE_SWITCH_ABSENT) {
        virReportError(VIR_ERR_CONFIG_UNSUPPORTED, "%s",
                       _("packed driver option is only supported "
                         "for virtio devices"));
        return -1;
    }
    return 0;
}


static int
virDomainVideoDefValidate(const virDomainVideoDef *video,
                          const virDomainDef *def)
{
    size_t i;

    if (video->type == VIR_DOMAIN_VIDEO_TYPE_DEFAULT) {
        virReportError(VIR_ERR_INTERNAL_ERROR, "%s",
                       _("missing video model and cannot determine default"));
        return -1;
    }

    /* it doesn't make sense to pair video device type 'none' with any other
     * types, there can be only a single video device in such case
     */
    for (i = 0; i < def->nvideos; i++) {
        if (def->videos[i]->type == VIR_DOMAIN_VIDEO_TYPE_NONE &&
            def->nvideos > 1) {
            virReportError(VIR_ERR_CONFIG_UNSUPPORTED, "%s",
                           _("a 'none' video type must be the only video device "
                             "defined for the domain"));
            return -1;
        }
    }

    switch (video->backend) {
    case VIR_DOMAIN_VIDEO_BACKEND_TYPE_VHOSTUSER:
        if (video->type != VIR_DOMAIN_VIDEO_TYPE_VIRTIO) {
            virReportError(VIR_ERR_CONFIG_UNSUPPORTED, "%s",
                           _("'vhostuser' driver is only supported with 'virtio' device"));
            return -1;
        }
        break;
    case VIR_DOMAIN_VIDEO_BACKEND_TYPE_DEFAULT:
    case VIR_DOMAIN_VIDEO_BACKEND_TYPE_QEMU:
        if (video->accel && video->accel->rendernode) {
            virReportError(VIR_ERR_CONFIG_UNSUPPORTED, "%s",
                           _("unsupported rendernode accel attribute without 'vhostuser'"));
            return -1;
        }
        break;
    case VIR_DOMAIN_VIDEO_BACKEND_TYPE_LAST:
    default:
        virReportEnumRangeError(virDomainInputType, video->backend);
        return -1;
    }

    if (video->res && (video->res->x == 0 || video->res->y == 0)) {
        virReportError(VIR_ERR_CONFIG_UNSUPPORTED, "%s",
                       _("video resolution values must be greater than 0"));
        return -1;
    }

    if (video->type != VIR_DOMAIN_VIDEO_TYPE_QXL) {
        if (video->ram != 0) {
            virReportError(VIR_ERR_CONFIG_UNSUPPORTED, "%s",
                           _("ram attribute only supported for video type qxl"));
            return -1;
        }

        if (video->vram64 != 0) {
            virReportError(VIR_ERR_CONFIG_UNSUPPORTED, "%s",
                           _("vram64 attribute only supported for video type qxl"));
            return -1;
        }

        if (video->vgamem != 0) {
            virReportError(VIR_ERR_CONFIG_UNSUPPORTED, "%s",
                           _("vgamem attribute only supported for video type qxl"));
            return -1;
        }
    }

    if (video->type == VIR_DOMAIN_VIDEO_TYPE_RAMFB) {
        if (video->info.type != VIR_DOMAIN_DEVICE_ADDRESS_TYPE_NONE) {
            virReportError(VIR_ERR_CONFIG_UNSUPPORTED, "%s",
                           _("address not supported for video type ramfb"));
            return -1;
        }
    }

    if (video->type != VIR_DOMAIN_VIDEO_TYPE_VIRTIO &&
        (virDomainCheckVirtioOptionsAreAbsent(video->virtio) < 0))
        return -1;

    return 0;
}


/**
 * virDomainDiskAddressDiskBusCompatibility:
 * @bus: disk bus type
 * @addressType: disk address type
 *
 * Check if the specified disk address type @addressType is compatible
 * with the specified disk bus type @bus. This function checks
 * compatibility with the bus types SATA, SCSI, FDC, and IDE only,
 * because only these are handled in common code.
 *
 * Returns true if compatible or can't be decided in common code,
 *         false if known to be not compatible.
 */
static bool
virDomainDiskAddressDiskBusCompatibility(virDomainDiskBus bus,
                                         virDomainDeviceAddressType addressType)
{
    if (addressType == VIR_DOMAIN_DEVICE_ADDRESS_TYPE_NONE)
        return true;

    switch (bus) {
    case VIR_DOMAIN_DISK_BUS_IDE:
    case VIR_DOMAIN_DISK_BUS_FDC:
    case VIR_DOMAIN_DISK_BUS_SCSI:
    case VIR_DOMAIN_DISK_BUS_SATA:
        return addressType == VIR_DOMAIN_DEVICE_ADDRESS_TYPE_DRIVE;
    case VIR_DOMAIN_DISK_BUS_VIRTIO:
    case VIR_DOMAIN_DISK_BUS_XEN:
    case VIR_DOMAIN_DISK_BUS_USB:
    case VIR_DOMAIN_DISK_BUS_UML:
    case VIR_DOMAIN_DISK_BUS_SD:
    case VIR_DOMAIN_DISK_BUS_NONE:
    case VIR_DOMAIN_DISK_BUS_LAST:
        return true;
    }

    virReportError(VIR_ERR_CONFIG_UNSUPPORTED,
                   _("unexpected bus type '%d'"),
                   bus);
    return true;
}


static int
virSecurityDeviceLabelDefValidate(virSecurityDeviceLabelDef **seclabels,
                                  size_t nseclabels,
                                  virSecurityLabelDef **vmSeclabels,
                                  size_t nvmSeclabels)
{
    virSecurityDeviceLabelDef *seclabel;
    size_t i;
    size_t j;

    for (i = 0; i < nseclabels; i++) {
        seclabel = seclabels[i];

        /* find the security label that it's being overridden */
        for (j = 0; j < nvmSeclabels; j++) {
            if (STRNEQ_NULLABLE(vmSeclabels[j]->model, seclabel->model))
                continue;

            if (!vmSeclabels[j]->relabel) {
                virReportError(VIR_ERR_CONFIG_UNSUPPORTED, "%s",
                               _("label overrides require relabeling to be "
                                 "enabled at the domain level"));
                return -1;
            }
        }
    }

    return 0;
}


static int
<<<<<<< HEAD
virDomainCheckVirtioOptions(virDomainVirtioOptionsPtr virtio)
{
    if (!virtio)
        return 0;

    if (virtio->iommu != VIR_TRISTATE_SWITCH_ABSENT) {
        virReportError(VIR_ERR_CONFIG_UNSUPPORTED, "%s",
                       _("iommu driver option is only supported "
                         "for virtio devices"));
        return -1;
    }
    if (virtio->ats != VIR_TRISTATE_SWITCH_ABSENT) {
        virReportError(VIR_ERR_CONFIG_UNSUPPORTED, "%s",
                       _("ats driver option is only supported "
                         "for virtio devices"));
        return -1;
    }
    if (virtio->packed != VIR_TRISTATE_SWITCH_ABSENT) {
        virReportError(VIR_ERR_CONFIG_UNSUPPORTED, "%s",
                       _("packed driver option is only supported "
                         "for virtio devices"));
        return -1;
    }
=======
virDomainDiskVhostUserValidate(const virDomainDiskDef *disk)
{
    if (disk->bus != VIR_DOMAIN_DISK_BUS_VIRTIO) {
        virReportError(VIR_ERR_CONFIG_UNSUPPORTED, "%s",
                       _("vhostuser disk supports only virtio bus"));
        return -1;
    }

    if (disk->snapshot != VIR_DOMAIN_SNAPSHOT_LOCATION_NONE) {
        virReportError(VIR_ERR_CONFIG_UNSUPPORTED, "%s",
                       _("only snapshot=no is supported with vhostuser disk"));
        return -1;
    }

    /* Unsupported driver attributes */

    if (disk->cachemode != VIR_DOMAIN_DISK_CACHE_DEFAULT) {
        virReportError(VIR_ERR_CONFIG_UNSUPPORTED, "%s",
                       _("cache is not supported with vhostuser disk"));
        return -1;
    }

    if (disk->error_policy || disk->rerror_policy) {
        virReportError(VIR_ERR_CONFIG_UNSUPPORTED, "%s",
                       _("error_policy is not supported with vhostuser disk"));
        return -1;
    }

    if (disk->iomode) {
        virReportError(VIR_ERR_CONFIG_UNSUPPORTED, "%s",
                       _("io is not supported with vhostuser disk"));
        return -1;
    }

    if (disk->ioeventfd != VIR_TRISTATE_SWITCH_ABSENT) {
        virReportError(VIR_ERR_CONFIG_UNSUPPORTED, "%s",
                       _("ioeventfd is not supported with vhostuser disk"));
        return -1;
    }

    if (disk->copy_on_read) {
        virReportError(VIR_ERR_CONFIG_UNSUPPORTED, "%s",
                       _("copy_on_read is not supported with vhostuser disk"));
        return -1;
    }

    if (disk->discard) {
        virReportError(VIR_ERR_CONFIG_UNSUPPORTED, "%s",
                       _("discard is not supported with vhostuser disk"));
        return -1;
    }

    if (disk->iothread) {
        virReportError(VIR_ERR_CONFIG_UNSUPPORTED, "%s",
                       _("iothread is not supported with vhostuser disk"));
        return -1;
    }

    if (disk->detect_zeroes) {
        virReportError(VIR_ERR_CONFIG_UNSUPPORTED, "%s",
                       _("detect_zeroes is not supported with vhostuser disk"));
        return -1;
    }

    /* Unsupported driver elements */

    if (disk->src->metadataCacheMaxSize > 0) {
        virReportError(VIR_ERR_CONFIG_UNSUPPORTED, "%s",
                       _("metadata_cache is not supported with vhostuser disk"));
        return -1;
    }

    /* Unsupported disk elements */

    if (disk->blkdeviotune.group_name ||
        virDomainBlockIoTuneInfoHasAny(&disk->blkdeviotune)) {
        virReportError(VIR_ERR_CONFIG_UNSUPPORTED, "%s",
                       _("iotune is not supported with vhostuser disk"));
        return -1;
    }

    if (disk->src->backingStore) {
        virReportError(VIR_ERR_CONFIG_UNSUPPORTED, "%s",
                       _("backingStore is not supported with vhostuser disk"));
        return -1;
    }

    if (disk->src->encryption) {
        virReportError(VIR_ERR_CONFIG_UNSUPPORTED, "%s",
                       _("encryption is not supported with vhostuser disk"));
        return -1;
    }

    if (disk->src->readonly) {
        virReportError(VIR_ERR_CONFIG_UNSUPPORTED, "%s",
                       _("readonly is not supported with vhostuser disk"));
        return -1;
    }

    if (disk->src->shared) {
        virReportError(VIR_ERR_CONFIG_UNSUPPORTED, "%s",
                       _("shareable is not supported with vhostuser disk"));
        return -1;
    }

    if (disk->transient) {
        virReportError(VIR_ERR_CONFIG_UNSUPPORTED, "%s",
                       _("transient is not supported with vhostuser disk"));
        return -1;
    }

    if (disk->serial) {
        virReportError(VIR_ERR_CONFIG_UNSUPPORTED, "%s",
                       _("serial is not supported with vhostuser disk"));
        return -1;
    }

    if (disk->wwn) {
        virReportError(VIR_ERR_CONFIG_UNSUPPORTED, "%s",
                       _("wwn is not supported with vhostuser disk"));
        return -1;
    }

    if (disk->vendor) {
        virReportError(VIR_ERR_CONFIG_UNSUPPORTED, "%s",
                       _("vendor is not supported with vhostuser disk"));
        return -1;
    }

    if (disk->product) {
        virReportError(VIR_ERR_CONFIG_UNSUPPORTED, "%s",
                       _("product is not supported with vhostuser disk"));
        return -1;
    }

    if (disk->src->auth) {
        virReportError(VIR_ERR_CONFIG_UNSUPPORTED, "%s",
                       _("auth is not supported with vhostuser disk"));
        return -1;
    }

    if (disk->geometry.cylinders > 0 ||
        disk->geometry.heads > 0 ||
        disk->geometry.sectors > 0 ||
        disk->geometry.trans != VIR_DOMAIN_DISK_TRANS_DEFAULT) {
        virReportError(VIR_ERR_CONFIG_UNSUPPORTED, "%s",
                       _("geometry is not supported with vhostuser disk"));
        return -1;
    }

    if (disk->blockio.logical_block_size > 0 ||
        disk->blockio.physical_block_size > 0) {
        virReportError(VIR_ERR_CONFIG_UNSUPPORTED, "%s",
                       _("blockio is not supported with vhostuser disk"));
        return -1;
    }

    return 0;
}


static int
virDomainDiskDefValidateSourceChainOne(const virStorageSource *src)
{
    if (src->type == VIR_STORAGE_TYPE_NETWORK && src->auth) {
        virStorageAuthDef *authdef = src->auth;
        int actUsage;

        if ((actUsage = virSecretUsageTypeFromString(authdef->secrettype)) < 0) {
            virReportError(VIR_ERR_CONFIG_UNSUPPORTED,
                           _("unknown secret type '%s'"),
                           NULLSTR(authdef->secrettype));
            return -1;
        }

        if ((src->protocol == VIR_STORAGE_NET_PROTOCOL_ISCSI &&
             actUsage != VIR_SECRET_USAGE_TYPE_ISCSI) ||
            (src->protocol == VIR_STORAGE_NET_PROTOCOL_RBD &&
             actUsage != VIR_SECRET_USAGE_TYPE_CEPH)) {
            virReportError(VIR_ERR_CONFIG_UNSUPPORTED,
                           _("invalid secret type '%s'"),
                           virSecretUsageTypeToString(actUsage));
            return -1;
        }
    }

    if (src->encryption) {
        virStorageEncryption *encryption = src->encryption;

        if (encryption->format == VIR_STORAGE_ENCRYPTION_FORMAT_LUKS &&
            encryption->encinfo.cipher_name) {

            virReportError(VIR_ERR_CONFIG_UNSUPPORTED, "%s",
                           _("supplying <cipher> for domain disk definition "
                             "is unnecessary"));
            return -1;
        }
    }

    /* internal snapshots and config files are currently supported only with rbd: */
    if (virStorageSourceGetActualType(src) != VIR_STORAGE_TYPE_NETWORK &&
        src->protocol != VIR_STORAGE_NET_PROTOCOL_RBD) {
        if (src->snapshot) {
            virReportError(VIR_ERR_XML_ERROR, "%s",
                           _("<snapshot> element is currently supported "
                             "only with 'rbd' disks"));
            return -1;
        }

        if (src->configFile) {
            virReportError(VIR_ERR_XML_ERROR, "%s",
                           _("<config> element is currently supported "
                             "only with 'rbd' disks"));
            return -1;
        }
    }

    return 0;
}


int
virDomainDiskDefValidateSource(const virStorageSource *src)
{
    const virStorageSource *next;

    for (next = src; next; next = next->backingStore) {
        if (virDomainDiskDefValidateSourceChainOne(next) < 0)
            return -1;
    }

>>>>>>> e6c18235
    return 0;
}


#define VENDOR_LEN  8
#define PRODUCT_LEN 16

static int
virDomainDiskDefValidate(const virDomainDef *def,
                         const virDomainDiskDef *disk)
{
    virStorageSource *next;

    if (virDomainDiskDefValidateSource(disk->src) < 0)
        return -1;

    /* Validate LUN configuration */
    if (disk->device == VIR_DOMAIN_DISK_DEVICE_LUN) {
        /* volumes haven't been translated at this point, so accept them */
        if (!(disk->src->type == VIR_STORAGE_TYPE_BLOCK ||
              disk->src->type == VIR_STORAGE_TYPE_VOLUME ||
              (disk->src->type == VIR_STORAGE_TYPE_NETWORK &&
               disk->src->protocol == VIR_STORAGE_NET_PROTOCOL_ISCSI))) {
            virReportError(VIR_ERR_CONFIG_UNSUPPORTED,
                           _("disk '%s' improperly configured for a "
                             "device='lun'"), disk->dst);
            return -1;
        }
    } else {
        if (disk->src->pr) {
            virReportError(VIR_ERR_CONFIG_UNSUPPORTED, "%s",
                           _("<reservations/> allowed only for lun devices"));
            return -1;
        }

        if (disk->rawio != VIR_TRISTATE_BOOL_ABSENT) {
            virReportError(VIR_ERR_CONFIG_UNSUPPORTED, "%s",
                           _("rawio can be used only with device='lun'"));
            return -1;
        }

        if (disk->sgio != VIR_DOMAIN_DEVICE_SGIO_DEFAULT) {
            virReportError(VIR_ERR_CONFIG_UNSUPPORTED, "%s",
                           _("sgio can be used only with device='lun'"));
            return -1;
        }
    }

    /* Reject disks with a bus type that is not compatible with the
     * given address type. The function considers only buses that are
     * handled in common code. For other bus types it's not possible
     * to decide compatibility in common code.
     */
    if (!virDomainDiskAddressDiskBusCompatibility(disk->bus, disk->info.type)) {
        virReportError(VIR_ERR_CONFIG_UNSUPPORTED,
                       _("Invalid address type '%s' for the disk '%s' with the bus type '%s'"),
                       virDomainDeviceAddressTypeToString(disk->info.type),
                       disk->dst,
                       virDomainDiskBusTypeToString(disk->bus));
        return -1;
    }

    if (disk->bus != VIR_DOMAIN_DISK_BUS_VIRTIO) {
        if (disk->model == VIR_DOMAIN_DISK_MODEL_VIRTIO ||
            disk->model == VIR_DOMAIN_DISK_MODEL_VIRTIO_TRANSITIONAL ||
            disk->model == VIR_DOMAIN_DISK_MODEL_VIRTIO_NON_TRANSITIONAL) {
            virReportError(VIR_ERR_CONFIG_UNSUPPORTED,
                           _("disk model '%s' not supported for bus '%s'"),
                           virDomainDiskModelTypeToString(disk->model),
                           virDomainDiskBusTypeToString(disk->bus));
            return -1;
        }

<<<<<<< HEAD
    if (disk->bus != VIR_DOMAIN_DISK_BUS_VIRTIO) {
        if (disk->model == VIR_DOMAIN_DISK_MODEL_VIRTIO ||
            disk->model == VIR_DOMAIN_DISK_MODEL_VIRTIO_TRANSITIONAL ||
            disk->model == VIR_DOMAIN_DISK_MODEL_VIRTIO_NON_TRANSITIONAL) {
            virReportError(VIR_ERR_CONFIG_UNSUPPORTED,
                           _("disk model '%s' not supported for bus '%s'"),
                           virDomainDiskModelTypeToString(disk->model),
                           virDomainDiskBusTypeToString(disk->bus));
            return -1;
        }

        if (virDomainCheckVirtioOptions(disk->virtio) < 0)
=======
        if (disk->queues) {
            virReportError(VIR_ERR_CONFIG_UNSUPPORTED, "%s",
                           _("queues attribute in disk driver element is only supported by virtio-blk"));
            return -1;
        }

        if (disk->event_idx != VIR_TRISTATE_SWITCH_ABSENT) {
            virReportError(VIR_ERR_CONFIG_UNSUPPORTED, "%s",
                           _("disk event_idx mode supported only for virtio bus"));
            return -1;
        }

        if (disk->ioeventfd != VIR_TRISTATE_SWITCH_ABSENT) {
            virReportError(VIR_ERR_CONFIG_UNSUPPORTED, "%s",
                           _("disk ioeventfd mode supported only for virtio bus"));
            return -1;
        }

        if (virDomainCheckVirtioOptionsAreAbsent(disk->virtio) < 0)
>>>>>>> e6c18235
            return -1;
    }

    if (disk->src->type == VIR_STORAGE_TYPE_NVME) {
        /* NVMe namespaces start from 1 */
        if (disk->src->nvme->namespc == 0) {
            virReportError(VIR_ERR_CONFIG_UNSUPPORTED, "%s",
                           _("NVMe namespace can't be zero"));
            return -1;
        }
    }

    if (disk->src->type == VIR_STORAGE_TYPE_VHOST_USER &&
        virDomainDiskVhostUserValidate(disk) < 0) {
        return -1;
    }

    for (next = disk->src; next; next = next->backingStore) {
        if (virSecurityDeviceLabelDefValidate(next->seclabels,
                                              next->nseclabels,
                                              def->seclabels,
                                              def->nseclabels) < 0)
            return -1;
    }

    if (disk->tray_status &&
        disk->device != VIR_DOMAIN_DISK_DEVICE_FLOPPY &&
        disk->device != VIR_DOMAIN_DISK_DEVICE_CDROM) {
        virReportError(VIR_ERR_CONFIG_UNSUPPORTED, "%s",
                       _("tray is only valid for cdrom and floppy"));
        return -1;
    }

    if (disk->vendor) {
        if (!virStringIsPrintable(disk->vendor)) {
            virReportError(VIR_ERR_XML_ERROR, "%s",
                           _("disk vendor is not printable string"));
            return -1;
        }

        if (strlen(disk->vendor) > VENDOR_LEN) {
            virReportError(VIR_ERR_CONFIG_UNSUPPORTED,
                           _("disk vendor is more than %d characters"),
                           VENDOR_LEN);
            return -1;
        }
    }

    if (disk->product) {
        if (!virStringIsPrintable(disk->product)) {
            virReportError(VIR_ERR_XML_ERROR, "%s",
                           _("disk product is not printable string"));
            return -1;
        }

        if (strlen(disk->product) > PRODUCT_LEN) {
            virReportError(VIR_ERR_CONFIG_UNSUPPORTED,
                           _("disk product is more than %d characters"),
                           PRODUCT_LEN);
            return -1;
        }
    }

    if (disk->device == VIR_DOMAIN_DISK_DEVICE_FLOPPY &&
        disk->bus != VIR_DOMAIN_DISK_BUS_FDC) {
        virReportError(VIR_ERR_INTERNAL_ERROR,
                       _("Invalid bus type '%s' for floppy disk"),
                       virDomainDiskBusTypeToString(disk->bus));
        return -1;
    }

    if (disk->device != VIR_DOMAIN_DISK_DEVICE_FLOPPY &&
        disk->bus == VIR_DOMAIN_DISK_BUS_FDC) {
        virReportError(VIR_ERR_INTERNAL_ERROR,
                       _("Invalid bus type '%s' for disk"),
                       virDomainDiskBusTypeToString(disk->bus));
        return -1;
    }

    if (disk->removable != VIR_TRISTATE_SWITCH_ABSENT &&
        disk->bus != VIR_DOMAIN_DISK_BUS_USB) {
        virReportError(VIR_ERR_XML_ERROR, "%s",
                       _("removable is only valid for usb disks"));
        return -1;
    }

    if (disk->startupPolicy != VIR_DOMAIN_STARTUP_POLICY_DEFAULT) {
        if (disk->src->type == VIR_STORAGE_TYPE_NETWORK) {
            virReportError(VIR_ERR_XML_ERROR,
                           _("Setting disk %s is not allowed for "
                             "disk of network type"),
                           virDomainStartupPolicyTypeToString(disk->startupPolicy));
            return -1;
        }

        if (disk->device != VIR_DOMAIN_DISK_DEVICE_CDROM &&
            disk->device != VIR_DOMAIN_DISK_DEVICE_FLOPPY &&
            disk->startupPolicy == VIR_DOMAIN_STARTUP_POLICY_REQUISITE) {
            virReportError(VIR_ERR_XML_ERROR, "%s",
                           _("Setting disk 'requisite' is allowed only for "
                             "cdrom or floppy"));
            return -1;
        }
    }

    if (disk->wwn && !virValidateWWN(disk->wwn))
        return -1;

    if (!disk->dst) {
        if (disk->src->srcpool) {
            virReportError(VIR_ERR_NO_TARGET, _("pool = '%s', volume = '%s'"),
                           disk->src->srcpool->pool,
                           disk->src->srcpool->volume);
        } else {
            virReportError(VIR_ERR_NO_TARGET,
                           disk->src->path ? "%s" : NULL, disk->src->path);
        }

        return -1;
    }

    if ((disk->device == VIR_DOMAIN_DISK_DEVICE_DISK ||
         disk->device == VIR_DOMAIN_DISK_DEVICE_LUN) &&
        !STRPREFIX(disk->dst, "hd") &&
        !STRPREFIX(disk->dst, "sd") &&
        !STRPREFIX(disk->dst, "vd") &&
        !STRPREFIX(disk->dst, "xvd") &&
        !STRPREFIX(disk->dst, "ubd")) {
        virReportError(VIR_ERR_INTERNAL_ERROR,
                       _("Invalid harddisk device name: %s"), disk->dst);
        return -1;
    }

    if (disk->device == VIR_DOMAIN_DISK_DEVICE_FLOPPY &&
        !STRPREFIX(disk->dst, "fd")) {
        virReportError(VIR_ERR_INTERNAL_ERROR,
                       _("Invalid floppy device name: %s"), disk->dst);
        return -1;
    }

    /* Only CDROM and Floppy devices are allowed missing source path to
     * indicate no media present. LUN is for raw access CD-ROMs that are not
     * attached to a physical device presently */
    if (virStorageSourceIsEmpty(disk->src) &&
        disk->device == VIR_DOMAIN_DISK_DEVICE_DISK) {
        virReportError(VIR_ERR_NO_SOURCE, "%s", disk->dst);
        return -1;
    }

    return 0;
}


#define SERIAL_CHANNEL_NAME_CHARS \
    "abcdefghijklmnopqrstuvwxyzABCDEFGHIJKLMNOPQRSTUVWXYZ0123456789_-."

static int
virDomainChrSourceDefValidate(const virDomainChrSourceDef *src_def,
                              const virDomainChrDef *chr_def,
                              const virDomainDef *def)
{
    switch ((virDomainChrType) src_def->type) {
    case VIR_DOMAIN_CHR_TYPE_NULL:
    case VIR_DOMAIN_CHR_TYPE_PTY:
    case VIR_DOMAIN_CHR_TYPE_VC:
    case VIR_DOMAIN_CHR_TYPE_STDIO:
    case VIR_DOMAIN_CHR_TYPE_SPICEVMC:
    case VIR_DOMAIN_CHR_TYPE_LAST:
        break;

    case VIR_DOMAIN_CHR_TYPE_FILE:
    case VIR_DOMAIN_CHR_TYPE_DEV:
    case VIR_DOMAIN_CHR_TYPE_PIPE:
        if (!src_def->data.file.path) {
            virReportError(VIR_ERR_INTERNAL_ERROR, "%s",
                           _("Missing source path attribute for char device"));
            return -1;
        }
        break;

    case VIR_DOMAIN_CHR_TYPE_NMDM:
        if ((src_def->data.nmdm.master && !src_def->data.nmdm.slave) ||
            (!src_def->data.nmdm.master && src_def->data.nmdm.slave)) {
                virReportError(VIR_ERR_INTERNAL_ERROR, "%s",
                               _("Should define both master and slave "
                                 "path attributes for nmdm device"));
                return -1;
        }

        break;

    case VIR_DOMAIN_CHR_TYPE_TCP:
        if (!src_def->data.tcp.host) {
            virReportError(VIR_ERR_INTERNAL_ERROR, "%s",
                           _("Missing source host attribute for char device"));
            return -1;
        }

        if (!src_def->data.tcp.service) {
            virReportError(VIR_ERR_INTERNAL_ERROR, "%s",
                           _("Missing source service attribute for char device"));
            return -1;
        }

        if (src_def->data.tcp.listen && src_def->data.tcp.reconnect.enabled) {
            virReportError(VIR_ERR_INTERNAL_ERROR, "%s",
                           _("chardev reconnect is possible only for connect mode"));
            return -1;
        }
        break;

    case VIR_DOMAIN_CHR_TYPE_UDP:
        if (!src_def->data.udp.connectService) {
            virReportError(VIR_ERR_INTERNAL_ERROR, "%s",
                           _("Missing source service attribute for char device"));
            return -1;
        }
        break;

    case VIR_DOMAIN_CHR_TYPE_UNIX:
        /* The source path can be auto generated for certain specific
         * types of channels, but in most cases we should report an
         * error if the user didn't provide it */
        if (!src_def->data.nix.path &&
            !(chr_def &&
              chr_def->deviceType == VIR_DOMAIN_CHR_DEVICE_TYPE_CHANNEL &&
              (chr_def->targetType == VIR_DOMAIN_CHR_CHANNEL_TARGET_TYPE_XEN ||
               chr_def->targetType == VIR_DOMAIN_CHR_CHANNEL_TARGET_TYPE_VIRTIO))) {
            virReportError(VIR_ERR_INTERNAL_ERROR, "%s",
                           _("Missing source path attribute for char device"));
            return -1;
        }

        if (src_def->data.nix.listen && src_def->data.nix.reconnect.enabled) {
            virReportError(VIR_ERR_INTERNAL_ERROR, "%s",
                           _("chardev reconnect is possible only for connect mode"));
            return -1;
        }
        break;

    case VIR_DOMAIN_CHR_TYPE_SPICEPORT:
        if (!src_def->data.spiceport.channel) {
            virReportError(VIR_ERR_CONFIG_UNSUPPORTED, "%s",
                           _("Missing source channel attribute for char device"));
            return -1;
        }
        if (strspn(src_def->data.spiceport.channel,
                   SERIAL_CHANNEL_NAME_CHARS) < strlen(src_def->data.spiceport.channel)) {
            virReportError(VIR_ERR_INVALID_ARG, "%s",
                           _("Invalid character in source channel for char device"));
            return -1;
        }
        break;
    }

    if (virSecurityDeviceLabelDefValidate(src_def->seclabels,
                                          src_def->nseclabels,
                                          def->seclabels,
                                          def->nseclabels) < 0)
        return -1;

    return 0;
}


static int
virDomainRedirdevDefValidate(const virDomainDef *def,
                             const virDomainRedirdevDef *redirdev)
{
    if (redirdev->bus == VIR_DOMAIN_REDIRDEV_BUS_USB &&
        !virDomainDefHasUSB(def)) {
        virReportError(VIR_ERR_CONFIG_UNSUPPORTED, "%s",
                       _("cannot add redirected USB device: "
                         "USB is disabled for this domain"));
        return -1;
    }

    return virDomainChrSourceDefValidate(redirdev->source, NULL, def);
}


static int
virDomainChrDefValidate(const virDomainChrDef *chr,
                        const virDomainDef *def)
{
    return virDomainChrSourceDefValidate(chr->source, chr, def);
}


static int
virDomainRNGDefValidate(const virDomainRNGDef *rng,
                        const virDomainDef *def)
{
    if (rng->backend == VIR_DOMAIN_RNG_BACKEND_EGD)
        return virDomainChrSourceDefValidate(rng->source.chardev, NULL, def);

    return 0;
}


static int
virDomainSmartcardDefValidate(const virDomainSmartcardDef *smartcard,
                              const virDomainDef *def)
{
    if (smartcard->info.type != VIR_DOMAIN_DEVICE_ADDRESS_TYPE_NONE &&
        smartcard->info.type != VIR_DOMAIN_DEVICE_ADDRESS_TYPE_CCID) {
        virReportError(VIR_ERR_CONFIG_UNSUPPORTED, "%s",
                       _("Controllers must use the 'ccid' address type"));
        return -1;
    }

    if (smartcard->type == VIR_DOMAIN_SMARTCARD_TYPE_PASSTHROUGH)
        return virDomainChrSourceDefValidate(smartcard->data.passthru, NULL, def);

    return 0;
}


static int
virDomainDefTunablesValidate(const virDomainDef *def)
{
    size_t i, j;

    for (i = 0; i < def->blkio.ndevices; i++) {
        for (j = 0; j < i; j++) {
            if (STREQ(def->blkio.devices[j].path,
                      def->blkio.devices[i].path)) {
                virReportError(VIR_ERR_CONFIG_UNSUPPORTED,
                               _("duplicate blkio device path '%s'"),
                               def->blkio.devices[i].path);
                return -1;
            }
        }
    }

    return 0;
}


static int
virDomainControllerDefValidate(const virDomainControllerDef *controller)
{
    if (controller->type == VIR_DOMAIN_CONTROLLER_TYPE_PCI) {
        const virDomainPCIControllerOpts *opts = &controller->opts.pciopts;

        if (controller->model == VIR_DOMAIN_CONTROLLER_MODEL_PCI_ROOT ||
            controller->model == VIR_DOMAIN_CONTROLLER_MODEL_PCIE_ROOT) {
            if (controller->info.type != VIR_DOMAIN_DEVICE_ADDRESS_TYPE_NONE) {
                virReportError(VIR_ERR_CONFIG_UNSUPPORTED, "%s",
                               _("pci-root and pcie-root controllers "
                                 "should not have an address"));
                return -1;
            }
        }

        if (controller->idx > 255) {
            virReportError(VIR_ERR_CONFIG_UNSUPPORTED,
                           _("PCI controller index %d too high, maximum is 255"),
                           controller->idx);
            return -1;
        }

        /* Only validate the target index if it's been set */
        if (opts->targetIndex != -1) {

            if (opts->targetIndex < 0 || opts->targetIndex > 30) {
                virReportError(VIR_ERR_CONFIG_UNSUPPORTED,
                               _("PCI controller target index '%d' out of "
                                 "range - must be 0-30"),
                               opts->targetIndex);
                return -1;
            }

            if ((controller->idx == 0 && opts->targetIndex != 0) ||
                (controller->idx != 0 && opts->targetIndex == 0)) {
                virReportError(VIR_ERR_CONFIG_UNSUPPORTED, "%s",
                               _("Only the PCI controller with index 0 can "
                                 "have target index 0, and vice versa"));
                return -1;
            }
        }

        if (opts->chassisNr != -1) {
            if (opts->chassisNr < 1 || opts->chassisNr > 255) {
                virReportError(VIR_ERR_CONFIG_UNSUPPORTED,
                               _("PCI controller chassisNr '%d' out of range "
                                 "- must be 1-255"),
                               opts->chassisNr);
                return -1;
            }
        }

        if (opts->chassis != -1) {
            if (opts->chassis < 0 || opts->chassis > 255) {
                virReportError(VIR_ERR_CONFIG_UNSUPPORTED,
                               _("PCI controller chassis '%d' out of range "
                                 "- must be 0-255"),
                               opts->chassis);
                return -1;
            }
        }

        if (opts->port != -1) {
            if (opts->port < 0 || opts->port > 255) {
                virReportError(VIR_ERR_CONFIG_UNSUPPORTED,
                               _("PCI controller port '%d' out of range "
                                 "- must be 0-255"),
                               opts->port);
                return -1;
            }
        }

        if (opts->busNr != -1) {
            if (opts->busNr < 1 || opts->busNr > 254) {
                virReportError(VIR_ERR_CONFIG_UNSUPPORTED,
                               _("PCI controller busNr '%d' out of range "
                                 "- must be 1-254"),
                               opts->busNr);
                return -1;
            }
        }

        if (opts->numaNode >= 0 && controller->idx == 0) {
            virReportError(VIR_ERR_CONFIG_UNSUPPORTED, "%s",
                           _("The PCI controller with index=0 can't "
                             "be associated with a NUMA node"));
            return -1;
        }
    }

    return 0;
}


static int
virDomainDefIdMapValidate(const virDomainDef *def)
{
    if ((def->idmap.uidmap && !def->idmap.gidmap) ||
        (!def->idmap.uidmap && def->idmap.gidmap)) {
        virReportError(VIR_ERR_CONFIG_UNSUPPORTED, "%s",
                       _("uid and gid should be mapped both"));
        return -1;
    }

    if ((def->idmap.uidmap && def->idmap.uidmap[0].start != 0) ||
        (def->idmap.gidmap && def->idmap.gidmap[0].start != 0)) {
        /* Root user of container hasn't been mapped to any user of host,
         * return error. */
        virReportError(VIR_ERR_CONFIG_UNSUPPORTED, "%s",
                       _("You must map the root user of container"));
        return -1;
    }

    return 0;
}


static int
virDomainDefDuplicateDiskInfoValidate(const virDomainDef *def)
{
    size_t i;
    size_t j;

    for (i = 0; i < def->ndisks; i++) {
        for (j = i + 1; j < def->ndisks; j++) {
            if (virDomainDiskDefCheckDuplicateInfo(def->disks[i],
                                                   def->disks[j]) < 0)
                return -1;
        }
    }

    return 0;
}



/**
 * virDomainDefDuplicateDriveAddressesValidate:
 * @def: domain definition to check against
 *
 * This function checks @def for duplicate drive addresses. Drive
 * addresses are only in use for disks and hostdevs at the moment.
 *
 * Returns 0 in case of there are no duplicate drive addresses, -1
 * otherwise.
 */
static int
virDomainDefDuplicateDriveAddressesValidate(const virDomainDef *def)
{
    size_t i;
    size_t j;

    for (i = 0; i < def->ndisks; i++) {
        virDomainDiskDef *disk_i = def->disks[i];
        virDomainDeviceInfo *disk_info_i = &disk_i->info;

        if (disk_info_i->type != VIR_DOMAIN_DEVICE_ADDRESS_TYPE_DRIVE)
            continue;

        for (j = i + 1; j < def->ndisks; j++) {
            virDomainDiskDef *disk_j = def->disks[j];
            virDomainDeviceInfo *disk_info_j = &disk_j->info;

            if (disk_i->bus != disk_j->bus)
                continue;

            if (disk_info_j->type != VIR_DOMAIN_DEVICE_ADDRESS_TYPE_DRIVE)
                continue;

            if (virDomainDeviceInfoAddressIsEqual(disk_info_i, disk_info_j)) {
                virReportError(VIR_ERR_CONFIG_UNSUPPORTED,
                               _("Found duplicate drive address for disk with "
                                 "target name '%s' controller='%u' bus='%u' "
                                 "target='%u' unit='%u'"),
                               disk_i->dst,
                               disk_info_i->addr.drive.controller,
                               disk_info_i->addr.drive.bus,
                               disk_info_i->addr.drive.target,
                               disk_info_i->addr.drive.unit);
                return -1;
            }
        }

        /* Note: There is no need to check for conflicts with SCSI
         * hostdevs above, because conflicts with hostdevs are checked
         * in the next loop.
         */
    }

    for (i = 0; i < def->nhostdevs; i++) {
        virDomainHostdevDef *hdev_i = def->hostdevs[i];
        virDomainDeviceInfo *hdev_info_i = hdev_i->info;
        virDomainDeviceDriveAddress *hdev_addr_i;

        if (!virHostdevIsSCSIDevice(hdev_i))
            continue;

        if (hdev_i->info->type != VIR_DOMAIN_DEVICE_ADDRESS_TYPE_DRIVE)
            continue;

        hdev_addr_i = &hdev_info_i->addr.drive;
        for (j = i + 1; j < def->nhostdevs; j++) {
            virDomainHostdevDef *hdev_j = def->hostdevs[j];
            virDomainDeviceInfo *hdev_info_j = hdev_j->info;

            if (!virHostdevIsSCSIDevice(hdev_j))
                continue;

            /* Address type check for hdev_j will be done implicitly
             * in virDomainDeviceInfoAddressIsEqual() */

            if (virDomainDeviceInfoAddressIsEqual(hdev_info_i, hdev_info_j)) {
                virReportError(VIR_ERR_CONFIG_UNSUPPORTED,
                               _("SCSI host address controller='%u' "
                                 "bus='%u' target='%u' unit='%u' in "
                                 "use by another SCSI host device"),
                               hdev_addr_i->bus,
                               hdev_addr_i->controller,
                               hdev_addr_i->target,
                               hdev_addr_i->unit);
                return -1;
            }
        }

        if (virDomainDriveAddressIsUsedByDisk(def, VIR_DOMAIN_DISK_BUS_SCSI,
                                              hdev_addr_i)) {
            virReportError(VIR_ERR_CONFIG_UNSUPPORTED,
                           _("SCSI host address controller='%u' "
                             "bus='%u' target='%u' unit='%u' in "
                             "use by another SCSI disk"),
                           hdev_addr_i->bus,
                           hdev_addr_i->controller,
                           hdev_addr_i->target,
                           hdev_addr_i->unit);
            return -1;
        }
    }

    return 0;
}



struct virDomainDefValidateAliasesData {
    GHashTable *aliases;
};


static int
virDomainDeviceDefValidateAliasesIterator(virDomainDef *def,
                                          virDomainDeviceDef *dev,
                                          virDomainDeviceInfo *info,
                                          void *opaque)
{
    struct virDomainDefValidateAliasesData *data = opaque;
    const char *alias = info->alias;

    if (!virDomainDeviceAliasIsUserAlias(alias))
        return 0;

    /* Some crazy backcompat for consoles. */
    if (def->nserials && def->nconsoles &&
        def->consoles[0]->deviceType == VIR_DOMAIN_CHR_DEVICE_TYPE_CONSOLE &&
        def->consoles[0]->targetType == VIR_DOMAIN_CHR_CONSOLE_TARGET_TYPE_SERIAL &&
        dev->type == VIR_DOMAIN_DEVICE_CHR &&
        virDomainChrEquals(def->serials[0], dev->data.chr))
        return 0;

    if (dev->type == VIR_DOMAIN_DEVICE_HOSTDEV &&
        dev->data.hostdev->parentnet) {
        /* This hostdev is a copy of some previous interface.
         * Aliases are duplicated. */
        return 0;
    }

    if (virHashLookup(data->aliases, alias)) {
        virReportError(VIR_ERR_CONFIG_UNSUPPORTED,
                       _("non unique alias detected: %s"),
                       alias);
        return -1;
    }

    if (virHashAddEntry(data->aliases, alias, (void *) 1) < 0) {
        virReportError(VIR_ERR_INTERNAL_ERROR, "%s",
                       _("Unable to construct table of device aliases"));
        return -1;
    }

    return 0;
}


/**
 * virDomainDefValidateAliases:
 *
 * Check for uniqueness of device aliases. If @aliases is not
 * NULL return hash table of all the aliases in it.
 *
 * Returns 0 on success,
 *        -1 otherwise (with error reported).
 */
static int
virDomainDefValidateAliases(const virDomainDef *def,
                            GHashTable **aliases)
{
    struct virDomainDefValidateAliasesData data;
    int ret = -1;

    /* We are not storing copies of aliases. Don't free them. */
    if (!(data.aliases = virHashNew(NULL)))
        goto cleanup;

    if (virDomainDeviceInfoIterateFlags((virDomainDef *) def,
                                        virDomainDeviceDefValidateAliasesIterator,
                                        DOMAIN_DEVICE_ITERATE_ALL_CONSOLES,
                                        &data) < 0)
        goto cleanup;

    if (aliases)
        *aliases = g_steal_pointer(&data.aliases);

    ret = 0;
 cleanup:
    virHashFree(data.aliases);
    return ret;
}


static int
virDomainDeviceValidateAliasImpl(const virDomainDef *def,
                                 virDomainDeviceDef *dev)
{
    GHashTable *aliases = NULL;
    virDomainDeviceInfo *info = virDomainDeviceGetInfo(dev);
    int ret = -1;

    if (!info || !info->alias)
        return 0;

    if (virDomainDefValidateAliases(def, &aliases) < 0)
        goto cleanup;

    if (virHashLookup(aliases, info->alias)) {
        virReportError(VIR_ERR_CONFIG_UNSUPPORTED,
                       _("non unique alias detected: %s"),
                       info->alias);
        goto cleanup;
    }

    ret = 0;
 cleanup:

    virHashFree(aliases);
    return ret;
}


int
virDomainDeviceValidateAliasForHotplug(virDomainObj *vm,
                                       virDomainDeviceDef *dev,
                                       unsigned int flags)
{
    virDomainDef *persDef = NULL;
    virDomainDef *liveDef = NULL;

    if (virDomainObjGetDefs(vm, flags, &liveDef, &persDef) < 0)
        return -1;

    if (persDef &&
        virDomainDeviceValidateAliasImpl(persDef, dev) < 0)
        return -1;

    if (liveDef &&
        virDomainDeviceValidateAliasImpl(liveDef, dev) < 0)
        return -1;

    return 0;
}


static int
virDomainDefLifecycleActionValidate(const virDomainDef *def)
{
    if (!virDomainDefLifecycleActionAllowed(VIR_DOMAIN_LIFECYCLE_POWEROFF,
                                            def->onPoweroff)) {
        return -1;
    }

    if (!virDomainDefLifecycleActionAllowed(VIR_DOMAIN_LIFECYCLE_REBOOT,
                                            def->onReboot)) {
        return -1;
    }

    if (!virDomainDefLifecycleActionAllowed(VIR_DOMAIN_LIFECYCLE_CRASH,
                                            def->onCrash)) {
        return -1;
    }

    return 0;
}


static int
virDomainDefMemtuneValidate(const virDomainDef *def)
{
    const virDomainMemtune *mem = &(def->mem);
    size_t i;
    ssize_t pos = virDomainNumaGetNodeCount(def->numa) - 1;

    for (i = 0; i < mem->nhugepages; i++) {
        size_t j;
        ssize_t nextBit;

        for (j = 0; j < i; j++) {
            if (mem->hugepages[i].nodemask &&
                mem->hugepages[j].nodemask &&
                virBitmapOverlaps(mem->hugepages[i].nodemask,
                                  mem->hugepages[j].nodemask)) {
                virReportError(VIR_ERR_XML_DETAIL,
                               _("nodeset attribute of hugepages "
                                 "of sizes %llu and %llu intersect"),
                               mem->hugepages[i].size,
                               mem->hugepages[j].size);
                return -1;
            } else if (!mem->hugepages[i].nodemask &&
                       !mem->hugepages[j].nodemask) {
                virReportError(VIR_ERR_XML_DETAIL,
                               _("two master hugepages detected: "
                                 "%llu and %llu"),
                               mem->hugepages[i].size,
                               mem->hugepages[j].size);
                return -1;
            }
        }

        if (!mem->hugepages[i].nodemask) {
            /* This is the master hugepage to use. Skip it as it has no
             * nodemask anyway. */
            continue;
        }

        nextBit = virBitmapNextSetBit(mem->hugepages[i].nodemask, pos);
        if (nextBit >= 0) {
            virReportError(VIR_ERR_XML_DETAIL,
                           _("hugepages: node %zd not found"),
                           nextBit);
            return -1;
        }
    }

    return 0;
}


static int
virDomainDefOSValidate(const virDomainDef *def,
                       virDomainXMLOption *xmlopt)
{
    if (!def->os.loader)
        return 0;

    if (def->os.firmware &&
        !(xmlopt->config.features & VIR_DOMAIN_DEF_FEATURE_FW_AUTOSELECT)) {
        virReportError(VIR_ERR_XML_DETAIL, "%s",
                       _("firmware auto selection not implemented for this driver"));
        return -1;
    }

    if (!def->os.loader->path &&
        def->os.firmware == VIR_DOMAIN_OS_DEF_FIRMWARE_NONE) {
        virReportError(VIR_ERR_XML_DETAIL, "%s",
                       _("no loader path specified and firmware auto selection disabled"));
        return -1;
    }

    return 0;
}


#define CPUTUNE_VALIDATE_PERIOD(name) \
    do { \
        if (def->cputune.name > 0 && \
            (def->cputune.name < VIR_CGROUP_CPU_PERIOD_MIN || \
             def->cputune.name > VIR_CGROUP_CPU_PERIOD_MAX)) { \
            virReportError(VIR_ERR_CONFIG_UNSUPPORTED, \
                           _("Value of cputune '%s' must be in range [%llu, %llu]"), \
                           #name, \
                           VIR_CGROUP_CPU_PERIOD_MIN, \
                           VIR_CGROUP_CPU_PERIOD_MAX); \
            return -1; \
        } \
    } while (0)

#define CPUTUNE_VALIDATE_QUOTA(name) \
    do { \
        if (def->cputune.name > 0 && \
            (def->cputune.name < VIR_CGROUP_CPU_QUOTA_MIN || \
             def->cputune.name > VIR_CGROUP_CPU_QUOTA_MAX)) { \
            virReportError(VIR_ERR_CONFIG_UNSUPPORTED, \
                           _("Value of cputune '%s' must be in range [%llu, %llu]"), \
                           #name, \
                           VIR_CGROUP_CPU_QUOTA_MIN, \
                           VIR_CGROUP_CPU_QUOTA_MAX); \
            return -1; \
        } \
    } while (0)

static int
virDomainDefCputuneValidate(const virDomainDef *def)
{
    if (def->cputune.shares > 0 &&
        (def->cputune.shares < VIR_CGROUP_CPU_SHARES_MIN ||
         def->cputune.shares > VIR_CGROUP_CPU_SHARES_MAX)) {
        virReportError(VIR_ERR_CONFIG_UNSUPPORTED,
                       _("Value of cputune 'shares' must be in range [%llu, %llu]"),
                         VIR_CGROUP_CPU_SHARES_MIN,
                         VIR_CGROUP_CPU_SHARES_MAX);
        return -1;
    }

    CPUTUNE_VALIDATE_PERIOD(period);
    CPUTUNE_VALIDATE_PERIOD(global_period);
    CPUTUNE_VALIDATE_PERIOD(emulator_period);
    CPUTUNE_VALIDATE_PERIOD(iothread_period);

    CPUTUNE_VALIDATE_QUOTA(quota);
    CPUTUNE_VALIDATE_QUOTA(global_quota);
    CPUTUNE_VALIDATE_QUOTA(emulator_quota);
    CPUTUNE_VALIDATE_QUOTA(iothread_quota);

    return 0;
}
#undef CPUTUNE_VALIDATE_PERIOD
#undef CPUTUNE_VALIDATE_QUOTA


static int
virDomainDefIOMMUValidate(const virDomainDef *def)
{
    if (!def->iommu)
        return 0;

    if (def->iommu->intremap == VIR_TRISTATE_SWITCH_ON &&
        def->features[VIR_DOMAIN_FEATURE_IOAPIC] != VIR_DOMAIN_IOAPIC_QEMU) {
        virReportError(VIR_ERR_CONFIG_UNSUPPORTED, "%s",
                       _("IOMMU interrupt remapping requires split I/O APIC "
                         "(ioapic driver='qemu')"));
        return -1;
    }

    if (def->iommu->eim == VIR_TRISTATE_SWITCH_ON &&
        def->iommu->intremap != VIR_TRISTATE_SWITCH_ON) {
        virReportError(VIR_ERR_CONFIG_UNSUPPORTED, "%s",
                       _("IOMMU eim requires interrupt remapping to be enabled"));
        return -1;
    }

    return 0;
}


static int
virDomainDefValidateInternal(const virDomainDef *def,
                             virDomainXMLOption *xmlopt)
{
    if (virDomainDefDuplicateDiskInfoValidate(def) < 0)
        return -1;

    if (virDomainDefDuplicateDriveAddressesValidate(def) < 0)
        return -1;

    if (virDomainDefGetVcpusTopology(def, NULL) < 0)
        return -1;

    if (virDomainDefValidateAliases(def, NULL) < 0)
        return -1;

    if (virDomainDefIOMMUValidate(def) < 0)
        return -1;

    if (virDomainDefLifecycleActionValidate(def) < 0)
        return -1;

    if (virDomainDefMemtuneValidate(def) < 0)
        return -1;

    if (virDomainDefOSValidate(def, xmlopt) < 0)
        return -1;

    if (virDomainDefCputuneValidate(def) < 0)
        return -1;

    if (virDomainDefBootValidate(def) < 0)
        return -1;

    if (virDomainDefVideoValidate(def) < 0)
        return -1;

    if (virDomainDefTunablesValidate(def) < 0)
        return -1;

    if (virDomainDefIdMapValidate(def) < 0)
        return -1;

    if (virDomainNumaDefValidate(def->numa) < 0)
        return -1;

    return 0;
}


static int
virDomainDefValidateDeviceIterator(virDomainDef *def,
                                   virDomainDeviceDef *dev,
                                   virDomainDeviceInfo *info G_GNUC_UNUSED,
                                   void *opaque)
{
    struct virDomainDefPostParseDeviceIteratorData *data = opaque;
    return virDomainDeviceDefValidate(dev, def,
                                      data->parseFlags, data->xmlopt,
                                      data->parseOpaque);
}


/**
 * virDomainDefValidate:
 * @def: domain definition
 * @caps: driver capabilities object
 * @parseFlags: virDomainDefParseFlags
 * @xmlopt: XML parser option object
 * @parseOpaque: hypervisor driver specific data for this validation run
 *
 * This validation function is designed to take checks of globally invalid
 * configurations that the parser needs to accept so that VMs don't vanish upon
 * daemon restart. Such definition can be rejected upon startup or define, where
 * this function shall be called.
 *
 * Returns 0 if domain definition is valid, -1 on error and reports an
 * appropriate message.
 */
int
virDomainDefValidate(virDomainDef *def,
                     unsigned int parseFlags,
                     virDomainXMLOption *xmlopt,
                     void *parseOpaque)
{
    struct virDomainDefPostParseDeviceIteratorData data = {
        .xmlopt = xmlopt,
        .parseFlags = parseFlags,
        .parseOpaque = parseOpaque,
    };

    /* validate configuration only in certain places */
    if (parseFlags & VIR_DOMAIN_DEF_PARSE_SKIP_VALIDATE)
        return 0;

    /* call the domain config callback */
    if (xmlopt->config.domainValidateCallback &&
        xmlopt->config.domainValidateCallback(def, xmlopt->config.priv, parseOpaque) < 0)
        return -1;

    /* iterate the devices */
    if (virDomainDeviceInfoIterateFlags(def,
                                        virDomainDefValidateDeviceIterator,
                                        (DOMAIN_DEVICE_ITERATE_ALL_CONSOLES |
                                         DOMAIN_DEVICE_ITERATE_MISSING_INFO),
                                        &data) < 0)
        return -1;

    if (virDomainDefValidateInternal(def, xmlopt) < 0)
        return -1;

    return 0;
}


static int
virDomainNetDefValidatePortOptions(const char *macstr,
                                   virDomainNetType type,
                                   const virNetDevVPortProfile *vport,
                                   virTristateBool isolatedPort)
{
    /*
     * This function can be called for either a config interface
     * object (NetDef) or a runtime interface object (ActualNetDef),
     * by calling it with either, e.g., the "type" (what is in the
     * config) or the "actualType" (what is determined at runtime by
     * acquiring a port from the network).
     */
    /*
     * port isolation can only be set for an interface that is
     * connected to a Linux host bridge (either a libvirt-managed
     * network, or plain type='bridge')
     */
    if (isolatedPort == VIR_TRISTATE_BOOL_YES) {
        if (!(type == VIR_DOMAIN_NET_TYPE_NETWORK ||
              type == VIR_DOMAIN_NET_TYPE_BRIDGE)) {
            virReportError(VIR_ERR_CONFIG_UNSUPPORTED,
                           _("interface %s - <port isolated='yes'/> is not supported for network interfaces with type='%s'"),
                           macstr, virDomainNetTypeToString(type));
            return -1;
        }
        /*
         * also not allowed for anything with <virtualport> setting
         * (openvswitch or 802.11Qb[gh])
         */
        if (vport && vport->virtPortType != VIR_NETDEV_VPORT_PROFILE_NONE) {
            virReportError(VIR_ERR_CONFIG_UNSUPPORTED,
                           _("interface %s - <port isolated='yes'/> is not supported for network interfaces with virtualport type='%s'"),
                           macstr, virNetDevVPortTypeToString(vport->virtPortType));
            return -1;
        }
    }
    return 0;
}


int
virDomainActualNetDefValidate(const virDomainNetDef *net)
{
    /* Unlike virDomainNetDefValidate(), which is a static function
     * called internally to this file, virDomainActualNetDefValidate()
     * is a public function that can be called from a hypervisor after
     * it has completely setup the NetDef for use by a domain,
     * including possibly allocating a port from the network driver
     * (which could change the effective/"actual" type of the NetDef,
     * thus changing what should/shouldn't be allowed by validation).
     *
     * This function should contain validations not specific to a
     * particular hypervisor (e.g. whether or not specifying bandwidth
     * is allowed for a type of interface), but *not*
     * hypervisor-specific things.
     */
    char macstr[VIR_MAC_STRING_BUFLEN];
    virDomainNetType actualType = virDomainNetGetActualType(net);
    const virNetDevVPortProfile *vport = virDomainNetGetActualVirtPortProfile(net);
    const virNetDevBandwidth *bandwidth = virDomainNetGetActualBandwidth(net);

    virMacAddrFormat(&net->mac, macstr);

    if (virDomainNetGetActualVlan(net)) {
        /* vlan configuration via libvirt is only supported for PCI
         * Passthrough SR-IOV devices (hostdev or macvtap passthru
         * mode) and openvswitch bridges. Otherwise log an error and
         * fail
         */
        if (!(actualType == VIR_DOMAIN_NET_TYPE_HOSTDEV ||
              (actualType == VIR_DOMAIN_NET_TYPE_DIRECT &&
               virDomainNetGetActualDirectMode(net) == VIR_NETDEV_MACVLAN_MODE_PASSTHRU) ||
              (actualType == VIR_DOMAIN_NET_TYPE_BRIDGE &&
               vport  && vport->virtPortType == VIR_NETDEV_VPORT_PROFILE_OPENVSWITCH))) {
            virReportError(VIR_ERR_CONFIG_UNSUPPORTED,
                           _("interface %s - vlan tag not supported for this connection type"),
                           macstr);
            return -1;
        }
    }

    /* bandwidth configuration via libvirt is not supported for
     * hostdev network devices
     */
    if (bandwidth && actualType == VIR_DOMAIN_NET_TYPE_HOSTDEV) {
        virReportError(VIR_ERR_CONFIG_UNSUPPORTED,
                       _("interface %s - bandwidth settings are not supported "
                         "for hostdev interfaces"),
                       macstr);
        return -1;
    }

    if (virDomainNetDefValidatePortOptions(macstr, actualType, vport,
                                           virDomainNetGetActualPortOptionsIsolated(net)) < 0) {
        return -1;
    }

    return 0;
}


static int
virDomainNetDefValidate(const virDomainNetDef *net)
{
    char macstr[VIR_MAC_STRING_BUFLEN];

    virMacAddrFormat(&net->mac, macstr);

    if ((net->hostIP.nroutes || net->hostIP.nips) &&
        net->type != VIR_DOMAIN_NET_TYPE_ETHERNET) {
        virReportError(VIR_ERR_CONFIG_UNSUPPORTED,
                       _("Invalid attempt to set network interface "
                         "host-side IP route and/or address info on "
                         "interface of type '%s'. This is only supported "
                         "on interfaces of type 'ethernet'"),
                       virDomainNetTypeToString(net->type));
        return -1;
    }
    if (net->managed_tap == VIR_TRISTATE_BOOL_NO &&
        net->type != VIR_DOMAIN_NET_TYPE_ETHERNET) {
        virReportError(VIR_ERR_CONFIG_UNSUPPORTED,
                       _("unmanaged target dev is not supported on "
                         "interfaces of type '%s'"),
                       virDomainNetTypeToString(net->type));
        return -1;
    }

    if (net->teaming) {
        if (net->teaming->type == VIR_DOMAIN_NET_TEAMING_TYPE_TRANSIENT) {
            if (!net->teaming->persistent) {
                virReportError(VIR_ERR_CONFIG_UNSUPPORTED, "%s",
                               _("teaming persistent attribute must be set if teaming type is 'transient'"));
                return -1;
            }
        } else {
            if (net->teaming->persistent) {
                virReportError(VIR_ERR_CONFIG_UNSUPPORTED,
                               _("teaming persistent attribute not allowed if teaming type is '%s'"),
                               virDomainNetTeamingTypeToString(net->teaming->type));
                return -1;
            }
        }
    }

    if (virDomainNetDefValidatePortOptions(macstr, net->type, net->virtPortProfile,
                                           net->isolatedPort) < 0) {
        return -1;
    }

    if (!virDomainNetIsVirtioModel(net) &&
<<<<<<< HEAD
        virDomainCheckVirtioOptions(net->virtio) < 0) {
=======
        virDomainCheckVirtioOptionsAreAbsent(net->virtio) < 0) {
>>>>>>> e6c18235
        return -1;
    }

    return 0;
}


static int
virDomainHostdevDefValidate(const virDomainHostdevDef *hostdev)
{
    if (hostdev->mode == VIR_DOMAIN_HOSTDEV_MODE_SUBSYS) {
        switch ((virDomainHostdevSubsysType) hostdev->source.subsys.type) {
        case VIR_DOMAIN_HOSTDEV_SUBSYS_TYPE_PCI:
            if (hostdev->info->type != VIR_DOMAIN_DEVICE_ADDRESS_TYPE_NONE &&
                hostdev->info->type != VIR_DOMAIN_DEVICE_ADDRESS_TYPE_UNASSIGNED &&
                hostdev->info->type != VIR_DOMAIN_DEVICE_ADDRESS_TYPE_PCI) {
                virReportError(VIR_ERR_INTERNAL_ERROR, "%s",
                               _("PCI host devices must use 'pci' or "
                                 "'unassigned' address type"));
                return -1;
            }
            break;
        case VIR_DOMAIN_HOSTDEV_SUBSYS_TYPE_SCSI:
            if (hostdev->info->type != VIR_DOMAIN_DEVICE_ADDRESS_TYPE_NONE &&
                hostdev->info->type != VIR_DOMAIN_DEVICE_ADDRESS_TYPE_DRIVE) {
                virReportError(VIR_ERR_CONFIG_UNSUPPORTED, "%s",
                               _("SCSI host device must use 'drive' "
                                 "address type"));
                return -1;
            }
            break;
        case VIR_DOMAIN_HOSTDEV_SUBSYS_TYPE_SCSI_HOST:
            if (hostdev->info->type != VIR_DOMAIN_DEVICE_ADDRESS_TYPE_NONE &&
                hostdev->info->type != VIR_DOMAIN_DEVICE_ADDRESS_TYPE_PCI &&
                hostdev->info->type != VIR_DOMAIN_DEVICE_ADDRESS_TYPE_CCW) {
                virReportError(VIR_ERR_CONFIG_UNSUPPORTED, "%s",
                               _("SCSI_host host device must use 'pci' "
                                 "or 'ccw' address type"));
                return -1;
            }
            break;
        case VIR_DOMAIN_HOSTDEV_SUBSYS_TYPE_USB:
            if (hostdev->info->type != VIR_DOMAIN_DEVICE_ADDRESS_TYPE_NONE &&
                hostdev->info->type != VIR_DOMAIN_DEVICE_ADDRESS_TYPE_USB) {
                virReportError(VIR_ERR_CONFIG_UNSUPPORTED, "%s",
                               _("USB host device must use 'usb' address type"));
                return -1;
            }
            break;
        case VIR_DOMAIN_HOSTDEV_SUBSYS_TYPE_MDEV:
        case VIR_DOMAIN_HOSTDEV_SUBSYS_TYPE_LAST:
            break;
        }
    }

    if (hostdev->teaming) {
        if (hostdev->teaming->type != VIR_DOMAIN_NET_TEAMING_TYPE_TRANSIENT) {
            virReportError(VIR_ERR_CONFIG_UNSUPPORTED, "%s",
                           _("teaming hostdev devices must have type='transient'"));
            return -1;
        }
        if (!hostdev->teaming->persistent) {
            virReportError(VIR_ERR_CONFIG_UNSUPPORTED, "%s",
                           _("missing required persistent attribute in hostdev teaming element"));
            return -1;
        }
        if (hostdev->mode != VIR_DOMAIN_HOSTDEV_MODE_SUBSYS ||
            hostdev->source.subsys.type != VIR_DOMAIN_HOSTDEV_SUBSYS_TYPE_PCI) {
            virReportError(VIR_ERR_CONFIG_UNSUPPORTED, "%s",
                           _("teaming is only supported for pci hostdev devices"));
            return -1;
        }
    }
    return 0;
}


static int
virDomainMemoryDefValidate(const virDomainMemoryDef *mem,
                           const virDomainDef *def)
{
    switch (mem->model) {
    case VIR_DOMAIN_MEMORY_MODEL_NVDIMM:
        if (!mem->nvdimmPath) {
            virReportError(VIR_ERR_XML_DETAIL, "%s",
                           _("path is required for model 'nvdimm'"));
            return -1;
        }

        if (mem->discard == VIR_TRISTATE_BOOL_YES) {
            virReportError(VIR_ERR_CONFIG_UNSUPPORTED, "%s",
                           _("discard is not supported for nvdimms"));
            return -1;
        }

        if (ARCH_IS_PPC64(def->os.arch)) {
            if (mem->labelsize == 0) {
                virReportError(VIR_ERR_CONFIG_UNSUPPORTED, "%s",
                               _("label size is required for NVDIMM device"));
                return -1;
            }
        } else if (mem->uuid) {
            virReportError(VIR_ERR_CONFIG_UNSUPPORTED, "%s",
                           _("UUID is not supported for NVDIMM device"));
            return -1;
        }
        break;

    case VIR_DOMAIN_MEMORY_MODEL_VIRTIO_PMEM:
        if (!mem->nvdimmPath) {
            virReportError(VIR_ERR_XML_DETAIL,
                           _("path is required for model '%s'"),
                           virDomainMemoryModelTypeToString(mem->model));
            return -1;
        }

        if (mem->discard == VIR_TRISTATE_BOOL_YES) {
            virReportError(VIR_ERR_CONFIG_UNSUPPORTED,
                           _("discard is not supported for model '%s'"),
                           virDomainMemoryModelTypeToString(mem->model));
            return -1;
        }

        if (mem->access != VIR_DOMAIN_MEMORY_ACCESS_SHARED) {
            virReportError(VIR_ERR_CONFIG_UNSUPPORTED, "%s",
                           _("shared access mode required for virtio-pmem device"));
            return -1;
        }

        if (mem->targetNode != -1) {
            virReportError(VIR_ERR_CONFIG_UNSUPPORTED, "%s",
                           _("virtio-pmem does not support NUMA nodes"));
            return -1;
        }

    case VIR_DOMAIN_MEMORY_MODEL_DIMM:
        break;

    case VIR_DOMAIN_MEMORY_MODEL_NONE:
    case VIR_DOMAIN_MEMORY_MODEL_LAST:
    default:
        virReportEnumRangeError(virDomainMemoryModel, mem->model);
        return -1;
    }

    return 0;
}


static bool
virDomainVsockIsVirtioModel(const virDomainVsockDef *vsock)
{
    return (vsock->model == VIR_DOMAIN_VSOCK_MODEL_VIRTIO ||
            vsock->model == VIR_DOMAIN_VSOCK_MODEL_VIRTIO_TRANSITIONAL ||
            vsock->model == VIR_DOMAIN_VSOCK_MODEL_VIRTIO_NON_TRANSITIONAL);
}


static int
virDomainVsockDefValidate(const virDomainVsockDef *vsock)
{
    if (vsock->guest_cid > 0 && vsock->guest_cid <= 2) {
        virReportError(VIR_ERR_CONFIG_UNSUPPORTED, "%s",
                       _("guest CIDs must be >= 3"));
        return -1;
    }

    if (!virDomainVsockIsVirtioModel(vsock) &&
<<<<<<< HEAD
        virDomainCheckVirtioOptions(vsock->virtio) < 0)
=======
        virDomainCheckVirtioOptionsAreAbsent(vsock->virtio) < 0)
>>>>>>> e6c18235
        return -1;

    return 0;
}


static int
virDomainInputDefValidate(const virDomainInputDef *input)
{
    switch ((virDomainInputType) input->type) {
        case VIR_DOMAIN_INPUT_TYPE_MOUSE:
        case VIR_DOMAIN_INPUT_TYPE_TABLET:
        case VIR_DOMAIN_INPUT_TYPE_KBD:
            if (input->source.evdev) {
                 virReportError(VIR_ERR_CONFIG_UNSUPPORTED, "%s",
                                _("setting source evdev path only supported for "
                                  "passthrough input devices"));
                 return -1;
            }
            break;

        case VIR_DOMAIN_INPUT_TYPE_PASSTHROUGH:
            if (input->bus != VIR_DOMAIN_INPUT_BUS_VIRTIO) {
                virReportError(VIR_ERR_CONFIG_UNSUPPORTED, "%s",
                               _("only bus 'virtio' is supported for 'passthrough' "
                                 "input devices"));
                return -1;
            }
            break;

        case VIR_DOMAIN_INPUT_TYPE_EVDEV:
            if (input->bus != VIR_DOMAIN_INPUT_BUS_NONE) {
                virReportError(VIR_ERR_CONFIG_UNSUPPORTED, "%s",
                               _("input evdev doesn't support bus element"));
                return -1;
            }
            break;

        case VIR_DOMAIN_INPUT_TYPE_LAST:
        default:
            virReportEnumRangeError(virDomainInputType, input->type);
            return -1;
    }

    return 0;
}


static int
virDomainShmemDefValidate(const virDomainShmemDef *shmem)
{
    if (strchr(shmem->name, '/')) {
        virReportError(VIR_ERR_CONFIG_UNSUPPORTED, "%s",
                       _("shmem name cannot include '/' character"));
        return -1;
    }

    if (STREQ(shmem->name, ".")) {
        virReportError(VIR_ERR_CONFIG_UNSUPPORTED, "%s",
                       _("shmem name cannot be equal to '.'"));
        return -1;
    }

    if (STREQ(shmem->name, "..")) {
        virReportError(VIR_ERR_CONFIG_UNSUPPORTED, "%s",
                       _("shmem name cannot be equal to '..'"));
        return -1;
    }

    return 0;
}

static int
virDomainFSDefValidate(const virDomainFSDef *fs)
{
    if (fs->info.bootIndex &&
        fs->fsdriver != VIR_DOMAIN_FS_DRIVER_TYPE_VIRTIOFS) {
        virReportError(VIR_ERR_CONFIG_UNSUPPORTED, "%s",
                       _("boot order is only supported for virtiofs"));
        return -1;
    }

    return 0;
}

static int
virDomainEnsureAudioID(const virDomainDef *def,
                       unsigned int id)
{
    size_t i;

    if (id == 0)
        return 0;

    for (i = 0; i < def->naudios; i++) {
        if (def->audios[i]->id == id)
            return 0;
    }

    virReportError(VIR_ERR_XML_ERROR,
                   _("no audio device with ID %u"),
                   id);
    return -1;
}

static int
virDomainSoundDefValidate(const virDomainDef *def,
                          const virDomainSoundDef *sound)
{
    return virDomainEnsureAudioID(def, sound->audioId);
}

static int
virDomainAudioDefValidate(const virDomainDef *def,
                          const virDomainAudioDef *audio)
{
    size_t i;

    for (i = 0; i < def->naudios; i++) {
        if (def->audios[i] == audio)
            continue;
        if (def->audios[i]->id == audio->id) {
            virReportError(VIR_ERR_XML_ERROR,
                           _("audio ID %u is used multiple times"),
                           audio->id);
            return -1;
        }
    }

    return 0;
}

static int
virDomainGraphicsDefValidate(const virDomainDef *def,
                             const virDomainGraphicsDef *graphics)
{
    if (graphics->type == VIR_DOMAIN_GRAPHICS_TYPE_VNC)
        return virDomainEnsureAudioID(def, graphics->data.vnc.audioId);

    return 0;
}

static int
virDomainDeviceDefValidateInternal(const virDomainDeviceDef *dev,
                                   const virDomainDef *def)
{
    switch ((virDomainDeviceType) dev->type) {
    case VIR_DOMAIN_DEVICE_DISK:
        return virDomainDiskDefValidate(def, dev->data.disk);

    case VIR_DOMAIN_DEVICE_REDIRDEV:
        return virDomainRedirdevDefValidate(def, dev->data.redirdev);

    case VIR_DOMAIN_DEVICE_NET:
        return virDomainNetDefValidate(dev->data.net);

    case VIR_DOMAIN_DEVICE_CONTROLLER:
        return virDomainControllerDefValidate(dev->data.controller);

    case VIR_DOMAIN_DEVICE_CHR:
        return virDomainChrDefValidate(dev->data.chr, def);

    case VIR_DOMAIN_DEVICE_SMARTCARD:
        return virDomainSmartcardDefValidate(dev->data.smartcard, def);

    case VIR_DOMAIN_DEVICE_RNG:
        return virDomainRNGDefValidate(dev->data.rng, def);

    case VIR_DOMAIN_DEVICE_HOSTDEV:
        return virDomainHostdevDefValidate(dev->data.hostdev);

    case VIR_DOMAIN_DEVICE_VIDEO:
        return virDomainVideoDefValidate(dev->data.video, def);

    case VIR_DOMAIN_DEVICE_MEMORY:
        return virDomainMemoryDefValidate(dev->data.memory, def);

    case VIR_DOMAIN_DEVICE_VSOCK:
        return virDomainVsockDefValidate(dev->data.vsock);

    case VIR_DOMAIN_DEVICE_INPUT:
        return virDomainInputDefValidate(dev->data.input);

    case VIR_DOMAIN_DEVICE_SHMEM:
        return virDomainShmemDefValidate(dev->data.shmem);

    case VIR_DOMAIN_DEVICE_FS:
        return virDomainFSDefValidate(dev->data.fs);

    case VIR_DOMAIN_DEVICE_AUDIO:
        return virDomainAudioDefValidate(def, dev->data.audio);

    case VIR_DOMAIN_DEVICE_SOUND:
        return virDomainSoundDefValidate(def, dev->data.sound);

    case VIR_DOMAIN_DEVICE_GRAPHICS:
        return virDomainGraphicsDefValidate(def, dev->data.graphics);

    case VIR_DOMAIN_DEVICE_LEASE:
    case VIR_DOMAIN_DEVICE_WATCHDOG:
    case VIR_DOMAIN_DEVICE_HUB:
    case VIR_DOMAIN_DEVICE_MEMBALLOON:
    case VIR_DOMAIN_DEVICE_NVRAM:
    case VIR_DOMAIN_DEVICE_TPM:
    case VIR_DOMAIN_DEVICE_PANIC:
    case VIR_DOMAIN_DEVICE_IOMMU:
    case VIR_DOMAIN_DEVICE_NONE:
    case VIR_DOMAIN_DEVICE_LAST:
        break;
    }

    return 0;
}


int
virDomainDeviceDefValidate(const virDomainDeviceDef *dev,
                           const virDomainDef *def,
                           unsigned int parseFlags,
                           virDomainXMLOption *xmlopt,
                           void *parseOpaque)
{
    /* validate configuration only in certain places */
    if (parseFlags & VIR_DOMAIN_DEF_PARSE_SKIP_VALIDATE)
        return 0;

    if (xmlopt->config.deviceValidateCallback &&
        xmlopt->config.deviceValidateCallback(dev, def, xmlopt->config.priv, parseOpaque))
        return -1;

    if (virDomainDeviceDefValidateInternal(dev, def) < 0)
        return -1;

    return 0;
}<|MERGE_RESOLUTION|>--- conflicted
+++ resolved
@@ -271,31 +271,6 @@
 
 
 static int
-<<<<<<< HEAD
-virDomainCheckVirtioOptions(virDomainVirtioOptionsPtr virtio)
-{
-    if (!virtio)
-        return 0;
-
-    if (virtio->iommu != VIR_TRISTATE_SWITCH_ABSENT) {
-        virReportError(VIR_ERR_CONFIG_UNSUPPORTED, "%s",
-                       _("iommu driver option is only supported "
-                         "for virtio devices"));
-        return -1;
-    }
-    if (virtio->ats != VIR_TRISTATE_SWITCH_ABSENT) {
-        virReportError(VIR_ERR_CONFIG_UNSUPPORTED, "%s",
-                       _("ats driver option is only supported "
-                         "for virtio devices"));
-        return -1;
-    }
-    if (virtio->packed != VIR_TRISTATE_SWITCH_ABSENT) {
-        virReportError(VIR_ERR_CONFIG_UNSUPPORTED, "%s",
-                       _("packed driver option is only supported "
-                         "for virtio devices"));
-        return -1;
-    }
-=======
 virDomainDiskVhostUserValidate(const virDomainDiskDef *disk)
 {
     if (disk->bus != VIR_DOMAIN_DISK_BUS_VIRTIO) {
@@ -527,7 +502,6 @@
             return -1;
     }
 
->>>>>>> e6c18235
     return 0;
 }
 
@@ -601,20 +575,6 @@
             return -1;
         }
 
-<<<<<<< HEAD
-    if (disk->bus != VIR_DOMAIN_DISK_BUS_VIRTIO) {
-        if (disk->model == VIR_DOMAIN_DISK_MODEL_VIRTIO ||
-            disk->model == VIR_DOMAIN_DISK_MODEL_VIRTIO_TRANSITIONAL ||
-            disk->model == VIR_DOMAIN_DISK_MODEL_VIRTIO_NON_TRANSITIONAL) {
-            virReportError(VIR_ERR_CONFIG_UNSUPPORTED,
-                           _("disk model '%s' not supported for bus '%s'"),
-                           virDomainDiskModelTypeToString(disk->model),
-                           virDomainDiskBusTypeToString(disk->bus));
-            return -1;
-        }
-
-        if (virDomainCheckVirtioOptions(disk->virtio) < 0)
-=======
         if (disk->queues) {
             virReportError(VIR_ERR_CONFIG_UNSUPPORTED, "%s",
                            _("queues attribute in disk driver element is only supported by virtio-blk"));
@@ -634,7 +594,6 @@
         }
 
         if (virDomainCheckVirtioOptionsAreAbsent(disk->virtio) < 0)
->>>>>>> e6c18235
             return -1;
     }
 
@@ -1802,11 +1761,7 @@
     }
 
     if (!virDomainNetIsVirtioModel(net) &&
-<<<<<<< HEAD
-        virDomainCheckVirtioOptions(net->virtio) < 0) {
-=======
         virDomainCheckVirtioOptionsAreAbsent(net->virtio) < 0) {
->>>>>>> e6c18235
         return -1;
     }
 
@@ -1975,11 +1930,7 @@
     }
 
     if (!virDomainVsockIsVirtioModel(vsock) &&
-<<<<<<< HEAD
-        virDomainCheckVirtioOptions(vsock->virtio) < 0)
-=======
         virDomainCheckVirtioOptionsAreAbsent(vsock->virtio) < 0)
->>>>>>> e6c18235
         return -1;
 
     return 0;
