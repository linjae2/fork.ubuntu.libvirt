/*
 * cpu_conf.c: CPU XML handling
 *
 * Copyright (C) 2009-2015 Red Hat, Inc.
 *
 * This library is free software; you can redistribute it and/or
 * modify it under the terms of the GNU Lesser General Public
 * License as published by the Free Software Foundation; either
 * version 2.1 of the License, or (at your option) any later version.
 *
 * This library is distributed in the hope that it will be useful,
 * but WITHOUT ANY WARRANTY; without even the implied warranty of
 * MERCHANTABILITY or FITNESS FOR A PARTICULAR PURPOSE.  See the GNU
 * Lesser General Public License for more details.
 *
 * You should have received a copy of the GNU Lesser General Public
 * License along with this library.  If not, see
 * <http://www.gnu.org/licenses/>.
 */

#include <config.h>

#include "configmake.h"
#include "virerror.h"
#include "viralloc.h"
#include "virbuffer.h"
#include "virfile.h"
#include "cpu_conf.h"
#include "virlog.h"

#define VIR_FROM_THIS VIR_FROM_CPU

VIR_LOG_INIT("conf.cpu_conf");

VIR_ENUM_IMPL(virCPU,
              VIR_CPU_TYPE_LAST,
              "host", "guest", "auto",
);

VIR_ENUM_IMPL(virCPUMode,
              VIR_CPU_MODE_LAST,
              "custom",
              "host-model",
              "host-passthrough",
              "maximum",
);

VIR_ENUM_IMPL(virCPUMatch,
              VIR_CPU_MATCH_LAST,
              "exact",
              "minimum",
              "strict",
);

VIR_ENUM_IMPL(virCPUCheck,
              VIR_CPU_CHECK_LAST,
              "default",
              "none",
              "partial",
              "full",
);

VIR_ENUM_IMPL(virCPUFallback,
              VIR_CPU_FALLBACK_LAST,
              "allow",
              "forbid",
);

VIR_ENUM_IMPL(virCPUFeaturePolicy,
              VIR_CPU_FEATURE_LAST,
              "force",
              "require",
              "optional",
              "disable",
              "forbid",
);

VIR_ENUM_IMPL(virCPUCacheMode,
              VIR_CPU_CACHE_MODE_LAST,
              "emulate",
              "passthrough",
              "disable",
);

VIR_ENUM_IMPL(virCPUMaxPhysAddrMode,
              VIR_CPU_MAX_PHYS_ADDR_MODE_LAST,
              "emulate",
              "passthrough",
);


virCPUDef *virCPUDefNew(void)
{
    virCPUDef *cpu = g_new0(virCPUDef, 1);
    cpu->refs = 1;
    return cpu;
}

void
virCPUDefFreeFeatures(virCPUDef *def)
{
    size_t i;

    for (i = 0; i < def->nfeatures; i++)
        VIR_FREE(def->features[i].name);
    VIR_FREE(def->features);

    def->nfeatures = def->nfeatures_max = 0;
}


void ATTRIBUTE_NONNULL(1)
virCPUDefFreeModel(virCPUDef *def)
{
    VIR_FREE(def->model);
    VIR_FREE(def->vendor);
    VIR_FREE(def->vendor_id);
    virCPUDefFreeFeatures(def);
}

void
virCPUDefRef(virCPUDef *def)
{
    g_atomic_int_inc(&def->refs);
}

void
virCPUDefFree(virCPUDef *def)
{
    if (!def)
        return;

    if (g_atomic_int_dec_and_test(&def->refs)) {
        virCPUDefFreeModel(def);
        g_free(def->cache);
        g_free(def->addr);
        g_free(def->tsc);
        g_free(def);
    }
}


void ATTRIBUTE_NONNULL(1) ATTRIBUTE_NONNULL(2)
virCPUDefCopyModel(virCPUDef *dst,
                   const virCPUDef *src,
                   bool resetPolicy)
{
    virCPUDefCopyModelFilter(dst, src, resetPolicy, NULL, NULL);
}


void
virCPUDefCopyModelFilter(virCPUDef *dst,
                         const virCPUDef *src,
                         bool resetPolicy,
                         virCPUDefFeatureFilter filter,
                         void *opaque)
{
    size_t i;
    size_t n;

    dst->features = g_new0(virCPUFeatureDef, src->nfeatures);
    dst->model = g_strdup(src->model);
    dst->vendor = g_strdup(src->vendor);
    dst->vendor_id = g_strdup(src->vendor_id);
    dst->microcodeVersion = src->microcodeVersion;
    dst->nfeatures_max = src->nfeatures;
    dst->nfeatures = 0;

    for (i = 0; i < src->nfeatures; i++) {
        if (filter && !filter(src->features[i].name, src->features[i].policy, opaque))
            continue;

        n = dst->nfeatures++;
        if (dst->type != src->type && resetPolicy) {
            if (dst->type == VIR_CPU_TYPE_HOST)
                dst->features[n].policy = -1;
            else if (src->features[i].policy == -1)
                dst->features[n].policy = VIR_CPU_FEATURE_REQUIRE;
            else
                dst->features[n].policy = src->features[i].policy;
        } else {
            dst->features[n].policy = src->features[i].policy;
        }

        dst->features[n].name = g_strdup(src->features[i].name);
    }
}


/**
 * virCPUDefStealModel:
 *
 * Move CPU model related parts virCPUDef from @src to @dst. If @keepVendor
 * is true, the function keeps the original vendor/vendor_id in @dst rather
 * than overwriting it with the values from @src.
 */
void
virCPUDefStealModel(virCPUDef *dst,
                    virCPUDef *src,
                    bool keepVendor)
{
    char *vendor = NULL;
    char *vendor_id = NULL;

    if (keepVendor) {
        vendor = g_steal_pointer(&dst->vendor);
        vendor_id = g_steal_pointer(&dst->vendor_id);
    }

    virCPUDefFreeModel(dst);

    dst->model = g_steal_pointer(&src->model);
    dst->features = g_steal_pointer(&src->features);
    dst->microcodeVersion = src->microcodeVersion;
    dst->nfeatures_max = src->nfeatures_max;
    src->nfeatures_max = 0;
    dst->nfeatures = src->nfeatures;
    src->nfeatures = 0;

    if (keepVendor) {
        dst->vendor = vendor;
        dst->vendor_id = vendor_id;
    } else {
        dst->vendor = g_steal_pointer(&src->vendor);
        dst->vendor_id = g_steal_pointer(&src->vendor_id);
    }
}


virCPUDef *
virCPUDefCopyWithoutModel(const virCPUDef *cpu)
{
    g_autoptr(virCPUDef) copy = NULL;

    copy = virCPUDefNew();
    copy->type = cpu->type;
    copy->mode = cpu->mode;
    copy->match = cpu->match;
    copy->check = cpu->check;
    copy->fallback = cpu->fallback;
    copy->sockets = cpu->sockets;
    copy->dies = cpu->dies;
    copy->cores = cpu->cores;
    copy->threads = cpu->threads;
    copy->arch = cpu->arch;
    copy->migratable = cpu->migratable;
    copy->sigFamily = cpu->sigFamily;
    copy->sigModel = cpu->sigModel;
    copy->sigStepping = cpu->sigStepping;

    if (cpu->cache) {
        copy->cache = g_new0(virCPUCacheDef, 1);
        *copy->cache = *cpu->cache;
    }

    if (cpu->addr) {
        copy->addr = g_new0(virCPUMaxPhysAddrDef, 1);
        *copy->addr = *cpu->addr;
    }

    if (cpu->tsc) {
        copy->tsc = g_new0(virHostCPUTscInfo, 1);
        *copy->tsc = *cpu->tsc;
    }

    return g_steal_pointer(&copy);
}


virCPUDef *
virCPUDefCopy(const virCPUDef *cpu)
{
    g_autoptr(virCPUDef) copy = virCPUDefCopyWithoutModel(cpu);

    virCPUDefCopyModel(copy, cpu, false);

    return g_steal_pointer(&copy);
}


int
virCPUDefParseXMLString(const char *xml,
                        virCPUType type,
                        virCPUDef **cpu,
                        bool validateXML)
{
    g_autoptr(xmlDoc) doc = NULL;
    g_autoptr(xmlXPathContext) ctxt = NULL;

    if (!xml) {
        virReportError(VIR_ERR_INVALID_ARG, "%s", _("missing CPU definition"));
        return -1;
    }

    if (!(doc = virXMLParseStringCtxt(xml, _("(CPU_definition)"), &ctxt)))
        return -1;

    if (virCPUDefParseXML(ctxt, NULL, type, cpu, validateXML) < 0)
        return -1;

    return 0;
}


static int
virCPUDefParseXMLCache(virCPUDef *def,
                       xmlNodePtr node)
{
    int rc;

    def->cache = g_new0(virCPUCacheDef, 1);

    if ((rc = virXMLPropInt(node, "level", 10, VIR_XML_PROP_NONNEGATIVE,
                            &def->cache->level, -1)) < 0)
        return -1;

    if (rc == 1) {
        if (def->cache->level < 1 || def->cache->level > 3) {
            virReportError(VIR_ERR_XML_ERROR, "%s",
                           _("invalid CPU cache level, must be in range [1,3]"));
            return -1;
        }
    }

    if (virXMLPropEnum(node, "mode", virCPUCacheModeTypeFromString,
                       VIR_XML_PROP_REQUIRED, &def->cache->mode) < 0)
        return -1;

    return 0;
}


/*
 * Parses CPU definition XML from a node pointed to by @xpath. If @xpath is
 * NULL, the current node of @ctxt is used (i.e., it is a shortcut to ".").
 *
 * Missing <cpu> element in the XML document is not considered an error unless
 * @xpath is NULL in which case the function expects it was provided with a
 * valid <cpu> element already. In other words, the function returns success
 * and sets @cpu to NULL if @xpath is not NULL and the node pointed to by
 * @xpath is not found.
 *
 * Returns 0 on success, -1 on error.
 */
int
virCPUDefParseXML(xmlXPathContextPtr ctxt,
                  const char *xpath,
                  virCPUType type,
                  virCPUDef **cpu,
                  bool validateXML)
{
    g_autoptr(virCPUDef) def = NULL;
    g_autofree xmlNodePtr *nodes = NULL;
    xmlNodePtr topology = NULL;
    xmlNodePtr maxphysaddrNode = NULL;
    g_autofree xmlNodePtr *cacheNodes = NULL;
    ssize_t ncacheNodes = 0;
    VIR_XPATH_NODE_AUTORESTORE(ctxt)
    int n;
    int rv;
    size_t i;
    g_autofree char *cpuMode = NULL;
    g_autofree char *fallback = NULL;
    g_autofree char *vendor_id = NULL;
    g_autofree virHostCPUTscInfo *tsc = NULL;

    *cpu = NULL;

    if (xpath && !(ctxt->node = virXPathNode(xpath, ctxt)))
        return 0;

    if (!virXMLNodeNameEqual(ctxt->node, "cpu")) {
        virReportError(VIR_ERR_XML_ERROR, "%s",
                       _("XML does not contain expected 'cpu' element"));
        return -1;
    }

    if (validateXML) {
        g_autofree char *schemafile = NULL;

        if (!(schemafile = virFileFindResource("cpu.rng",
                                               abs_top_srcdir "/src/conf/schemas",
                                               PKGDATADIR "/schemas")))
            return -1;

        if (virXMLValidateNodeAgainstSchema(schemafile, ctxt->node) < 0)
            return -1;
    }

    def = virCPUDefNew();

    if (type == VIR_CPU_TYPE_AUTO) {
        if (virXPathBoolean("boolean(./arch)", ctxt)) {
            if (virXPathBoolean("boolean(./@match)", ctxt)) {
                virReportError(VIR_ERR_XML_ERROR, "%s",
                               _("'arch' element cannot be used inside 'cpu' element with 'match' attribute'"));
                return -1;
            }
            def->type = VIR_CPU_TYPE_HOST;
        } else {
            def->type = VIR_CPU_TYPE_GUEST;
        }
    } else {
        def->type = type;
    }

    if ((cpuMode = virXMLPropString(ctxt->node, "mode"))) {
        if (def->type == VIR_CPU_TYPE_HOST) {
            virReportError(VIR_ERR_CONFIG_UNSUPPORTED, "%s",
                           _("Attribute mode is only allowed for guest CPU"));
            return -1;
        } else {
            def->mode = virCPUModeTypeFromString(cpuMode);

            if (def->mode < 0) {
                virReportError(VIR_ERR_CONFIG_UNSUPPORTED,
                               _("Invalid mode attribute '%1$s'"),
                               cpuMode);
                return -1;
            }
        }
    } else {
        if (def->type == VIR_CPU_TYPE_HOST)
            def->mode = -1;
        else
            def->mode = VIR_CPU_MODE_CUSTOM;
    }

    if ((rv = virXMLPropTristateSwitch(ctxt->node, "migratable",
                                       VIR_XML_PROP_NONE,
                                       &def->migratable)) < 0) {
        return -1;
    } else if (rv > 0 &&
               def->mode != VIR_CPU_MODE_HOST_PASSTHROUGH &&
               def->mode != VIR_CPU_MODE_MAXIMUM) {
        virReportError(VIR_ERR_CONFIG_UNSUPPORTED, "%s",
                       _("Attribute migratable is only allowed for 'host-passthrough' / 'maximum' CPU mode"));
        return -1;
    }

    if (def->type == VIR_CPU_TYPE_GUEST) {
        if (virXMLPropEnum(ctxt->node, "match",
                           virCPUMatchTypeFromString,
                           VIR_XML_PROP_NONE,
                           &def->match) < 0)
            return -1;

        if (virXMLPropEnum(ctxt->node, "check", virCPUCheckTypeFromString,
                           VIR_XML_PROP_NONE, &def->check) < 0)
            return -1;
    }

    if (def->type == VIR_CPU_TYPE_HOST) {
        g_autofree char *arch = virXPathString("string(./arch[1])", ctxt);
        xmlNodePtr counter_node = NULL;
        xmlNodePtr signature_node = NULL;

        if (!arch) {
            virReportError(VIR_ERR_XML_ERROR, "%s",
                           _("Missing CPU architecture"));
            return -1;
        }
        if ((def->arch = virArchFromString(arch)) == VIR_ARCH_NONE) {
            virReportError(VIR_ERR_CONFIG_UNSUPPORTED,
                           _("Unknown architecture %1$s"), arch);
            return -1;
        }

        if (virXPathBoolean("boolean(./microcode[1]/@version)", ctxt) > 0 &&
            virXPathUInt("string(./microcode[1]/@version)", ctxt,
                         &def->microcodeVersion) < 0) {
            virReportError(VIR_ERR_CONFIG_UNSUPPORTED, "%s",
                           _("invalid microcode version"));
            return -1;
        }

        if ((signature_node = virXPathNode("./signature[1]", ctxt))) {
            if (virXMLPropUInt(signature_node, "family", 10,
                               VIR_XML_PROP_REQUIRED | VIR_XML_PROP_NONZERO,
                               &def->sigFamily) < 0) {
                return -1;
            }

            if (virXMLPropUInt(signature_node, "model", 10,
                               VIR_XML_PROP_REQUIRED,
                               &def->sigModel) < 0) {
                return -1;
            }

            if (virXMLPropUInt(signature_node, "stepping", 10,
                               VIR_XML_PROP_REQUIRED,
                               &def->sigStepping) < 0) {
                return -1;
            }
        }

        if ((counter_node = virXPathNode("./counter[@name='tsc']", ctxt))) {
            tsc = g_new0(virHostCPUTscInfo, 1);

            if (virXMLPropULongLong(counter_node, "frequency", 10,
                                    VIR_XML_PROP_REQUIRED,
                                    &tsc->frequency) < 0)
                return -1;

            if (virXMLPropTristateBool(counter_node, "scaling",
                                       VIR_XML_PROP_NONE,
                                       &tsc->scaling) < 0)
                return -1;

            def->tsc = g_steal_pointer(&tsc);
        }
    }

    if (!(def->model = virXPathString("string(./model[1])", ctxt)) &&
        def->type == VIR_CPU_TYPE_HOST) {
        virReportError(VIR_ERR_XML_ERROR, "%s",
                        _("Missing CPU model name"));
        return -1;
    }

    if (def->type == VIR_CPU_TYPE_GUEST &&
        def->mode != VIR_CPU_MODE_HOST_PASSTHROUGH &&
        def->mode != VIR_CPU_MODE_MAXIMUM) {

        if ((fallback = virXPathString("string(./model[1]/@fallback)", ctxt))) {
            if ((def->fallback = virCPUFallbackTypeFromString(fallback)) < 0) {
                virReportError(VIR_ERR_CONFIG_UNSUPPORTED, "%s",
                               _("Invalid fallback attribute"));
                return -1;
            }
        }

        if ((vendor_id = virXPathString("string(./model[1]/@vendor_id)",
                                        ctxt))) {
            if (strlen(vendor_id) != VIR_CPU_VENDOR_ID_LENGTH) {
                virReportError(VIR_ERR_XML_ERROR,
                               _("vendor_id must be exactly %1$d characters long"),
                               VIR_CPU_VENDOR_ID_LENGTH);
                return -1;
            }

            /* ensure that the string can be passed to qemu */
            if (strchr(vendor_id, ',')) {
                    virReportError(VIR_ERR_XML_ERROR, "%s",
                                   _("vendor id is invalid"));
                    return -1;
            }

            def->vendor_id = g_steal_pointer(&vendor_id);
        }
    }

    def->vendor = virXPathString("string(./vendor[1])", ctxt);
    if (def->vendor && !def->model) {
        virReportError(VIR_ERR_XML_ERROR, "%s",
                       _("CPU vendor specified without CPU model"));
        return -1;
    }

    if ((topology = virXPathNode("./topology[1]", ctxt))) {

        if (virXMLPropUInt(topology, "sockets", 10,
                           VIR_XML_PROP_REQUIRED | VIR_XML_PROP_NONZERO,
                           &def->sockets) < 0) {
            return -1;
        }

        if (virXMLPropUIntDefault(topology, "dies", 10,
                                  VIR_XML_PROP_NONZERO,
                                  &def->dies, 1) < 0) {
            return -1;
        }

        if (virXMLPropUInt(topology, "cores", 10,
                           VIR_XML_PROP_REQUIRED | VIR_XML_PROP_NONZERO,
                           &def->cores) < 0) {
            return -1;
        }

        if (virXMLPropUInt(topology, "threads", 10,
                           VIR_XML_PROP_REQUIRED | VIR_XML_PROP_NONZERO,
                           &def->threads) < 0) {
            return -1;
        }
    }

    if ((n = virXPathNodeSet("./feature", ctxt, &nodes)) < 0)
        return -1;

    if (n > 0) {
        if (!def->model && def->mode == VIR_CPU_MODE_CUSTOM) {
            virReportError(VIR_ERR_XML_ERROR, "%s",
                           _("Non-empty feature list specified without CPU model"));
            return -1;
        }

        VIR_RESIZE_N(def->features, def->nfeatures_max, def->nfeatures, n);
        def->nfeatures = n;
    }

    for (i = 0; i < n; i++) {
        g_autofree char *name = NULL;
        int policy; /* enum virDomainCPUFeaturePolicy */
        size_t j;

        if (def->type == VIR_CPU_TYPE_GUEST) {
            g_autofree char *strpolicy = NULL;

            strpolicy = virXMLPropString(nodes[i], "policy");
            if (strpolicy == NULL)
                policy = VIR_CPU_FEATURE_REQUIRE;
            else
                policy = virCPUFeaturePolicyTypeFromString(strpolicy);

            if (policy < 0) {
                virReportError(VIR_ERR_CONFIG_UNSUPPORTED, "%s",
                               _("Invalid CPU feature policy"));
                return -1;
            }
        } else {
            policy = -1;
        }

        if (!(name = virXMLPropString(nodes[i], "name")) || *name == 0) {
            virReportError(VIR_ERR_XML_ERROR, "%s",
                           _("Invalid CPU feature name"));
            return -1;
        }

        for (j = 0; j < i; j++) {
            if (STREQ(name, def->features[j].name)) {
                virReportError(VIR_ERR_XML_ERROR,
                               _("CPU feature '%1$s' specified more than once"),
                               name);
                return -1;
            }
        }

        def->features[i].name = g_steal_pointer(&name);
        def->features[i].policy = policy;
    }

    if ((ncacheNodes = virXPathNodeSet("./cache", ctxt, &cacheNodes)) > 0) {
        if (ncacheNodes > 1) {
            virReportError(VIR_ERR_XML_ERROR, "%s",
                           _("at most one CPU cache element may be specified"));
            return -1;
        }

        if (virCPUDefParseXMLCache(def, cacheNodes[0]) < 0)
            return -1;
    }

    if ((maxphysaddrNode = virXPathNode("./maxphysaddr[1]", ctxt))) {
        def->addr = g_new0(virCPUMaxPhysAddrDef, 1);

        if (virXMLPropEnum(maxphysaddrNode, "mode",
                           virCPUMaxPhysAddrModeTypeFromString,
                           VIR_XML_PROP_REQUIRED,
                           &def->addr->mode) < 0)
            return -1;

        if (virXMLPropInt(maxphysaddrNode, "bits", 10,
                          VIR_XML_PROP_NONNEGATIVE,
                          &def->addr->bits, -1) < 0)
            return -1;

        if ((rv = virXMLPropUInt(maxphysaddrNode, "limit", 10,
                                 VIR_XML_PROP_NONZERO,
                                 &def->addr->limit)) < 0) {
            return -1;
        } else if (rv > 0 && def->addr->mode != VIR_CPU_MAX_PHYS_ADDR_MODE_PASSTHROUGH) {
            virReportError(VIR_ERR_CONFIG_UNSUPPORTED, "%s",
                           _("attribute 'limit' is only supported for maxphysaddr mode 'passthrough'"));
            return -1;
        }

    }

    *cpu = g_steal_pointer(&def);
    return 0;
}


char *
virCPUDefFormat(virCPUDef *def,
                virDomainNuma *numa)
{
    g_auto(virBuffer) buf = VIR_BUFFER_INITIALIZER;

    if (virCPUDefFormatBufFull(&buf, def, numa) < 0)
        return NULL;

    return virBufferContentAndReset(&buf);
}


int
virCPUDefFormatBufFull(virBuffer *buf,
                       virCPUDef *def,
                       virDomainNuma *numa)
{
    g_auto(virBuffer) attributeBuf = VIR_BUFFER_INITIALIZER;
    g_auto(virBuffer) childrenBuf = VIR_BUFFER_INIT_CHILD(buf);

    if (!def)
        return 0;

    /* Format attributes for guest CPUs unless they only specify
     * topology or cache. */
    if (def->type == VIR_CPU_TYPE_GUEST &&
        (def->mode != VIR_CPU_MODE_CUSTOM || def->model)) {
        const char *tmp;

        if (!(tmp = virCPUModeTypeToString(def->mode))) {
            virReportError(VIR_ERR_INTERNAL_ERROR,
                           _("Unexpected CPU mode %1$d"), def->mode);
            return -1;
        }
        virBufferAsprintf(&attributeBuf, " mode='%s'", tmp);

        if (def->mode == VIR_CPU_MODE_CUSTOM) {
            if (!(tmp = virCPUMatchTypeToString(def->match))) {
                virReportError(VIR_ERR_INTERNAL_ERROR,
                               _("Unexpected CPU match policy %1$d"),
                               def->match);
                return -1;
            }
            virBufferAsprintf(&attributeBuf, " match='%s'", tmp);
        }

        if (def->check) {
            virBufferAsprintf(&attributeBuf, " check='%s'",
                              virCPUCheckTypeToString(def->check));
        }

        if ((def->mode == VIR_CPU_MODE_HOST_PASSTHROUGH ||
             def->mode == VIR_CPU_MODE_MAXIMUM) &&
            def->migratable) {
            virBufferAsprintf(&attributeBuf, " migratable='%s'",
                              virTristateSwitchTypeToString(def->migratable));
        }
    }

    /* Format children */
    if (def->type == VIR_CPU_TYPE_HOST && def->arch)
        virBufferAsprintf(&childrenBuf, "<arch>%s</arch>\n",
                          virArchToString(def->arch));
    if (virCPUDefFormatBuf(&childrenBuf, def) < 0)
        return -1;

    if (virDomainNumaDefFormatXML(&childrenBuf, numa) < 0)
        return -1;

    virXMLFormatElement(buf, "cpu", &attributeBuf, &childrenBuf);

    return 0;
}

int
virCPUDefFormatBuf(virBuffer *buf,
                   virCPUDef *def)
{
    size_t i;
    bool formatModel;

    if (!def)
        return 0;

    formatModel = (def->mode == VIR_CPU_MODE_CUSTOM ||
                   def->mode == VIR_CPU_MODE_HOST_MODEL);

    if (!def->model && def->mode == VIR_CPU_MODE_CUSTOM && def->nfeatures) {
        virReportError(VIR_ERR_INTERNAL_ERROR, "%s",
                       _("Non-empty feature list specified without CPU model"));
        return -1;
    }

    if (formatModel && (def->model || def->vendor_id)) {
        virBufferAddLit(buf, "<model");

        if (def->type == VIR_CPU_TYPE_GUEST && def->model) {
            const char *fallback;

            fallback = virCPUFallbackTypeToString(def->fallback);
            if (!fallback) {
                virReportError(VIR_ERR_INTERNAL_ERROR,
                               _("Unexpected CPU fallback value: %1$d"),
                               def->fallback);
                return -1;
            }
            virBufferAsprintf(buf, " fallback='%s'", fallback);
        }

        if (def->type == VIR_CPU_TYPE_GUEST)
            virBufferEscapeString(buf, " vendor_id='%s'", def->vendor_id);

        if (def->model)
            virBufferEscapeString(buf, ">%s</model>\n", def->model);
        else
            virBufferAddLit(buf, "/>\n");
    }

    if (formatModel && def->vendor)
        virBufferEscapeString(buf, "<vendor>%s</vendor>\n", def->vendor);

    if (def->type == VIR_CPU_TYPE_HOST && def->microcodeVersion)
        virBufferAsprintf(buf, "<microcode version='%u'/>\n",
                          def->microcodeVersion);

    if (def->type == VIR_CPU_TYPE_HOST && def->sigFamily) {
        virBufferAddLit(buf, "<signature");
        virBufferAsprintf(buf, " family='%u'", def->sigFamily);
        virBufferAsprintf(buf, " model='%u'", def->sigModel);
        virBufferAsprintf(buf, " stepping='%u'", def->sigStepping);
        virBufferAddLit(buf, "/>\n");
    }

    if (def->type == VIR_CPU_TYPE_HOST && def->tsc) {
        virBufferAddLit(buf, "<counter name='tsc'");
        virBufferAsprintf(buf, " frequency='%llu'", def->tsc->frequency);
        if (def->tsc->scaling) {
            virBufferAsprintf(buf, " scaling='%s'",
                              virTristateBoolTypeToString(def->tsc->scaling));
        }
        virBufferAddLit(buf, "/>\n");
    }

    if (def->sockets && def->dies && def->cores && def->threads) {
        virBufferAddLit(buf, "<topology");
        virBufferAsprintf(buf, " sockets='%u'", def->sockets);
        virBufferAsprintf(buf, " dies='%u'", def->dies);
        virBufferAsprintf(buf, " cores='%u'", def->cores);
        virBufferAsprintf(buf, " threads='%u'", def->threads);
        virBufferAddLit(buf, "/>\n");
    }

    if (def->cache) {
        virBufferAddLit(buf, "<cache ");
        if (def->cache->level != -1)
            virBufferAsprintf(buf, "level='%d' ", def->cache->level);
        virBufferAsprintf(buf, "mode='%s'",
                          virCPUCacheModeTypeToString(def->cache->mode));
        virBufferAddLit(buf, "/>\n");
    }

    if (def->addr) {
        virBufferAddLit(buf, "<maxphysaddr ");
        virBufferAsprintf(buf, "mode='%s'",
                          virCPUMaxPhysAddrModeTypeToString(def->addr->mode));
        if (def->addr->bits != -1)
            virBufferAsprintf(buf, " bits='%d'", def->addr->bits);
        if (def->addr->limit > 0)
            virBufferAsprintf(buf, " limit='%d'", def->addr->limit);
        virBufferAddLit(buf, "/>\n");
    }

    for (i = 0; i < def->nfeatures; i++) {
        virCPUFeatureDef *feature = def->features + i;

        if (!feature->name) {
            virReportError(VIR_ERR_INTERNAL_ERROR, "%s",
                           _("Missing CPU feature name"));
            return -1;
        }

        if (def->type == VIR_CPU_TYPE_GUEST) {
            const char *policy;

            policy = virCPUFeaturePolicyTypeToString(feature->policy);
            if (!policy) {
                virReportError(VIR_ERR_INTERNAL_ERROR,
                               _("Unexpected CPU feature policy %1$d"),
                               feature->policy);
                return -1;
            }
            virBufferAsprintf(buf, "<feature policy='%s' name='%s'/>\n",
                              policy, feature->name);
        } else {
            virBufferAsprintf(buf, "<feature name='%s'/>\n",
                              feature->name);
        }
    }

    return 0;
}


typedef enum {
    VIR_CPU_ADD_FEATURE_MODE_EXCLUSIVE, /* Fail if feature exists */
    VIR_CPU_ADD_FEATURE_MODE_UPDATE,    /* Add feature or update policy */
    VIR_CPU_ADD_FEATURE_MODE_NEW,       /* Add feature if it does not exist */
} virCPUDefAddFeatureMode;

static int
virCPUDefAddFeatureInternal(virCPUDef *def,
                            const char *name,
                            int policy,
                            virCPUDefAddFeatureMode mode)
{
    virCPUFeatureDef *feat;

    if (def->type == VIR_CPU_TYPE_HOST)
        policy = -1;

    if ((feat = virCPUDefFindFeature(def, name))) {
        switch (mode) {
        case VIR_CPU_ADD_FEATURE_MODE_NEW:
            return 0;

        case VIR_CPU_ADD_FEATURE_MODE_UPDATE:
            feat->policy = policy;
            return 0;

        case VIR_CPU_ADD_FEATURE_MODE_EXCLUSIVE:
        default:
            virReportError(VIR_ERR_INTERNAL_ERROR,
                           _("CPU feature '%1$s' specified more than once"),
                           name);
            return -1;
        }
    }

    VIR_RESIZE_N(def->features, def->nfeatures_max, def->nfeatures, 1);
    def->features[def->nfeatures].name = g_strdup(name);
    def->features[def->nfeatures].policy = policy;
    def->nfeatures++;

    return 0;
}

int
virCPUDefUpdateFeature(virCPUDef *def,
                       const char *name,
                       int policy)
{
    return virCPUDefAddFeatureInternal(def, name, policy,
                                       VIR_CPU_ADD_FEATURE_MODE_UPDATE);
}

int
virCPUDefAddFeature(virCPUDef *def,
                    const char *name,
                    int policy)
{
    return virCPUDefAddFeatureInternal(def, name, policy,
                                       VIR_CPU_ADD_FEATURE_MODE_EXCLUSIVE);
}


int
virCPUDefAddFeatureIfMissing(virCPUDef *def,
                             const char *name,
                             int policy)
{
    return virCPUDefAddFeatureInternal(def, name, policy,
                                       VIR_CPU_ADD_FEATURE_MODE_NEW);
}


virCPUFeatureDef *
virCPUDefFindFeature(const virCPUDef *def,
                     const char *name)
{
    size_t i;

    for (i = 0; i < def->nfeatures; i++) {
        if (STREQ(name, def->features[i].name))
            return def->features + i;
    }

    return NULL;
}


/**
<<<<<<< HEAD
 * virCPUDefListFeatures:
 * @def: CPU definition
 *
 * Provides a list of feature names explicitly mentioned in the CPU definition
 * regardless on the policy. The caller is responsible for freeing the list.
=======
 * virCPUDefListExplicitFeatures:
 * @def: CPU definition
 *
 * Provides a list of feature names explicitly mentioned in the CPU definition
 * regardless of the policy. The caller is responsible for freeing the list.
>>>>>>> be765e85
 *
 * Returns a NULL-terminated list of feature names.
 */
char **
<<<<<<< HEAD
virCPUDefListFeatures(const virCPUDef *def)
=======
virCPUDefListExplicitFeatures(const virCPUDef *def)
>>>>>>> be765e85
{
    char **list;
    size_t i;

    list = g_new0(char *, def->nfeatures + 1);

    for (i = 0; i < def->nfeatures; i++)
        list[i] = g_strdup(def->features[i].name);

    return list;
}


int
virCPUDefFilterFeatures(virCPUDef *cpu,
                        virCPUDefFeatureFilter filter,
                        void *opaque)
{
    size_t i = 0;

    while (i < cpu->nfeatures) {
        if (filter(cpu->features[i].name, cpu->features[i].policy, opaque)) {
            i++;
            continue;
        }

        VIR_FREE(cpu->features[i].name);
        if (VIR_DELETE_ELEMENT_INPLACE(cpu->features, i, cpu->nfeatures) < 0)
            return -1;
    }

    return 0;
}


/**
 * virCPUDefCheckFeatures:
 *
 * Check CPU features for which @filter reports true and store them in a NULL
 * terminated list returned via @features.
 *
 * Returns the number of features matching @filter or -1 on error.
 */
int
virCPUDefCheckFeatures(virCPUDef *cpu,
                       virCPUDefFeatureFilter filter,
                       void *opaque,
                       char ***features)
{
    size_t n = 0;
    size_t i;

    *features = NULL;

    if (cpu->nfeatures == 0)
        return 0;

    *features = g_new0(char *, cpu->nfeatures + 1);

    for (i = 0; i < cpu->nfeatures; i++) {
        if (filter(cpu->features[i].name, cpu->features[i].policy, opaque))
            (*features)[n++] = g_strdup(cpu->features[i].name);
    }

    return n;
}


bool
virCPUDefIsEqual(virCPUDef *src,
                 virCPUDef *dst,
                 bool reportError)
{
    size_t i;

    if (!src && !dst)
        return true;

#define MISMATCH(fmt, ...) \
    if (reportError) \
        virReportError(VIR_ERR_CONFIG_UNSUPPORTED, fmt, __VA_ARGS__)

    if ((src && !dst) || (!src && dst)) {
        MISMATCH("%s", _("Target CPU does not match source"));
        return false;
    }

    if (src->type != dst->type) {
        MISMATCH(_("Target CPU type %1$s does not match source %2$s"),
                 virCPUTypeToString(dst->type),
                 virCPUTypeToString(src->type));
        return false;
    }

    if (src->mode != dst->mode) {
        MISMATCH(_("Target CPU mode %1$s does not match source %2$s"),
                 virCPUModeTypeToString(dst->mode),
                 virCPUModeTypeToString(src->mode));
        return false;
    }

    if (src->check != dst->check) {
        MISMATCH(_("Target CPU check %1$s does not match source %2$s"),
                 virCPUCheckTypeToString(dst->check),
                 virCPUCheckTypeToString(src->check));
        return false;
    }

    if (src->arch != dst->arch) {
        MISMATCH(_("Target CPU arch %1$s does not match source %2$s"),
                 virArchToString(dst->arch),
                 virArchToString(src->arch));
        return false;
    }

    if (STRNEQ_NULLABLE(src->model, dst->model)) {
        MISMATCH(_("Target CPU model %1$s does not match source %2$s"),
                 NULLSTR(dst->model), NULLSTR(src->model));
        return false;
    }

    if (STRNEQ_NULLABLE(src->vendor, dst->vendor)) {
        MISMATCH(_("Target CPU vendor %1$s does not match source %2$s"),
                 NULLSTR(dst->vendor), NULLSTR(src->vendor));
        return false;
    }

    if (STRNEQ_NULLABLE(src->vendor_id, dst->vendor_id)) {
        MISMATCH(_("Target CPU vendor id %1$s does not match source %2$s"),
                 NULLSTR(dst->vendor_id), NULLSTR(src->vendor_id));
        return false;
    }

    if (src->sockets != dst->sockets) {
        MISMATCH(_("Target CPU sockets %1$d does not match source %2$d"),
                 dst->sockets, src->sockets);
        return false;
    }

    if (src->dies != dst->dies) {
        MISMATCH(_("Target CPU dies %1$d does not match source %2$d"),
                 dst->dies, src->dies);
        return false;
    }

    if (src->cores != dst->cores) {
        MISMATCH(_("Target CPU cores %1$d does not match source %2$d"),
                 dst->cores, src->cores);
        return false;
    }

    if (src->threads != dst->threads) {
        MISMATCH(_("Target CPU threads %1$d does not match source %2$d"),
                 dst->threads, src->threads);
        return false;
    }

    if ((src->addr && !dst->addr) ||
        (!src->addr && dst->addr) ||
        (src->addr && dst->addr &&
         (src->addr->mode != dst->addr->mode ||
          src->addr->bits != dst->addr->bits))) {
        MISMATCH("%s", _("Target CPU maxphysaddr does not match source"));
        return false;
    }

    if (src->nfeatures != dst->nfeatures) {
        MISMATCH(_("Target CPU feature count %1$zu does not match source %2$zu"),
                 dst->nfeatures, src->nfeatures);
        return false;
    }

    for (i = 0; i < src->nfeatures; i++) {
        if (STRNEQ(src->features[i].name, dst->features[i].name)) {
            MISMATCH(_("Target CPU feature %1$s does not match source %2$s"),
                     dst->features[i].name, src->features[i].name);
            return false;
        }

        if (src->features[i].policy != dst->features[i].policy) {
            MISMATCH(_("Target CPU feature policy %1$s does not match source %2$s"),
                     virCPUFeaturePolicyTypeToString(dst->features[i].policy),
                     virCPUFeaturePolicyTypeToString(src->features[i].policy));
            return false;
        }
    }

    if ((src->cache && !dst->cache) ||
        (!src->cache && dst->cache) ||
        (src->cache && dst->cache &&
         (src->cache->level != dst->cache->level ||
          src->cache->mode != dst->cache->mode))) {
        MISMATCH("%s", _("Target CPU cache does not match source"));
        return false;
    }

#undef MISMATCH

    return true;
}


/*
 * Parses a list of CPU XMLs into a NULL-terminated list of CPU defs.
 */
virCPUDef **
virCPUDefListParse(const char **xmlCPUs,
                   unsigned int ncpus,
                   virCPUType cpuType)
{
    virCPUDef **cpus = NULL;
    size_t i;

    VIR_DEBUG("xmlCPUs=%p, ncpus=%u", xmlCPUs, ncpus);

    if (xmlCPUs) {
        for (i = 0; i < ncpus; i++)
            VIR_DEBUG("xmlCPUs[%zu]=%s", i, NULLSTR(xmlCPUs[i]));
    }

    if (!xmlCPUs && ncpus != 0) {
        virReportError(VIR_ERR_INVALID_ARG, "%s",
                       _("nonzero ncpus doesn't match with NULL xmlCPUs"));
        goto error;
    }

    if (ncpus == 0) {
        virReportError(VIR_ERR_INVALID_ARG, "%s", _("no CPUs given"));
        goto error;
    }

    cpus = g_new0(virCPUDef *, ncpus + 1);

    for (i = 0; i < ncpus; i++) {
        g_autoptr(xmlDoc) doc = NULL;
        g_autoptr(xmlXPathContext) ctxt = NULL;

        if (!(doc = virXMLParseStringCtxt(xmlCPUs[i], _("(CPU_definition)"), &ctxt)))
            goto error;

        if (virCPUDefParseXML(ctxt, NULL, cpuType, &cpus[i], false) < 0)
            goto error;
    }

    return cpus;

 error:
    virCPUDefListFree(cpus);
    return NULL;
}


/*
 * Frees NULL-terminated list of CPUs created by virCPUDefListParse.
 */
void
virCPUDefListFree(virCPUDef **cpus)
{
    virCPUDef **cpu;

    if (!cpus)
        return;

    for (cpu = cpus; *cpu != NULL; cpu++)
        virCPUDefFree(*cpu);

    g_free(cpus);
}<|MERGE_RESOLUTION|>--- conflicted
+++ resolved
@@ -975,28 +975,16 @@
 
 
 /**
-<<<<<<< HEAD
- * virCPUDefListFeatures:
- * @def: CPU definition
- *
- * Provides a list of feature names explicitly mentioned in the CPU definition
- * regardless on the policy. The caller is responsible for freeing the list.
-=======
  * virCPUDefListExplicitFeatures:
  * @def: CPU definition
  *
  * Provides a list of feature names explicitly mentioned in the CPU definition
  * regardless of the policy. The caller is responsible for freeing the list.
->>>>>>> be765e85
  *
  * Returns a NULL-terminated list of feature names.
  */
 char **
-<<<<<<< HEAD
-virCPUDefListFeatures(const virCPUDef *def)
-=======
 virCPUDefListExplicitFeatures(const virCPUDef *def)
->>>>>>> be765e85
 {
     char **list;
     size_t i;
