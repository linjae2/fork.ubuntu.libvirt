--- conflicted
+++ resolved
@@ -270,11 +270,7 @@
                        char ***features);
 
 char **
-<<<<<<< HEAD
-virCPUDefListFeatures(const virCPUDef *def);
-=======
 virCPUDefListExplicitFeatures(const virCPUDef *def);
->>>>>>> be765e85
 
 virCPUDef **
 virCPUDefListParse(const char **xmlCPUs,
