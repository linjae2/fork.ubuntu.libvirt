/*
 * cpu_aarch64.c: CPU driver for AArch64 CPUs
 *
 *
 * This library is free software; you can redistribute it and/or
 * modify it under the terms of the GNU Lesser General Public
 * License as published by the Free Software Foundation; either
 * version 2.1 of the License, or (at your option) any later version.
 *
 * This library is distributed in the hope that it will be useful,
 * but WITHOUT ANY WARRANTY; without even the implied warranty of
 * MERCHANTABILITY or FITNESS FOR A PARTICULAR PURPOSE.  See the GNU
 * Lesser General Public License for more details.
 *
 * You should have received a copy of the GNU Lesser General Public
 * License along with this library.  If not, see
 * <http://www.gnu.org/licenses/>.
 *
 * Authors:
 *      Anup Patel <anup.patel@linaro.org>
 *      Pranavkumar Sawargaonkar <pranavkumar@linaro.org>
 */

#include <config.h>

#include "viralloc.h"
#include "cpu.h"
#include "virstring.h"

#define VIR_FROM_THIS VIR_FROM_CPU

static const virArch archs[] = { VIR_ARCH_AARCH64 };

static virCPUDataPtr
AArch64NodeData(virArch arch)
{
    virCPUDataPtr data;

    if (VIR_ALLOC(data) < 0)
        return NULL;

    data->arch = arch;

    return data;
}

static int
AArch64Decode(virCPUDefPtr cpu,
              const virCPUData *data ATTRIBUTE_UNUSED,
              const char **models ATTRIBUTE_UNUSED,
              unsigned int nmodels ATTRIBUTE_UNUSED,
              const char *preferred ATTRIBUTE_UNUSED,
              unsigned int flags)
{
    virCheckFlags(VIR_CONNECT_BASELINE_CPU_EXPAND_FEATURES, -1);

    if (cpu->model == NULL &&
        VIR_STRDUP(cpu->model, "host") < 0)
        return -1;

    return 0;
}

static void
AArch64DataFree(virCPUDataPtr data)
{
    VIR_FREE(data);
}

static int
AArch64Update(virCPUDefPtr guest,
              const virCPUDef *host)
{
    guest->match = VIR_CPU_MATCH_EXACT;
    virCPUDefFreeModel(guest);
    return virCPUDefCopyModel(guest, host, true);
}

static virCPUCompareResult
AArch64GuestData(virCPUDefPtr host ATTRIBUTE_UNUSED,
                 virCPUDefPtr guest ATTRIBUTE_UNUSED,
                 virCPUDataPtr *data ATTRIBUTE_UNUSED,
                 char **message ATTRIBUTE_UNUSED)
{
    return VIR_CPU_COMPARE_IDENTICAL;
}

<<<<<<< HEAD
=======
static virCPUDefPtr
AArch64Baseline(virCPUDefPtr *cpus,
                unsigned int ncpus ATTRIBUTE_UNUSED,
                const char **models ATTRIBUTE_UNUSED,
                unsigned int nmodels ATTRIBUTE_UNUSED,
                unsigned int flags)
{
    virCPUDefPtr cpu = NULL;

    virCheckFlags(VIR_CONNECT_BASELINE_CPU_EXPAND_FEATURES, NULL);

    if (VIR_ALLOC(cpu) < 0 ||
        VIR_STRDUP(cpu->model, cpus[0]->model) < 0) {
        virCPUDefFree(cpu);
        return NULL;
    }

    cpu->type = VIR_CPU_TYPE_GUEST;
    cpu->match = VIR_CPU_MATCH_EXACT;

    return cpu;
}

>>>>>>> 62f276e0
struct cpuArchDriver cpuDriverAARCH64 = {
    .name = "aarch64",
    .arch = archs,
    .narch = ARRAY_CARDINALITY(archs),
    .compare = NULL,
    .decode = AArch64Decode,
    .encode = NULL,
    .free = AArch64DataFree,
    .nodeData = AArch64NodeData,
    .guestData = AArch64GuestData,
<<<<<<< HEAD
    .baseline = NULL,
=======
    .baseline = AArch64Baseline,
>>>>>>> 62f276e0
    .update = AArch64Update,
    .hasFeature = NULL,
};<|MERGE_RESOLUTION|>--- conflicted
+++ resolved
@@ -85,8 +85,6 @@
     return VIR_CPU_COMPARE_IDENTICAL;
 }
 
-<<<<<<< HEAD
-=======
 static virCPUDefPtr
 AArch64Baseline(virCPUDefPtr *cpus,
                 unsigned int ncpus ATTRIBUTE_UNUSED,
@@ -110,7 +108,6 @@
     return cpu;
 }
 
->>>>>>> 62f276e0
 struct cpuArchDriver cpuDriverAARCH64 = {
     .name = "aarch64",
     .arch = archs,
@@ -121,11 +118,7 @@
     .free = AArch64DataFree,
     .nodeData = AArch64NodeData,
     .guestData = AArch64GuestData,
-<<<<<<< HEAD
-    .baseline = NULL,
-=======
     .baseline = AArch64Baseline,
->>>>>>> 62f276e0
     .update = AArch64Update,
     .hasFeature = NULL,
 };