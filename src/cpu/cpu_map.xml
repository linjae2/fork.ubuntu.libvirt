<cpus>
  <arch name='x86'>
    <!-- vendor definitions -->
    <vendor name='Intel' string='GenuineIntel'/>
    <vendor name='AMD' string='AuthenticAMD'/>

    <!-- standard features, EDX -->
    <feature name='fpu'>
      <cpuid eax_in='0x01' edx='0x00000001'/>
    </feature>
    <feature name='vme'>
      <cpuid eax_in='0x01' edx='0x00000002'/>
    </feature>
    <feature name='de'>
      <cpuid eax_in='0x01' edx='0x00000004'/>
    </feature>
    <feature name='pse'>
      <cpuid eax_in='0x01' edx='0x00000008'/>
    </feature>
    <feature name='tsc'>
      <cpuid eax_in='0x01' edx='0x00000010'/>
    </feature>
    <feature name='msr'>
      <cpuid eax_in='0x01' edx='0x00000020'/>
    </feature>
    <feature name='pae'>
      <cpuid eax_in='0x01' edx='0x00000040'/>
    </feature>
    <feature name='mce'>
      <cpuid eax_in='0x01' edx='0x00000080'/>
    </feature>
    <feature name='cx8'>
      <cpuid eax_in='0x01' edx='0x00000100'/>
    </feature>
    <feature name='apic'>
      <cpuid eax_in='0x01' edx='0x00000200'/>
    </feature>
    <feature name='sep'>
      <cpuid eax_in='0x01' edx='0x00000800'/>
    </feature>
    <feature name='mtrr'>
      <cpuid eax_in='0x01' edx='0x00001000'/>
    </feature>
    <feature name='pge'>
      <cpuid eax_in='0x01' edx='0x00002000'/>
    </feature>
    <feature name='mca'>
      <cpuid eax_in='0x01' edx='0x00004000'/>
    </feature>
    <feature name='cmov'>
      <cpuid eax_in='0x01' edx='0x00008000'/>
    </feature>
    <feature name='pat'>
      <cpuid eax_in='0x01' edx='0x00010000'/>
    </feature>
    <feature name='pse36'>
      <cpuid eax_in='0x01' edx='0x00020000'/>
    </feature>
    <feature name='pn'>
      <cpuid eax_in='0x01' edx='0x00040000'/>
    </feature>
    <feature name='clflush'>
      <cpuid eax_in='0x01' edx='0x00080000'/>
    </feature>
    <feature name='ds'>
      <cpuid eax_in='0x01' edx='0x00200000'/>
    </feature>
    <feature name='acpi'>
      <cpuid eax_in='0x01' edx='0x00400000'/>
    </feature>
    <feature name='mmx'>
      <cpuid eax_in='0x01' edx='0x00800000'/>
    </feature>
    <feature name='fxsr'>
      <cpuid eax_in='0x01' edx='0x01000000'/>
    </feature>
    <feature name='sse'>
      <cpuid eax_in='0x01' edx='0x02000000'/>
    </feature>
    <feature name='sse2'>
      <cpuid eax_in='0x01' edx='0x04000000'/>
    </feature>
    <feature name='ss'>
      <cpuid eax_in='0x01' edx='0x08000000'/>
    </feature>
    <feature name='ht'>
      <cpuid eax_in='0x01' edx='0x10000000'/>
    </feature>
    <feature name='tm'>
      <cpuid eax_in='0x01' edx='0x20000000'/>
    </feature>
    <feature name='ia64'>
      <cpuid eax_in='0x01' edx='0x40000000'/>
    </feature>
    <feature name='pbe'>
      <cpuid eax_in='0x01' edx='0x80000000'/>
    </feature>

    <!-- standard features, ECX -->
    <feature name='pni'> <!-- sse3 -->
      <cpuid eax_in='0x01' ecx='0x00000001'/>
    </feature>
    <feature name='pclmuldq'> <!-- pclmulqdq -->
      <cpuid eax_in='0x01' ecx='0x00000002'/>
    </feature>
    <feature name='dtes64'>
      <cpuid eax_in='0x01' ecx='0x00000004'/>
    </feature>
    <feature name='monitor'>
      <cpuid eax_in='0x01' ecx='0x00000008'/>
    </feature>
    <feature name='ds_cpl'> <!-- ds-cpl -->
      <cpuid eax_in='0x01' ecx='0x00000010'/>
    </feature>
    <feature name='vmx'>
      <cpuid eax_in='0x01' ecx='0x00000020'/>
    </feature>
     <feature name='smx'>
      <cpuid eax_in='0x01' ecx='0x00000040'/>
    </feature>
    <feature name='est'>
      <cpuid eax_in='0x01' ecx='0x00000080'/>
    </feature>
    <feature name='tm2'>
      <cpuid eax_in='0x01' ecx='0x00000100'/>
    </feature>
    <feature name='ssse3'>
      <cpuid eax_in='0x01' ecx='0x00000200'/>
    </feature>
    <feature name='cid'>
      <cpuid eax_in='0x01' ecx='0x00000400'/>
    </feature>
    <feature name='fma'>
      <cpuid eax_in='0x01' ecx='0x00001000'/>
    </feature>
    <feature name='cx16'>
      <cpuid eax_in='0x01' ecx='0x00002000'/>
    </feature>
    <feature name='xtpr'>
      <cpuid eax_in='0x01' ecx='0x00004000'/>
    </feature>
    <feature name='pdcm'>
      <cpuid eax_in='0x01' ecx='0x00008000'/>
    </feature>
    <feature name='pcid'>
      <cpuid eax_in='0x01' ecx='0x00020000'/>
    </feature>
    <feature name='dca'>
      <cpuid eax_in='0x01' ecx='0x00040000'/>
    </feature>
    <feature name='sse4.1'> <!-- sse4-1, sse4_1 -->
      <cpuid eax_in='0x01' ecx='0x00080000'/>
    </feature>
    <feature name='sse4.2'> <!-- sse4-2, sse4_2 -->
      <cpuid eax_in='0x01' ecx='0x00100000'/>
    </feature>
    <feature name='x2apic'>
      <cpuid eax_in='0x01' ecx='0x00200000'/>
    </feature>
    <feature name='movbe'>
      <cpuid eax_in='0x01' ecx='0x00400000'/>
    </feature>
    <feature name='popcnt'>
      <cpuid eax_in='0x01' ecx='0x00800000'/>
    </feature>
    <feature name='tsc-deadline'>
      <cpuid eax_in='0x01' ecx='0x01000000'/>
    </feature>
    <feature name='aes'>
      <cpuid eax_in='0x01' ecx='0x02000000'/>
    </feature>
    <feature name='xsave'>
      <cpuid eax_in='0x01' ecx='0x04000000'/>
    </feature>
    <feature name='osxsave'>
      <cpuid eax_in='0x01' ecx='0x08000000'/>
    </feature>
    <feature name='avx'>
      <cpuid eax_in='0x01' ecx='0x10000000'/>
    </feature>
    <feature name='f16c'>
      <cpuid eax_in='0x01' ecx='0x20000000'/>
    </feature>
    <feature name='rdrand'>
      <cpuid eax_in='0x01' ecx='0x40000000'/>
    </feature>
    <feature name='hypervisor'>
      <cpuid eax_in='0x01' ecx='0x80000000'/>
    </feature>

    <!-- Termal Power and Management -->
    <feature name='arat'>
      <cpuid eax_in='0x06' eax='0x00000004'/>
    </feature>

    <!-- cpuid function 0x7 ecx 0x0 features -->
    <feature name='fsgsbase'>
      <cpuid eax_in='0x07' ecx_in='0x00' ebx='0x00000001'/>
    </feature>
    <feature name='tsc_adjust'> <!-- tsc-adjust -->
      <cpuid eax_in='0x07' ecx_in='0x00' ebx='0x00000002'/>
    </feature>
    <feature name='bmi1'>
      <cpuid eax_in='0x07' ecx_in='0x00' ebx='0x00000008'/>
    </feature>
    <feature name='hle'>
      <cpuid eax_in='0x07' ecx_in='0x00' ebx='0x00000010'/>
    </feature>
    <feature name='avx2'>
      <cpuid eax_in='0x07' ecx_in='0x00' ebx='0x00000020'/>
    </feature>
    <feature name='smep'>
      <cpuid eax_in='0x07' ecx_in='0x00' ebx='0x00000080'/>
    </feature>
    <feature name='bmi2'>
      <cpuid eax_in='0x07' ecx_in='0x00' ebx='0x00000100'/>
    </feature>
    <feature name='erms'>
      <cpuid eax_in='0x07' ecx_in='0x00' ebx='0x00000200'/>
    </feature>
    <feature name='invpcid'>
      <cpuid eax_in='0x07' ecx_in='0x00' ebx='0x00000400'/>
    </feature>
    <feature name='rtm'>
      <cpuid eax_in='0x07' ecx_in='0x00' ebx='0x00000800'/>
    </feature>
    <feature name='cmt'> <!-- cqm -->
      <cpuid eax_in='0x07' ecx_in='0x00' ebx='0x00001000'/>
    </feature>
    <feature name='mpx'>
      <cpuid eax_in='0x07' ecx_in='0x00' ebx='0x00004000'/>
    </feature>
    <feature name='avx512f'>
      <cpuid eax_in='0x07' ecx_in='0x00' ebx='0x00010000'/>
    </feature>
    <feature name='avx512dq'>
      <cpuid eax_in='0x07' ecx_in='0x00' ebx='0x00020000'/>
    </feature>
    <feature name='rdseed'>
      <cpuid eax_in='0x07' ecx_in='0x00' ebx='0x00040000'/>
    </feature>
    <feature name='adx'>
      <cpuid eax_in='0x07' ecx_in='0x00' ebx='0x00080000'/>
    </feature>
    <feature name='smap'>
      <cpuid eax_in='0x07' ecx_in='0x00' ebx='0x00100000'/>
    </feature>
    <feature name='avx512ifma'>
      <cpuid eax_in='0x07' ecx_in='0x00' ebx='0x00200000'/>
    </feature>
    <feature name='pcommit'>
      <cpuid eax_in='0x07' ecx_in='0x00' ebx='0x00400000'/>
    </feature>
    <feature name='clflushopt'>
      <cpuid eax_in='0x07' ecx_in='0x00' ebx='0x00800000'/>
    </feature>
    <feature name='clwb'>
      <cpuid eax_in='0x07' ecx_in='0x00' ebx='0x01000000'/>
    </feature>
    <feature name='avx512pf'>
      <cpuid eax_in='0x07' ecx_in='0x00' ebx='0x04000000'/>
    </feature>
    <feature name='avx512er'>
      <cpuid eax_in='0x07' ecx_in='0x00' ebx='0x08000000'/>
    </feature>
    <feature name='avx512cd'>
      <cpuid eax_in='0x07' ecx_in='0x00' ebx='0x10000000'/>
    </feature>
    <feature name='sha-ni'>
      <cpuid eax_in='0x07' ecx_in='0x00' ebx='0x20000000'/>
    </feature>
    <feature name='avx512bw'>
      <cpuid eax_in='0x07' ecx_in='0x00' ebx='0x40000000'/>
    </feature>
    <feature name='avx512vl'>
      <cpuid eax_in='0x07' ecx_in='0x00' ebx='0x80000000'/>
    </feature>

    <feature name='avx512vbmi'>
      <cpuid eax_in='0x07' ecx_in='0x00' ecx='0x00000002'/>
    </feature>
    <feature name='pku'>
      <cpuid eax_in='0x07' ecx_in='0x00' ecx='0x00000008'/>
    </feature>
    <feature name='ospke'>
      <cpuid eax_in='0x07' ecx_in='0x00' ecx='0x00000010'/>
    </feature>

    <feature name='avx512-4vnniw'>
      <cpuid eax_in='0x07' ecx_in='0x00' edx='0x00000004'/>
    </feature>
    <feature name='avx512-4fmaps'>
      <cpuid eax_in='0x07' ecx_in='0x00' edx='0x00000008'/>
    </feature>
    <feature name='md-clear'> <!-- md_clear -->
      <cpuid eax_in='0x07' ecx_in='0x00' edx='0x00000400'/>
    </feature>
    <feature name='spec-ctrl'>
      <cpuid eax_in='0x07' ecx_in='0x00' edx='0x04000000'/>
    </feature>
    <feature name='ssbd'>
      <cpuid eax_in='0x07' ecx_in='0x00' edx='0x80000000'/>
    </feature>

    <!-- Processor Extended State Enumeration sub leaf 1 -->
    <feature name='xsaveopt'>
      <cpuid eax_in='0x0d' ecx_in='0x01' eax='0x00000001'/>
    </feature>
    <feature name='xsavec'>
      <cpuid eax_in='0x0d' ecx_in='0x01' eax='0x00000002'/>
    </feature>
    <feature name='xgetbv1'>
      <cpuid eax_in='0x0d' ecx_in='0x01' eax='0x00000004'/>
    </feature>
    <feature name='xsaves' migratable='no'>
      <cpuid eax_in='0x0d' ecx_in='0x01' eax='0x00000008'/>
    </feature>

    <!-- cpuid level 0x0000000f:1 (edx) -->
    <feature name='mbm_total'>
      <cpuid eax_in='0x0f' ecx_in='0x01' edx='0x00000002'/>
    </feature>
    <feature name='mbm_local'>
      <cpuid eax_in='0x0f' ecx_in='0x01' edx='0x00000004'/>
    </feature>

    <!-- extended features, EDX -->
    <feature name='syscall'>
      <cpuid eax_in='0x80000001' edx='0x00000800'/>
    </feature>
    <feature name='nx'> <!-- xd -->
      <cpuid eax_in='0x80000001' edx='0x00100000'/>
    </feature>
    <feature name='mmxext'>
      <cpuid eax_in='0x80000001' edx='0x00400000'/>
    </feature>
    <feature name='fxsr_opt'> <!-- ffxsr, fxsr-opt -->
      <cpuid eax_in='0x80000001' edx='0x02000000'/>
    </feature>
    <feature name='pdpe1gb'>
      <cpuid eax_in='0x80000001' edx='0x04000000'/>
    </feature>
    <feature name='rdtscp'>
      <cpuid eax_in='0x80000001' edx='0x08000000'/>
    </feature>
    <feature name='lm'> <!-- i64 -->
      <cpuid eax_in='0x80000001' edx='0x20000000'/>
    </feature>
    <feature name='3dnowext'>
      <cpuid eax_in='0x80000001' edx='0x40000000'/>
    </feature>
    <feature name='3dnow'>
      <cpuid eax_in='0x80000001' edx='0x80000000'/>
    </feature>

    <!-- extended features, ECX -->
    <feature name='lahf_lm'> <!-- lahf-lm -->
      <cpuid eax_in='0x80000001' ecx='0x00000001'/>
    </feature>
    <feature name='cmp_legacy'> <!-- cmp-legacy -->
      <cpuid eax_in='0x80000001' ecx='0x00000002'/>
    </feature>
    <feature name='svm'>
      <cpuid eax_in='0x80000001' ecx='0x00000004'/>
    </feature>
    <feature name='extapic'>
      <cpuid eax_in='0x80000001' ecx='0x00000008'/>
    </feature>
    <feature name='cr8legacy'>
      <cpuid eax_in='0x80000001' ecx='0x00000010'/>
    </feature>
    <feature name='abm'>
      <cpuid eax_in='0x80000001' ecx='0x00000020'/>
    </feature>
    <feature name='sse4a'>
      <cpuid eax_in='0x80000001' ecx='0x00000040'/>
    </feature>
    <feature name='misalignsse'>
      <cpuid eax_in='0x80000001' ecx='0x00000080'/>
    </feature>
    <feature name='3dnowprefetch'>
      <cpuid eax_in='0x80000001' ecx='0x00000100'/>
    </feature>
    <feature name='osvw'>
      <cpuid eax_in='0x80000001' ecx='0x00000200'/>
    </feature>
    <feature name='ibs'>
      <cpuid eax_in='0x80000001' ecx='0x00000400'/>
    </feature>
    <feature name='xop'>
      <cpuid eax_in='0x80000001' ecx='0x00000800'/>
    </feature>
    <feature name='skinit'>
      <cpuid eax_in='0x80000001' ecx='0x00001000'/>
    </feature>
    <feature name='wdt'>
      <cpuid eax_in='0x80000001' ecx='0x00002000'/>
    </feature>
    <feature name='lwp'>
      <cpuid eax_in='0x80000001' ecx='0x00008000'/>
    </feature>
    <feature name='fma4'>
      <cpuid eax_in='0x80000001' ecx='0x00010000'/>
    </feature>
    <feature name='tce'>
      <cpuid eax_in='0x80000001' ecx='0x00020000'/>
    </feature>
    <feature name='cvt16'>
      <cpuid eax_in='0x80000001' ecx='0x00040000'/>
    </feature>
    <feature name='nodeid_msr'> <!-- nodeid-msr -->
      <cpuid eax_in='0x80000001' ecx='0x00080000'/>
    </feature>
    <feature name='tbm'>
      <cpuid eax_in='0x80000001' ecx='0x00200000'/>
    </feature>
    <feature name='topoext'>
      <cpuid eax_in='0x80000001' ecx='0x00400000'/>
    </feature>
    <feature name='perfctr_core'> <!-- perfctr-core -->
      <cpuid eax_in='0x80000001' ecx='0x00800000'/>
    </feature>
    <feature name='perfctr_nb'> <!-- perfctr-nb -->
      <cpuid eax_in='0x80000001' ecx='0x01000000'/>
    </feature>

    <!-- Advanced Power Management edx features -->
    <feature name='invtsc' migratable='no'>
      <cpuid eax_in='0x80000007' edx='0x00000100'/>
    </feature>

    <!-- More AMD-specific features -->
    <feature name='ibpb'>
      <cpuid eax_in='0x80000008' ebx='0x00001000'/>
    </feature>
<<<<<<< HEAD
    <feature name='virt-ssbd'>
      <cpuid eax_in='0x80000008' ebx='0x02000000'/>
    </feature>
=======
    <feature name='amd-ssbd'>
      <cpuid eax_in='0x80000008' ebx='0x01000000'/>
    </feature>
    <feature name='virt-ssbd'>
      <cpuid eax_in='0x80000008' ebx='0x02000000'/>
    </feature>
    <feature name='amd-no-ssb'>
      <cpuid eax_in='0x80000008' ebx='0x04000000'/>
    </feature>
>>>>>>> f971cca9

    <!-- models -->
    <model name='486'>
      <feature name='fpu'/>
      <feature name='pse'/>
      <feature name='vme'/>
    </model>

    <!-- Intel-based QEMU generic CPU models -->
    <model name='pentium'>
      <feature name='cx8'/>
      <feature name='de'/>
      <feature name='fpu'/>
      <feature name='mce'/>
      <feature name='mmx'/>
      <feature name='msr'/>
      <feature name='pse'/>
      <feature name='tsc'/>
      <feature name='vme'/>
    </model>

    <model name='pentium2'>
      <feature name='cmov'/>
      <feature name='cx8'/>
      <feature name='de'/>
      <feature name='fpu'/>
      <feature name='fxsr'/>
      <feature name='mca'/>
      <feature name='mce'/>
      <feature name='mmx'/>
      <feature name='msr'/>
      <feature name='mtrr'/>
      <feature name='pae'/>
      <feature name='pat'/>
      <feature name='pge'/>
      <feature name='pse'/>
      <feature name='pse36'/>
      <feature name='sep'/>
      <feature name='tsc'/>
      <feature name='vme'/>
    </model>

    <model name='pentium3'>
      <feature name='cmov'/>
      <feature name='cx8'/>
      <feature name='de'/>
      <feature name='fpu'/>
      <feature name='fxsr'/>
      <feature name='mca'/>
      <feature name='mce'/>
      <feature name='mmx'/>
      <feature name='msr'/>
      <feature name='mtrr'/>
      <feature name='pae'/>
      <feature name='pat'/>
      <feature name='pge'/>
      <feature name='pse'/>
      <feature name='pse36'/>
      <feature name='sep'/>
      <feature name='sse'/>
      <feature name='tsc'/>
      <feature name='vme'/>
    </model>

    <model name='pentiumpro'>
      <feature name='apic'/>
      <feature name='cmov'/>
      <feature name='cx8'/>
      <feature name='de'/>
      <feature name='fpu'/>
      <feature name='fxsr'/>
      <feature name='mce'/>
      <feature name='mmx'/>
      <feature name='msr'/>
      <feature name='pae'/>
      <feature name='pat'/>
      <feature name='pge'/>
      <feature name='pse'/>
      <feature name='sep'/>
      <feature name='sse'/>
      <feature name='sse2'/>
      <feature name='tsc'/>
    </model>

    <model name='coreduo'>
      <vendor name='Intel'/>
      <feature name='apic'/>
      <feature name='clflush'/>
      <feature name='cmov'/>
      <feature name='cx8'/>
      <feature name='de'/>
      <feature name='fpu'/>
      <feature name='fxsr'/>
      <feature name='mca'/>
      <feature name='mce'/>
      <feature name='mmx'/>
      <feature name='monitor'/>
      <feature name='msr'/>
      <feature name='mtrr'/>
      <feature name='nx'/>
      <feature name='pae'/>
      <feature name='pat'/>
      <feature name='pge'/>
      <feature name='pni'/>
      <feature name='pse'/>
      <feature name='sep'/>
      <feature name='sse'/>
      <feature name='sse2'/>
      <feature name='tsc'/>
      <feature name='vme'/>
    </model>

    <model name='n270'>
      <vendor name='Intel'/>
      <feature name='apic'/>
      <feature name='clflush'/>
      <feature name='cmov'/>
      <feature name='cx8'/>
      <feature name='de'/>
      <feature name='fpu'/>
      <feature name='fxsr'/>
      <feature name='mca'/>
      <feature name='mce'/>
      <feature name='mmx'/>
      <feature name='monitor'/>
      <feature name='msr'/>
      <feature name='mtrr'/>
      <feature name='nx'/>
      <feature name='pae'/>
      <feature name='pat'/>
      <feature name='pge'/>
      <feature name='pni'/>
      <feature name='pse'/>
      <feature name='sep'/>
      <feature name='sse'/>
      <feature name='sse2'/>
      <feature name='ssse3'/>
      <feature name='tsc'/>
      <feature name='vme'/>
    </model>

    <model name='core2duo'>
      <vendor name='Intel'/>
      <feature name='apic'/>
      <feature name='clflush'/>
      <feature name='cmov'/>
      <feature name='cx8'/>
      <feature name='de'/>
      <feature name='fpu'/>
      <feature name='fxsr'/>
      <feature name='lm'/>
      <feature name='mca'/>
      <feature name='mce'/>
      <feature name='mmx'/>
      <feature name='monitor'/>
      <feature name='msr'/>
      <feature name='mtrr'/>
      <feature name='nx'/>
      <feature name='pae'/>
      <feature name='pat'/>
      <feature name='pge'/>
      <feature name='pni'/>
      <feature name='pse'/>
      <feature name='pse36'/>
      <feature name='sep'/>
      <feature name='sse'/>
      <feature name='sse2'/>
      <feature name='ssse3'/>
      <feature name='syscall'/>
      <feature name='tsc'/>
      <feature name='vme'/>
    </model>

    <!-- Generic QEMU CPU models -->
    <model name='qemu32'>
      <feature name='apic'/>
      <feature name='cmov'/>
      <feature name='cx8'/>
      <feature name='de'/>
      <feature name='fpu'/>
      <feature name='fxsr'/>
      <feature name='mce'/>
      <feature name='mmx'/>
      <feature name='msr'/>
      <feature name='pae'/>
      <feature name='pat'/>
      <feature name='pge'/>
      <feature name='pni'/>
      <feature name='pse'/>
      <feature name='sep'/>
      <feature name='sse'/>
      <feature name='sse2'/>
      <feature name='tsc'/>
    </model>

    <model name='kvm32'>
      <feature name='apic'/>
      <feature name='clflush'/>
      <feature name='cmov'/>
      <feature name='cx8'/>
      <feature name='de'/>
      <feature name='fpu'/>
      <feature name='fxsr'/>
      <feature name='mca'/>
      <feature name='mce'/>
      <feature name='mmx'/>
      <feature name='msr'/>
      <feature name='mtrr'/>
      <feature name='pae'/>
      <feature name='pat'/>
      <feature name='pge'/>
      <feature name='pni'/>
      <feature name='pse'/>
      <feature name='pse36'/>
      <feature name='sep'/>
      <feature name='sse'/>
      <feature name='sse2'/>
      <feature name='tsc'/>
    </model>

    <model name='cpu64-rhel5'>
      <feature name='apic'/>
      <feature name='clflush'/>
      <feature name='cmov'/>
      <feature name='cx8'/>
      <feature name='de'/>
      <feature name='fpu'/>
      <feature name='fxsr'/>
      <feature name='lm'/>
      <feature name='mca'/>
      <feature name='mce'/>
      <feature name='mmx'/>
      <feature name='msr'/>
      <feature name='mtrr'/>
      <feature name='nx'/>
      <feature name='pae'/>
      <feature name='pat'/>
      <feature name='pge'/>
      <feature name='pni'/>
      <feature name='pse'/>
      <feature name='pse36'/>
      <feature name='sep'/>
      <feature name='sse'/>
      <feature name='sse2'/>
      <feature name='syscall'/>
      <feature name='tsc'/>
    </model>

    <model name='cpu64-rhel6'>
      <feature name='apic'/>
      <feature name='clflush'/>
      <feature name='cmov'/>
      <feature name='cx16'/>
      <feature name='cx8'/>
      <feature name='de'/>
      <feature name='fpu'/>
      <feature name='fxsr'/>
      <feature name='lahf_lm'/>
      <feature name='lm'/>
      <feature name='mca'/>
      <feature name='mce'/>
      <feature name='mmx'/>
      <feature name='msr'/>
      <feature name='mtrr'/>
      <feature name='nx'/>
      <feature name='pae'/>
      <feature name='pat'/>
      <feature name='pge'/>
      <feature name='pni'/>
      <feature name='pse'/>
      <feature name='pse36'/>
      <feature name='sep'/>
      <feature name='sse'/>
      <feature name='sse2'/>
      <feature name='syscall'/>
      <feature name='tsc'/>
    </model>

    <model name='kvm64'>
      <feature name='apic'/>
      <feature name='clflush'/>
      <feature name='cmov'/>
      <feature name='cx16'/>
      <feature name='cx8'/>
      <feature name='de'/>
      <feature name='fpu'/>
      <feature name='fxsr'/>
      <feature name='lm'/>
      <feature name='mca'/>
      <feature name='mce'/>
      <feature name='mmx'/>
      <feature name='msr'/>
      <feature name='mtrr'/>
      <feature name='nx'/>
      <feature name='pae'/>
      <feature name='pat'/>
      <feature name='pge'/>
      <feature name='pni'/>
      <feature name='pse'/>
      <feature name='pse36'/>
      <feature name='sep'/>
      <feature name='sse'/>
      <feature name='sse2'/>
      <feature name='syscall'/>
      <feature name='tsc'/>
    </model>

    <model name='qemu64'>
      <!-- These are supported only by TCG.  KVM supports them only if the
           host does.  So we leave them out:

           <feature name='abm'/>
           <feature name='lahf_lm'/>
           <feature name='popcnt'/>
           <feature name='sse4a'/>
      -->
      <feature name='apic'/>
      <feature name='clflush'/>
      <feature name='cmov'/>
      <feature name='cx16'/>
      <feature name='cx8'/>
      <feature name='de'/>
      <feature name='fpu'/>
      <feature name='fxsr'/>
      <feature name='lm'/>
      <feature name='mca'/>
      <feature name='mce'/>
      <feature name='mmx'/>
      <feature name='msr'/>
      <feature name='mtrr'/>
      <feature name='nx'/>
      <feature name='pae'/>
      <feature name='pat'/>
      <feature name='pge'/>
      <feature name='pni'/>
      <feature name='pse'/>
      <feature name='pse36'/>
      <feature name='sep'/>
      <feature name='sse'/>
      <feature name='sse2'/>
      <feature name='svm'/>
      <feature name='syscall'/>
      <feature name='tsc'/>
    </model>

    <!-- Intel CPU models -->
    <model name='Conroe'>
      <signature family='6' model='15'/>
      <vendor name='Intel'/>
      <feature name='apic'/>
      <feature name='clflush'/>
      <feature name='cmov'/>
      <feature name='cx8'/>
      <feature name='de'/>
      <feature name='fpu'/>
      <feature name='fxsr'/>
      <feature name='lahf_lm'/>
      <feature name='lm'/>
      <feature name='mca'/>
      <feature name='mce'/>
      <feature name='mmx'/>
      <feature name='msr'/>
      <feature name='mtrr'/>
      <feature name='nx'/>
      <feature name='pae'/>
      <feature name='pat'/>
      <feature name='pge'/>
      <feature name='pni'/>
      <feature name='pse'/>
      <feature name='pse36'/>
      <feature name='sep'/>
      <feature name='sse'/>
      <feature name='sse2'/>
      <feature name='ssse3'/>
      <feature name='syscall'/>
      <feature name='tsc'/>
    </model>

    <model name='Penryn'>
      <signature family='6' model='23'/>
      <vendor name='Intel'/>
      <feature name='apic'/>
      <feature name='clflush'/>
      <feature name='cmov'/>
      <feature name='cx16'/>
      <feature name='cx8'/>
      <feature name='de'/>
      <feature name='fpu'/>
      <feature name='fxsr'/>
      <feature name='lahf_lm'/>
      <feature name='lm'/>
      <feature name='mca'/>
      <feature name='mce'/>
      <feature name='mmx'/>
      <feature name='msr'/>
      <feature name='mtrr'/>
      <feature name='nx'/>
      <feature name='pae'/>
      <feature name='pat'/>
      <feature name='pge'/>
      <feature name='pni'/>
      <feature name='pse'/>
      <feature name='pse36'/>
      <feature name='sep'/>
      <feature name='sse'/>
      <feature name='sse2'/>
      <feature name='sse4.1'/>
      <feature name='ssse3'/>
      <feature name='syscall'/>
      <feature name='tsc'/>
    </model>

    <model name='Nehalem'>
      <signature family='6' model='26'/>
      <vendor name='Intel'/>
      <feature name='apic'/>
      <feature name='clflush'/>
      <feature name='cmov'/>
      <feature name='cx16'/>
      <feature name='cx8'/>
      <feature name='de'/>
      <feature name='fpu'/>
      <feature name='fxsr'/>
      <feature name='lahf_lm'/>
      <feature name='lm'/>
      <feature name='mca'/>
      <feature name='mce'/>
      <feature name='mmx'/>
      <feature name='msr'/>
      <feature name='mtrr'/>
      <feature name='nx'/>
      <feature name='pae'/>
      <feature name='pat'/>
      <feature name='pge'/>
      <feature name='pni'/>
      <feature name='popcnt'/>
      <feature name='pse'/>
      <feature name='pse36'/>
      <feature name='sep'/>
      <feature name='sse'/>
      <feature name='sse2'/>
      <feature name='sse4.1'/>
      <feature name='sse4.2'/>
      <feature name='ssse3'/>
      <feature name='syscall'/>
      <feature name='tsc'/>
    </model>

    <model name='Nehalem-IBRS'>
      <signature family='6' model='26'/>
      <vendor name='Intel'/>
      <feature name='apic'/>
      <feature name='clflush'/>
      <feature name='cmov'/>
      <feature name='cx16'/>
      <feature name='cx8'/>
      <feature name='de'/>
      <feature name='fpu'/>
      <feature name='fxsr'/>
      <feature name='lahf_lm'/>
      <feature name='lm'/>
      <feature name='mca'/>
      <feature name='mce'/>
      <feature name='mmx'/>
      <feature name='msr'/>
      <feature name='mtrr'/>
      <feature name='nx'/>
      <feature name='pae'/>
      <feature name='pat'/>
      <feature name='pge'/>
      <feature name='pni'/>
      <feature name='popcnt'/>
      <feature name='pse'/>
      <feature name='pse36'/>
      <feature name='sep'/>
      <feature name='spec-ctrl'/>
      <feature name='sse'/>
      <feature name='sse2'/>
      <feature name='sse4.1'/>
      <feature name='sse4.2'/>
      <feature name='ssse3'/>
      <feature name='syscall'/>
      <feature name='tsc'/>
    </model>

    <model name='Westmere'>
      <signature family='6' model='44'/>
      <vendor name='Intel'/>
      <feature name='aes'/>
      <feature name='apic'/>
      <feature name='clflush'/>
      <feature name='cmov'/>
      <feature name='cx16'/>
      <feature name='cx8'/>
      <feature name='de'/>
      <feature name='fpu'/>
      <feature name='fxsr'/>
      <feature name='lahf_lm'/>
      <feature name='lm'/>
      <feature name='mca'/>
      <feature name='mce'/>
      <feature name='mmx'/>
      <feature name='msr'/>
      <feature name='mtrr'/>
      <feature name='nx'/>
      <feature name='pae'/>
      <feature name='pat'/>
      <feature name='pge'/>
      <feature name='pni'/>
      <feature name='popcnt'/>
      <feature name='pse'/>
      <feature name='pse36'/>
      <feature name='sep'/>
      <feature name='sse'/>
      <feature name='sse2'/>
      <feature name='sse4.1'/>
      <feature name='sse4.2'/>
      <feature name='ssse3'/>
      <feature name='syscall'/>
      <feature name='tsc'/>
    </model>

    <model name='Westmere-IBRS'>
      <signature family='6' model='44'/>
      <vendor name='Intel'/>
      <feature name='aes'/>
      <feature name='apic'/>
      <feature name='clflush'/>
      <feature name='cmov'/>
      <feature name='cx16'/>
      <feature name='cx8'/>
      <feature name='de'/>
      <feature name='fpu'/>
      <feature name='fxsr'/>
      <feature name='lahf_lm'/>
      <feature name='lm'/>
      <feature name='mca'/>
      <feature name='mce'/>
      <feature name='mmx'/>
      <feature name='msr'/>
      <feature name='mtrr'/>
      <feature name='nx'/>
      <feature name='pae'/>
      <feature name='pat'/>
      <feature name='pge'/>
      <feature name='pni'/>
      <feature name='popcnt'/>
      <feature name='pse'/>
      <feature name='pse36'/>
      <feature name='sep'/>
      <feature name='spec-ctrl'/>
      <feature name='sse'/>
      <feature name='sse2'/>
      <feature name='sse4.1'/>
      <feature name='sse4.2'/>
      <feature name='ssse3'/>
      <feature name='syscall'/>
      <feature name='tsc'/>
    </model>

    <model name='SandyBridge'>
      <signature family='6' model='42'/>
      <vendor name='Intel'/>
      <feature name='aes'/>
      <feature name='apic'/>
      <feature name='avx'/>
      <feature name='clflush'/>
      <feature name='cmov'/>
      <feature name='cx16'/>
      <feature name='cx8'/>
      <feature name='de'/>
      <feature name='fpu'/>
      <feature name='fxsr'/>
      <feature name='lahf_lm'/>
      <feature name='lm'/>
      <feature name='mca'/>
      <feature name='mce'/>
      <feature name='mmx'/>
      <feature name='msr'/>
      <feature name='mtrr'/>
      <feature name='nx'/>
      <feature name='pae'/>
      <feature name='pat'/>
      <feature name='pclmuldq'/>
      <feature name='pge'/>
      <feature name='pni'/>
      <feature name='popcnt'/>
      <feature name='pse'/>
      <feature name='pse36'/>
      <feature name='rdtscp'/>
      <feature name='sep'/>
      <feature name='sse'/>
      <feature name='sse2'/>
      <feature name='sse4.1'/>
      <feature name='sse4.2'/>
      <feature name='ssse3'/>
      <feature name='syscall'/>
      <feature name='tsc'/>
      <feature name='tsc-deadline'/>
      <feature name='x2apic'/>
      <feature name='xsave'/>
    </model>

    <model name='SandyBridge-IBRS'>
      <signature family='6' model='42'/>
      <vendor name='Intel'/>
      <feature name='aes'/>
      <feature name='apic'/>
      <feature name='avx'/>
      <feature name='clflush'/>
      <feature name='cmov'/>
      <feature name='cx16'/>
      <feature name='cx8'/>
      <feature name='de'/>
      <feature name='fpu'/>
      <feature name='fxsr'/>
      <feature name='lahf_lm'/>
      <feature name='lm'/>
      <feature name='mca'/>
      <feature name='mce'/>
      <feature name='mmx'/>
      <feature name='msr'/>
      <feature name='mtrr'/>
      <feature name='nx'/>
      <feature name='pae'/>
      <feature name='pat'/>
      <feature name='pclmuldq'/>
      <feature name='pge'/>
      <feature name='pni'/>
      <feature name='popcnt'/>
      <feature name='pse'/>
      <feature name='pse36'/>
      <feature name='rdtscp'/>
      <feature name='sep'/>
      <feature name='spec-ctrl'/>
      <feature name='sse'/>
      <feature name='sse2'/>
      <feature name='sse4.1'/>
      <feature name='sse4.2'/>
      <feature name='ssse3'/>
      <feature name='syscall'/>
      <feature name='tsc'/>
      <feature name='tsc-deadline'/>
      <feature name='x2apic'/>
      <feature name='xsave'/>
    </model>

    <model name='IvyBridge'>
      <signature family='6' model='58'/>
      <vendor name='Intel'/>
      <feature name='aes'/>
      <feature name='apic'/>
      <feature name='avx'/>
      <feature name='clflush'/>
      <feature name='cmov'/>
      <feature name='cx16'/>
      <feature name='cx8'/>
      <feature name='de'/>
      <feature name='erms'/>
      <feature name='f16c'/>
      <feature name='fpu'/>
      <feature name='fsgsbase'/>
      <feature name='fxsr'/>
      <feature name='lahf_lm'/>
      <feature name='lm'/>
      <feature name='mca'/>
      <feature name='mce'/>
      <feature name='mmx'/>
      <feature name='msr'/>
      <feature name='mtrr'/>
      <feature name='nx'/>
      <feature name='pae'/>
      <feature name='pat'/>
      <feature name='pclmuldq'/>
      <feature name='pge'/>
      <feature name='pni'/>
      <feature name='popcnt'/>
      <feature name='pse'/>
      <feature name='pse36'/>
      <feature name='rdrand'/>
      <feature name='rdtscp'/>
      <feature name='sep'/>
      <feature name='smep'/>
      <feature name='sse'/>
      <feature name='sse2'/>
      <feature name='sse4.1'/>
      <feature name='sse4.2'/>
      <feature name='ssse3'/>
      <feature name='syscall'/>
      <feature name='tsc'/>
      <feature name='tsc-deadline'/>
      <feature name='vme'/>
      <feature name='x2apic'/>
      <feature name='xsave'/>
    </model>

    <model name='IvyBridge-IBRS'>
      <signature family='6' model='58'/>
      <vendor name='Intel'/>
      <feature name='aes'/>
      <feature name='apic'/>
      <feature name='avx'/>
      <feature name='clflush'/>
      <feature name='cmov'/>
      <feature name='cx16'/>
      <feature name='cx8'/>
      <feature name='de'/>
      <feature name='erms'/>
      <feature name='f16c'/>
      <feature name='fpu'/>
      <feature name='fsgsbase'/>
      <feature name='fxsr'/>
      <feature name='lahf_lm'/>
      <feature name='lm'/>
      <feature name='mca'/>
      <feature name='mce'/>
      <feature name='mmx'/>
      <feature name='msr'/>
      <feature name='mtrr'/>
      <feature name='nx'/>
      <feature name='pae'/>
      <feature name='pat'/>
      <feature name='pclmuldq'/>
      <feature name='pge'/>
      <feature name='pni'/>
      <feature name='popcnt'/>
      <feature name='pse'/>
      <feature name='pse36'/>
      <feature name='rdrand'/>
      <feature name='rdtscp'/>
      <feature name='sep'/>
      <feature name='smep'/>
      <feature name='spec-ctrl'/>
      <feature name='sse'/>
      <feature name='sse2'/>
      <feature name='sse4.1'/>
      <feature name='sse4.2'/>
      <feature name='ssse3'/>
      <feature name='syscall'/>
      <feature name='tsc'/>
      <feature name='tsc-deadline'/>
      <feature name='vme'/>
      <feature name='x2apic'/>
      <feature name='xsave'/>
    </model>

    <model name='Haswell-noTSX'>
      <signature family='6' model='60'/>
      <vendor name='Intel'/>
      <feature name='aes'/>
      <feature name='apic'/>
      <feature name='avx'/>
      <feature name='avx2'/>
      <feature name='bmi1'/>
      <feature name='bmi2'/>
      <feature name='clflush'/>
      <feature name='cmov'/>
      <feature name='cx16'/>
      <feature name='cx8'/>
      <feature name='de'/>
      <feature name='erms'/>
      <feature name='fma'/>
      <feature name='fpu'/>
      <feature name='fsgsbase'/>
      <feature name='fxsr'/>
      <feature name='invpcid'/>
      <feature name='lahf_lm'/>
      <feature name='lm'/>
      <feature name='mca'/>
      <feature name='mce'/>
      <feature name='mmx'/>
      <feature name='movbe'/>
      <feature name='msr'/>
      <feature name='mtrr'/>
      <feature name='nx'/>
      <feature name='pae'/>
      <feature name='pat'/>
      <feature name='pcid'/>
      <feature name='pclmuldq'/>
      <feature name='pge'/>
      <feature name='pni'/>
      <feature name='popcnt'/>
      <feature name='pse'/>
      <feature name='pse36'/>
      <feature name='rdtscp'/>
      <feature name='sep'/>
      <feature name='smep'/>
      <feature name='sse'/>
      <feature name='sse2'/>
      <feature name='sse4.1'/>
      <feature name='sse4.2'/>
      <feature name='ssse3'/>
      <feature name='syscall'/>
      <feature name='tsc'/>
      <feature name='tsc-deadline'/>
      <feature name='x2apic'/>
      <feature name='xsave'/>
    </model>

    <model name='Haswell-noTSX-IBRS'>
      <signature family='6' model='60'/>
      <vendor name='Intel'/>
      <feature name='aes'/>
      <feature name='apic'/>
      <feature name='avx'/>
      <feature name='avx2'/>
      <feature name='bmi1'/>
      <feature name='bmi2'/>
      <feature name='clflush'/>
      <feature name='cmov'/>
      <feature name='cx16'/>
      <feature name='cx8'/>
      <feature name='de'/>
      <feature name='erms'/>
      <feature name='fma'/>
      <feature name='fpu'/>
      <feature name='fsgsbase'/>
      <feature name='fxsr'/>
      <feature name='invpcid'/>
      <feature name='lahf_lm'/>
      <feature name='lm'/>
      <feature name='mca'/>
      <feature name='mce'/>
      <feature name='mmx'/>
      <feature name='movbe'/>
      <feature name='msr'/>
      <feature name='mtrr'/>
      <feature name='nx'/>
      <feature name='pae'/>
      <feature name='pat'/>
      <feature name='pcid'/>
      <feature name='pclmuldq'/>
      <feature name='pge'/>
      <feature name='pni'/>
      <feature name='popcnt'/>
      <feature name='pse'/>
      <feature name='pse36'/>
      <feature name='rdtscp'/>
      <feature name='sep'/>
      <feature name='smep'/>
      <feature name='spec-ctrl'/>
      <feature name='sse'/>
      <feature name='sse2'/>
      <feature name='sse4.1'/>
      <feature name='sse4.2'/>
      <feature name='ssse3'/>
      <feature name='syscall'/>
      <feature name='tsc'/>
      <feature name='tsc-deadline'/>
      <feature name='x2apic'/>
      <feature name='xsave'/>
    </model>

    <model name='Haswell'>
      <signature family='6' model='60'/>
      <vendor name='Intel'/>
      <feature name='aes'/>
      <feature name='apic'/>
      <feature name='avx'/>
      <feature name='avx2'/>
      <feature name='bmi1'/>
      <feature name='bmi2'/>
      <feature name='clflush'/>
      <feature name='cmov'/>
      <feature name='cx16'/>
      <feature name='cx8'/>
      <feature name='de'/>
      <feature name='erms'/>
      <feature name='fma'/>
      <feature name='fpu'/>
      <feature name='fsgsbase'/>
      <feature name='fxsr'/>
      <feature name='hle'/>
      <feature name='invpcid'/>
      <feature name='lahf_lm'/>
      <feature name='lm'/>
      <feature name='mca'/>
      <feature name='mce'/>
      <feature name='mmx'/>
      <feature name='movbe'/>
      <feature name='msr'/>
      <feature name='mtrr'/>
      <feature name='nx'/>
      <feature name='pae'/>
      <feature name='pat'/>
      <feature name='pcid'/>
      <feature name='pclmuldq'/>
      <feature name='pge'/>
      <feature name='pni'/>
      <feature name='popcnt'/>
      <feature name='pse'/>
      <feature name='pse36'/>
      <feature name='rdtscp'/>
      <feature name='rtm'/>
      <feature name='sep'/>
      <feature name='smep'/>
      <feature name='sse'/>
      <feature name='sse2'/>
      <feature name='sse4.1'/>
      <feature name='sse4.2'/>
      <feature name='ssse3'/>
      <feature name='syscall'/>
      <feature name='tsc'/>
      <feature name='tsc-deadline'/>
      <feature name='x2apic'/>
      <feature name='xsave'/>
    </model>

    <model name='Haswell-IBRS'>
      <signature family='6' model='60'/>
      <vendor name='Intel'/>
      <feature name='aes'/>
      <feature name='apic'/>
      <feature name='avx'/>
      <feature name='avx2'/>
      <feature name='bmi1'/>
      <feature name='bmi2'/>
      <feature name='clflush'/>
      <feature name='cmov'/>
      <feature name='cx16'/>
      <feature name='cx8'/>
      <feature name='de'/>
      <feature name='erms'/>
      <feature name='fma'/>
      <feature name='fpu'/>
      <feature name='fsgsbase'/>
      <feature name='fxsr'/>
      <feature name='hle'/>
      <feature name='invpcid'/>
      <feature name='lahf_lm'/>
      <feature name='lm'/>
      <feature name='mca'/>
      <feature name='mce'/>
      <feature name='mmx'/>
      <feature name='movbe'/>
      <feature name='msr'/>
      <feature name='mtrr'/>
      <feature name='nx'/>
      <feature name='pae'/>
      <feature name='pat'/>
      <feature name='pcid'/>
      <feature name='pclmuldq'/>
      <feature name='pge'/>
      <feature name='pni'/>
      <feature name='popcnt'/>
      <feature name='pse'/>
      <feature name='pse36'/>
      <feature name='rdtscp'/>
      <feature name='rtm'/>
      <feature name='sep'/>
      <feature name='smep'/>
      <feature name='spec-ctrl'/>
      <feature name='sse'/>
      <feature name='sse2'/>
      <feature name='sse4.1'/>
      <feature name='sse4.2'/>
      <feature name='ssse3'/>
      <feature name='syscall'/>
      <feature name='tsc'/>
      <feature name='tsc-deadline'/>
      <feature name='x2apic'/>
      <feature name='xsave'/>
    </model>

    <model name='Broadwell-noTSX'>
      <signature family='6' model='61'/>
      <vendor name='Intel'/>
      <feature name='3dnowprefetch'/>
      <feature name='adx'/>
      <feature name='aes'/>
      <feature name='apic'/>
      <feature name='avx'/>
      <feature name='avx2'/>
      <feature name='bmi1'/>
      <feature name='bmi2'/>
      <feature name='clflush'/>
      <feature name='cmov'/>
      <feature name='cx16'/>
      <feature name='cx8'/>
      <feature name='de'/>
      <feature name='erms'/>
      <feature name='fma'/>
      <feature name='fpu'/>
      <feature name='fsgsbase'/>
      <feature name='fxsr'/>
      <feature name='invpcid'/>
      <feature name='lahf_lm'/>
      <feature name='lm'/>
      <feature name='mca'/>
      <feature name='mce'/>
      <feature name='mmx'/>
      <feature name='movbe'/>
      <feature name='msr'/>
      <feature name='mtrr'/>
      <feature name='nx'/>
      <feature name='pae'/>
      <feature name='pat'/>
      <feature name='pcid'/>
      <feature name='pclmuldq'/>
      <feature name='pge'/>
      <feature name='pni'/>
      <feature name='popcnt'/>
      <feature name='pse'/>
      <feature name='pse36'/>
      <feature name='rdseed'/>
      <feature name='rdtscp'/>
      <feature name='sep'/>
      <feature name='smap'/>
      <feature name='smep'/>
      <feature name='sse'/>
      <feature name='sse2'/>
      <feature name='sse4.1'/>
      <feature name='sse4.2'/>
      <feature name='ssse3'/>
      <feature name='syscall'/>
      <feature name='tsc'/>
      <feature name='tsc-deadline'/>
      <feature name='x2apic'/>
      <feature name='xsave'/>
    </model>

    <model name='Broadwell-noTSX-IBRS'>
      <signature family='6' model='61'/>
      <vendor name='Intel'/>
      <feature name='3dnowprefetch'/>
      <feature name='adx'/>
      <feature name='aes'/>
      <feature name='apic'/>
      <feature name='avx'/>
      <feature name='avx2'/>
      <feature name='bmi1'/>
      <feature name='bmi2'/>
      <feature name='clflush'/>
      <feature name='cmov'/>
      <feature name='cx16'/>
      <feature name='cx8'/>
      <feature name='de'/>
      <feature name='erms'/>
      <feature name='fma'/>
      <feature name='fpu'/>
      <feature name='fsgsbase'/>
      <feature name='fxsr'/>
      <feature name='invpcid'/>
      <feature name='lahf_lm'/>
      <feature name='lm'/>
      <feature name='mca'/>
      <feature name='mce'/>
      <feature name='mmx'/>
      <feature name='movbe'/>
      <feature name='msr'/>
      <feature name='mtrr'/>
      <feature name='nx'/>
      <feature name='pae'/>
      <feature name='pat'/>
      <feature name='pcid'/>
      <feature name='pclmuldq'/>
      <feature name='pge'/>
      <feature name='pni'/>
      <feature name='popcnt'/>
      <feature name='pse'/>
      <feature name='pse36'/>
      <feature name='rdseed'/>
      <feature name='rdtscp'/>
      <feature name='sep'/>
      <feature name='smap'/>
      <feature name='smep'/>
      <feature name='spec-ctrl'/>
      <feature name='sse'/>
      <feature name='sse2'/>
      <feature name='sse4.1'/>
      <feature name='sse4.2'/>
      <feature name='ssse3'/>
      <feature name='syscall'/>
      <feature name='tsc'/>
      <feature name='tsc-deadline'/>
      <feature name='x2apic'/>
      <feature name='xsave'/>
    </model>

    <model name='Broadwell'>
      <signature family='6' model='61'/>
      <vendor name='Intel'/>
      <feature name='3dnowprefetch'/>
      <feature name='adx'/>
      <feature name='aes'/>
      <feature name='apic'/>
      <feature name='avx'/>
      <feature name='avx2'/>
      <feature name='bmi1'/>
      <feature name='bmi2'/>
      <feature name='clflush'/>
      <feature name='cmov'/>
      <feature name='cx16'/>
      <feature name='cx8'/>
      <feature name='de'/>
      <feature name='erms'/>
      <feature name='fma'/>
      <feature name='fpu'/>
      <feature name='fsgsbase'/>
      <feature name='fxsr'/>
      <feature name='hle'/>
      <feature name='invpcid'/>
      <feature name='lahf_lm'/>
      <feature name='lm'/>
      <feature name='mca'/>
      <feature name='mce'/>
      <feature name='mmx'/>
      <feature name='movbe'/>
      <feature name='msr'/>
      <feature name='mtrr'/>
      <feature name='nx'/>
      <feature name='pae'/>
      <feature name='pat'/>
      <feature name='pcid'/>
      <feature name='pclmuldq'/>
      <feature name='pge'/>
      <feature name='pni'/>
      <feature name='popcnt'/>
      <feature name='pse'/>
      <feature name='pse36'/>
      <feature name='rdseed'/>
      <feature name='rdtscp'/>
      <feature name='rtm'/>
      <feature name='sep'/>
      <feature name='smap'/>
      <feature name='smep'/>
      <feature name='sse'/>
      <feature name='sse2'/>
      <feature name='sse4.1'/>
      <feature name='sse4.2'/>
      <feature name='ssse3'/>
      <feature name='syscall'/>
      <feature name='tsc'/>
      <feature name='tsc-deadline'/>
      <feature name='x2apic'/>
      <feature name='xsave'/>
    </model>

    <model name='Broadwell-IBRS'>
      <signature family='6' model='61'/>
      <vendor name='Intel'/>
      <feature name='3dnowprefetch'/>
      <feature name='adx'/>
      <feature name='aes'/>
      <feature name='apic'/>
      <feature name='avx'/>
      <feature name='avx2'/>
      <feature name='bmi1'/>
      <feature name='bmi2'/>
      <feature name='clflush'/>
      <feature name='cmov'/>
      <feature name='cx16'/>
      <feature name='cx8'/>
      <feature name='de'/>
      <feature name='erms'/>
      <feature name='fma'/>
      <feature name='fpu'/>
      <feature name='fsgsbase'/>
      <feature name='fxsr'/>
      <feature name='hle'/>
      <feature name='invpcid'/>
      <feature name='lahf_lm'/>
      <feature name='lm'/>
      <feature name='mca'/>
      <feature name='mce'/>
      <feature name='mmx'/>
      <feature name='movbe'/>
      <feature name='msr'/>
      <feature name='mtrr'/>
      <feature name='nx'/>
      <feature name='pae'/>
      <feature name='pat'/>
      <feature name='pcid'/>
      <feature name='pclmuldq'/>
      <feature name='pge'/>
      <feature name='pni'/>
      <feature name='popcnt'/>
      <feature name='pse'/>
      <feature name='pse36'/>
      <feature name='rdseed'/>
      <feature name='rdtscp'/>
      <feature name='rtm'/>
      <feature name='sep'/>
      <feature name='smap'/>
      <feature name='smep'/>
      <feature name='spec-ctrl'/>
      <feature name='sse'/>
      <feature name='sse2'/>
      <feature name='sse4.1'/>
      <feature name='sse4.2'/>
      <feature name='ssse3'/>
      <feature name='syscall'/>
      <feature name='tsc'/>
      <feature name='tsc-deadline'/>
      <feature name='x2apic'/>
      <feature name='xsave'/>
    </model>

    <model name='Skylake-Client'>
      <signature family='6' model='94'/>
      <vendor name='Intel'/>
      <feature name='3dnowprefetch'/>
      <feature name='abm'/>
      <feature name='adx'/>
      <feature name='aes'/>
      <feature name='apic'/>
      <feature name='arat'/>
      <feature name='avx'/>
      <feature name='avx2'/>
      <feature name='bmi1'/>
      <feature name='bmi2'/>
      <feature name='clflush'/>
      <feature name='cmov'/>
      <feature name='cx16'/>
      <feature name='cx8'/>
      <feature name='de'/>
      <feature name='erms'/>
      <feature name='f16c'/>
      <feature name='fma'/>
      <feature name='fpu'/>
      <feature name='fsgsbase'/>
      <feature name='fxsr'/>
      <feature name='hle'/>
      <feature name='invpcid'/>
      <feature name='lahf_lm'/>
      <feature name='lm'/>
      <feature name='mca'/>
      <feature name='mce'/>
      <feature name='mmx'/>
      <feature name='movbe'/>
      <feature name='mpx'/>
      <feature name='msr'/>
      <feature name='mtrr'/>
      <feature name='nx'/>
      <feature name='pae'/>
      <feature name='pat'/>
      <feature name='pcid'/>
      <feature name='pclmuldq'/>
      <feature name='pge'/>
      <feature name='pni'/>
      <feature name='popcnt'/>
      <feature name='pse'/>
      <feature name='pse36'/>
      <feature name='rdrand'/>
      <feature name='rdseed'/>
      <feature name='rdtscp'/>
      <feature name='rtm'/>
      <feature name='sep'/>
      <feature name='smap'/>
      <feature name='smep'/>
      <feature name='sse'/>
      <feature name='sse2'/>
      <feature name='sse4.1'/>
      <feature name='sse4.2'/>
      <feature name='ssse3'/>
      <feature name='syscall'/>
      <feature name='tsc'/>
      <feature name='tsc-deadline'/>
      <feature name='vme'/>
      <feature name='x2apic'/>
      <feature name='xgetbv1'/>
      <feature name='xsave'/>
      <feature name='xsavec'/>
      <feature name='xsaveopt'/>
    </model>

    <model name='Skylake-Client-IBRS'>
      <signature family='6' model='94'/>
      <vendor name='Intel'/>
      <feature name='3dnowprefetch'/>
      <feature name='abm'/>
      <feature name='adx'/>
      <feature name='aes'/>
      <feature name='apic'/>
      <feature name='arat'/>
      <feature name='avx'/>
      <feature name='avx2'/>
      <feature name='bmi1'/>
      <feature name='bmi2'/>
      <feature name='clflush'/>
      <feature name='cmov'/>
      <feature name='cx16'/>
      <feature name='cx8'/>
      <feature name='de'/>
      <feature name='erms'/>
      <feature name='f16c'/>
      <feature name='fma'/>
      <feature name='fpu'/>
      <feature name='fsgsbase'/>
      <feature name='fxsr'/>
      <feature name='hle'/>
      <feature name='invpcid'/>
      <feature name='lahf_lm'/>
      <feature name='lm'/>
      <feature name='mca'/>
      <feature name='mce'/>
      <feature name='mmx'/>
      <feature name='movbe'/>
      <feature name='mpx'/>
      <feature name='msr'/>
      <feature name='mtrr'/>
      <feature name='nx'/>
      <feature name='pae'/>
      <feature name='pat'/>
      <feature name='pcid'/>
      <feature name='pclmuldq'/>
      <feature name='pge'/>
      <feature name='pni'/>
      <feature name='popcnt'/>
      <feature name='pse'/>
      <feature name='pse36'/>
      <feature name='rdrand'/>
      <feature name='rdseed'/>
      <feature name='rdtscp'/>
      <feature name='rtm'/>
      <feature name='sep'/>
      <feature name='smap'/>
      <feature name='smep'/>
      <feature name='spec-ctrl'/>
      <feature name='sse'/>
      <feature name='sse2'/>
      <feature name='sse4.1'/>
      <feature name='sse4.2'/>
      <feature name='ssse3'/>
      <feature name='syscall'/>
      <feature name='tsc'/>
      <feature name='tsc-deadline'/>
      <feature name='vme'/>
      <feature name='x2apic'/>
      <feature name='xgetbv1'/>
      <feature name='xsave'/>
      <feature name='xsavec'/>
      <feature name='xsaveopt'/>
    </model>

    <model name='Skylake-Server'>
      <signature family='6' model='85'/>
      <vendor name='Intel'/>
      <feature name='3dnowprefetch'/>
      <feature name='abm'/>
      <feature name='adx'/>
      <feature name='aes'/>
      <feature name='apic'/>
      <feature name='arat'/>
      <feature name='avx'/>
      <feature name='avx2'/>
      <feature name='avx512bw'/>
      <feature name='avx512cd'/>
      <feature name='avx512dq'/>
      <feature name='avx512f'/>
      <feature name='avx512vl'/>
      <feature name='bmi1'/>
      <feature name='bmi2'/>
      <feature name='clflush'/>
      <feature name='clwb'/>
      <feature name='cmov'/>
      <feature name='cx16'/>
      <feature name='cx8'/>
      <feature name='de'/>
      <feature name='erms'/>
      <feature name='f16c'/>
      <feature name='fma'/>
      <feature name='fpu'/>
      <feature name='fsgsbase'/>
      <feature name='fxsr'/>
      <feature name='hle'/>
      <feature name='invpcid'/>
      <feature name='lahf_lm'/>
      <feature name='lm'/>
      <feature name='mca'/>
      <feature name='mce'/>
      <feature name='mmx'/>
      <feature name='movbe'/>
      <feature name='mpx'/>
      <feature name='msr'/>
      <feature name='mtrr'/>
      <feature name='nx'/>
      <feature name='pae'/>
      <feature name='pat'/>
      <feature name='pcid'/>
      <feature name='pclmuldq'/>
      <feature name='pdpe1gb'/>
      <feature name='pge'/>
      <feature name='pni'/>
      <feature name='popcnt'/>
      <feature name='pse'/>
      <feature name='pse36'/>
      <feature name='rdrand'/>
      <feature name='rdseed'/>
      <feature name='rdtscp'/>
      <feature name='rtm'/>
      <feature name='sep'/>
      <feature name='smap'/>
      <feature name='smep'/>
      <feature name='sse'/>
      <feature name='sse2'/>
      <feature name='sse4.1'/>
      <feature name='sse4.2'/>
      <feature name='ssse3'/>
      <feature name='syscall'/>
      <feature name='tsc'/>
      <feature name='tsc-deadline'/>
      <feature name='vme'/>
      <feature name='x2apic'/>
      <feature name='xgetbv1'/>
      <feature name='xsave'/>
      <feature name='xsavec'/>
      <feature name='xsaveopt'/>
    </model>

    <model name='Skylake-Server-IBRS'>
      <signature family='6' model='85'/>
      <vendor name='Intel'/>
      <feature name='3dnowprefetch'/>
      <feature name='abm'/>
      <feature name='adx'/>
      <feature name='aes'/>
      <feature name='apic'/>
      <feature name='arat'/>
      <feature name='avx'/>
      <feature name='avx2'/>
      <feature name='avx512bw'/>
      <feature name='avx512cd'/>
      <feature name='avx512dq'/>
      <feature name='avx512f'/>
      <feature name='avx512vl'/>
      <feature name='bmi1'/>
      <feature name='bmi2'/>
      <feature name='clflush'/>
      <feature name='clwb'/>
      <feature name='cmov'/>
      <feature name='cx16'/>
      <feature name='cx8'/>
      <feature name='de'/>
      <feature name='erms'/>
      <feature name='f16c'/>
      <feature name='fma'/>
      <feature name='fpu'/>
      <feature name='fsgsbase'/>
      <feature name='fxsr'/>
      <feature name='hle'/>
      <feature name='invpcid'/>
      <feature name='lahf_lm'/>
      <feature name='lm'/>
      <feature name='mca'/>
      <feature name='mce'/>
      <feature name='mmx'/>
      <feature name='movbe'/>
      <feature name='mpx'/>
      <feature name='msr'/>
      <feature name='mtrr'/>
      <feature name='nx'/>
      <feature name='pae'/>
      <feature name='pat'/>
      <feature name='pcid'/>
      <feature name='pclmuldq'/>
      <feature name='pdpe1gb'/>
      <feature name='pge'/>
      <feature name='pni'/>
      <feature name='popcnt'/>
      <feature name='pse'/>
      <feature name='pse36'/>
      <feature name='rdrand'/>
      <feature name='rdseed'/>
      <feature name='rdtscp'/>
      <feature name='rtm'/>
      <feature name='sep'/>
      <feature name='smap'/>
      <feature name='smep'/>
      <feature name='spec-ctrl'/>
      <feature name='sse'/>
      <feature name='sse2'/>
      <feature name='sse4.1'/>
      <feature name='sse4.2'/>
      <feature name='ssse3'/>
      <feature name='syscall'/>
      <feature name='tsc'/>
      <feature name='tsc-deadline'/>
      <feature name='vme'/>
      <feature name='x2apic'/>
      <feature name='xgetbv1'/>
      <feature name='xsave'/>
      <feature name='xsavec'/>
      <feature name='xsaveopt'/>
    </model>

    <!-- AMD CPUs -->
    <model name='athlon'>
      <vendor name='AMD'/>
      <feature name='3dnow'/>
      <feature name='3dnowext'/>
      <feature name='apic'/>
      <feature name='cmov'/>
      <feature name='cx8'/>
      <feature name='de'/>
      <feature name='fpu'/>
      <feature name='fxsr'/>
      <feature name='mce'/>
      <feature name='mmx'/>
      <feature name='mmxext'/>
      <feature name='msr'/>
      <feature name='mtrr'/>
      <feature name='pae'/>
      <feature name='pat'/>
      <feature name='pge'/>
      <feature name='pse'/>
      <feature name='pse36'/>
      <feature name='sep'/>
      <feature name='sse'/>
      <feature name='sse2'/>
      <feature name='tsc'/>
      <feature name='vme'/>
    </model>

    <model name='phenom'>
      <vendor name='AMD'/>
      <feature name='3dnow'/>
      <feature name='3dnowext'/>
      <feature name='apic'/>
      <feature name='clflush'/>
      <feature name='cmov'/>
      <feature name='cx8'/>
      <feature name='de'/>
      <feature name='fpu'/>
      <feature name='fxsr'/>
      <feature name='fxsr_opt'/>
      <feature name='lm'/>
      <feature name='mca'/>
      <feature name='mce'/>
      <feature name='mmx'/>
      <feature name='mmxext'/>
      <feature name='monitor'/>
      <feature name='msr'/>
      <feature name='mtrr'/>
      <feature name='nx'/>
      <feature name='pae'/>
      <feature name='pat'/>
      <feature name='pge'/>
      <feature name='pni'/>
      <feature name='pse'/>
      <feature name='pse36'/>
      <feature name='sep'/>
      <feature name='sse'/>
      <feature name='sse2'/>
      <feature name='svm'/>
      <feature name='syscall'/>
      <feature name='tsc'/>
    </model>

    <model name='Opteron_G1'>
      <signature family='15' model='6'/>
      <vendor name='AMD'/>
      <feature name='apic'/>
      <feature name='clflush'/>
      <feature name='cmov'/>
      <feature name='cx8'/>
      <feature name='de'/>
      <feature name='fpu'/>
      <feature name='fxsr'/>
      <feature name='lm'/>
      <feature name='mca'/>
      <feature name='mce'/>
      <feature name='mmx'/>
      <feature name='msr'/>
      <feature name='mtrr'/>
      <feature name='nx'/>
      <feature name='pae'/>
      <feature name='pat'/>
      <feature name='pge'/>
      <feature name='pni'/>
      <feature name='pse'/>
      <feature name='pse36'/>
      <feature name='sep'/>
      <feature name='sse'/>
      <feature name='sse2'/>
      <feature name='syscall'/>
      <feature name='tsc'/>
    </model>

    <model name='Opteron_G2'>
      <signature family='15' model='6'/>
      <vendor name='AMD'/>
      <feature name='apic'/>
      <feature name='clflush'/>
      <feature name='cmov'/>
      <feature name='cx16'/>
      <feature name='cx8'/>
      <feature name='de'/>
      <feature name='fpu'/>
      <feature name='fxsr'/>
      <feature name='lahf_lm'/>
      <feature name='lm'/>
      <feature name='mca'/>
      <feature name='mce'/>
      <feature name='mmx'/>
      <feature name='msr'/>
      <feature name='mtrr'/>
      <feature name='nx'/>
      <feature name='pae'/>
      <feature name='pat'/>
      <feature name='pge'/>
      <feature name='pni'/>
      <feature name='pse'/>
      <feature name='pse36'/>
      <feature name='rdtscp'/>
      <feature name='sep'/>
      <feature name='sse'/>
      <feature name='sse2'/>
      <feature name='svm'/>
      <feature name='syscall'/>
      <feature name='tsc'/>
    </model>

    <model name='Opteron_G3'>
      <signature family='15' model='6'/>
      <vendor name='AMD'/>
      <feature name='abm'/>
      <feature name='apic'/>
      <feature name='clflush'/>
      <feature name='cmov'/>
      <feature name='cx16'/>
      <feature name='cx8'/>
      <feature name='de'/>
      <feature name='fpu'/>
      <feature name='fxsr'/>
      <feature name='lahf_lm'/>
      <feature name='lm'/>
      <feature name='mca'/>
      <feature name='mce'/>
      <feature name='misalignsse'/>
      <feature name='mmx'/>
      <feature name='monitor'/>
      <feature name='msr'/>
      <feature name='mtrr'/>
      <feature name='nx'/>
      <feature name='pae'/>
      <feature name='pat'/>
      <feature name='pge'/>
      <feature name='pni'/>
      <feature name='popcnt'/>
      <feature name='pse'/>
      <feature name='pse36'/>
      <feature name='rdtscp'/>
      <feature name='sep'/>
      <feature name='sse'/>
      <feature name='sse2'/>
      <feature name='sse4a'/>
      <feature name='svm'/>
      <feature name='syscall'/>
      <feature name='tsc'/>
    </model>

    <model name='Opteron_G4'>
      <signature family='21' model='1'/>
      <vendor name='AMD'/>
      <feature name='3dnowprefetch'/>
      <feature name='abm'/>
      <feature name='aes'/>
      <feature name='apic'/>
      <feature name='avx'/>
      <feature name='clflush'/>
      <feature name='cmov'/>
      <feature name='cx16'/>
      <feature name='cx8'/>
      <feature name='de'/>
      <feature name='fma4'/>
      <feature name='fpu'/>
      <feature name='fxsr'/>
      <feature name='lahf_lm'/>
      <feature name='lm'/>
      <feature name='mca'/>
      <feature name='mce'/>
      <feature name='misalignsse'/>
      <feature name='mmx'/>
      <feature name='msr'/>
      <feature name='mtrr'/>
      <feature name='nx'/>
      <feature name='pae'/>
      <feature name='pat'/>
      <feature name='pclmuldq'/>
      <feature name='pdpe1gb'/>
      <feature name='pge'/>
      <feature name='pni'/>
      <feature name='popcnt'/>
      <feature name='pse'/>
      <feature name='pse36'/>
      <feature name='rdtscp'/>
      <feature name='sep'/>
      <feature name='sse'/>
      <feature name='sse2'/>
      <feature name='sse4.1'/>
      <feature name='sse4.2'/>
      <feature name='sse4a'/>
      <feature name='ssse3'/>
      <feature name='svm'/>
      <feature name='syscall'/>
      <feature name='tsc'/>
      <feature name='xop'/>
      <feature name='xsave'/>
    </model>

    <model name='Opteron_G5'>
      <signature family='21' model='2'/>
      <vendor name='AMD'/>
      <feature name='3dnowprefetch'/>
      <feature name='abm'/>
      <feature name='aes'/>
      <feature name='apic'/>
      <feature name='avx'/>
      <feature name='clflush'/>
      <feature name='cmov'/>
      <feature name='cx16'/>
      <feature name='cx8'/>
      <feature name='de'/>
      <feature name='f16c'/>
      <feature name='fma'/>
      <feature name='fma4'/>
      <feature name='fpu'/>
      <feature name='fxsr'/>
      <feature name='lahf_lm'/>
      <feature name='lm'/>
      <feature name='mca'/>
      <feature name='mce'/>
      <feature name='misalignsse'/>
      <feature name='mmx'/>
      <feature name='msr'/>
      <feature name='mtrr'/>
      <feature name='nx'/>
      <feature name='pae'/>
      <feature name='pat'/>
      <feature name='pclmuldq'/>
      <feature name='pdpe1gb'/>
      <feature name='pge'/>
      <feature name='pni'/>
      <feature name='popcnt'/>
      <feature name='pse'/>
      <feature name='pse36'/>
      <feature name='rdtscp'/>
      <feature name='sep'/>
      <feature name='sse'/>
      <feature name='sse2'/>
      <feature name='sse4.1'/>
      <feature name='sse4.2'/>
      <feature name='sse4a'/>
      <feature name='ssse3'/>
      <feature name='svm'/>
      <feature name='syscall'/>
      <feature name='tbm'/>
      <feature name='tsc'/>
      <feature name='xop'/>
      <feature name='xsave'/>
    </model>

    <model name='EPYC'>
      <signature family='23' model='1'/>
      <vendor name='AMD'/>
      <feature name='3dnowprefetch'/>
      <feature name='abm'/>
      <feature name='adx'/>
      <feature name='aes'/>
      <feature name='apic'/>
      <feature name='arat'/>
      <feature name='avx'/>
      <feature name='avx2'/>
      <feature name='bmi1'/>
      <feature name='bmi2'/>
      <feature name='clflush'/>
      <feature name='clflushopt'/>
      <feature name='cmov'/>
      <feature name='cr8legacy'/>
      <feature name='cx16'/>
      <feature name='cx8'/>
      <feature name='de'/>
      <feature name='f16c'/>
      <feature name='fma'/>
      <feature name='fpu'/>
      <feature name='fsgsbase'/>
      <feature name='fxsr'/>
      <feature name='fxsr_opt'/>
      <feature name='lahf_lm'/>
      <feature name='lm'/>
      <feature name='mca'/>
      <feature name='mce'/>
      <feature name='misalignsse'/>
      <feature name='mmx'/>
      <feature name='mmxext'/>
      <feature name='monitor'/>
      <feature name='movbe'/>
      <feature name='msr'/>
      <feature name='mtrr'/>
      <feature name='nx'/>
      <feature name='osvw'/>
      <feature name='pae'/>
      <feature name='pat'/>
      <feature name='pclmuldq'/>
      <feature name='pdpe1gb'/>
      <feature name='pge'/>
      <feature name='pni'/>
      <feature name='popcnt'/>
      <feature name='pse'/>
      <feature name='pse36'/>
      <feature name='rdrand'/>
      <feature name='rdseed'/>
      <feature name='rdtscp'/>
      <feature name='sep'/>
      <feature name='sha-ni'/>
      <feature name='smap'/>
      <feature name='smep'/>
      <feature name='sse'/>
      <feature name='sse2'/>
      <feature name='sse4.1'/>
      <feature name='sse4.2'/>
      <feature name='sse4a'/>
      <feature name='ssse3'/>
      <feature name='svm'/>
      <feature name='syscall'/>
      <feature name='tsc'/>
      <feature name='vme'/>
      <feature name='xgetbv1'/>
      <feature name='xsave'/>
      <feature name='xsavec'/>
      <feature name='xsaveopt'/>
    </model>

    <model name='EPYC-IBPB'>
      <signature family='23' model='1'/>
      <vendor name='AMD'/>
      <feature name='3dnowprefetch'/>
      <feature name='abm'/>
      <feature name='adx'/>
      <feature name='aes'/>
      <feature name='apic'/>
      <feature name='arat'/>
      <feature name='avx'/>
      <feature name='avx2'/>
      <feature name='bmi1'/>
      <feature name='bmi2'/>
      <feature name='clflush'/>
      <feature name='clflushopt'/>
      <feature name='cmov'/>
      <feature name='cr8legacy'/>
      <feature name='cx16'/>
      <feature name='cx8'/>
      <feature name='de'/>
      <feature name='f16c'/>
      <feature name='fma'/>
      <feature name='fpu'/>
      <feature name='fsgsbase'/>
      <feature name='fxsr'/>
      <feature name='fxsr_opt'/>
      <feature name='ibpb'/>
      <feature name='lahf_lm'/>
      <feature name='lm'/>
      <feature name='mca'/>
      <feature name='mce'/>
      <feature name='misalignsse'/>
      <feature name='mmx'/>
      <feature name='mmxext'/>
      <feature name='monitor'/>
      <feature name='movbe'/>
      <feature name='msr'/>
      <feature name='mtrr'/>
      <feature name='nx'/>
      <feature name='osvw'/>
      <feature name='pae'/>
      <feature name='pat'/>
      <feature name='pclmuldq'/>
      <feature name='pdpe1gb'/>
      <feature name='pge'/>
      <feature name='pni'/>
      <feature name='popcnt'/>
      <feature name='pse'/>
      <feature name='pse36'/>
      <feature name='rdrand'/>
      <feature name='rdseed'/>
      <feature name='rdtscp'/>
      <feature name='sep'/>
      <feature name='sha-ni'/>
      <feature name='smap'/>
      <feature name='smep'/>
      <feature name='sse'/>
      <feature name='sse2'/>
      <feature name='sse4.1'/>
      <feature name='sse4.2'/>
      <feature name='sse4a'/>
      <feature name='ssse3'/>
      <feature name='svm'/>
      <feature name='syscall'/>
      <feature name='tsc'/>
      <feature name='vme'/>
      <feature name='xgetbv1'/>
      <feature name='xsave'/>
      <feature name='xsavec'/>
      <feature name='xsaveopt'/>
    </model>
  </arch>

  <arch name='ppc64'>
    <!-- vendor definitions -->
    <vendor name='IBM'/>
    <vendor name='Freescale'/>

    <!-- IBM-based CPU models -->
    <model name='POWER6'>
      <vendor name='IBM'/>
      <pvr value='0x003e0000' mask='0xffff0000'/>
    </model>

    <model name='POWER7'>
      <vendor name='IBM'/>
      <pvr value='0x003f0000' mask='0xffff0000'/>
      <pvr value='0x004a0000' mask='0xffff0000'/>
    </model>

    <model name='POWER8'>
      <vendor name='IBM'/>
      <pvr value='0x004b0000' mask='0xffff0000'/>
      <pvr value='0x004c0000' mask='0xffff0000'/>
      <pvr value='0x004d0000' mask='0xffff0000'/>
    </model>

    <model name='POWER9'>
      <vendor name='IBM'/>
      <pvr value='0x004e0000' mask='0xffff0000'/>
    </model>

    <!-- Freescale-based CPU models -->
    <model name='POWERPC_e5500'>
      <vendor name='Freescale'/>
      <pvr value='0x80240000' mask='0xffff0000'/>
    </model>

    <model name='POWERPC_e6500'>
      <vendor name='Freescale'/>
      <pvr value='0x80400000' mask='0xffff0000'/>
    </model>
  </arch>
</cpus><|MERGE_RESOLUTION|>--- conflicted
+++ resolved
@@ -433,21 +433,15 @@
     <feature name='ibpb'>
       <cpuid eax_in='0x80000008' ebx='0x00001000'/>
     </feature>
-<<<<<<< HEAD
+    <feature name='amd-ssbd'>
+      <cpuid eax_in='0x80000008' ebx='0x01000000'/>
+    </feature>
     <feature name='virt-ssbd'>
       <cpuid eax_in='0x80000008' ebx='0x02000000'/>
     </feature>
-=======
-    <feature name='amd-ssbd'>
-      <cpuid eax_in='0x80000008' ebx='0x01000000'/>
-    </feature>
-    <feature name='virt-ssbd'>
-      <cpuid eax_in='0x80000008' ebx='0x02000000'/>
-    </feature>
     <feature name='amd-no-ssb'>
       <cpuid eax_in='0x80000008' ebx='0x04000000'/>
     </feature>
->>>>>>> f971cca9
 
     <!-- models -->
     <model name='486'>
