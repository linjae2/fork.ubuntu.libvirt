<cpus>
  <arch name='x86'>
    <!-- vendor definitions -->
    <vendor name='Intel' string='GenuineIntel'/>
    <vendor name='AMD' string='AuthenticAMD'/>

    <!-- standard features, EDX -->
    <feature name='fpu'>
      <cpuid eax_in='0x01' edx='0x00000001'/>
    </feature>
    <feature name='vme'>
      <cpuid eax_in='0x01' edx='0x00000002'/>
    </feature>
    <feature name='de'>
      <cpuid eax_in='0x01' edx='0x00000004'/>
    </feature>
    <feature name='pse'>
      <cpuid eax_in='0x01' edx='0x00000008'/>
    </feature>
    <feature name='tsc'>
      <cpuid eax_in='0x01' edx='0x00000010'/>
    </feature>
    <feature name='msr'>
      <cpuid eax_in='0x01' edx='0x00000020'/>
    </feature>
    <feature name='pae'>
      <cpuid eax_in='0x01' edx='0x00000040'/>
    </feature>
    <feature name='mce'>
      <cpuid eax_in='0x01' edx='0x00000080'/>
    </feature>
    <feature name='cx8'>
      <cpuid eax_in='0x01' edx='0x00000100'/>
    </feature>
    <feature name='apic'>
      <cpuid eax_in='0x01' edx='0x00000200'/>
    </feature>
    <feature name='sep'>
      <cpuid eax_in='0x01' edx='0x00000800'/>
    </feature>
    <feature name='mtrr'>
      <cpuid eax_in='0x01' edx='0x00001000'/>
    </feature>
    <feature name='pge'>
      <cpuid eax_in='0x01' edx='0x00002000'/>
    </feature>
    <feature name='mca'>
      <cpuid eax_in='0x01' edx='0x00004000'/>
    </feature>
    <feature name='cmov'>
      <cpuid eax_in='0x01' edx='0x00008000'/>
    </feature>
    <feature name='pat'>
      <cpuid eax_in='0x01' edx='0x00010000'/>
    </feature>
    <feature name='pse36'>
      <cpuid eax_in='0x01' edx='0x00020000'/>
    </feature>
    <feature name='pn'>
      <cpuid eax_in='0x01' edx='0x00040000'/>
    </feature>
    <feature name='clflush'>
      <cpuid eax_in='0x01' edx='0x00080000'/>
    </feature>
    <feature name='ds'>
      <cpuid eax_in='0x01' edx='0x00200000'/>
    </feature>
    <feature name='acpi'>
      <cpuid eax_in='0x01' edx='0x00400000'/>
    </feature>
    <feature name='mmx'>
      <cpuid eax_in='0x01' edx='0x00800000'/>
    </feature>
    <feature name='fxsr'>
      <cpuid eax_in='0x01' edx='0x01000000'/>
    </feature>
    <feature name='sse'>
      <cpuid eax_in='0x01' edx='0x02000000'/>
    </feature>
    <feature name='sse2'>
      <cpuid eax_in='0x01' edx='0x04000000'/>
    </feature>
    <feature name='ss'>
      <cpuid eax_in='0x01' edx='0x08000000'/>
    </feature>
    <feature name='ht'>
      <cpuid eax_in='0x01' edx='0x10000000'/>
    </feature>
    <feature name='tm'>
      <cpuid eax_in='0x01' edx='0x20000000'/>
    </feature>
    <feature name='ia64'>
      <cpuid eax_in='0x01' edx='0x40000000'/>
    </feature>
    <feature name='pbe'>
      <cpuid eax_in='0x01' edx='0x80000000'/>
    </feature>

    <!-- standard features, ECX -->
    <feature name='pni'> <!-- sse3 -->
      <cpuid eax_in='0x01' ecx='0x00000001'/>
    </feature>
    <feature name='pclmuldq'> <!-- pclmulqdq -->
      <cpuid eax_in='0x01' ecx='0x00000002'/>
    </feature>
    <feature name='dtes64'>
      <cpuid eax_in='0x01' ecx='0x00000004'/>
    </feature>
    <feature name='monitor'>
      <cpuid eax_in='0x01' ecx='0x00000008'/>
    </feature>
    <feature name='ds_cpl'> <!-- ds-cpl -->
      <cpuid eax_in='0x01' ecx='0x00000010'/>
    </feature>
    <feature name='vmx'>
      <cpuid eax_in='0x01' ecx='0x00000020'/>
    </feature>
     <feature name='smx'>
      <cpuid eax_in='0x01' ecx='0x00000040'/>
    </feature>
    <feature name='est'>
      <cpuid eax_in='0x01' ecx='0x00000080'/>
    </feature>
    <feature name='tm2'>
      <cpuid eax_in='0x01' ecx='0x00000100'/>
    </feature>
    <feature name='ssse3'>
      <cpuid eax_in='0x01' ecx='0x00000200'/>
    </feature>
    <feature name='cid'>
      <cpuid eax_in='0x01' ecx='0x00000400'/>
    </feature>
    <feature name='fma'>
      <cpuid eax_in='0x01' ecx='0x00001000'/>
    </feature>
    <feature name='cx16'>
      <cpuid eax_in='0x01' ecx='0x00002000'/>
    </feature>
    <feature name='xtpr'>
      <cpuid eax_in='0x01' ecx='0x00004000'/>
    </feature>
    <feature name='pdcm'>
      <cpuid eax_in='0x01' ecx='0x00008000'/>
    </feature>
    <feature name='pcid'>
      <cpuid eax_in='0x01' ecx='0x00020000'/>
    </feature>
    <feature name='dca'>
      <cpuid eax_in='0x01' ecx='0x00040000'/>
    </feature>
    <feature name='sse4.1'> <!-- sse4-1, sse4_1 -->
      <cpuid eax_in='0x01' ecx='0x00080000'/>
    </feature>
    <feature name='sse4.2'> <!-- sse4-2, sse4_2 -->
      <cpuid eax_in='0x01' ecx='0x00100000'/>
    </feature>
    <feature name='x2apic'>
      <cpuid eax_in='0x01' ecx='0x00200000'/>
    </feature>
    <feature name='movbe'>
      <cpuid eax_in='0x01' ecx='0x00400000'/>
    </feature>
    <feature name='popcnt'>
      <cpuid eax_in='0x01' ecx='0x00800000'/>
    </feature>
    <feature name='tsc-deadline'>
      <cpuid eax_in='0x01' ecx='0x01000000'/>
    </feature>
    <feature name='aes'>
      <cpuid eax_in='0x01' ecx='0x02000000'/>
    </feature>
    <feature name='xsave'>
      <cpuid eax_in='0x01' ecx='0x04000000'/>
    </feature>
    <feature name='osxsave'>
      <cpuid eax_in='0x01' ecx='0x08000000'/>
    </feature>
    <feature name='avx'>
      <cpuid eax_in='0x01' ecx='0x10000000'/>
    </feature>
    <feature name='f16c'>
      <cpuid eax_in='0x01' ecx='0x20000000'/>
    </feature>
    <feature name='rdrand'>
      <cpuid eax_in='0x01' ecx='0x40000000'/>
    </feature>
    <feature name='hypervisor'>
      <cpuid eax_in='0x01' ecx='0x80000000'/>
    </feature>

    <!-- Termal Power and Management -->
    <feature name='arat'>
      <cpuid eax_in='0x06' eax='0x00000004'/>
    </feature>

    <!-- cpuid function 0x7 ecx 0x0 features -->
    <feature name='fsgsbase'>
      <cpuid eax_in='0x07' ebx='0x00000001'/>
    </feature>
    <feature name='tsc_adjust'> <!-- tsc-adjust -->
      <cpuid eax_in='0x07' ebx='0x00000002'/>
    </feature>
    <feature name='bmi1'>
      <cpuid eax_in='0x07' ebx='0x00000008'/>
    </feature>
    <feature name='hle'>
      <cpuid eax_in='0x07' ebx='0x00000010'/>
    </feature>
    <feature name='avx2'>
      <cpuid eax_in='0x07' ebx='0x00000020'/>
    </feature>
    <feature name='smep'>
      <cpuid eax_in='0x07' ebx='0x00000080'/>
    </feature>
    <feature name='bmi2'>
      <cpuid eax_in='0x07' ebx='0x00000100'/>
    </feature>
    <feature name='erms'>
      <cpuid eax_in='0x07' ebx='0x00000200'/>
    </feature>
    <feature name='invpcid'>
      <cpuid eax_in='0x07' ebx='0x00000400'/>
    </feature>
    <feature name='rtm'>
      <cpuid eax_in='0x07' ebx='0x00000800'/>
    </feature>
    <feature name='cmt'>
      <cpuid eax_in='0x07' ebx='0x00001000'/>
    </feature>
    <feature name='mpx'>
      <cpuid eax_in='0x07' ebx='0x00004000'/>
    </feature>
    <feature name='avx512f'>
      <cpuid eax_in='0x07' ebx='0x00010000'/>
    </feature>
    <feature name='avx512dq'>
      <cpuid eax_in='0x07' ebx='0x00020000'/>
    </feature>
    <feature name='rdseed'>
      <cpuid eax_in='0x07' ebx='0x00040000'/>
    </feature>
    <feature name='adx'>
      <cpuid eax_in='0x07' ebx='0x00080000'/>
    </feature>
    <feature name='smap'>
      <cpuid eax_in='0x07' ebx='0x00100000'/>
    </feature>
    <feature name='avx512ifma'>
      <cpuid eax_in='0x07' ebx='0x00200000'/>
    </feature>
    <feature name='clflushopt'>
      <cpuid eax_in='0x07' ebx='0x00800000'/>
    </feature>
    <feature name='avx512pf'>
      <cpuid eax_in='0x07' ebx='0x04000000'/>
    </feature>
    <feature name='avx512er'>
      <cpuid eax_in='0x07' ebx='0x08000000'/>
    </feature>
    <feature name='avx512cd'>
      <cpuid eax_in='0x07' ebx='0x10000000'/>
    </feature>
    <feature name='avx512bw'>
      <cpuid eax_in='0x07' ebx='0x40000000'/>
    </feature>
    <feature name='avx512vl'>
      <cpuid eax_in='0x07' ebx='0x80000000'/>
    </feature>

    <feature name='avx512vbmi'>
      <cpuid eax_in='0x07' ecx='0x00000002'/>
    </feature>
    <feature name='pku'>
      <cpuid eax_in='0x07' ecx='0x00000008'/>
    </feature>
    <feature name='ospke'>
      <cpuid eax_in='0x07' ecx='0x00000010'/>
    </feature>

    <feature name='avx512-4vnniw'>
      <cpuid eax_in='0x07' edx='0x00000004'/>
    </feature>
    <feature name='avx512-4fmaps'>
      <cpuid eax_in='0x07' edx='0x00000008'/>
    </feature>

    <!-- Processor Extended State Enumeration sub leaf 1 -->
    <feature name='xsaveopt'>
      <cpuid eax_in='0x0d' ecx_in='0x01' eax='0x00000001'/>
    </feature>
    <feature name='xsavec'>
      <cpuid eax_in='0x0d' ecx_in='0x01' eax='0x00000002'/>
    </feature>
    <feature name='xgetbv1'>
      <cpuid eax_in='0x0d' ecx_in='0x01' eax='0x00000004'/>
    </feature>
    <feature name='xsaves' migratable='no'>
      <cpuid eax_in='0x0d' ecx_in='0x01' eax='0x00000008'/>
    </feature>
    <feature name='spec-ctrl'>
      <cpuid eax_in='0x07' ecx_in='0x00' edx='0x04000000'/>
    </feature>
<<<<<<< HEAD
=======
    <feature name='ssbd'>
      <cpuid eax_in='0x07' ecx_in='0x00' edx='0x80000000'/>
    </feature>
>>>>>>> 2ea6790b

    <!-- cpuid level 0x0000000f:1 (edx) -->
    <feature name='mbm_total'>
      <cpuid eax_in='0x0f' ecx_in='0x01' edx='0x00000002'/>
    </feature>
    <feature name='mbm_local'>
      <cpuid eax_in='0x0f' ecx_in='0x01' edx='0x00000004'/>
    </feature>

    <!-- extended features, EDX -->
    <feature name='syscall'>
      <cpuid eax_in='0x80000001' edx='0x00000800'/>
    </feature>
    <feature name='nx'> <!-- xd -->
      <cpuid eax_in='0x80000001' edx='0x00100000'/>
    </feature>
    <feature name='mmxext'>
      <cpuid eax_in='0x80000001' edx='0x00400000'/>
    </feature>
    <feature name='fxsr_opt'> <!-- ffxsr, fxsr-opt -->
      <cpuid eax_in='0x80000001' edx='0x02000000'/>
    </feature>
    <feature name='pdpe1gb'>
      <cpuid eax_in='0x80000001' edx='0x04000000'/>
    </feature>
    <feature name='rdtscp'>
      <cpuid eax_in='0x80000001' edx='0x08000000'/>
    </feature>
    <feature name='lm'> <!-- i64 -->
      <cpuid eax_in='0x80000001' edx='0x20000000'/>
    </feature>
    <feature name='3dnowext'>
      <cpuid eax_in='0x80000001' edx='0x40000000'/>
    </feature>
    <feature name='3dnow'>
      <cpuid eax_in='0x80000001' edx='0x80000000'/>
    </feature>

    <!-- extended features, ECX -->
    <feature name='lahf_lm'> <!-- lahf-lm -->
      <cpuid eax_in='0x80000001' ecx='0x00000001'/>
    </feature>
    <feature name='cmp_legacy'> <!-- cmp-legacy -->
      <cpuid eax_in='0x80000001' ecx='0x00000002'/>
    </feature>
    <feature name='svm'>
      <cpuid eax_in='0x80000001' ecx='0x00000004'/>
    </feature>
    <feature name='extapic'>
      <cpuid eax_in='0x80000001' ecx='0x00000008'/>
    </feature>
    <feature name='cr8legacy'>
      <cpuid eax_in='0x80000001' ecx='0x00000010'/>
    </feature>
    <feature name='abm'>
      <cpuid eax_in='0x80000001' ecx='0x00000020'/>
    </feature>
    <feature name='sse4a'>
      <cpuid eax_in='0x80000001' ecx='0x00000040'/>
    </feature>
    <feature name='misalignsse'>
      <cpuid eax_in='0x80000001' ecx='0x00000080'/>
    </feature>
    <feature name='3dnowprefetch'>
      <cpuid eax_in='0x80000001' ecx='0x00000100'/>
    </feature>
    <feature name='osvw'>
      <cpuid eax_in='0x80000001' ecx='0x00000200'/>
    </feature>
    <feature name='ibs'>
      <cpuid eax_in='0x80000001' ecx='0x00000400'/>
    </feature>
    <feature name='xop'>
      <cpuid eax_in='0x80000001' ecx='0x00000800'/>
    </feature>
    <feature name='skinit'>
      <cpuid eax_in='0x80000001' ecx='0x00001000'/>
    </feature>
    <feature name='wdt'>
      <cpuid eax_in='0x80000001' ecx='0x00002000'/>
    </feature>
    <feature name='lwp'>
      <cpuid eax_in='0x80000001' ecx='0x00008000'/>
    </feature>
    <feature name='fma4'>
      <cpuid eax_in='0x80000001' ecx='0x00010000'/>
    </feature>
    <feature name='tce'>
      <cpuid eax_in='0x80000001' ecx='0x00020000'/>
    </feature>
    <feature name='cvt16'>
      <cpuid eax_in='0x80000001' ecx='0x00040000'/>
    </feature>
    <feature name='nodeid_msr'> <!-- nodeid-msr -->
      <cpuid eax_in='0x80000001' ecx='0x00080000'/>
    </feature>
    <feature name='tbm'>
      <cpuid eax_in='0x80000001' ecx='0x00200000'/>
    </feature>
    <feature name='topoext'>
      <cpuid eax_in='0x80000001' ecx='0x00400000'/>
    </feature>
    <feature name='perfctr_core'> <!-- perfctr-core -->
      <cpuid eax_in='0x80000001' ecx='0x00800000'/>
    </feature>
    <feature name='perfctr_nb'> <!-- perfctr-nb -->
      <cpuid eax_in='0x80000001' ecx='0x01000000'/>
    </feature>

    <!-- Advanced Power Management edx features -->
    <feature name='invtsc' migratable='no'>
      <cpuid eax_in='0x80000007' edx='0x00000100'/>
    </feature>

    <!-- More AMD-specific features -->
    <feature name='ibpb'>
      <cpuid eax_in='0x80000008' ebx='0x00001000'/>
    </feature>
<<<<<<< HEAD
=======
    <feature name='virt-ssbd'>
      <cpuid eax_in='0x80000008' ebx='0x02000000'/>
    </feature>
>>>>>>> 2ea6790b

    <!-- models -->
    <model name='486'>
      <feature name='fpu'/>
      <feature name='pse'/>
      <feature name='vme'/>
    </model>

    <!-- Intel-based QEMU generic CPU models -->
    <model name='pentium'>
      <feature name='cx8'/>
      <feature name='de'/>
      <feature name='fpu'/>
      <feature name='mce'/>
      <feature name='mmx'/>
      <feature name='msr'/>
      <feature name='pse'/>
      <feature name='tsc'/>
      <feature name='vme'/>
    </model>

    <model name='pentium2'>
      <feature name='cmov'/>
      <feature name='cx8'/>
      <feature name='de'/>
      <feature name='fpu'/>
      <feature name='fxsr'/>
      <feature name='mca'/>
      <feature name='mce'/>
      <feature name='mmx'/>
      <feature name='msr'/>
      <feature name='mtrr'/>
      <feature name='pae'/>
      <feature name='pat'/>
      <feature name='pge'/>
      <feature name='pse'/>
      <feature name='pse36'/>
      <feature name='sep'/>
      <feature name='tsc'/>
      <feature name='vme'/>
    </model>

    <model name='pentium3'>
      <feature name='cmov'/>
      <feature name='cx8'/>
      <feature name='de'/>
      <feature name='fpu'/>
      <feature name='fxsr'/>
      <feature name='mca'/>
      <feature name='mce'/>
      <feature name='mmx'/>
      <feature name='msr'/>
      <feature name='mtrr'/>
      <feature name='pae'/>
      <feature name='pat'/>
      <feature name='pge'/>
      <feature name='pse'/>
      <feature name='pse36'/>
      <feature name='sep'/>
      <feature name='sse'/>
      <feature name='tsc'/>
      <feature name='vme'/>
    </model>

    <model name='pentiumpro'>
      <feature name='apic'/>
      <feature name='cmov'/>
      <feature name='cx8'/>
      <feature name='de'/>
      <feature name='fpu'/>
      <feature name='fxsr'/>
      <feature name='mce'/>
      <feature name='mmx'/>
      <feature name='msr'/>
      <feature name='pae'/>
      <feature name='pat'/>
      <feature name='pge'/>
      <feature name='pse'/>
      <feature name='sep'/>
      <feature name='sse'/>
      <feature name='sse2'/>
      <feature name='tsc'/>
    </model>

    <model name='coreduo'>
      <vendor name='Intel'/>
      <feature name='apic'/>
      <feature name='clflush'/>
      <feature name='cmov'/>
      <feature name='cx8'/>
      <feature name='de'/>
      <feature name='fpu'/>
      <feature name='fxsr'/>
      <feature name='mca'/>
      <feature name='mce'/>
      <feature name='mmx'/>
      <feature name='monitor'/>
      <feature name='msr'/>
      <feature name='mtrr'/>
      <feature name='nx'/>
      <feature name='pae'/>
      <feature name='pat'/>
      <feature name='pge'/>
      <feature name='pni'/>
      <feature name='pse'/>
      <feature name='sep'/>
      <feature name='sse'/>
      <feature name='sse2'/>
      <feature name='tsc'/>
      <feature name='vme'/>
    </model>

    <model name='n270'>
      <vendor name='Intel'/>
      <feature name='apic'/>
      <feature name='clflush'/>
      <feature name='cmov'/>
      <feature name='cx8'/>
      <feature name='de'/>
      <feature name='fpu'/>
      <feature name='fxsr'/>
      <feature name='mca'/>
      <feature name='mce'/>
      <feature name='mmx'/>
      <feature name='monitor'/>
      <feature name='msr'/>
      <feature name='mtrr'/>
      <feature name='nx'/>
      <feature name='pae'/>
      <feature name='pat'/>
      <feature name='pge'/>
      <feature name='pni'/>
      <feature name='pse'/>
      <feature name='sep'/>
      <feature name='sse'/>
      <feature name='sse2'/>
      <feature name='ssse3'/>
      <feature name='tsc'/>
      <feature name='vme'/>
    </model>

    <model name='core2duo'>
      <vendor name='Intel'/>
      <feature name='apic'/>
      <feature name='clflush'/>
      <feature name='cmov'/>
      <feature name='cx8'/>
      <feature name='de'/>
      <feature name='fpu'/>
      <feature name='fxsr'/>
      <feature name='lm'/>
      <feature name='mca'/>
      <feature name='mce'/>
      <feature name='mmx'/>
      <feature name='monitor'/>
      <feature name='msr'/>
      <feature name='mtrr'/>
      <feature name='nx'/>
      <feature name='pae'/>
      <feature name='pat'/>
      <feature name='pge'/>
      <feature name='pni'/>
      <feature name='pse'/>
      <feature name='pse36'/>
      <feature name='sep'/>
      <feature name='sse'/>
      <feature name='sse2'/>
      <feature name='ssse3'/>
      <feature name='syscall'/>
      <feature name='tsc'/>
      <feature name='vme'/>
    </model>

    <!-- Generic QEMU CPU models -->
    <model name='qemu32'>
      <feature name='apic'/>
      <feature name='cmov'/>
      <feature name='cx8'/>
      <feature name='de'/>
      <feature name='fpu'/>
      <feature name='fxsr'/>
      <feature name='mce'/>
      <feature name='mmx'/>
      <feature name='msr'/>
      <feature name='pae'/>
      <feature name='pat'/>
      <feature name='pge'/>
      <feature name='pni'/>
      <feature name='pse'/>
      <feature name='sep'/>
      <feature name='sse'/>
      <feature name='sse2'/>
      <feature name='tsc'/>
    </model>

    <model name='kvm32'>
      <feature name='apic'/>
      <feature name='clflush'/>
      <feature name='cmov'/>
      <feature name='cx8'/>
      <feature name='de'/>
      <feature name='fpu'/>
      <feature name='fxsr'/>
      <feature name='mca'/>
      <feature name='mce'/>
      <feature name='mmx'/>
      <feature name='msr'/>
      <feature name='mtrr'/>
      <feature name='pae'/>
      <feature name='pat'/>
      <feature name='pge'/>
      <feature name='pni'/>
      <feature name='pse'/>
      <feature name='pse36'/>
      <feature name='sep'/>
      <feature name='sse'/>
      <feature name='sse2'/>
      <feature name='tsc'/>
    </model>

    <model name='cpu64-rhel5'>
      <feature name='apic'/>
      <feature name='clflush'/>
      <feature name='cmov'/>
      <feature name='cx8'/>
      <feature name='de'/>
      <feature name='fpu'/>
      <feature name='fxsr'/>
      <feature name='lm'/>
      <feature name='mca'/>
      <feature name='mce'/>
      <feature name='mmx'/>
      <feature name='msr'/>
      <feature name='mtrr'/>
      <feature name='nx'/>
      <feature name='pae'/>
      <feature name='pat'/>
      <feature name='pge'/>
      <feature name='pni'/>
      <feature name='pse'/>
      <feature name='pse36'/>
      <feature name='sep'/>
      <feature name='sse'/>
      <feature name='sse2'/>
      <feature name='syscall'/>
      <feature name='tsc'/>
    </model>

    <model name='cpu64-rhel6'>
      <feature name='apic'/>
      <feature name='clflush'/>
      <feature name='cmov'/>
      <feature name='cx16'/>
      <feature name='cx8'/>
      <feature name='de'/>
      <feature name='fpu'/>
      <feature name='fxsr'/>
      <feature name='lahf_lm'/>
      <feature name='lm'/>
      <feature name='mca'/>
      <feature name='mce'/>
      <feature name='mmx'/>
      <feature name='msr'/>
      <feature name='mtrr'/>
      <feature name='nx'/>
      <feature name='pae'/>
      <feature name='pat'/>
      <feature name='pge'/>
      <feature name='pni'/>
      <feature name='pse'/>
      <feature name='pse36'/>
      <feature name='sep'/>
      <feature name='sse'/>
      <feature name='sse2'/>
      <feature name='syscall'/>
      <feature name='tsc'/>
    </model>

    <model name='kvm64'>
      <feature name='apic'/>
      <feature name='clflush'/>
      <feature name='cmov'/>
      <feature name='cx16'/>
      <feature name='cx8'/>
      <feature name='de'/>
      <feature name='fpu'/>
      <feature name='fxsr'/>
      <feature name='lm'/>
      <feature name='mca'/>
      <feature name='mce'/>
      <feature name='mmx'/>
      <feature name='msr'/>
      <feature name='mtrr'/>
      <feature name='nx'/>
      <feature name='pae'/>
      <feature name='pat'/>
      <feature name='pge'/>
      <feature name='pni'/>
      <feature name='pse'/>
      <feature name='pse36'/>
      <feature name='sep'/>
      <feature name='sse'/>
      <feature name='sse2'/>
      <feature name='syscall'/>
      <feature name='tsc'/>
    </model>

    <model name='qemu64'>
      <!-- These are supported only by TCG.  KVM supports them only if the
           host does.  So we leave them out:

           <feature name='abm'/>
           <feature name='lahf_lm'/>
           <feature name='popcnt'/>
           <feature name='sse4a'/>
      -->
      <feature name='apic'/>
      <feature name='clflush'/>
      <feature name='cmov'/>
      <feature name='cx16'/>
      <feature name='cx8'/>
      <feature name='de'/>
      <feature name='fpu'/>
      <feature name='fxsr'/>
      <feature name='lm'/>
      <feature name='mca'/>
      <feature name='mce'/>
      <feature name='mmx'/>
      <feature name='msr'/>
      <feature name='mtrr'/>
      <feature name='nx'/>
      <feature name='pae'/>
      <feature name='pat'/>
      <feature name='pge'/>
      <feature name='pni'/>
      <feature name='pse'/>
      <feature name='pse36'/>
      <feature name='sep'/>
      <feature name='sse'/>
      <feature name='sse2'/>
      <feature name='svm'/>
      <feature name='syscall'/>
      <feature name='tsc'/>
    </model>

    <!-- Intel CPU models -->
    <model name='Conroe'>
      <signature family='6' model='15'/>
      <vendor name='Intel'/>
      <feature name='apic'/>
      <feature name='clflush'/>
      <feature name='cmov'/>
      <feature name='cx8'/>
      <feature name='de'/>
      <feature name='fpu'/>
      <feature name='fxsr'/>
      <feature name='lahf_lm'/>
      <feature name='lm'/>
      <feature name='mca'/>
      <feature name='mce'/>
      <feature name='mmx'/>
      <feature name='msr'/>
      <feature name='mtrr'/>
      <feature name='nx'/>
      <feature name='pae'/>
      <feature name='pat'/>
      <feature name='pge'/>
      <feature name='pni'/>
      <feature name='pse'/>
      <feature name='pse36'/>
      <feature name='sep'/>
      <feature name='sse'/>
      <feature name='sse2'/>
      <feature name='ssse3'/>
      <feature name='syscall'/>
      <feature name='tsc'/>
    </model>

    <model name='Penryn'>
      <signature family='6' model='23'/>
      <vendor name='Intel'/>
      <feature name='apic'/>
      <feature name='clflush'/>
      <feature name='cmov'/>
      <feature name='cx16'/>
      <feature name='cx8'/>
      <feature name='de'/>
      <feature name='fpu'/>
      <feature name='fxsr'/>
      <feature name='lahf_lm'/>
      <feature name='lm'/>
      <feature name='mca'/>
      <feature name='mce'/>
      <feature name='mmx'/>
      <feature name='msr'/>
      <feature name='mtrr'/>
      <feature name='nx'/>
      <feature name='pae'/>
      <feature name='pat'/>
      <feature name='pge'/>
      <feature name='pni'/>
      <feature name='pse'/>
      <feature name='pse36'/>
      <feature name='sep'/>
      <feature name='sse'/>
      <feature name='sse2'/>
      <feature name='sse4.1'/>
      <feature name='ssse3'/>
      <feature name='syscall'/>
      <feature name='tsc'/>
    </model>

    <model name='Nehalem'>
      <signature family='6' model='26'/>
      <vendor name='Intel'/>
      <feature name='apic'/>
      <feature name='clflush'/>
      <feature name='cmov'/>
      <feature name='cx16'/>
      <feature name='cx8'/>
      <feature name='de'/>
      <feature name='fpu'/>
      <feature name='fxsr'/>
      <feature name='lahf_lm'/>
      <feature name='lm'/>
      <feature name='mca'/>
      <feature name='mce'/>
      <feature name='mmx'/>
      <feature name='msr'/>
      <feature name='mtrr'/>
      <feature name='nx'/>
      <feature name='pae'/>
      <feature name='pat'/>
      <feature name='pge'/>
      <feature name='pni'/>
      <feature name='popcnt'/>
      <feature name='pse'/>
      <feature name='pse36'/>
      <feature name='sep'/>
      <feature name='sse'/>
      <feature name='sse2'/>
      <feature name='sse4.1'/>
      <feature name='sse4.2'/>
      <feature name='ssse3'/>
      <feature name='syscall'/>
      <feature name='tsc'/>
    </model>

    <model name='Nehalem-IBRS'>
      <signature family='6' model='26'/>
      <vendor name='Intel'/>
      <feature name='apic'/>
      <feature name='clflush'/>
      <feature name='cmov'/>
      <feature name='cx16'/>
      <feature name='cx8'/>
      <feature name='de'/>
      <feature name='fpu'/>
      <feature name='fxsr'/>
      <feature name='lahf_lm'/>
      <feature name='lm'/>
      <feature name='mca'/>
      <feature name='mce'/>
      <feature name='mmx'/>
      <feature name='msr'/>
      <feature name='mtrr'/>
      <feature name='nx'/>
      <feature name='pae'/>
      <feature name='pat'/>
      <feature name='pge'/>
      <feature name='pni'/>
      <feature name='popcnt'/>
      <feature name='pse'/>
      <feature name='pse36'/>
      <feature name='sep'/>
      <feature name='spec-ctrl'/>
      <feature name='sse'/>
      <feature name='sse2'/>
      <feature name='sse4.1'/>
      <feature name='sse4.2'/>
      <feature name='ssse3'/>
      <feature name='syscall'/>
      <feature name='tsc'/>
    </model>

    <model name='Westmere'>
      <signature family='6' model='44'/>
      <vendor name='Intel'/>
      <feature name='aes'/>
      <feature name='apic'/>
      <feature name='clflush'/>
      <feature name='cmov'/>
      <feature name='cx16'/>
      <feature name='cx8'/>
      <feature name='de'/>
      <feature name='fpu'/>
      <feature name='fxsr'/>
      <feature name='lahf_lm'/>
      <feature name='lm'/>
      <feature name='mca'/>
      <feature name='mce'/>
      <feature name='mmx'/>
      <feature name='msr'/>
      <feature name='mtrr'/>
      <feature name='nx'/>
      <feature name='pae'/>
      <feature name='pat'/>
      <feature name='pge'/>
      <feature name='pni'/>
      <feature name='popcnt'/>
      <feature name='pse'/>
      <feature name='pse36'/>
      <feature name='sep'/>
      <feature name='sse'/>
      <feature name='sse2'/>
      <feature name='sse4.1'/>
      <feature name='sse4.2'/>
      <feature name='ssse3'/>
      <feature name='syscall'/>
      <feature name='tsc'/>
    </model>

    <model name='Westmere-IBRS'>
      <signature family='6' model='44'/>
      <vendor name='Intel'/>
      <feature name='aes'/>
      <feature name='apic'/>
      <feature name='clflush'/>
      <feature name='cmov'/>
      <feature name='cx16'/>
      <feature name='cx8'/>
      <feature name='de'/>
      <feature name='fpu'/>
      <feature name='fxsr'/>
      <feature name='lahf_lm'/>
      <feature name='lm'/>
      <feature name='mca'/>
      <feature name='mce'/>
      <feature name='mmx'/>
      <feature name='msr'/>
      <feature name='mtrr'/>
      <feature name='nx'/>
      <feature name='pae'/>
      <feature name='pat'/>
      <feature name='pge'/>
      <feature name='pni'/>
      <feature name='popcnt'/>
      <feature name='pse'/>
      <feature name='pse36'/>
      <feature name='sep'/>
      <feature name='spec-ctrl'/>
      <feature name='sse'/>
      <feature name='sse2'/>
      <feature name='sse4.1'/>
      <feature name='sse4.2'/>
      <feature name='ssse3'/>
      <feature name='syscall'/>
      <feature name='tsc'/>
    </model>

    <model name='SandyBridge'>
      <signature family='6' model='42'/>
      <vendor name='Intel'/>
      <feature name='aes'/>
      <feature name='apic'/>
      <feature name='avx'/>
      <feature name='clflush'/>
      <feature name='cmov'/>
      <feature name='cx16'/>
      <feature name='cx8'/>
      <feature name='de'/>
      <feature name='fpu'/>
      <feature name='fxsr'/>
      <feature name='lahf_lm'/>
      <feature name='lm'/>
      <feature name='mca'/>
      <feature name='mce'/>
      <feature name='mmx'/>
      <feature name='msr'/>
      <feature name='mtrr'/>
      <feature name='nx'/>
      <feature name='pae'/>
      <feature name='pat'/>
      <feature name='pclmuldq'/>
      <feature name='pge'/>
      <feature name='pni'/>
      <feature name='popcnt'/>
      <feature name='pse'/>
      <feature name='pse36'/>
      <feature name='rdtscp'/>
      <feature name='sep'/>
      <feature name='sse'/>
      <feature name='sse2'/>
      <feature name='sse4.1'/>
      <feature name='sse4.2'/>
      <feature name='ssse3'/>
      <feature name='syscall'/>
      <feature name='tsc'/>
      <feature name='tsc-deadline'/>
      <feature name='x2apic'/>
      <feature name='xsave'/>
    </model>

    <model name='SandyBridge-IBRS'>
      <signature family='6' model='42'/>
      <vendor name='Intel'/>
      <feature name='aes'/>
      <feature name='apic'/>
      <feature name='avx'/>
      <feature name='clflush'/>
      <feature name='cmov'/>
      <feature name='cx16'/>
      <feature name='cx8'/>
      <feature name='de'/>
      <feature name='fpu'/>
      <feature name='fxsr'/>
      <feature name='lahf_lm'/>
      <feature name='lm'/>
      <feature name='mca'/>
      <feature name='mce'/>
      <feature name='mmx'/>
      <feature name='msr'/>
      <feature name='mtrr'/>
      <feature name='nx'/>
      <feature name='pae'/>
      <feature name='pat'/>
      <feature name='pclmuldq'/>
      <feature name='pge'/>
      <feature name='pni'/>
      <feature name='popcnt'/>
      <feature name='pse'/>
      <feature name='pse36'/>
      <feature name='rdtscp'/>
      <feature name='sep'/>
      <feature name='spec-ctrl'/>
      <feature name='sse'/>
      <feature name='sse2'/>
      <feature name='sse4.1'/>
      <feature name='sse4.2'/>
      <feature name='ssse3'/>
      <feature name='syscall'/>
      <feature name='tsc'/>
      <feature name='tsc-deadline'/>
      <feature name='x2apic'/>
      <feature name='xsave'/>
    </model>

    <model name='IvyBridge'>
      <signature family='6' model='58'/>
      <vendor name='Intel'/>
      <feature name='aes'/>
      <feature name='apic'/>
      <feature name='avx'/>
      <feature name='clflush'/>
      <feature name='cmov'/>
      <feature name='cx16'/>
      <feature name='cx8'/>
      <feature name='de'/>
      <feature name='erms'/>
      <feature name='f16c'/>
      <feature name='fpu'/>
      <feature name='fsgsbase'/>
      <feature name='fxsr'/>
      <feature name='lahf_lm'/>
      <feature name='lm'/>
      <feature name='mca'/>
      <feature name='mce'/>
      <feature name='mmx'/>
      <feature name='msr'/>
      <feature name='mtrr'/>
      <feature name='nx'/>
      <feature name='pae'/>
      <feature name='pat'/>
      <feature name='pclmuldq'/>
      <feature name='pge'/>
      <feature name='pni'/>
      <feature name='popcnt'/>
      <feature name='pse'/>
      <feature name='pse36'/>
      <feature name='rdrand'/>
      <feature name='rdtscp'/>
      <feature name='sep'/>
      <feature name='smep'/>
      <feature name='sse'/>
      <feature name='sse2'/>
      <feature name='sse4.1'/>
      <feature name='sse4.2'/>
      <feature name='ssse3'/>
      <feature name='syscall'/>
      <feature name='tsc'/>
      <feature name='tsc-deadline'/>
      <feature name='vme'/>
      <feature name='x2apic'/>
      <feature name='xsave'/>
    </model>

    <model name='IvyBridge-IBRS'>
      <signature family='6' model='58'/>
      <vendor name='Intel'/>
      <feature name='aes'/>
      <feature name='apic'/>
      <feature name='avx'/>
      <feature name='clflush'/>
      <feature name='cmov'/>
      <feature name='cx16'/>
      <feature name='cx8'/>
      <feature name='de'/>
      <feature name='erms'/>
      <feature name='f16c'/>
      <feature name='fpu'/>
      <feature name='fsgsbase'/>
      <feature name='fxsr'/>
      <feature name='lahf_lm'/>
      <feature name='lm'/>
      <feature name='mca'/>
      <feature name='mce'/>
      <feature name='mmx'/>
      <feature name='msr'/>
      <feature name='mtrr'/>
      <feature name='nx'/>
      <feature name='pae'/>
      <feature name='pat'/>
      <feature name='pclmuldq'/>
      <feature name='pge'/>
      <feature name='pni'/>
      <feature name='popcnt'/>
      <feature name='pse'/>
      <feature name='pse36'/>
      <feature name='rdrand'/>
      <feature name='rdtscp'/>
      <feature name='sep'/>
      <feature name='smep'/>
      <feature name='spec-ctrl'/>
      <feature name='sse'/>
      <feature name='sse2'/>
      <feature name='sse4.1'/>
      <feature name='sse4.2'/>
      <feature name='ssse3'/>
      <feature name='syscall'/>
      <feature name='tsc'/>
      <feature name='tsc-deadline'/>
      <feature name='vme'/>
      <feature name='x2apic'/>
      <feature name='xsave'/>
    </model>

    <model name='Haswell-noTSX'>
      <signature family='6' model='60'/>
      <vendor name='Intel'/>
      <feature name='aes'/>
      <feature name='apic'/>
      <feature name='avx'/>
      <feature name='avx2'/>
      <feature name='bmi1'/>
      <feature name='bmi2'/>
      <feature name='clflush'/>
      <feature name='cmov'/>
      <feature name='cx16'/>
      <feature name='cx8'/>
      <feature name='de'/>
      <feature name='erms'/>
      <feature name='fma'/>
      <feature name='fpu'/>
      <feature name='fsgsbase'/>
      <feature name='fxsr'/>
      <feature name='invpcid'/>
      <feature name='lahf_lm'/>
      <feature name='lm'/>
      <feature name='mca'/>
      <feature name='mce'/>
      <feature name='mmx'/>
      <feature name='movbe'/>
      <feature name='msr'/>
      <feature name='mtrr'/>
      <feature name='nx'/>
      <feature name='pae'/>
      <feature name='pat'/>
      <feature name='pcid'/>
      <feature name='pclmuldq'/>
      <feature name='pge'/>
      <feature name='pni'/>
      <feature name='popcnt'/>
      <feature name='pse'/>
      <feature name='pse36'/>
      <feature name='rdtscp'/>
      <feature name='sep'/>
      <feature name='smep'/>
      <feature name='sse'/>
      <feature name='sse2'/>
      <feature name='sse4.1'/>
      <feature name='sse4.2'/>
      <feature name='ssse3'/>
      <feature name='syscall'/>
      <feature name='tsc'/>
      <feature name='tsc-deadline'/>
      <feature name='x2apic'/>
      <feature name='xsave'/>
    </model>

    <model name='Haswell-noTSX-IBRS'>
      <signature family='6' model='60'/>
      <vendor name='Intel'/>
      <feature name='aes'/>
      <feature name='apic'/>
      <feature name='avx'/>
      <feature name='avx2'/>
      <feature name='bmi1'/>
      <feature name='bmi2'/>
      <feature name='clflush'/>
      <feature name='cmov'/>
      <feature name='cx16'/>
      <feature name='cx8'/>
      <feature name='de'/>
      <feature name='erms'/>
      <feature name='fma'/>
      <feature name='fpu'/>
      <feature name='fsgsbase'/>
      <feature name='fxsr'/>
      <feature name='invpcid'/>
      <feature name='lahf_lm'/>
      <feature name='lm'/>
      <feature name='mca'/>
      <feature name='mce'/>
      <feature name='mmx'/>
      <feature name='movbe'/>
      <feature name='msr'/>
      <feature name='mtrr'/>
      <feature name='nx'/>
      <feature name='pae'/>
      <feature name='pat'/>
      <feature name='pcid'/>
      <feature name='pclmuldq'/>
      <feature name='pge'/>
      <feature name='pni'/>
      <feature name='popcnt'/>
      <feature name='pse'/>
      <feature name='pse36'/>
      <feature name='rdtscp'/>
      <feature name='sep'/>
      <feature name='smep'/>
      <feature name='spec-ctrl'/>
      <feature name='sse'/>
      <feature name='sse2'/>
      <feature name='sse4.1'/>
      <feature name='sse4.2'/>
      <feature name='ssse3'/>
      <feature name='syscall'/>
      <feature name='tsc'/>
      <feature name='tsc-deadline'/>
      <feature name='x2apic'/>
      <feature name='xsave'/>
    </model>

    <model name='Haswell'>
      <signature family='6' model='60'/>
      <vendor name='Intel'/>
      <feature name='aes'/>
      <feature name='apic'/>
      <feature name='avx'/>
      <feature name='avx2'/>
      <feature name='bmi1'/>
      <feature name='bmi2'/>
      <feature name='clflush'/>
      <feature name='cmov'/>
      <feature name='cx16'/>
      <feature name='cx8'/>
      <feature name='de'/>
      <feature name='erms'/>
      <feature name='fma'/>
      <feature name='fpu'/>
      <feature name='fsgsbase'/>
      <feature name='fxsr'/>
      <feature name='hle'/>
      <feature name='invpcid'/>
      <feature name='lahf_lm'/>
      <feature name='lm'/>
      <feature name='mca'/>
      <feature name='mce'/>
      <feature name='mmx'/>
      <feature name='movbe'/>
      <feature name='msr'/>
      <feature name='mtrr'/>
      <feature name='nx'/>
      <feature name='pae'/>
      <feature name='pat'/>
      <feature name='pcid'/>
      <feature name='pclmuldq'/>
      <feature name='pge'/>
      <feature name='pni'/>
      <feature name='popcnt'/>
      <feature name='pse'/>
      <feature name='pse36'/>
      <feature name='rdtscp'/>
      <feature name='rtm'/>
      <feature name='sep'/>
      <feature name='smep'/>
      <feature name='sse'/>
      <feature name='sse2'/>
      <feature name='sse4.1'/>
      <feature name='sse4.2'/>
      <feature name='ssse3'/>
      <feature name='syscall'/>
      <feature name='tsc'/>
      <feature name='tsc-deadline'/>
      <feature name='x2apic'/>
      <feature name='xsave'/>
    </model>

    <model name='Haswell-IBRS'>
      <signature family='6' model='60'/>
      <vendor name='Intel'/>
      <feature name='aes'/>
      <feature name='apic'/>
      <feature name='avx'/>
      <feature name='avx2'/>
      <feature name='bmi1'/>
      <feature name='bmi2'/>
      <feature name='clflush'/>
      <feature name='cmov'/>
      <feature name='cx16'/>
      <feature name='cx8'/>
      <feature name='de'/>
      <feature name='erms'/>
      <feature name='fma'/>
      <feature name='fpu'/>
      <feature name='fsgsbase'/>
      <feature name='fxsr'/>
      <feature name='hle'/>
      <feature name='invpcid'/>
      <feature name='lahf_lm'/>
      <feature name='lm'/>
      <feature name='mca'/>
      <feature name='mce'/>
      <feature name='mmx'/>
      <feature name='movbe'/>
      <feature name='msr'/>
      <feature name='mtrr'/>
      <feature name='nx'/>
      <feature name='pae'/>
      <feature name='pat'/>
      <feature name='pcid'/>
      <feature name='pclmuldq'/>
      <feature name='pge'/>
      <feature name='pni'/>
      <feature name='popcnt'/>
      <feature name='pse'/>
      <feature name='pse36'/>
      <feature name='rdtscp'/>
      <feature name='rtm'/>
      <feature name='sep'/>
      <feature name='smep'/>
      <feature name='spec-ctrl'/>
      <feature name='sse'/>
      <feature name='sse2'/>
      <feature name='sse4.1'/>
      <feature name='sse4.2'/>
      <feature name='ssse3'/>
      <feature name='syscall'/>
      <feature name='tsc'/>
      <feature name='tsc-deadline'/>
      <feature name='x2apic'/>
      <feature name='xsave'/>
    </model>

    <model name='Broadwell-noTSX'>
      <signature family='6' model='61'/>
      <vendor name='Intel'/>
      <feature name='3dnowprefetch'/>
      <feature name='adx'/>
      <feature name='aes'/>
      <feature name='apic'/>
      <feature name='avx'/>
      <feature name='avx2'/>
      <feature name='bmi1'/>
      <feature name='bmi2'/>
      <feature name='clflush'/>
      <feature name='cmov'/>
      <feature name='cx16'/>
      <feature name='cx8'/>
      <feature name='de'/>
      <feature name='erms'/>
      <feature name='fma'/>
      <feature name='fpu'/>
      <feature name='fsgsbase'/>
      <feature name='fxsr'/>
      <feature name='invpcid'/>
      <feature name='lahf_lm'/>
      <feature name='lm'/>
      <feature name='mca'/>
      <feature name='mce'/>
      <feature name='mmx'/>
      <feature name='movbe'/>
      <feature name='msr'/>
      <feature name='mtrr'/>
      <feature name='nx'/>
      <feature name='pae'/>
      <feature name='pat'/>
      <feature name='pcid'/>
      <feature name='pclmuldq'/>
      <feature name='pge'/>
      <feature name='pni'/>
      <feature name='popcnt'/>
      <feature name='pse'/>
      <feature name='pse36'/>
      <feature name='rdseed'/>
      <feature name='rdtscp'/>
      <feature name='sep'/>
      <feature name='smap'/>
      <feature name='smep'/>
      <feature name='sse'/>
      <feature name='sse2'/>
      <feature name='sse4.1'/>
      <feature name='sse4.2'/>
      <feature name='ssse3'/>
      <feature name='syscall'/>
      <feature name='tsc'/>
      <feature name='tsc-deadline'/>
      <feature name='x2apic'/>
      <feature name='xsave'/>
    </model>

    <model name='Broadwell-noTSX-IBRS'>
      <signature family='6' model='61'/>
      <vendor name='Intel'/>
      <feature name='3dnowprefetch'/>
      <feature name='adx'/>
      <feature name='aes'/>
      <feature name='apic'/>
      <feature name='avx'/>
      <feature name='avx2'/>
      <feature name='bmi1'/>
      <feature name='bmi2'/>
      <feature name='clflush'/>
      <feature name='cmov'/>
      <feature name='cx16'/>
      <feature name='cx8'/>
      <feature name='de'/>
      <feature name='erms'/>
      <feature name='fma'/>
      <feature name='fpu'/>
      <feature name='fsgsbase'/>
      <feature name='fxsr'/>
      <feature name='invpcid'/>
      <feature name='lahf_lm'/>
      <feature name='lm'/>
      <feature name='mca'/>
      <feature name='mce'/>
      <feature name='mmx'/>
      <feature name='movbe'/>
      <feature name='msr'/>
      <feature name='mtrr'/>
      <feature name='nx'/>
      <feature name='pae'/>
      <feature name='pat'/>
      <feature name='pcid'/>
      <feature name='pclmuldq'/>
      <feature name='pge'/>
      <feature name='pni'/>
      <feature name='popcnt'/>
      <feature name='pse'/>
      <feature name='pse36'/>
      <feature name='rdseed'/>
      <feature name='rdtscp'/>
      <feature name='sep'/>
      <feature name='smap'/>
      <feature name='smep'/>
      <feature name='spec-ctrl'/>
      <feature name='sse'/>
      <feature name='sse2'/>
      <feature name='sse4.1'/>
      <feature name='sse4.2'/>
      <feature name='ssse3'/>
      <feature name='syscall'/>
      <feature name='tsc'/>
      <feature name='tsc-deadline'/>
      <feature name='x2apic'/>
      <feature name='xsave'/>
    </model>

    <model name='Broadwell'>
      <signature family='6' model='61'/>
      <vendor name='Intel'/>
      <feature name='3dnowprefetch'/>
      <feature name='adx'/>
      <feature name='aes'/>
      <feature name='apic'/>
      <feature name='avx'/>
      <feature name='avx2'/>
      <feature name='bmi1'/>
      <feature name='bmi2'/>
      <feature name='clflush'/>
      <feature name='cmov'/>
      <feature name='cx16'/>
      <feature name='cx8'/>
      <feature name='de'/>
      <feature name='erms'/>
      <feature name='fma'/>
      <feature name='fpu'/>
      <feature name='fsgsbase'/>
      <feature name='fxsr'/>
      <feature name='hle'/>
      <feature name='invpcid'/>
      <feature name='lahf_lm'/>
      <feature name='lm'/>
      <feature name='mca'/>
      <feature name='mce'/>
      <feature name='mmx'/>
      <feature name='movbe'/>
      <feature name='msr'/>
      <feature name='mtrr'/>
      <feature name='nx'/>
      <feature name='pae'/>
      <feature name='pat'/>
      <feature name='pcid'/>
      <feature name='pclmuldq'/>
      <feature name='pge'/>
      <feature name='pni'/>
      <feature name='popcnt'/>
      <feature name='pse'/>
      <feature name='pse36'/>
      <feature name='rdseed'/>
      <feature name='rdtscp'/>
      <feature name='rtm'/>
      <feature name='sep'/>
      <feature name='smap'/>
      <feature name='smep'/>
      <feature name='sse'/>
      <feature name='sse2'/>
      <feature name='sse4.1'/>
      <feature name='sse4.2'/>
      <feature name='ssse3'/>
      <feature name='syscall'/>
      <feature name='tsc'/>
      <feature name='tsc-deadline'/>
      <feature name='x2apic'/>
      <feature name='xsave'/>
    </model>

    <model name='Broadwell-IBRS'>
      <signature family='6' model='61'/>
      <vendor name='Intel'/>
      <feature name='3dnowprefetch'/>
      <feature name='adx'/>
      <feature name='aes'/>
      <feature name='apic'/>
      <feature name='avx'/>
      <feature name='avx2'/>
      <feature name='bmi1'/>
      <feature name='bmi2'/>
      <feature name='clflush'/>
      <feature name='cmov'/>
      <feature name='cx16'/>
      <feature name='cx8'/>
      <feature name='de'/>
      <feature name='erms'/>
      <feature name='fma'/>
      <feature name='fpu'/>
      <feature name='fsgsbase'/>
      <feature name='fxsr'/>
      <feature name='hle'/>
      <feature name='invpcid'/>
      <feature name='lahf_lm'/>
      <feature name='lm'/>
      <feature name='mca'/>
      <feature name='mce'/>
      <feature name='mmx'/>
      <feature name='movbe'/>
      <feature name='msr'/>
      <feature name='mtrr'/>
      <feature name='nx'/>
      <feature name='pae'/>
      <feature name='pat'/>
      <feature name='pcid'/>
      <feature name='pclmuldq'/>
      <feature name='pge'/>
      <feature name='pni'/>
      <feature name='popcnt'/>
      <feature name='pse'/>
      <feature name='pse36'/>
      <feature name='rdseed'/>
      <feature name='rdtscp'/>
      <feature name='rtm'/>
      <feature name='sep'/>
      <feature name='smap'/>
      <feature name='smep'/>
      <feature name='spec-ctrl'/>
      <feature name='sse'/>
      <feature name='sse2'/>
      <feature name='sse4.1'/>
      <feature name='sse4.2'/>
      <feature name='ssse3'/>
      <feature name='syscall'/>
      <feature name='tsc'/>
      <feature name='tsc-deadline'/>
      <feature name='x2apic'/>
      <feature name='xsave'/>
    </model>

    <model name='Skylake-Client'>
      <signature family='6' model='94'/>
      <vendor name='Intel'/>
      <feature name='3dnowprefetch'/>
      <feature name='abm'/>
      <feature name='adx'/>
      <feature name='aes'/>
      <feature name='apic'/>
      <feature name='arat'/>
      <feature name='avx'/>
      <feature name='avx2'/>
      <feature name='bmi1'/>
      <feature name='bmi2'/>
      <feature name='clflush'/>
      <feature name='cmov'/>
      <feature name='cx16'/>
      <feature name='cx8'/>
      <feature name='de'/>
      <feature name='erms'/>
      <feature name='f16c'/>
      <feature name='fma'/>
      <feature name='fpu'/>
      <feature name='fsgsbase'/>
      <feature name='fxsr'/>
      <feature name='hle'/>
      <feature name='invpcid'/>
      <feature name='lahf_lm'/>
      <feature name='lm'/>
      <feature name='mca'/>
      <feature name='mce'/>
      <feature name='mmx'/>
      <feature name='movbe'/>
      <feature name='mpx'/>
      <feature name='msr'/>
      <feature name='mtrr'/>
      <feature name='nx'/>
      <feature name='pae'/>
      <feature name='pat'/>
      <feature name='pcid'/>
      <feature name='pclmuldq'/>
      <feature name='pge'/>
      <feature name='pni'/>
      <feature name='popcnt'/>
      <feature name='pse'/>
      <feature name='pse36'/>
      <feature name='rdrand'/>
      <feature name='rdseed'/>
      <feature name='rdtscp'/>
      <feature name='rtm'/>
      <feature name='sep'/>
      <feature name='smap'/>
      <feature name='smep'/>
      <feature name='sse'/>
      <feature name='sse2'/>
      <feature name='sse4.1'/>
      <feature name='sse4.2'/>
      <feature name='ssse3'/>
      <feature name='syscall'/>
      <feature name='tsc'/>
      <feature name='tsc-deadline'/>
      <feature name='vme'/>
      <feature name='x2apic'/>
      <feature name='xgetbv1'/>
      <feature name='xsave'/>
      <feature name='xsavec'/>
      <feature name='xsaveopt'/>
    </model>

    <model name='Skylake-Client-IBRS'>
      <signature family='6' model='94'/>
      <vendor name='Intel'/>
      <feature name='3dnowprefetch'/>
      <feature name='abm'/>
      <feature name='adx'/>
      <feature name='aes'/>
      <feature name='apic'/>
      <feature name='arat'/>
      <feature name='avx'/>
      <feature name='avx2'/>
      <feature name='bmi1'/>
      <feature name='bmi2'/>
      <feature name='clflush'/>
      <feature name='cmov'/>
      <feature name='cx16'/>
      <feature name='cx8'/>
      <feature name='de'/>
      <feature name='erms'/>
      <feature name='f16c'/>
      <feature name='fma'/>
      <feature name='fpu'/>
      <feature name='fsgsbase'/>
      <feature name='fxsr'/>
      <feature name='hle'/>
      <feature name='invpcid'/>
      <feature name='lahf_lm'/>
      <feature name='lm'/>
      <feature name='mca'/>
      <feature name='mce'/>
      <feature name='mmx'/>
      <feature name='movbe'/>
      <feature name='mpx'/>
      <feature name='msr'/>
      <feature name='mtrr'/>
      <feature name='nx'/>
      <feature name='pae'/>
      <feature name='pat'/>
      <feature name='pcid'/>
      <feature name='pclmuldq'/>
      <feature name='pge'/>
      <feature name='pni'/>
      <feature name='popcnt'/>
      <feature name='pse'/>
      <feature name='pse36'/>
      <feature name='rdrand'/>
      <feature name='rdseed'/>
      <feature name='rdtscp'/>
      <feature name='rtm'/>
      <feature name='sep'/>
      <feature name='smap'/>
      <feature name='smep'/>
      <feature name='spec-ctrl'/>
      <feature name='sse'/>
      <feature name='sse2'/>
      <feature name='sse4.1'/>
      <feature name='sse4.2'/>
      <feature name='ssse3'/>
      <feature name='syscall'/>
      <feature name='tsc'/>
      <feature name='tsc-deadline'/>
      <feature name='vme'/>
      <feature name='x2apic'/>
      <feature name='xgetbv1'/>
      <feature name='xsave'/>
      <feature name='xsavec'/>
      <feature name='xsaveopt'/>
    </model>

    <!-- AMD CPUs -->
    <model name='athlon'>
      <vendor name='AMD'/>
      <feature name='3dnow'/>
      <feature name='3dnowext'/>
      <feature name='apic'/>
      <feature name='cmov'/>
      <feature name='cx8'/>
      <feature name='de'/>
      <feature name='fpu'/>
      <feature name='fxsr'/>
      <feature name='mce'/>
      <feature name='mmx'/>
      <feature name='mmxext'/>
      <feature name='msr'/>
      <feature name='mtrr'/>
      <feature name='pae'/>
      <feature name='pat'/>
      <feature name='pge'/>
      <feature name='pse'/>
      <feature name='pse36'/>
      <feature name='sep'/>
      <feature name='sse'/>
      <feature name='sse2'/>
      <feature name='tsc'/>
      <feature name='vme'/>
    </model>

    <model name='phenom'>
      <vendor name='AMD'/>
      <feature name='3dnow'/>
      <feature name='3dnowext'/>
      <feature name='apic'/>
      <feature name='clflush'/>
      <feature name='cmov'/>
      <feature name='cx8'/>
      <feature name='de'/>
      <feature name='fpu'/>
      <feature name='fxsr'/>
      <feature name='fxsr_opt'/>
      <feature name='lm'/>
      <feature name='mca'/>
      <feature name='mce'/>
      <feature name='mmx'/>
      <feature name='mmxext'/>
      <feature name='monitor'/>
      <feature name='msr'/>
      <feature name='mtrr'/>
      <feature name='nx'/>
      <feature name='pae'/>
      <feature name='pat'/>
      <feature name='pge'/>
      <feature name='pni'/>
      <feature name='pse'/>
      <feature name='pse36'/>
      <feature name='sep'/>
      <feature name='sse'/>
      <feature name='sse2'/>
      <feature name='svm'/>
      <feature name='syscall'/>
      <feature name='tsc'/>
    </model>

    <model name='Opteron_G1'>
      <signature family='15' model='6'/>
      <vendor name='AMD'/>
      <feature name='apic'/>
      <feature name='clflush'/>
      <feature name='cmov'/>
      <feature name='cx8'/>
      <feature name='de'/>
      <feature name='fpu'/>
      <feature name='fxsr'/>
      <feature name='lm'/>
      <feature name='mca'/>
      <feature name='mce'/>
      <feature name='mmx'/>
      <feature name='msr'/>
      <feature name='mtrr'/>
      <feature name='nx'/>
      <feature name='pae'/>
      <feature name='pat'/>
      <feature name='pge'/>
      <feature name='pni'/>
      <feature name='pse'/>
      <feature name='pse36'/>
      <feature name='sep'/>
      <feature name='sse'/>
      <feature name='sse2'/>
      <feature name='syscall'/>
      <feature name='tsc'/>
    </model>

    <model name='Opteron_G2'>
      <signature family='15' model='6'/>
      <vendor name='AMD'/>
      <feature name='apic'/>
      <feature name='clflush'/>
      <feature name='cmov'/>
      <feature name='cx16'/>
      <feature name='cx8'/>
      <feature name='de'/>
      <feature name='fpu'/>
      <feature name='fxsr'/>
      <feature name='lahf_lm'/>
      <feature name='lm'/>
      <feature name='mca'/>
      <feature name='mce'/>
      <feature name='mmx'/>
      <feature name='msr'/>
      <feature name='mtrr'/>
      <feature name='nx'/>
      <feature name='pae'/>
      <feature name='pat'/>
      <feature name='pge'/>
      <feature name='pni'/>
      <feature name='pse'/>
      <feature name='pse36'/>
      <feature name='rdtscp'/>
      <feature name='sep'/>
      <feature name='sse'/>
      <feature name='sse2'/>
      <feature name='svm'/>
      <feature name='syscall'/>
      <feature name='tsc'/>
    </model>

    <model name='Opteron_G3'>
      <signature family='15' model='6'/>
      <vendor name='AMD'/>
      <feature name='abm'/>
      <feature name='apic'/>
      <feature name='clflush'/>
      <feature name='cmov'/>
      <feature name='cx16'/>
      <feature name='cx8'/>
      <feature name='de'/>
      <feature name='fpu'/>
      <feature name='fxsr'/>
      <feature name='lahf_lm'/>
      <feature name='lm'/>
      <feature name='mca'/>
      <feature name='mce'/>
      <feature name='misalignsse'/>
      <feature name='mmx'/>
      <feature name='monitor'/>
      <feature name='msr'/>
      <feature name='mtrr'/>
      <feature name='nx'/>
      <feature name='pae'/>
      <feature name='pat'/>
      <feature name='pge'/>
      <feature name='pni'/>
      <feature name='popcnt'/>
      <feature name='pse'/>
      <feature name='pse36'/>
      <feature name='rdtscp'/>
      <feature name='sep'/>
      <feature name='sse'/>
      <feature name='sse2'/>
      <feature name='sse4a'/>
      <feature name='svm'/>
      <feature name='syscall'/>
      <feature name='tsc'/>
    </model>

    <model name='Opteron_G4'>
      <signature family='21' model='1'/>
      <vendor name='AMD'/>
      <feature name='3dnowprefetch'/>
      <feature name='abm'/>
      <feature name='aes'/>
      <feature name='apic'/>
      <feature name='avx'/>
      <feature name='clflush'/>
      <feature name='cmov'/>
      <feature name='cx16'/>
      <feature name='cx8'/>
      <feature name='de'/>
      <feature name='fma4'/>
      <feature name='fpu'/>
      <feature name='fxsr'/>
      <feature name='lahf_lm'/>
      <feature name='lm'/>
      <feature name='mca'/>
      <feature name='mce'/>
      <feature name='misalignsse'/>
      <feature name='mmx'/>
      <feature name='msr'/>
      <feature name='mtrr'/>
      <feature name='nx'/>
      <feature name='pae'/>
      <feature name='pat'/>
      <feature name='pclmuldq'/>
      <feature name='pdpe1gb'/>
      <feature name='pge'/>
      <feature name='pni'/>
      <feature name='popcnt'/>
      <feature name='pse'/>
      <feature name='pse36'/>
      <feature name='rdtscp'/>
      <feature name='sep'/>
      <feature name='sse'/>
      <feature name='sse2'/>
      <feature name='sse4.1'/>
      <feature name='sse4.2'/>
      <feature name='sse4a'/>
      <feature name='ssse3'/>
      <feature name='svm'/>
      <feature name='syscall'/>
      <feature name='tsc'/>
      <feature name='xop'/>
      <feature name='xsave'/>
    </model>

    <model name='Opteron_G5'>
      <signature family='21' model='2'/>
      <vendor name='AMD'/>
      <feature name='3dnowprefetch'/>
      <feature name='abm'/>
      <feature name='aes'/>
      <feature name='apic'/>
      <feature name='avx'/>
      <feature name='clflush'/>
      <feature name='cmov'/>
      <feature name='cx16'/>
      <feature name='cx8'/>
      <feature name='de'/>
      <feature name='f16c'/>
      <feature name='fma'/>
      <feature name='fma4'/>
      <feature name='fpu'/>
      <feature name='fxsr'/>
      <feature name='lahf_lm'/>
      <feature name='lm'/>
      <feature name='mca'/>
      <feature name='mce'/>
      <feature name='misalignsse'/>
      <feature name='mmx'/>
      <feature name='msr'/>
      <feature name='mtrr'/>
      <feature name='nx'/>
      <feature name='pae'/>
      <feature name='pat'/>
      <feature name='pclmuldq'/>
      <feature name='pdpe1gb'/>
      <feature name='pge'/>
      <feature name='pni'/>
      <feature name='popcnt'/>
      <feature name='pse'/>
      <feature name='pse36'/>
      <feature name='rdtscp'/>
      <feature name='sep'/>
      <feature name='sse'/>
      <feature name='sse2'/>
      <feature name='sse4.1'/>
      <feature name='sse4.2'/>
      <feature name='sse4a'/>
      <feature name='ssse3'/>
      <feature name='svm'/>
      <feature name='syscall'/>
      <feature name='tbm'/>
      <feature name='tsc'/>
      <feature name='xop'/>
      <feature name='xsave'/>
    </model>
  </arch>

  <arch name='ppc64'>
    <!-- vendor definitions -->
    <vendor name='IBM'/>
    <vendor name='Freescale'/>

    <!-- IBM-based CPU models -->
    <model name='POWER6'>
      <vendor name='IBM'/>
      <pvr value='0x003e0000' mask='0xffff0000'/>
    </model>

    <model name='POWER7'>
      <vendor name='IBM'/>
      <pvr value='0x003f0000' mask='0xffff0000'/>
      <pvr value='0x004a0000' mask='0xffff0000'/>
    </model>

    <model name='POWER8'>
      <vendor name='IBM'/>
      <pvr value='0x004b0000' mask='0xffff0000'/>
      <pvr value='0x004c0000' mask='0xffff0000'/>
      <pvr value='0x004d0000' mask='0xffff0000'/>
    </model>

    <model name='POWER9'>
      <vendor name='IBM'/>
      <pvr value='0x004e0000' mask='0xffff0000'/>
    </model>

    <!-- Freescale-based CPU models -->
    <model name='POWERPC_e5500'>
      <vendor name='Freescale'/>
      <pvr value='0x80240000' mask='0xffff0000'/>
    </model>

    <model name='POWERPC_e6500'>
      <vendor name='Freescale'/>
      <pvr value='0x80400000' mask='0xffff0000'/>
    </model>
  </arch>
</cpus><|MERGE_RESOLUTION|>--- conflicted
+++ resolved
@@ -300,12 +300,9 @@
     <feature name='spec-ctrl'>
       <cpuid eax_in='0x07' ecx_in='0x00' edx='0x04000000'/>
     </feature>
-<<<<<<< HEAD
-=======
     <feature name='ssbd'>
       <cpuid eax_in='0x07' ecx_in='0x00' edx='0x80000000'/>
     </feature>
->>>>>>> 2ea6790b
 
     <!-- cpuid level 0x0000000f:1 (edx) -->
     <feature name='mbm_total'>
@@ -424,12 +421,9 @@
     <feature name='ibpb'>
       <cpuid eax_in='0x80000008' ebx='0x00001000'/>
     </feature>
-<<<<<<< HEAD
-=======
     <feature name='virt-ssbd'>
       <cpuid eax_in='0x80000008' ebx='0x02000000'/>
     </feature>
->>>>>>> 2ea6790b
 
     <!-- models -->
     <model name='486'>
