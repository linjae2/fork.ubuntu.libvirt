/*
 * nwfilter_ebiptables_driver.c: driver for ebtables/iptables on tap devices
 *
 * Copyright (C) 2011-2012 Red Hat, Inc.
 * Copyright (C) 2010-2012 IBM Corp.
 * Copyright (C) 2010-2012 Stefan Berger
 *
 * This library is free software; you can redistribute it and/or
 * modify it under the terms of the GNU Lesser General Public
 * License as published by the Free Software Foundation; either
 * version 2.1 of the License, or (at your option) any later version.
 *
 * This library is distributed in the hope that it will be useful,
 * but WITHOUT ANY WARRANTY; without even the implied warranty of
 * MERCHANTABILITY or FITNESS FOR A PARTICULAR PURPOSE.  See the GNU
 * Lesser General Public License for more details.
 *
 * You should have received a copy of the GNU Lesser General Public
 * License along with this library;  If not, see
 * <http://www.gnu.org/licenses/>.
 *
 * Author: Stefan Berger <stefanb@us.ibm.com>
 */

#include <config.h>

#include <string.h>
#include <sys/stat.h>
#include <fcntl.h>

#include "internal.h"

#include "buf.h"
#include "memory.h"
#include "logging.h"
#include "virterror_internal.h"
#include "domain_conf.h"
#include "nwfilter_conf.h"
#include "nwfilter_driver.h"
#include "nwfilter_gentech_driver.h"
#include "nwfilter_ebiptables_driver.h"
#include "virfile.h"
#include "command.h"
#include "configmake.h"
#include "intprops.h"


#define VIR_FROM_THIS VIR_FROM_NWFILTER

#define EBTABLES_CHAIN_INCOMING "PREROUTING"
#define EBTABLES_CHAIN_OUTGOING "POSTROUTING"

#define CHAINPREFIX_HOST_IN       'I'
#define CHAINPREFIX_HOST_OUT      'O'
#define CHAINPREFIX_HOST_IN_TEMP  'J'
#define CHAINPREFIX_HOST_OUT_TEMP 'P'

/* This file generates a temporary shell script.  Since ebiptables is
   Linux-specific, we can be reasonably certain that /bin/sh is more
   or less POSIX-compliant, so we can use $() and $(()).  However, we
   cannot assume that /bin/sh is bash, so stick to POSIX syntax.  */

#define CMD_SEPARATOR "\n"
#define CMD_DEF_PRE  "cmd='"
#define CMD_DEF_POST "'"
#define CMD_DEF(X) CMD_DEF_PRE X CMD_DEF_POST
#define CMD_EXEC   "eval res=\\$\\(\"${cmd} 2>&1\"\\)" CMD_SEPARATOR
#define CMD_STOPONERR(X) \
    X ? "if [ $? -ne 0 ]; then" \
        "  echo \"Failure to execute command '${cmd}' : '${res}'.\";" \
        "  exit 1;" \
        "fi" CMD_SEPARATOR \
      : ""


#define PROC_BRIDGE_NF_CALL_IPTABLES \
        "/proc/sys/net/bridge/bridge-nf-call-iptables"
#define PROC_BRIDGE_NF_CALL_IP6TABLES \
        "/proc/sys/net/bridge/bridge-nf-call-ip6tables"

#define BRIDGE_NF_CALL_ALERT_INTERVAL  10 /* seconds */

static char *ebtables_cmd_path;
static char *iptables_cmd_path;
static char *ip6tables_cmd_path;
static char *grep_cmd_path;
static char *awk_cmd_path;

#define PRINT_ROOT_CHAIN(buf, prefix, ifname) \
    snprintf(buf, sizeof(buf), "libvirt-%c-%s", prefix, ifname)
#define PRINT_CHAIN(buf, prefix, ifname, suffix) \
    snprintf(buf, sizeof(buf), "%c-%s-%s", prefix, ifname, suffix)

/* The collect_chains() script recursively determines all names
 * of ebtables (nat) chains that are 'children' of a given 'root' chain.
 * The typical output of an ebtables call is as follows:
 *
 * #> ebtables -t nat -L libvirt-I-tck-test205002
 * Bridge table: nat
 *
 * Bridge chain: libvirt-I-tck-test205002, entries: 5, policy: ACCEPT
 * -p IPv4 -j I-tck-test205002-ipv4
 * -p ARP -j I-tck-test205002-arp
 * -p 0x8035 -j I-tck-test205002-rarp
 * -p 0x835 -j ACCEPT
 * -j DROP
 */
static const char ebtables_script_func_collect_chains[] =
    "collect_chains()\n"
    "{\n"
    "  for tmp2 in $*; do\n"
    "    for tmp in $($EBT -t nat -L $tmp2 | \\\n"
    "      sed -n \"/Bridge chain/,\\$ s/.*-j \\\\([%s]-.*\\\\)/\\\\1/p\");\n"
    "    do\n"
    "      echo $tmp\n"
    "      collect_chains $tmp\n"
    "    done\n"
    "  done\n"
    "}\n";

static const char ebiptables_script_func_rm_chains[] =
    "rm_chains()\n"
    "{\n"
    "  for tmp in $*; do $EBT -t nat -F $tmp; done\n"
    "  for tmp in $*; do $EBT -t nat -X $tmp; done\n"
    "}\n";

static const char ebiptables_script_func_rename_chains[] =
    "rename_chain()\n"
    "{\n"
    "  $EBT -t nat -F $2\n"
    "  $EBT -t nat -X $2\n"
    "  $EBT -t nat -E $1 $2\n"
    "}\n"
    "rename_chains()\n"
    "{\n"
    "  for tmp in $*; do\n"
    "    case $tmp in\n"
    "      %c*) rename_chain $tmp %c${tmp#?} ;;\n"
    "      %c*) rename_chain $tmp %c${tmp#?} ;;\n"
    "    esac\n"
    "  done\n"
    "}\n";

static const char ebiptables_script_set_ifs[] =
    "tmp='\n'\n"
    "IFS=' ''\t'$tmp\n";

#define NWFILTER_FUNC_COLLECT_CHAINS ebtables_script_func_collect_chains
#define NWFILTER_FUNC_RM_CHAINS ebiptables_script_func_rm_chains
#define NWFILTER_FUNC_RENAME_CHAINS ebiptables_script_func_rename_chains
#define NWFILTER_FUNC_SET_IFS ebiptables_script_set_ifs

#define NWFILTER_SET_EBTABLES_SHELLVAR(BUFPTR) \
    virBufferAsprintf(BUFPTR, "EBT=\"%s\"\n", ebtables_cmd_path);
#define NWFILTER_SET_IPTABLES_SHELLVAR(BUFPTR) \
    virBufferAsprintf(BUFPTR, "IPT=\"%s\"\n", iptables_cmd_path);
#define NWFILTER_SET_IP6TABLES_SHELLVAR(BUFPTR) \
    virBufferAsprintf(BUFPTR, "IPT=\"%s\"\n", ip6tables_cmd_path);

#define VIRT_IN_CHAIN      "libvirt-in"
#define VIRT_OUT_CHAIN     "libvirt-out"
#define VIRT_IN_POST_CHAIN "libvirt-in-post"
#define HOST_IN_CHAIN      "libvirt-host-in"

#define PRINT_IPT_ROOT_CHAIN(buf, prefix, ifname) \
    snprintf(buf, sizeof(buf), "%c%c-%s", prefix[0], prefix[1], ifname)

#define PHYSDEV_IN  "--physdev-in"
#define PHYSDEV_OUT "--physdev-out"

static const char *m_state_out_str   = "-m state --state NEW,ESTABLISHED";
static const char *m_state_in_str    = "-m state --state ESTABLISHED";
static const char *m_physdev_in_str  = "-m physdev " PHYSDEV_IN;
static const char *m_physdev_out_str = "-m physdev " PHYSDEV_OUT;

#define MATCH_STATE_OUT    m_state_out_str
#define MATCH_STATE_IN     m_state_in_str
#define MATCH_PHYSDEV_IN   m_physdev_in_str
#define MATCH_PHYSDEV_OUT  m_physdev_out_str

#define COMMENT_VARNAME "comment"

static int ebtablesRemoveBasicRules(const char *ifname);
static int ebiptablesDriverInit(bool privileged);
static void ebiptablesDriverShutdown(void);
static int ebtablesCleanAll(const char *ifname);
static int ebiptablesAllTeardown(const char *ifname);

static virMutex execCLIMutex;

struct ushort_map {
    unsigned short attr;
    const char *val;
};


enum l3_proto_idx {
    L3_PROTO_IPV4_IDX = 0,
    L3_PROTO_IPV6_IDX,
    L3_PROTO_ARP_IDX,
    L3_PROTO_RARP_IDX,
    L2_PROTO_MAC_IDX,
    L2_PROTO_VLAN_IDX,
    L2_PROTO_STP_IDX,
    L3_PROTO_LAST_IDX
};

#define USHORTMAP_ENTRY_IDX(IDX, ATT, VAL) [IDX] = { .attr = ATT, .val = VAL }

/* A lookup table for translating ethernet protocol IDs to human readable
 * strings. None of the human readable strings must be found as a prefix
 * in another entry here (example 'ab' would be found in 'abc') to allow
 * for prefix matching.
 */
static const struct ushort_map l3_protocols[] = {
    USHORTMAP_ENTRY_IDX(L3_PROTO_IPV4_IDX, ETHERTYPE_IP    , "ipv4"),
    USHORTMAP_ENTRY_IDX(L3_PROTO_IPV6_IDX, ETHERTYPE_IPV6  , "ipv6"),
    USHORTMAP_ENTRY_IDX(L3_PROTO_ARP_IDX , ETHERTYPE_ARP   , "arp"),
    USHORTMAP_ENTRY_IDX(L3_PROTO_RARP_IDX, ETHERTYPE_REVARP, "rarp"),
    USHORTMAP_ENTRY_IDX(L2_PROTO_VLAN_IDX, ETHERTYPE_VLAN  , "vlan"),
    USHORTMAP_ENTRY_IDX(L2_PROTO_STP_IDX,  0               , "stp"),
    USHORTMAP_ENTRY_IDX(L2_PROTO_MAC_IDX,  0               , "mac"),
    USHORTMAP_ENTRY_IDX(L3_PROTO_LAST_IDX, 0               , NULL),
};


static int
printVar(virNWFilterVarCombIterPtr vars,
         char *buf, int bufsize,
         nwItemDescPtr item,
         int *done)
{
    *done = 0;

    if ((item->flags & NWFILTER_ENTRY_ITEM_FLAG_HAS_VAR)) {
        const char *val;

        val = virNWFilterVarCombIterGetVarValue(vars, item->varAccess);
        if (!val) {
            /* error has been reported */
            return -1;
        }

        if (!virStrcpy(buf, val, bufsize)) {
            const char *varName;

            varName = virNWFilterVarAccessGetVarName(item->varAccess);
            virReportError(VIR_ERR_INTERNAL_ERROR,
                           _("Buffer too small to print variable "
                             "'%s' into"), varName);
            return -1;
        }

        *done = 1;
    }
    return 0;
}


static int
_printDataType(virNWFilterVarCombIterPtr vars,
               char *buf, int bufsize,
               nwItemDescPtr item,
               bool asHex, bool directionIn)
{
    int done;
    char *data;
    uint8_t ctr;
    virBuffer vb = VIR_BUFFER_INITIALIZER;
    char *flags;

    if (printVar(vars, buf, bufsize, item, &done) < 0)
        return -1;

    if (done)
        return 0;

    switch (item->datatype) {
    case DATATYPE_IPADDR:
        data = virSocketAddrFormat(&item->u.ipaddr);
        if (!data)
            return -1;
        if (snprintf(buf, bufsize, "%s", data) >= bufsize) {
            virReportError(VIR_ERR_INTERNAL_ERROR, "%s",
                           _("buffer too small for IP address"));
            VIR_FREE(data);
            return -1;
        }
        VIR_FREE(data);
    break;

    case DATATYPE_IPV6ADDR:
        data = virSocketAddrFormat(&item->u.ipaddr);
        if (!data)
            return -1;

        if (snprintf(buf, bufsize, "%s", data) >= bufsize) {
            virReportError(VIR_ERR_INTERNAL_ERROR, "%s",
                           _("buffer too small for IPv6 address"));
            VIR_FREE(data);
            return -1;
        }
        VIR_FREE(data);
    break;

    case DATATYPE_MACADDR:
    case DATATYPE_MACMASK:
        if (bufsize < VIR_MAC_STRING_BUFLEN) {
            virReportError(VIR_ERR_INTERNAL_ERROR, "%s",
                           _("Buffer too small for MAC address"));
            return -1;
        }

        virMacAddrFormat(&item->u.macaddr, buf);
    break;

    case DATATYPE_IPV6MASK:
    case DATATYPE_IPMASK:
        if (snprintf(buf, bufsize, "%d",
                     item->u.u8) >= bufsize) {
            virReportError(VIR_ERR_INTERNAL_ERROR, "%s",
                           _("Buffer too small for uint8 type"));
            return -1;
        }
    break;

    case DATATYPE_UINT32:
    case DATATYPE_UINT32_HEX:
        if (snprintf(buf, bufsize, asHex ? "0x%x" : "%u",
                     item->u.u32) >= bufsize) {
            virReportError(VIR_ERR_INTERNAL_ERROR, "%s",
                           _("Buffer too small for uint32 type"));
            return -1;
        }
    break;

    case DATATYPE_UINT16:
    case DATATYPE_UINT16_HEX:
        if (snprintf(buf, bufsize, asHex ? "0x%x" : "%d",
                     item->u.u16) >= bufsize) {
            virReportError(VIR_ERR_INTERNAL_ERROR, "%s",
                           _("Buffer too small for uint16 type"));
            return -1;
        }
    break;

    case DATATYPE_UINT8:
    case DATATYPE_UINT8_HEX:
        if (snprintf(buf, bufsize, asHex ? "0x%x" : "%d",
                     item->u.u8) >= bufsize) {
            virReportError(VIR_ERR_INTERNAL_ERROR, "%s",
                           _("Buffer too small for uint8 type"));
            return -1;
        }
    break;

    case DATATYPE_IPSETNAME:
        if (virStrcpy(buf, item->u.ipset.setname, bufsize) == NULL) {
            virReportError(VIR_ERR_INTERNAL_ERROR, "%s",
                           _("Buffer to small for ipset name"));
            return -1;
        }
    break;

    case DATATYPE_IPSETFLAGS:
        for (ctr = 0; ctr < item->u.ipset.numFlags; ctr++) {
            if (ctr != 0)
                virBufferAddLit(&vb, ",");
            if ((item->u.ipset.flags & (1 << ctr))) {
                if (directionIn)
                    virBufferAddLit(&vb, "dst");
                else
                    virBufferAddLit(&vb, "src");
            } else {
                if (directionIn)
                    virBufferAddLit(&vb, "src");
                else
                    virBufferAddLit(&vb, "dst");
            }
        }

        if (virBufferError(&vb)) {
            virReportOOMError();
            virBufferFreeAndReset(&vb);
            return -1;
        }

        flags = virBufferContentAndReset(&vb);

        if (virStrcpy(buf, flags, bufsize) == NULL) {
            virReportError(VIR_ERR_INTERNAL_ERROR, "%s",
                           _("Buffer too small for IPSETFLAGS type"));
            VIR_FREE(flags);
            return -1;
        }
        VIR_FREE(flags);
    break;

    default:
        virReportError(VIR_ERR_INTERNAL_ERROR,
                       _("Unhandled datatype %x"), item->datatype);
        return -1;
    break;
    }

    return 0;
}


static int
printDataType(virNWFilterVarCombIterPtr vars,
              char *buf, int bufsize,
              nwItemDescPtr item)
{
    return _printDataType(vars, buf, bufsize, item, 0, 0);
}

static int
printDataTypeDirection(virNWFilterVarCombIterPtr vars,
                       char *buf, int bufsize,
                       nwItemDescPtr item, bool directionIn)
{
    return _printDataType(vars, buf, bufsize, item, 0, directionIn);
}

static int
printDataTypeAsHex(virNWFilterVarCombIterPtr vars,
                   char *buf, int bufsize,
                   nwItemDescPtr item)
{
    return _printDataType(vars, buf, bufsize, item, 1, 0);
}


static void
printCommentVar(virBufferPtr dest, const char *buf)
{
    size_t i, len = strlen(buf);

    virBufferAddLit(dest, COMMENT_VARNAME "='");

    if (len > IPTABLES_MAX_COMMENT_LENGTH)
        len = IPTABLES_MAX_COMMENT_LENGTH;

    for (i = 0; i < len; i++) {
        if (buf[i] == '\'')
            virBufferAddLit(dest, "'\\''");
        else
            virBufferAddChar(dest, buf[i]);
    }
    virBufferAddLit(dest,"'" CMD_SEPARATOR);
}


static void
ebiptablesRuleInstFree(ebiptablesRuleInstPtr inst)
{
    if (!inst)
        return;

    VIR_FREE(inst->commandTemplate);
    VIR_FREE(inst);
}


static int
ebiptablesAddRuleInst(virNWFilterRuleInstPtr res,
                      char *commandTemplate,
                      const char *neededChain,
                      virNWFilterChainPriority chainPriority,
                      char chainprefix,
                      virNWFilterRulePriority priority,
                      enum RuleType ruleType)
{
    ebiptablesRuleInstPtr inst;

    if (VIR_ALLOC(inst) < 0) {
        virReportOOMError();
        return -1;
    }

    inst->commandTemplate = commandTemplate;
    inst->neededProtocolChain = neededChain;
    inst->chainPriority = chainPriority;
    inst->chainprefix = chainprefix;
    inst->priority = priority;
    inst->ruleType = ruleType;

    return virNWFilterRuleInstAddData(res, inst);
}


static int
ebtablesHandleEthHdr(virBufferPtr buf,
                     virNWFilterVarCombIterPtr vars,
                     ethHdrDataDefPtr ethHdr,
                     bool reverse)
{
    char macaddr[VIR_MAC_STRING_BUFLEN];

    if (HAS_ENTRY_ITEM(&ethHdr->dataSrcMACAddr)) {
        if (printDataType(vars,
                          macaddr, sizeof(macaddr),
                          &ethHdr->dataSrcMACAddr) < 0)
            goto err_exit;

        virBufferAsprintf(buf,
                      " %s %s %s",
                      reverse ? "-d" : "-s",
                      ENTRY_GET_NEG_SIGN(&ethHdr->dataSrcMACAddr),
                      macaddr);

        if (HAS_ENTRY_ITEM(&ethHdr->dataSrcMACMask)) {
            if (printDataType(vars,
                              macaddr, sizeof(macaddr),
                              &ethHdr->dataSrcMACMask) < 0)
                goto err_exit;

            virBufferAsprintf(buf,
                              "/%s",
                              macaddr);
        }
    }

    if (HAS_ENTRY_ITEM(&ethHdr->dataDstMACAddr)) {
        if (printDataType(vars,
                          macaddr, sizeof(macaddr),
                          &ethHdr->dataDstMACAddr) < 0)
            goto err_exit;

        virBufferAsprintf(buf,
                      " %s %s %s",
                      reverse ? "-s" : "-d",
                      ENTRY_GET_NEG_SIGN(&ethHdr->dataDstMACAddr),
                      macaddr);

        if (HAS_ENTRY_ITEM(&ethHdr->dataDstMACMask)) {
            if (printDataType(vars,
                              macaddr, sizeof(macaddr),
                              &ethHdr->dataDstMACMask) < 0)
                goto err_exit;

            virBufferAsprintf(buf,
                              "/%s",
                              macaddr);
        }
    }

    return 0;

 err_exit:
    virBufferFreeAndReset(buf);

    return -1;
}


/************************ iptables support ************************/

static int iptablesLinkIPTablesBaseChain(virBufferPtr buf,
                                         const char *udchain,
                                         const char *syschain,
                                         unsigned int pos,
                                         int stopOnError)
{
    virBufferAsprintf(buf,
                      "res=$($IPT -L %s -n --line-number | "
                          "%s \" %s \")\n"
                      "if [ $? -ne 0 ]; then\n"
                      "  $IPT -I %s %d -j %s\n"
                      "else\n"
                      "  r=$(echo $res | %s '{print $1}')\n"
                      "  if [ \"${r}\" != \"%d\" ]; then\n"
                      "    " CMD_DEF("$IPT -I %s %d -j %s") CMD_SEPARATOR
                      "    " CMD_EXEC
                      "    %s"
                      "    r=$(( $r + 1 ))\n"
                      "    " CMD_DEF("$IPT -D %s ${r}") CMD_SEPARATOR
                      "    " CMD_EXEC
                      "    %s"
                      "  fi\n"
                      "fi\n",

                      syschain,
                      grep_cmd_path, udchain,

                      syschain, pos, udchain,
                      awk_cmd_path,

                      pos,

                      syschain, pos, udchain,
                      CMD_STOPONERR(stopOnError),

                      syschain,
                      CMD_STOPONERR(stopOnError));
    return 0;
}


static int iptablesCreateBaseChains(virBufferPtr buf)
{
    virBufferAddLit(buf, "$IPT -N " VIRT_IN_CHAIN      CMD_SEPARATOR
                         "$IPT -N " VIRT_OUT_CHAIN     CMD_SEPARATOR
                         "$IPT -N " VIRT_IN_POST_CHAIN CMD_SEPARATOR
                         "$IPT -N " HOST_IN_CHAIN      CMD_SEPARATOR);
    iptablesLinkIPTablesBaseChain(buf,
                                  VIRT_IN_CHAIN     , "FORWARD", 1, 1);
    iptablesLinkIPTablesBaseChain(buf,
                                  VIRT_OUT_CHAIN    , "FORWARD", 2, 1);
    iptablesLinkIPTablesBaseChain(buf,
                                  VIRT_IN_POST_CHAIN, "FORWARD", 3, 1);
    iptablesLinkIPTablesBaseChain(buf,
                                  HOST_IN_CHAIN     , "INPUT"  , 1, 1);

    return 0;
}


static int
iptablesCreateTmpRootChain(virBufferPtr buf,
                           char prefix,
                           int incoming, const char *ifname,
                           int stopOnError)
{
    char chain[MAX_CHAINNAME_LENGTH];
    char chainPrefix[2] = {
       prefix,
       (incoming) ? CHAINPREFIX_HOST_IN_TEMP
                  : CHAINPREFIX_HOST_OUT_TEMP
    };

    PRINT_IPT_ROOT_CHAIN(chain, chainPrefix, ifname);

    virBufferAsprintf(buf,
                      CMD_DEF("$IPT -N %s") CMD_SEPARATOR
                      CMD_EXEC
                      "%s",
                      chain,
                      CMD_STOPONERR(stopOnError));

    return 0;
}


static int
iptablesCreateTmpRootChains(virBufferPtr buf,
                            const char *ifname)
{
    iptablesCreateTmpRootChain(buf, 'F', 0, ifname, 1);
    iptablesCreateTmpRootChain(buf, 'F', 1, ifname, 1);
    iptablesCreateTmpRootChain(buf, 'H', 1, ifname, 1);
    return 0;
}


static int
_iptablesRemoveRootChain(virBufferPtr buf,
                         char prefix,
                         int incoming, const char *ifname,
                         int isTempChain)
{
    char chain[MAX_CHAINNAME_LENGTH];
    char chainPrefix[2] = {
        prefix,
    };

    if (isTempChain)
        chainPrefix[1] = (incoming) ? CHAINPREFIX_HOST_IN_TEMP
                                    : CHAINPREFIX_HOST_OUT_TEMP;
    else
        chainPrefix[1] = (incoming) ? CHAINPREFIX_HOST_IN
                                    : CHAINPREFIX_HOST_OUT;

    PRINT_IPT_ROOT_CHAIN(chain, chainPrefix, ifname);

    virBufferAsprintf(buf,
                      "$IPT -F %s" CMD_SEPARATOR
                      "$IPT -X %s" CMD_SEPARATOR,
                      chain,
                      chain);

    return 0;
}


static int
iptablesRemoveRootChain(virBufferPtr buf,
                        char prefix,
                        int incoming,
                        const char *ifname)
{
    return _iptablesRemoveRootChain(buf, prefix, incoming, ifname, 0);
}


static int
iptablesRemoveTmpRootChain(virBufferPtr buf,
                           char prefix,
                           int incoming,
                           const char *ifname)
{
    return _iptablesRemoveRootChain(buf, prefix,
                                    incoming, ifname, 1);
}


static int
iptablesRemoveTmpRootChains(virBufferPtr buf,
                            const char *ifname)
{
    iptablesRemoveTmpRootChain(buf, 'F', 0, ifname);
    iptablesRemoveTmpRootChain(buf, 'F', 1, ifname);
    iptablesRemoveTmpRootChain(buf, 'H', 1, ifname);
    return 0;
}


static int
iptablesRemoveRootChains(virBufferPtr buf,
                         const char *ifname)
{
    iptablesRemoveRootChain(buf, 'F', 0, ifname);
    iptablesRemoveRootChain(buf, 'F', 1, ifname);
    iptablesRemoveRootChain(buf, 'H', 1, ifname);
    return 0;
}


static int
iptablesLinkTmpRootChain(virBufferPtr buf,
                         const char *basechain,
                         char prefix,
                         int incoming, const char *ifname,
                         int stopOnError)
{
    char chain[MAX_CHAINNAME_LENGTH];
    char chainPrefix[2] = {
        prefix,
        (incoming) ? CHAINPREFIX_HOST_IN_TEMP
                   : CHAINPREFIX_HOST_OUT_TEMP
    };
    const char *match = (incoming) ? MATCH_PHYSDEV_IN
                                   : MATCH_PHYSDEV_OUT;

    PRINT_IPT_ROOT_CHAIN(chain, chainPrefix, ifname);

    virBufferAsprintf(buf,
                      CMD_DEF("$IPT -A %s "
                              "%s %s -g %s") CMD_SEPARATOR
                      CMD_EXEC
                      "%s",
                      basechain,
                      match, ifname, chain,

                      CMD_STOPONERR(stopOnError));

    return 0;
}


static int
iptablesLinkTmpRootChains(virBufferPtr buf,
                          const char *ifname)
{
    iptablesLinkTmpRootChain(buf, VIRT_OUT_CHAIN, 'F', 0, ifname, 1);
    iptablesLinkTmpRootChain(buf, VIRT_IN_CHAIN , 'F', 1, ifname, 1);
    iptablesLinkTmpRootChain(buf, HOST_IN_CHAIN , 'H', 1, ifname, 1);

    return 0;
}


static int
iptablesSetupVirtInPost(virBufferPtr buf,
                        const char *ifname)
{
    const char *match = MATCH_PHYSDEV_IN;
    virBufferAsprintf(buf,
                      "res=$($IPT -n -L " VIRT_IN_POST_CHAIN
                      " | grep \"\\%s %s\")\n"
                      "if [ \"${res}\" = \"\" ]; then "
                        CMD_DEF("$IPT"
                        " -A " VIRT_IN_POST_CHAIN
                        " %s %s -j ACCEPT") CMD_SEPARATOR
                        CMD_EXEC
                        "%s"
                      "fi\n",
                      PHYSDEV_IN, ifname,
                      match, ifname,
                      CMD_STOPONERR(1));
    return 0;
}


static int
iptablesClearVirtInPost(virBufferPtr buf,
                        const char *ifname)
{
    const char *match = MATCH_PHYSDEV_IN;
    virBufferAsprintf(buf,
                      "$IPT -D " VIRT_IN_POST_CHAIN
                      " %s %s -j ACCEPT" CMD_SEPARATOR,
                      match, ifname);
    return 0;
}

static int
_iptablesUnlinkRootChain(virBufferPtr buf,
                         const char *basechain,
                         char prefix,
                         int incoming, const char *ifname,
                         int isTempChain)
{
    char chain[MAX_CHAINNAME_LENGTH];
    char chainPrefix[2] = {
        prefix,
    };
    if (isTempChain)
        chainPrefix[1] = (incoming) ? CHAINPREFIX_HOST_IN_TEMP
                                    : CHAINPREFIX_HOST_OUT_TEMP;
    else
        chainPrefix[1] = (incoming) ? CHAINPREFIX_HOST_IN
                                    : CHAINPREFIX_HOST_OUT;
    const char *match = (incoming) ? MATCH_PHYSDEV_IN
                                   : MATCH_PHYSDEV_OUT;

    PRINT_IPT_ROOT_CHAIN(chain, chainPrefix, ifname);

    virBufferAsprintf(buf,
                      "$IPT -D %s "
                      "%s %s -g %s" CMD_SEPARATOR,
                      basechain,
                      match, ifname, chain);

    return 0;
}


static int
iptablesUnlinkRootChain(virBufferPtr buf,
                        const char *basechain,
                        char prefix,
                        int incoming, const char *ifname)
{
    return _iptablesUnlinkRootChain(buf,
                                    basechain, prefix, incoming, ifname, 0);
}


static int
iptablesUnlinkTmpRootChain(virBufferPtr buf,
                           const char *basechain,
                           char prefix,
                           int incoming, const char *ifname)
{
    return _iptablesUnlinkRootChain(buf,
                                    basechain, prefix, incoming, ifname, 1);
}


static int
iptablesUnlinkRootChains(virBufferPtr buf,
                         const char *ifname)
{
    iptablesUnlinkRootChain(buf, VIRT_OUT_CHAIN, 'F', 0, ifname);
    iptablesUnlinkRootChain(buf, VIRT_IN_CHAIN , 'F', 1, ifname);
    iptablesUnlinkRootChain(buf, HOST_IN_CHAIN , 'H', 1, ifname);

    return 0;
}


static int
iptablesUnlinkTmpRootChains(virBufferPtr buf,
                            const char *ifname)
{
    iptablesUnlinkTmpRootChain(buf, VIRT_OUT_CHAIN, 'F', 0, ifname);
    iptablesUnlinkTmpRootChain(buf, VIRT_IN_CHAIN , 'F', 1, ifname);
    iptablesUnlinkTmpRootChain(buf, HOST_IN_CHAIN , 'H', 1, ifname);
    return 0;
}


static int
iptablesRenameTmpRootChain(virBufferPtr buf,
                           char prefix,
                           int incoming,
                           const char *ifname)
{
    char tmpchain[MAX_CHAINNAME_LENGTH], chain[MAX_CHAINNAME_LENGTH];
    char tmpChainPrefix[2] = {
        prefix,
        (incoming) ? CHAINPREFIX_HOST_IN_TEMP
                   : CHAINPREFIX_HOST_OUT_TEMP
    };
    char chainPrefix[2] = {
        prefix,
        (incoming) ? CHAINPREFIX_HOST_IN
                   : CHAINPREFIX_HOST_OUT
    };

    PRINT_IPT_ROOT_CHAIN(tmpchain, tmpChainPrefix, ifname);
    PRINT_IPT_ROOT_CHAIN(   chain,    chainPrefix, ifname);

    virBufferAsprintf(buf,
                      "$IPT -E %s %s" CMD_SEPARATOR,
                      tmpchain,
                      chain);
    return 0;
}


static int
iptablesRenameTmpRootChains(virBufferPtr buf,
                            const char *ifname)
{
    iptablesRenameTmpRootChain(buf, 'F', 0, ifname);
    iptablesRenameTmpRootChain(buf, 'F', 1, ifname);
    iptablesRenameTmpRootChain(buf, 'H', 1, ifname);
    return 0;
}


static void
iptablesInstCommand(virBufferPtr buf,
                    const char *templ, char cmd, int pos,
                    int stopOnError)
{
    char position[10] = { 0 };
    if (pos >= 0)
        snprintf(position, sizeof(position), "%d", pos);
    virBufferAsprintf(buf, templ, cmd, position);
    virBufferAsprintf(buf, CMD_SEPARATOR "%s",
                      CMD_STOPONERR(stopOnError));
}


static int
iptablesHandleSrcMacAddr(virBufferPtr buf,
                         virNWFilterVarCombIterPtr vars,
                         nwItemDescPtr srcMacAddr,
                         int directionIn,
                         bool *srcmacskipped)
{
    char macaddr[VIR_MAC_STRING_BUFLEN];
    *srcmacskipped = false;

    if (HAS_ENTRY_ITEM(srcMacAddr)) {
        if (directionIn) {
            *srcmacskipped = true;
            return 0;
        }

        if (printDataType(vars,
                          macaddr, sizeof(macaddr),
                          srcMacAddr) < 0)
            goto err_exit;

        virBufferAsprintf(buf,
                          " -m mac %s --mac-source %s",
                          ENTRY_GET_NEG_SIGN(srcMacAddr),
                          macaddr);
    }

    return 0;

err_exit:
    virBufferFreeAndReset(buf);

    return -1;
}


static int
iptablesHandleIpHdr(virBufferPtr buf,
                    virBufferPtr afterStateMatch,
                    virNWFilterVarCombIterPtr vars,
                    ipHdrDataDefPtr ipHdr,
                    int directionIn,
                    bool *skipRule, bool *skipMatch,
                    virBufferPtr prefix)
{
    char ipaddr[INET6_ADDRSTRLEN],
         number[MAX(INT_BUFSIZE_BOUND(uint32_t),
                    INT_BUFSIZE_BOUND(int))];
    char str[MAX_IPSET_NAME_LENGTH];
    const char *src = "--source";
    const char *dst = "--destination";
    const char *srcrange = "--src-range";
    const char *dstrange = "--dst-range";
    if (directionIn) {
        src = "--destination";
        dst = "--source";
        srcrange = "--dst-range";
        dstrange = "--src-range";
    }

    if (HAS_ENTRY_ITEM(&ipHdr->dataIPSet) &&
        HAS_ENTRY_ITEM(&ipHdr->dataIPSetFlags)) {

        if (printDataType(vars,
                          str, sizeof(str),
                          &ipHdr->dataIPSet) < 0)
            goto err_exit;

        virBufferAsprintf(afterStateMatch,
                          " -m set --match-set \"%s\" ",
                          str);

        if (printDataTypeDirection(vars,
                                   str, sizeof(str),
                                   &ipHdr->dataIPSetFlags, directionIn) < 0)
            goto err_exit;

        virBufferAdd(afterStateMatch, str, -1);
    }

    if (HAS_ENTRY_ITEM(&ipHdr->dataSrcIPAddr)) {

        if (printDataType(vars,
                          ipaddr, sizeof(ipaddr),
                          &ipHdr->dataSrcIPAddr) < 0)
            goto err_exit;

        virBufferAsprintf(buf,
                          " %s %s %s",
                          ENTRY_GET_NEG_SIGN(&ipHdr->dataSrcIPAddr),
                          src,
                          ipaddr);

        if (HAS_ENTRY_ITEM(&ipHdr->dataSrcIPMask)) {

            if (printDataType(vars,
                              number, sizeof(number),
                              &ipHdr->dataSrcIPMask) < 0)
                goto err_exit;

            virBufferAsprintf(buf,
                              "/%s",
                              number);
        }
    } else if (HAS_ENTRY_ITEM(&ipHdr->dataSrcIPFrom)) {

        if (printDataType(vars,
                          ipaddr, sizeof(ipaddr),
                          &ipHdr->dataSrcIPFrom) < 0)
            goto err_exit;

        virBufferAsprintf(buf,
                          " -m iprange %s %s %s",
                          ENTRY_GET_NEG_SIGN(&ipHdr->dataSrcIPFrom),
                          srcrange,
                          ipaddr);

        if (HAS_ENTRY_ITEM(&ipHdr->dataSrcIPTo)) {

            if (printDataType(vars,
                              ipaddr, sizeof(ipaddr),
                              &ipHdr->dataSrcIPTo) < 0)
                goto err_exit;

            virBufferAsprintf(buf,
                              "-%s",
                              ipaddr);
        }
    }

    if (HAS_ENTRY_ITEM(&ipHdr->dataDstIPAddr)) {

        if (printDataType(vars,
                          ipaddr, sizeof(ipaddr),
                          &ipHdr->dataDstIPAddr) < 0)
           goto err_exit;

        virBufferAsprintf(buf,
                          " %s %s %s",
                          ENTRY_GET_NEG_SIGN(&ipHdr->dataDstIPAddr),
                          dst,
                          ipaddr);

        if (HAS_ENTRY_ITEM(&ipHdr->dataDstIPMask)) {

            if (printDataType(vars,
                              number, sizeof(number),
                              &ipHdr->dataDstIPMask) < 0)
                goto err_exit;

            virBufferAsprintf(buf,
                              "/%s",
                              number);

        }
    } else if (HAS_ENTRY_ITEM(&ipHdr->dataDstIPFrom)) {

        if (printDataType(vars,
                          ipaddr, sizeof(ipaddr),
                          &ipHdr->dataDstIPFrom) < 0)
            goto err_exit;

        virBufferAsprintf(buf,
                          " -m iprange %s %s %s",
                          ENTRY_GET_NEG_SIGN(&ipHdr->dataDstIPFrom),
                          dstrange,
                          ipaddr);

        if (HAS_ENTRY_ITEM(&ipHdr->dataDstIPTo)) {

            if (printDataType(vars,
                              ipaddr, sizeof(ipaddr),
                              &ipHdr->dataDstIPTo) < 0)
                goto err_exit;

            virBufferAsprintf(buf,
                              "-%s",
                              ipaddr);
        }
    }

    if (HAS_ENTRY_ITEM(&ipHdr->dataDSCP)) {

        if (printDataType(vars,
                          number, sizeof(number),
                          &ipHdr->dataDSCP) < 0)
           goto err_exit;

        virBufferAsprintf(buf,
                          " -m dscp %s --dscp %s",
                          ENTRY_GET_NEG_SIGN(&ipHdr->dataDSCP),
                          number);
    }

    if (HAS_ENTRY_ITEM(&ipHdr->dataConnlimitAbove)) {
        if (directionIn) {
            /* only support for limit in outgoing dir. */
            *skipRule = true;
        } else {
            if (printDataType(vars,
                              number, sizeof(number),
                              &ipHdr->dataConnlimitAbove) < 0)
               goto err_exit;

            /* place connlimit after potential -m state --state ...
               since this is the most useful order */
            virBufferAsprintf(afterStateMatch,
                              " -m connlimit %s --connlimit-above %s",
                              ENTRY_GET_NEG_SIGN(&ipHdr->dataConnlimitAbove),
                              number);
            *skipMatch = true;
        }
    }

    if (HAS_ENTRY_ITEM(&ipHdr->dataComment)) {
        printCommentVar(prefix, ipHdr->dataComment.u.string);

        /* keep comments behind everything else -- they are packet eval.
           no-ops */
        virBufferAddLit(afterStateMatch,
                        " -m comment --comment \"$" COMMENT_VARNAME "\"");
    }

    return 0;

err_exit:
    virBufferFreeAndReset(buf);
    virBufferFreeAndReset(afterStateMatch);

    return -1;
}


static int
iptablesHandlePortData(virBufferPtr buf,
                       virNWFilterVarCombIterPtr vars,
                       portDataDefPtr portData,
                       int directionIn)
{
    char portstr[20];
    const char *sport = "--sport";
    const char *dport = "--dport";
    if (directionIn) {
        sport = "--dport";
        dport = "--sport";
    }

    if (HAS_ENTRY_ITEM(&portData->dataSrcPortStart)) {
        if (printDataType(vars,
                          portstr, sizeof(portstr),
                          &portData->dataSrcPortStart) < 0)
            goto err_exit;

        virBufferAsprintf(buf,
                          " %s %s %s",
                          ENTRY_GET_NEG_SIGN(&portData->dataSrcPortStart),
                          sport,
                          portstr);

        if (HAS_ENTRY_ITEM(&portData->dataSrcPortEnd)) {
            if (printDataType(vars,
                              portstr, sizeof(portstr),
                              &portData->dataSrcPortEnd) < 0)
                goto err_exit;

             virBufferAsprintf(buf,
                               ":%s",
                               portstr);
        }
    }

    if (HAS_ENTRY_ITEM(&portData->dataDstPortStart)) {
        if (printDataType(vars,
                          portstr, sizeof(portstr),
                          &portData->dataDstPortStart) < 0)
            goto err_exit;

        virBufferAsprintf(buf,
                          " %s %s %s",
                          ENTRY_GET_NEG_SIGN(&portData->dataDstPortStart),
                          dport,
                          portstr);

        if (HAS_ENTRY_ITEM(&portData->dataDstPortEnd)) {
            if (printDataType(vars,
                              portstr, sizeof(portstr),
                              &portData->dataDstPortEnd) < 0)
                goto err_exit;

             virBufferAsprintf(buf,
                               ":%s",
                               portstr);
        }
    }

    return 0;

err_exit:
    return -1;
}


static void
iptablesEnforceDirection(int directionIn,
                         virNWFilterRuleDefPtr rule,
                         virBufferPtr buf)
{
    if (rule->tt != VIR_NWFILTER_RULE_DIRECTION_INOUT)
        virBufferAsprintf(buf, " -m conntrack --ctdir %s",
                          (directionIn) ? "Original"
                                        : "Reply");
}


/*
 * _iptablesCreateRuleInstance:
 * @chainPrefix : The prefix to put in front of the name of the chain
 * @nwfilter : The filter
 * @rule: The rule of the filter to convert
 * @ifname : The name of the interface to apply the rule to
 * @vars : A map containing the variables to resolve
 * @res : The data structure to store the result(s) into
 * @match : optional string for state match
 * @accept_target : where to jump to on accepted traffic, i.e., "RETURN"
 *    "ACCEPT"
 * @isIPv6 : Whether this is an IPv6 rule
 * @maySkipICMP : whether this rule may under certain circumstances skip
 *           the ICMP rule from being created
 *
 * Convert a single rule into its representation for later instantiation
 *
 * Returns 0 in case of success with the result stored in the data structure
 * pointed to by res, != 0 otherwise.
 */
static int
_iptablesCreateRuleInstance(int directionIn,
                            const char *chainPrefix,
                            virNWFilterDefPtr nwfilter,
                            virNWFilterRuleDefPtr rule,
                            const char *ifname,
                            virNWFilterVarCombIterPtr vars,
                            virNWFilterRuleInstPtr res,
                            const char *match, bool defMatch,
                            const char *accept_target,
                            bool isIPv6,
                            bool maySkipICMP)
{
    char chain[MAX_CHAINNAME_LENGTH];
    char number[MAX(INT_BUFSIZE_BOUND(uint32_t),
                    INT_BUFSIZE_BOUND(int))];
    virBuffer prefix = VIR_BUFFER_INITIALIZER;
    virBuffer buf = VIR_BUFFER_INITIALIZER;
    virBuffer afterStateMatch = VIR_BUFFER_INITIALIZER;
    virBufferPtr final = NULL;
    const char *target;
    const char *iptables_cmd = (isIPv6) ? ip6tables_cmd_path
                                        : iptables_cmd_path;
    unsigned int bufUsed;
    bool srcMacSkipped = false;
    bool skipRule = false;
    bool skipMatch = false;
    bool hasICMPType = false;

    if (!iptables_cmd) {
        virReportError(VIR_ERR_INTERNAL_ERROR,
                       _("cannot create rule since %s tool is "
                         "missing."),
                       isIPv6 ? "ip6tables" : "iptables");
        goto err_exit;
    }

    PRINT_IPT_ROOT_CHAIN(chain, chainPrefix, ifname);

    switch (rule->prtclType) {
    case VIR_NWFILTER_RULE_PROTOCOL_TCP:
    case VIR_NWFILTER_RULE_PROTOCOL_TCPoIPV6:
        virBufferAsprintf(&buf,
                          CMD_DEF_PRE "$IPT -%%c %s %%s",
                          chain);

        virBufferAddLit(&buf, " -p tcp");

        bufUsed = virBufferUse(&buf);

        if (iptablesHandleSrcMacAddr(&buf,
                                     vars,
                                     &rule->p.tcpHdrFilter.dataSrcMACAddr,
                                     directionIn,
                                     &srcMacSkipped) < 0)
            goto err_exit;

        if (iptablesHandleIpHdr(&buf,
                                &afterStateMatch,
                                vars,
                                &rule->p.tcpHdrFilter.ipHdr,
                                directionIn,
                                &skipRule, &skipMatch,
                                &prefix) < 0)
            goto err_exit;

        if (HAS_ENTRY_ITEM(&rule->p.tcpHdrFilter.dataTCPFlags)) {
            virBufferAsprintf(&buf, " %s --tcp-flags ",
                      ENTRY_GET_NEG_SIGN(&rule->p.tcpHdrFilter.dataTCPFlags));
            virNWFilterPrintTCPFlags(&buf,
                      rule->p.tcpHdrFilter.dataTCPFlags.u.tcpFlags.mask,
                      ' ',
                      rule->p.tcpHdrFilter.dataTCPFlags.u.tcpFlags.flags);
        }

        if (iptablesHandlePortData(&buf,
                                   vars,
                                   &rule->p.tcpHdrFilter.portData,
                                   directionIn) < 0)
            goto err_exit;

        if (HAS_ENTRY_ITEM(&rule->p.tcpHdrFilter.dataTCPOption)) {
            if (printDataType(vars,
                              number, sizeof(number),
                              &rule->p.tcpHdrFilter.dataTCPOption) < 0)
                goto err_exit;

            virBufferAsprintf(&buf,
                              " %s --tcp-option %s",
                              ENTRY_GET_NEG_SIGN(&rule->p.tcpHdrFilter.dataTCPOption),
                              number);
        }

    break;

    case VIR_NWFILTER_RULE_PROTOCOL_UDP:
    case VIR_NWFILTER_RULE_PROTOCOL_UDPoIPV6:
        virBufferAsprintf(&buf,
                          CMD_DEF_PRE "$IPT -%%c %s %%s",
                          chain);

        virBufferAddLit(&buf, " -p udp");

        bufUsed = virBufferUse(&buf);

        if (iptablesHandleSrcMacAddr(&buf,
                                     vars,
                                     &rule->p.udpHdrFilter.dataSrcMACAddr,
                                     directionIn,
                                     &srcMacSkipped) < 0)
            goto err_exit;

        if (iptablesHandleIpHdr(&buf,
                                &afterStateMatch,
                                vars,
                                &rule->p.udpHdrFilter.ipHdr,
                                directionIn,
                                &skipRule, &skipMatch,
                                &prefix) < 0)
            goto err_exit;

        if (iptablesHandlePortData(&buf,
                                   vars,
                                   &rule->p.udpHdrFilter.portData,
                                   directionIn) < 0)
            goto err_exit;
    break;

    case VIR_NWFILTER_RULE_PROTOCOL_UDPLITE:
    case VIR_NWFILTER_RULE_PROTOCOL_UDPLITEoIPV6:
        virBufferAsprintf(&buf,
                          CMD_DEF_PRE "$IPT -%%c %s %%s",
                          chain);

        virBufferAddLit(&buf, " -p udplite");

        bufUsed = virBufferUse(&buf);

        if (iptablesHandleSrcMacAddr(&buf,
                                     vars,
                                     &rule->p.udpliteHdrFilter.dataSrcMACAddr,
                                     directionIn,
                                     &srcMacSkipped) < 0)
            goto err_exit;

        if (iptablesHandleIpHdr(&buf,
                                &afterStateMatch,
                                vars,
                                &rule->p.udpliteHdrFilter.ipHdr,
                                directionIn,
                                &skipRule, &skipMatch,
                                &prefix) < 0)
            goto err_exit;

    break;

    case VIR_NWFILTER_RULE_PROTOCOL_ESP:
    case VIR_NWFILTER_RULE_PROTOCOL_ESPoIPV6:
        virBufferAsprintf(&buf,
                          CMD_DEF_PRE "$IPT -%%c %s %%s",
                          chain);

        virBufferAddLit(&buf, " -p esp");

        bufUsed = virBufferUse(&buf);

        if (iptablesHandleSrcMacAddr(&buf,
                                     vars,
                                     &rule->p.espHdrFilter.dataSrcMACAddr,
                                     directionIn,
                                     &srcMacSkipped) < 0)
            goto err_exit;

        if (iptablesHandleIpHdr(&buf,
                                &afterStateMatch,
                                vars,
                                &rule->p.espHdrFilter.ipHdr,
                                directionIn,
                                &skipRule, &skipMatch,
                                &prefix) < 0)
            goto err_exit;

    break;

    case VIR_NWFILTER_RULE_PROTOCOL_AH:
    case VIR_NWFILTER_RULE_PROTOCOL_AHoIPV6:
        virBufferAsprintf(&buf,
                          CMD_DEF_PRE "$IPT -%%c %s %%s",
                          chain);

        virBufferAddLit(&buf, " -p ah");

        bufUsed = virBufferUse(&buf);

        if (iptablesHandleSrcMacAddr(&buf,
                                     vars,
                                     &rule->p.ahHdrFilter.dataSrcMACAddr,
                                     directionIn,
                                     &srcMacSkipped) < 0)
            goto err_exit;

        if (iptablesHandleIpHdr(&buf,
                                &afterStateMatch,
                                vars,
                                &rule->p.ahHdrFilter.ipHdr,
                                directionIn,
                                &skipRule, &skipMatch,
                                &prefix) < 0)
            goto err_exit;

    break;

    case VIR_NWFILTER_RULE_PROTOCOL_SCTP:
    case VIR_NWFILTER_RULE_PROTOCOL_SCTPoIPV6:
        virBufferAsprintf(&buf,
                          CMD_DEF_PRE "$IPT -%%c %s %%s",
                          chain);

        virBufferAddLit(&buf, " -p sctp");

        bufUsed = virBufferUse(&buf);

        if (iptablesHandleSrcMacAddr(&buf,
                                     vars,
                                     &rule->p.sctpHdrFilter.dataSrcMACAddr,
                                     directionIn,
                                     &srcMacSkipped) < 0)
            goto err_exit;

        if (iptablesHandleIpHdr(&buf,
                                &afterStateMatch,
                                vars,
                                &rule->p.sctpHdrFilter.ipHdr,
                                directionIn,
                                &skipRule, &skipMatch,
                                &prefix) < 0)
            goto err_exit;

        if (iptablesHandlePortData(&buf,
                                   vars,
                                   &rule->p.sctpHdrFilter.portData,
                                   directionIn) < 0)
            goto err_exit;
    break;

    case VIR_NWFILTER_RULE_PROTOCOL_ICMP:
    case VIR_NWFILTER_RULE_PROTOCOL_ICMPV6:
        virBufferAsprintf(&buf,
                          CMD_DEF_PRE "$IPT -%%c %s %%s",
                          chain);

        if (rule->prtclType == VIR_NWFILTER_RULE_PROTOCOL_ICMP)
            virBufferAddLit(&buf, " -p icmp");
        else
            virBufferAddLit(&buf, " -p icmpv6");

        bufUsed = virBufferUse(&buf);

        if (iptablesHandleSrcMacAddr(&buf,
                                     vars,
                                     &rule->p.icmpHdrFilter.dataSrcMACAddr,
                                     directionIn,
                                     &srcMacSkipped) < 0)
            goto err_exit;

        if (iptablesHandleIpHdr(&buf,
                                &afterStateMatch,
                                vars,
                                &rule->p.icmpHdrFilter.ipHdr,
                                directionIn,
                                &skipRule, &skipMatch,
                                &prefix) < 0)
            goto err_exit;

        if (HAS_ENTRY_ITEM(&rule->p.icmpHdrFilter.dataICMPType)) {
            const char *parm;

            hasICMPType = true;

            if (maySkipICMP)
                goto exit_no_error;

            if (rule->prtclType == VIR_NWFILTER_RULE_PROTOCOL_ICMP)
                parm = "--icmp-type";
            else
                parm = "--icmpv6-type";

            if (printDataType(vars,
                              number, sizeof(number),
                              &rule->p.icmpHdrFilter.dataICMPType) < 0)
                goto err_exit;

            virBufferAsprintf(&buf,
                      " %s %s %s",
                      ENTRY_GET_NEG_SIGN(&rule->p.icmpHdrFilter.dataICMPType),
                      parm,
                      number);

            if (HAS_ENTRY_ITEM(&rule->p.icmpHdrFilter.dataICMPCode)) {
                if (printDataType(vars,
                                  number, sizeof(number),
                                  &rule->p.icmpHdrFilter.dataICMPCode) < 0)
                    goto err_exit;

                 virBufferAsprintf(&buf,
                                   "/%s",
                                   number);
            }
        }
    break;

    case VIR_NWFILTER_RULE_PROTOCOL_IGMP:
        virBufferAsprintf(&buf,
                          CMD_DEF_PRE "$IPT -%%c %s %%s",
                          chain);

        virBufferAddLit(&buf, " -p igmp");

        bufUsed = virBufferUse(&buf);

        if (iptablesHandleSrcMacAddr(&buf,
                                     vars,
                                     &rule->p.igmpHdrFilter.dataSrcMACAddr,
                                     directionIn,
                                     &srcMacSkipped) < 0)
            goto err_exit;

        if (iptablesHandleIpHdr(&buf,
                                &afterStateMatch,
                                vars,
                                &rule->p.igmpHdrFilter.ipHdr,
                                directionIn,
                                &skipRule, &skipMatch,
                                &prefix) < 0)
            goto err_exit;

    break;

    case VIR_NWFILTER_RULE_PROTOCOL_ALL:
    case VIR_NWFILTER_RULE_PROTOCOL_ALLoIPV6:
        virBufferAsprintf(&buf,
                          CMD_DEF_PRE "$IPT -%%c %s %%s",
                          chain);

        virBufferAddLit(&buf, " -p all");

        bufUsed = virBufferUse(&buf);

        if (iptablesHandleSrcMacAddr(&buf,
                                     vars,
                                     &rule->p.allHdrFilter.dataSrcMACAddr,
                                     directionIn,
                                     &srcMacSkipped) < 0)
            goto err_exit;

        if (iptablesHandleIpHdr(&buf,
                                &afterStateMatch,
                                vars,
                                &rule->p.allHdrFilter.ipHdr,
                                directionIn,
                                &skipRule, &skipMatch,
                                &prefix) < 0)
            goto err_exit;

    break;

    default:
        return -1;
    }

    if ((srcMacSkipped && bufUsed == virBufferUse(&buf)) ||
         skipRule) {
        virBufferFreeAndReset(&buf);
        virBufferFreeAndReset(&prefix);
        return 0;
    }

    if (rule->action == VIR_NWFILTER_RULE_ACTION_ACCEPT)
        target = accept_target;
    else {
        target = virNWFilterJumpTargetTypeToString(rule->action);
        skipMatch = defMatch;
    }

    if (match && !skipMatch)
        virBufferAsprintf(&buf, " %s", match);

    if (defMatch && match != NULL && !skipMatch && !hasICMPType)
        iptablesEnforceDirection(directionIn,
                                 rule,
                                 &buf);

    if (virBufferError(&afterStateMatch)) {
        virBufferFreeAndReset(&buf);
        virBufferFreeAndReset(&prefix);
        virBufferFreeAndReset(&afterStateMatch);
        virReportOOMError();
        return -1;
    }

    if (virBufferUse(&afterStateMatch)) {
        char *s = virBufferContentAndReset(&afterStateMatch);

        virBufferAdd(&buf, s, -1);

        VIR_FREE(s);
    }

    virBufferAsprintf(&buf,
                      " -j %s" CMD_DEF_POST CMD_SEPARATOR
                      CMD_EXEC,
                      target);

    if (virBufferError(&buf) || virBufferError(&prefix)) {
        virBufferFreeAndReset(&buf);
        virBufferFreeAndReset(&prefix);
        virReportOOMError();
        return -1;
    }

    if (virBufferUse(&prefix)) {
        char *s = virBufferContentAndReset(&buf);

        virBufferAdd(&prefix, s, -1);

        VIR_FREE(s);

        final = &prefix;

        if (virBufferError(&prefix)) {
            virBufferFreeAndReset(&prefix);
            virReportOOMError();
            return -1;
        }
    } else
        final = &buf;


    return ebiptablesAddRuleInst(res,
                                 virBufferContentAndReset(final),
                                 nwfilter->chainsuffix,
                                 nwfilter->chainPriority,
                                 '\0',
                                 rule->priority,
                                 (isIPv6) ? RT_IP6TABLES : RT_IPTABLES);


err_exit:
    virBufferFreeAndReset(&buf);
    virBufferFreeAndReset(&prefix);
    virBufferFreeAndReset(&afterStateMatch);

    return -1;

exit_no_error:
    virBufferFreeAndReset(&buf);
    virBufferFreeAndReset(&prefix);
    virBufferFreeAndReset(&afterStateMatch);

    return 0;
}


static int
printStateMatchFlags(int32_t flags, char **bufptr)
{
    virBuffer buf = VIR_BUFFER_INITIALIZER;
    virNWFilterPrintStateMatchFlags(&buf,
                                    "-m state --state ",
                                    flags,
                                    false);
    if (virBufferError(&buf)) {
        virBufferFreeAndReset(&buf);
        virReportOOMError();
        return -1;
    }
    *bufptr = virBufferContentAndReset(&buf);
    return 0;
}

static int
iptablesCreateRuleInstanceStateCtrl(virNWFilterDefPtr nwfilter,
                                    virNWFilterRuleDefPtr rule,
                                    const char *ifname,
                                    virNWFilterVarCombIterPtr vars,
                                    virNWFilterRuleInstPtr res,
                                    bool isIPv6)
{
    int rc;
    int directionIn = 0;
    char chainPrefix[2];
    bool maySkipICMP, inout = false;
    char *matchState = NULL;
    bool create;

    if ((rule->tt == VIR_NWFILTER_RULE_DIRECTION_IN) ||
        (rule->tt == VIR_NWFILTER_RULE_DIRECTION_INOUT)) {
        directionIn = 1;
        inout = (rule->tt == VIR_NWFILTER_RULE_DIRECTION_INOUT);
    }

    chainPrefix[0] = 'F';

    maySkipICMP = directionIn || inout;

    create = true;
    matchState = NULL;

    if (directionIn && !inout) {
        if ((rule->flags & IPTABLES_STATE_FLAGS))
            create = false;
    }

    if (create && (rule->flags & IPTABLES_STATE_FLAGS)) {
        if (printStateMatchFlags(rule->flags, &matchState) < 0)
            return -1;
    }

    chainPrefix[1] = CHAINPREFIX_HOST_IN_TEMP;
    if (create) {
        rc = _iptablesCreateRuleInstance(directionIn,
                                         chainPrefix,
                                         nwfilter,
                                         rule,
                                         ifname,
                                         vars,
                                         res,
                                         matchState, false,
                                         "RETURN",
                                         isIPv6,
                                         maySkipICMP);

        VIR_FREE(matchState);
        if (rc < 0)
            return rc;
    }

    maySkipICMP = !directionIn || inout;
    create = true;

    if (!directionIn) {
        if ((rule->flags & IPTABLES_STATE_FLAGS))
            create = false;
    }

    if (create && (rule->flags & IPTABLES_STATE_FLAGS)) {
        if (printStateMatchFlags(rule->flags, &matchState) < 0)
            return -1;
    }

    chainPrefix[1] = CHAINPREFIX_HOST_OUT_TEMP;
    if (create) {
        rc = _iptablesCreateRuleInstance(!directionIn,
                                         chainPrefix,
                                         nwfilter,
                                         rule,
                                         ifname,
                                         vars,
                                         res,
                                         matchState, false,
                                         "ACCEPT",
                                         isIPv6,
                                         maySkipICMP);

        VIR_FREE(matchState);

        if (rc < 0)
            return rc;
    }

    maySkipICMP = directionIn;

    create = true;

    if (directionIn && !inout) {
        if ((rule->flags & IPTABLES_STATE_FLAGS))
            create = false;
    } else {
        if ((rule->flags & IPTABLES_STATE_FLAGS)) {
            if (printStateMatchFlags(rule->flags, &matchState) < 0)
                return -1;
        }
    }

    if (create) {
        chainPrefix[0] = 'H';
        chainPrefix[1] = CHAINPREFIX_HOST_IN_TEMP;
        rc = _iptablesCreateRuleInstance(directionIn,
                                         chainPrefix,
                                         nwfilter,
                                         rule,
                                         ifname,
                                         vars,
                                         res,
                                         matchState, false,
                                         "RETURN",
                                         isIPv6,
                                         maySkipICMP);
        VIR_FREE(matchState);
    }

    return rc;
}


static int
iptablesCreateRuleInstance(virNWFilterDefPtr nwfilter,
                           virNWFilterRuleDefPtr rule,
                           const char *ifname,
                           virNWFilterVarCombIterPtr vars,
                           virNWFilterRuleInstPtr res,
                           bool isIPv6)
{
    int rc;
    int directionIn = 0;
    char chainPrefix[2];
    int needState = 1;
    bool maySkipICMP, inout = false;
    const char *matchState;

    if (!(rule->flags & RULE_FLAG_NO_STATEMATCH) &&
         (rule->flags & IPTABLES_STATE_FLAGS)) {
        return iptablesCreateRuleInstanceStateCtrl(nwfilter,
                                                   rule,
                                                   ifname,
                                                   vars,
                                                   res,
                                                   isIPv6);
    }

    if ((rule->tt == VIR_NWFILTER_RULE_DIRECTION_IN) ||
        (rule->tt == VIR_NWFILTER_RULE_DIRECTION_INOUT)) {
        directionIn = 1;
        inout = (rule->tt == VIR_NWFILTER_RULE_DIRECTION_INOUT);
        if (inout)
            needState = 0;
    }

    if ((rule->flags & RULE_FLAG_NO_STATEMATCH))
        needState = 0;

    chainPrefix[0] = 'F';

    maySkipICMP = directionIn || inout;

    if (needState)
        matchState = directionIn ? MATCH_STATE_IN : MATCH_STATE_OUT;
    else
        matchState = NULL;

    chainPrefix[1] = CHAINPREFIX_HOST_IN_TEMP;
    rc = _iptablesCreateRuleInstance(directionIn,
                                     chainPrefix,
                                     nwfilter,
                                     rule,
                                     ifname,
                                     vars,
                                     res,
                                     matchState, true,
                                     "RETURN",
                                     isIPv6,
                                     maySkipICMP);
    if (rc < 0)
        return rc;


    maySkipICMP = !directionIn || inout;
    if (needState)
        matchState = directionIn ? MATCH_STATE_OUT : MATCH_STATE_IN;
    else
        matchState = NULL;

    chainPrefix[1] = CHAINPREFIX_HOST_OUT_TEMP;
    rc = _iptablesCreateRuleInstance(!directionIn,
                                     chainPrefix,
                                     nwfilter,
                                     rule,
                                     ifname,
                                     vars,
                                     res,
                                     matchState, true,
                                     "ACCEPT",
                                     isIPv6,
                                     maySkipICMP);
    if (rc < 0)
        return rc;

    maySkipICMP = directionIn;
    if (needState)
        matchState = directionIn ? MATCH_STATE_IN : MATCH_STATE_OUT;
    else
        matchState = NULL;

    chainPrefix[0] = 'H';
    chainPrefix[1] = CHAINPREFIX_HOST_IN_TEMP;
    rc = _iptablesCreateRuleInstance(directionIn,
                                     chainPrefix,
                                     nwfilter,
                                     rule,
                                     ifname,
                                     vars,
                                     res,
                                     matchState, true,
                                     "RETURN",
                                     isIPv6,
                                     maySkipICMP);

    return rc;
}




/*
 * ebtablesCreateRuleInstance:
 * @chainPrefix : The prefix to put in front of the name of the chain
 * @nwfilter : The filter
 * @rule: The rule of the filter to convert
 * @ifname : The name of the interface to apply the rule to
 * @vars : A map containing the variables to resolve
 * @res : The data structure to store the result(s) into
 * @reverse : Whether to reverse src and dst attributes
 *
 * Convert a single rule into its representation for later instantiation
 *
 * Returns 0 in case of success with the result stored in the data structure
 * pointed to by res, != 0 otherwise.
 */
static int
ebtablesCreateRuleInstance(char chainPrefix,
                           virNWFilterDefPtr nwfilter,
                           virNWFilterRuleDefPtr rule,
                           const char *ifname,
                           virNWFilterVarCombIterPtr vars,
                           virNWFilterRuleInstPtr res,
                           bool reverse)
{
    char macaddr[VIR_MAC_STRING_BUFLEN],
         ipaddr[INET_ADDRSTRLEN],
         ipv6addr[INET6_ADDRSTRLEN],
         number[MAX(INT_BUFSIZE_BOUND(uint32_t),
                    INT_BUFSIZE_BOUND(int))],
         field[MAX(VIR_MAC_STRING_BUFLEN, INET6_ADDRSTRLEN)];
    char chain[MAX_CHAINNAME_LENGTH];
    virBuffer buf = VIR_BUFFER_INITIALIZER;
    const char *target;

    if (!ebtables_cmd_path) {
        virReportError(VIR_ERR_INTERNAL_ERROR, "%s",
                       _("cannot create rule since ebtables tool is "
                         "missing."));
        goto err_exit;
    }

    if (STREQ(nwfilter->chainsuffix,
              virNWFilterChainSuffixTypeToString(
                  VIR_NWFILTER_CHAINSUFFIX_ROOT)))
        PRINT_ROOT_CHAIN(chain, chainPrefix, ifname);
    else
        PRINT_CHAIN(chain, chainPrefix, ifname,
                    nwfilter->chainsuffix);


    switch (rule->prtclType) {
    case VIR_NWFILTER_RULE_PROTOCOL_MAC:

        virBufferAsprintf(&buf,
                          CMD_DEF_PRE "$EBT -t nat -%%c %s %%s",
                          chain);

        if (ebtablesHandleEthHdr(&buf,
                                 vars,
                                 &rule->p.ethHdrFilter.ethHdr,
                                 reverse) < 0)
            goto err_exit;

        if (HAS_ENTRY_ITEM(&rule->p.ethHdrFilter.dataProtocolID)) {
            if (printDataTypeAsHex(vars,
                                   number, sizeof(number),
                                   &rule->p.ethHdrFilter.dataProtocolID) < 0)
                goto err_exit;
            virBufferAsprintf(&buf,
                          " -p %s %s",
                          ENTRY_GET_NEG_SIGN(&rule->p.ethHdrFilter.dataProtocolID),
                          number);
        }
    break;

    case VIR_NWFILTER_RULE_PROTOCOL_VLAN:

        virBufferAsprintf(&buf,
                          CMD_DEF_PRE "$EBT -t nat -%%c %s %%s",
                          chain);


        if (ebtablesHandleEthHdr(&buf,
                                 vars,
                                 &rule->p.vlanHdrFilter.ethHdr,
                                 reverse) < 0)
            goto err_exit;

        virBufferAddLit(&buf,
                        " -p 0x8100");

#define INST_ITEM(STRUCT, ITEM, CLI) \
        if (HAS_ENTRY_ITEM(&rule->p.STRUCT.ITEM)) { \
            if (printDataType(vars, \
                              field, sizeof(field), \
                              &rule->p.STRUCT.ITEM) < 0) \
                goto err_exit; \
            virBufferAsprintf(&buf, \
                          " " CLI " %s %s", \
                          ENTRY_GET_NEG_SIGN(&rule->p.STRUCT.ITEM), \
                          field); \
        }

#define INST_ITEM_2PARMS(STRUCT, ITEM, ITEM_HI, CLI, SEP) \
        if (HAS_ENTRY_ITEM(&rule->p.STRUCT.ITEM)) { \
            if (printDataType(vars, \
                              field, sizeof(field), \
                              &rule->p.STRUCT.ITEM) < 0) \
                goto err_exit; \
            virBufferAsprintf(&buf, \
                          " " CLI " %s %s", \
                          ENTRY_GET_NEG_SIGN(&rule->p.STRUCT.ITEM), \
                          field); \
            if (HAS_ENTRY_ITEM(&rule->p.STRUCT.ITEM_HI)) { \
                if (printDataType(vars, \
                                  field, sizeof(field), \
                                  &rule->p.STRUCT.ITEM_HI) < 0) \
                    goto err_exit; \
                virBufferAsprintf(&buf, SEP "%s", field); \
            } \
        }
#define INST_ITEM_RANGE(S, I, I_HI, C) \
    INST_ITEM_2PARMS(S, I, I_HI, C, ":")
#define INST_ITEM_MASK(S, I, MASK, C) \
    INST_ITEM_2PARMS(S, I, MASK, C, "/")

        INST_ITEM(vlanHdrFilter, dataVlanID, "--vlan-id")
        INST_ITEM(vlanHdrFilter, dataVlanEncap, "--vlan-encap")
    break;

    case VIR_NWFILTER_RULE_PROTOCOL_STP:

        /* cannot handle inout direction with srcmask set in reverse dir.
           since this clashes with -d below... */
        if (reverse &&
            HAS_ENTRY_ITEM(&rule->p.stpHdrFilter.ethHdr.dataSrcMACAddr)) {
            virReportError(VIR_ERR_INTERNAL_ERROR,
                           _("STP filtering in %s direction with "
                             "source MAC address set is not supported"),
                           virNWFilterRuleDirectionTypeToString(
                               VIR_NWFILTER_RULE_DIRECTION_INOUT));
            return -1;
        }

        virBufferAsprintf(&buf,
                          CMD_DEF_PRE "$EBT -t nat -%%c %s %%s",
                          chain);


        if (ebtablesHandleEthHdr(&buf,
                                 vars,
                                 &rule->p.stpHdrFilter.ethHdr,
                                 reverse) < 0)
            goto err_exit;

        virBufferAddLit(&buf, " -d " NWFILTER_MAC_BGA);

        INST_ITEM(stpHdrFilter, dataType, "--stp-type")
        INST_ITEM(stpHdrFilter, dataFlags, "--stp-flags")
        INST_ITEM_RANGE(stpHdrFilter, dataRootPri, dataRootPriHi,
                        "--stp-root-pri");
        INST_ITEM_MASK( stpHdrFilter, dataRootAddr, dataRootAddrMask,
                       "--stp-root-addr");
        INST_ITEM_RANGE(stpHdrFilter, dataRootCost, dataRootCostHi,
                        "--stp-root-cost");
        INST_ITEM_RANGE(stpHdrFilter, dataSndrPrio, dataSndrPrioHi,
                        "--stp-sender-prio");
        INST_ITEM_MASK( stpHdrFilter, dataSndrAddr, dataSndrAddrMask,
                        "--stp-sender-addr");
        INST_ITEM_RANGE(stpHdrFilter, dataPort, dataPortHi, "--stp-port");
        INST_ITEM_RANGE(stpHdrFilter, dataAge, dataAgeHi, "--stp-msg-age");
        INST_ITEM_RANGE(stpHdrFilter, dataMaxAge, dataMaxAgeHi,
                        "--stp-max-age");
        INST_ITEM_RANGE(stpHdrFilter, dataHelloTime, dataHelloTimeHi,
                        "--stp-hello-time");
        INST_ITEM_RANGE(stpHdrFilter, dataFwdDelay, dataFwdDelayHi,
                        "--stp-forward-delay");
    break;

    case VIR_NWFILTER_RULE_PROTOCOL_ARP:
    case VIR_NWFILTER_RULE_PROTOCOL_RARP:

        virBufferAsprintf(&buf,
                          CMD_DEF_PRE "$EBT -t nat -%%c %s %%s",
                          chain);

        if (ebtablesHandleEthHdr(&buf,
                                 vars,
                                 &rule->p.arpHdrFilter.ethHdr,
                                 reverse) < 0)
            goto err_exit;

        virBufferAsprintf(&buf, " -p 0x%x",
                          (rule->prtclType == VIR_NWFILTER_RULE_PROTOCOL_ARP)
                           ? l3_protocols[L3_PROTO_ARP_IDX].attr
                           : l3_protocols[L3_PROTO_RARP_IDX].attr);

        if (HAS_ENTRY_ITEM(&rule->p.arpHdrFilter.dataHWType)) {
             if (printDataType(vars,
                               number, sizeof(number),
                               &rule->p.arpHdrFilter.dataHWType) < 0)
                goto err_exit;
           virBufferAsprintf(&buf,
                          " --arp-htype %s %s",
                          ENTRY_GET_NEG_SIGN(&rule->p.arpHdrFilter.dataHWType),
                          number);
        }

        if (HAS_ENTRY_ITEM(&rule->p.arpHdrFilter.dataOpcode)) {
            if (printDataType(vars,
                              number, sizeof(number),
                              &rule->p.arpHdrFilter.dataOpcode) < 0)
                goto err_exit;
            virBufferAsprintf(&buf,
                          " --arp-opcode %s %s",
                          ENTRY_GET_NEG_SIGN(&rule->p.arpHdrFilter.dataOpcode),
                          number);
        }

        if (HAS_ENTRY_ITEM(&rule->p.arpHdrFilter.dataProtocolType)) {
            if (printDataTypeAsHex(vars,
                                   number, sizeof(number),
                                   &rule->p.arpHdrFilter.dataProtocolType) < 0)
                goto err_exit;
            virBufferAsprintf(&buf,
                          " --arp-ptype %s %s",
                          ENTRY_GET_NEG_SIGN(&rule->p.arpHdrFilter.dataProtocolType),
                          number);
        }

        if (HAS_ENTRY_ITEM(&rule->p.arpHdrFilter.dataARPSrcIPAddr)) {
            if (printDataType(vars,
                              ipaddr, sizeof(ipaddr),
                              &rule->p.arpHdrFilter.dataARPSrcIPAddr) < 0)
                goto err_exit;

            virBufferAsprintf(&buf,
                          " %s %s %s",
                          reverse ? "--arp-ip-dst" : "--arp-ip-src",
                          ENTRY_GET_NEG_SIGN(&rule->p.arpHdrFilter.dataARPSrcIPAddr),
                          ipaddr);
        }

        if (HAS_ENTRY_ITEM(&rule->p.arpHdrFilter.dataARPDstIPAddr)) {
            if (printDataType(vars,
                              ipaddr, sizeof(ipaddr),
                              &rule->p.arpHdrFilter.dataARPDstIPAddr) < 0)
                goto err_exit;

            virBufferAsprintf(&buf,
                          " %s %s %s",
                          reverse ? "--arp-ip-src" : "--arp-ip-dst",
                          ENTRY_GET_NEG_SIGN(&rule->p.arpHdrFilter.dataARPDstIPAddr),
                          ipaddr);
        }

        if (HAS_ENTRY_ITEM(&rule->p.arpHdrFilter.dataARPSrcMACAddr)) {
            if (printDataType(vars,
                              macaddr, sizeof(macaddr),
                              &rule->p.arpHdrFilter.dataARPSrcMACAddr) < 0)
                goto err_exit;

            virBufferAsprintf(&buf,
                          " %s %s %s",
                          reverse ? "--arp-mac-dst" : "--arp-mac-src",
                          ENTRY_GET_NEG_SIGN(&rule->p.arpHdrFilter.dataARPSrcMACAddr),
                          macaddr);
        }

        if (HAS_ENTRY_ITEM(&rule->p.arpHdrFilter.dataARPDstMACAddr)) {
            if (printDataType(vars,
                              macaddr, sizeof(macaddr),
                              &rule->p.arpHdrFilter.dataARPDstMACAddr) < 0)
                goto err_exit;

            virBufferAsprintf(&buf,
                          " %s %s %s",
                          reverse ? "--arp-mac-src" : "--arp-mac-dst",
                          ENTRY_GET_NEG_SIGN(&rule->p.arpHdrFilter.dataARPDstMACAddr),
                          macaddr);
        }

        if (HAS_ENTRY_ITEM(&rule->p.arpHdrFilter.dataGratuitousARP) &&
            rule->p.arpHdrFilter.dataGratuitousARP.u.boolean) {
            virBufferAsprintf(&buf,
                          " %s --arp-gratuitous",
                          ENTRY_GET_NEG_SIGN(&rule->p.arpHdrFilter.dataGratuitousARP));
        }
    break;

    case VIR_NWFILTER_RULE_PROTOCOL_IP:
        virBufferAsprintf(&buf,
                          CMD_DEF_PRE "$EBT -t nat -%%c %s %%s",
                          chain);

        if (ebtablesHandleEthHdr(&buf,
                                 vars,
                                 &rule->p.ipHdrFilter.ethHdr,
                                 reverse) < 0)
            goto err_exit;

        virBufferAddLit(&buf,
                        " -p ipv4");

        if (HAS_ENTRY_ITEM(&rule->p.ipHdrFilter.ipHdr.dataSrcIPAddr)) {
            if (printDataType(vars,
                              ipaddr, sizeof(ipaddr),
                              &rule->p.ipHdrFilter.ipHdr.dataSrcIPAddr) < 0)
                goto err_exit;

            virBufferAsprintf(&buf,
                          " %s %s %s",
                          reverse ? "--ip-destination" : "--ip-source",
                          ENTRY_GET_NEG_SIGN(&rule->p.ipHdrFilter.ipHdr.dataSrcIPAddr),
                          ipaddr);

            if (HAS_ENTRY_ITEM(&rule->p.ipHdrFilter.ipHdr.dataSrcIPMask)) {
                if (printDataType(vars,
                                  number, sizeof(number),
                                  &rule->p.ipHdrFilter.ipHdr.dataSrcIPMask)
                    < 0)
                    goto err_exit;
                virBufferAsprintf(&buf,
                             "/%s",
                             number);
            }
        }

        if (HAS_ENTRY_ITEM(&rule->p.ipHdrFilter.ipHdr.dataDstIPAddr)) {

            if (printDataType(vars,
                              ipaddr, sizeof(ipaddr),
                              &rule->p.ipHdrFilter.ipHdr.dataDstIPAddr) < 0)
                goto err_exit;

            virBufferAsprintf(&buf,
                          " %s %s %s",
                          reverse ? "--ip-source" : "--ip-destination",
                          ENTRY_GET_NEG_SIGN(&rule->p.ipHdrFilter.ipHdr.dataDstIPAddr),
                          ipaddr);

            if (HAS_ENTRY_ITEM(&rule->p.ipHdrFilter.ipHdr.dataDstIPMask)) {
                if (printDataType(vars,
                                  number, sizeof(number),
                                  &rule->p.ipHdrFilter.ipHdr.dataDstIPMask)
                    < 0)
                    goto err_exit;
                virBufferAsprintf(&buf,
                                  "/%s",
                                  number);
            }
        }

        if (HAS_ENTRY_ITEM(&rule->p.ipHdrFilter.ipHdr.dataProtocolID)) {
            if (printDataType(vars,
                              number, sizeof(number),
                              &rule->p.ipHdrFilter.ipHdr.dataProtocolID) < 0)
                goto err_exit;

            virBufferAsprintf(&buf,
                 " --ip-protocol %s %s",
                 ENTRY_GET_NEG_SIGN(&rule->p.ipHdrFilter.ipHdr.dataProtocolID),
                 number);
        }

        if (HAS_ENTRY_ITEM(&rule->p.ipHdrFilter.portData.dataSrcPortStart)) {

            if (printDataType(vars,
                              number, sizeof(number),
                              &rule->p.ipHdrFilter.portData.dataSrcPortStart)
                < 0)
                goto err_exit;

            virBufferAsprintf(&buf,
                          " %s %s %s",
                          reverse ? "--ip-destination-port" : "--ip-source-port",
                          ENTRY_GET_NEG_SIGN(&rule->p.ipHdrFilter.portData.dataSrcPortStart),
                          number);

            if (HAS_ENTRY_ITEM(&rule->p.ipHdrFilter.portData.dataSrcPortEnd)) {
                if (printDataType(vars,
                                  number, sizeof(number),
                                  &rule->p.ipHdrFilter.portData.dataSrcPortEnd)
                    < 0)
                    goto err_exit;

                virBufferAsprintf(&buf,
                                  ":%s",
                                  number);
            }
        }

        if (HAS_ENTRY_ITEM(&rule->p.ipHdrFilter.portData.dataDstPortStart)) {

            if (printDataType(vars,
                              number, sizeof(number),
                              &rule->p.ipHdrFilter.portData.dataDstPortStart)
                < 0)
                goto err_exit;

            virBufferAsprintf(&buf,
                          " %s %s %s",
                          reverse ? "--ip-source-port" : "--ip-destination-port",
                          ENTRY_GET_NEG_SIGN(&rule->p.ipHdrFilter.portData.dataDstPortStart),
                          number);

            if (HAS_ENTRY_ITEM(&rule->p.ipHdrFilter.portData.dataDstPortEnd)) {
                if (printDataType(vars,
                                number, sizeof(number),
                                &rule->p.ipHdrFilter.portData.dataDstPortEnd)
                    < 0)
                    goto err_exit;

                virBufferAsprintf(&buf,
                                  ":%s",
                                  number);
            }
        }

        if (HAS_ENTRY_ITEM(&rule->p.ipHdrFilter.ipHdr.dataDSCP)) {
            if (printDataTypeAsHex(vars,
                                   number, sizeof(number),
                                   &rule->p.ipHdrFilter.ipHdr.dataDSCP) < 0)
                goto err_exit;

            virBufferAsprintf(&buf,
                       " --ip-tos %s %s",
                       ENTRY_GET_NEG_SIGN(&rule->p.ipHdrFilter.ipHdr.dataDSCP),
                       number);
        }
    break;

    case VIR_NWFILTER_RULE_PROTOCOL_IPV6:
        virBufferAsprintf(&buf,
                          CMD_DEF_PRE "$EBT -t nat -%%c %s %%s",
                          chain);

        if (ebtablesHandleEthHdr(&buf,
                                 vars,
                                 &rule->p.ipv6HdrFilter.ethHdr,
                                 reverse) < 0)
            goto err_exit;

        virBufferAddLit(&buf,
                        " -p ipv6");

        if (HAS_ENTRY_ITEM(&rule->p.ipv6HdrFilter.ipHdr.dataSrcIPAddr)) {
            if (printDataType(vars,
                              ipv6addr, sizeof(ipv6addr),
                              &rule->p.ipv6HdrFilter.ipHdr.dataSrcIPAddr) < 0)
                goto err_exit;

            virBufferAsprintf(&buf,
                          " %s %s %s",
                          reverse ? "--ip6-destination" : "--ip6-source",
                          ENTRY_GET_NEG_SIGN(&rule->p.ipv6HdrFilter.ipHdr.dataSrcIPAddr),
                          ipv6addr);

            if (HAS_ENTRY_ITEM(&rule->p.ipv6HdrFilter.ipHdr.dataSrcIPMask)) {
                if (printDataType(vars,
                                  number, sizeof(number),
                                  &rule->p.ipv6HdrFilter.ipHdr.dataSrcIPMask)
                    < 0)
                    goto err_exit;
                virBufferAsprintf(&buf,
                             "/%s",
                             number);
            }
        }

        if (HAS_ENTRY_ITEM(&rule->p.ipv6HdrFilter.ipHdr.dataDstIPAddr)) {

            if (printDataType(vars,
                              ipv6addr, sizeof(ipv6addr),
                              &rule->p.ipv6HdrFilter.ipHdr.dataDstIPAddr) < 0)
                goto err_exit;

            virBufferAsprintf(&buf,
                          " %s %s %s",
                          reverse ? "--ip6-source" : "--ip6-destination",
                          ENTRY_GET_NEG_SIGN(&rule->p.ipv6HdrFilter.ipHdr.dataDstIPAddr),
                          ipv6addr);

            if (HAS_ENTRY_ITEM(&rule->p.ipv6HdrFilter.ipHdr.dataDstIPMask)) {
                if (printDataType(vars,
                                  number, sizeof(number),
                                  &rule->p.ipv6HdrFilter.ipHdr.dataDstIPMask)
                    < 0)
                    goto err_exit;
                virBufferAsprintf(&buf,
                                  "/%s",
                                  number);
            }
        }

        if (HAS_ENTRY_ITEM(&rule->p.ipv6HdrFilter.ipHdr.dataProtocolID)) {
            if (printDataType(vars,
                              number, sizeof(number),
                              &rule->p.ipv6HdrFilter.ipHdr.dataProtocolID) < 0)
                goto err_exit;

            virBufferAsprintf(&buf,
                 " --ip6-protocol %s %s",
                 ENTRY_GET_NEG_SIGN(&rule->p.ipv6HdrFilter.ipHdr.dataProtocolID),
                 number);
        }

        if (HAS_ENTRY_ITEM(&rule->p.ipv6HdrFilter.portData.dataSrcPortStart)) {

            if (printDataType(vars,
                              number, sizeof(number),
                              &rule->p.ipv6HdrFilter.portData.dataSrcPortStart)
                < 0)
                goto err_exit;

            virBufferAsprintf(&buf,
                          " %s %s %s",
                          reverse ? "--ip6-destination-port" : "--ip6-source-port",
                          ENTRY_GET_NEG_SIGN(&rule->p.ipv6HdrFilter.portData.dataSrcPortStart),
                          number);

            if (HAS_ENTRY_ITEM(&rule->p.ipv6HdrFilter.portData.dataSrcPortEnd)) {
                if (printDataType(vars,
                                  number, sizeof(number),
                                  &rule->p.ipv6HdrFilter.portData.dataSrcPortEnd)
                    < 0)
                    goto err_exit;

                virBufferAsprintf(&buf,
                                  ":%s",
                                  number);
            }
        }

        if (HAS_ENTRY_ITEM(&rule->p.ipv6HdrFilter.portData.dataDstPortStart)) {

            if (printDataType(vars,
                              number, sizeof(number),
                              &rule->p.ipv6HdrFilter.portData.dataDstPortStart)
                < 0)
                goto err_exit;

            virBufferAsprintf(&buf,
                          " %s %s %s",
                          reverse ? "--ip6-source-port" : "--ip6-destination-port",
                          ENTRY_GET_NEG_SIGN(&rule->p.ipv6HdrFilter.portData.dataDstPortStart),
                          number);

            if (HAS_ENTRY_ITEM(&rule->p.ipv6HdrFilter.portData.dataDstPortEnd)) {
                if (printDataType(vars,
                                  number, sizeof(number),
                                  &rule->p.ipv6HdrFilter.portData.dataDstPortEnd)
                    < 0)
                    goto err_exit;

                virBufferAsprintf(&buf,
                                  ":%s",
                                  number);
            }
        }
    break;

    case VIR_NWFILTER_RULE_PROTOCOL_NONE:
        virBufferAsprintf(&buf,
                          CMD_DEF_PRE "$EBT -t nat -%%c %s %%s",
                          chain);
    break;

    default:
        return -1;
    }

    switch (rule->action) {
    case VIR_NWFILTER_RULE_ACTION_REJECT:
        /* REJECT not supported */
        target = virNWFilterJumpTargetTypeToString(
                                     VIR_NWFILTER_RULE_ACTION_DROP);
    break;
    default:
        target = virNWFilterJumpTargetTypeToString(rule->action);
    }

    virBufferAsprintf(&buf,
                      " -j %s" CMD_DEF_POST CMD_SEPARATOR
                      CMD_EXEC,
                      target);

    if (virBufferError(&buf)) {
        virBufferFreeAndReset(&buf);
        virReportOOMError();
        return -1;
    }

    return ebiptablesAddRuleInst(res,
                                 virBufferContentAndReset(&buf),
                                 nwfilter->chainsuffix,
                                 nwfilter->chainPriority,
                                 chainPrefix,
                                 rule->priority,
                                 RT_EBTABLES);

err_exit:
    virBufferFreeAndReset(&buf);

    return -1;
}


/*
 * ebiptablesCreateRuleInstance:
 * @nwfilter : The filter
 * @rule: The rule of the filter to convert
 * @ifname : The name of the interface to apply the rule to
 * @vars : A map containing the variables to resolve
 * @res : The data structure to store the result(s) into
 *
 * Convert a single rule into its representation for later instantiation
 *
 * Returns 0 in case of success with the result stored in the data structure
 * pointed to by res, -1 otherwise
 */
static int
ebiptablesCreateRuleInstance(enum virDomainNetType nettype ATTRIBUTE_UNUSED,
                             virNWFilterDefPtr nwfilter,
                             virNWFilterRuleDefPtr rule,
                             const char *ifname,
                             virNWFilterVarCombIterPtr vars,
                             virNWFilterRuleInstPtr res)
{
    int rc = 0;
    bool isIPv6;

    switch (rule->prtclType) {
    case VIR_NWFILTER_RULE_PROTOCOL_IP:
    case VIR_NWFILTER_RULE_PROTOCOL_MAC:
    case VIR_NWFILTER_RULE_PROTOCOL_VLAN:
    case VIR_NWFILTER_RULE_PROTOCOL_STP:
    case VIR_NWFILTER_RULE_PROTOCOL_ARP:
    case VIR_NWFILTER_RULE_PROTOCOL_RARP:
    case VIR_NWFILTER_RULE_PROTOCOL_NONE:
    case VIR_NWFILTER_RULE_PROTOCOL_IPV6:

        if (rule->tt == VIR_NWFILTER_RULE_DIRECTION_OUT ||
            rule->tt == VIR_NWFILTER_RULE_DIRECTION_INOUT) {
            rc = ebtablesCreateRuleInstance(CHAINPREFIX_HOST_IN_TEMP,
                                            nwfilter,
                                            rule,
                                            ifname,
                                            vars,
                                            res,
                                            rule->tt == VIR_NWFILTER_RULE_DIRECTION_INOUT);
            if (rc < 0)
                return rc;
        }

        if (rule->tt == VIR_NWFILTER_RULE_DIRECTION_IN ||
            rule->tt == VIR_NWFILTER_RULE_DIRECTION_INOUT) {
            rc = ebtablesCreateRuleInstance(CHAINPREFIX_HOST_OUT_TEMP,
                                            nwfilter,
                                            rule,
                                            ifname,
                                            vars,
                                            res,
                                            false);
        }
    break;

    case VIR_NWFILTER_RULE_PROTOCOL_TCP:
    case VIR_NWFILTER_RULE_PROTOCOL_UDP:
    case VIR_NWFILTER_RULE_PROTOCOL_UDPLITE:
    case VIR_NWFILTER_RULE_PROTOCOL_ESP:
    case VIR_NWFILTER_RULE_PROTOCOL_AH:
    case VIR_NWFILTER_RULE_PROTOCOL_SCTP:
    case VIR_NWFILTER_RULE_PROTOCOL_ICMP:
    case VIR_NWFILTER_RULE_PROTOCOL_IGMP:
    case VIR_NWFILTER_RULE_PROTOCOL_ALL:
        isIPv6 = 0;
        rc = iptablesCreateRuleInstance(nwfilter,
                                        rule,
                                        ifname,
                                        vars,
                                        res,
                                        isIPv6);
    break;

    case VIR_NWFILTER_RULE_PROTOCOL_TCPoIPV6:
    case VIR_NWFILTER_RULE_PROTOCOL_UDPoIPV6:
    case VIR_NWFILTER_RULE_PROTOCOL_UDPLITEoIPV6:
    case VIR_NWFILTER_RULE_PROTOCOL_ESPoIPV6:
    case VIR_NWFILTER_RULE_PROTOCOL_AHoIPV6:
    case VIR_NWFILTER_RULE_PROTOCOL_SCTPoIPV6:
    case VIR_NWFILTER_RULE_PROTOCOL_ICMPV6:
    case VIR_NWFILTER_RULE_PROTOCOL_ALLoIPV6:
        isIPv6 = 1;
        rc = iptablesCreateRuleInstance(nwfilter,
                                        rule,
                                        ifname,
                                        vars,
                                        res,
                                        isIPv6);
    break;

    case VIR_NWFILTER_RULE_PROTOCOL_LAST:
        virReportError(VIR_ERR_OPERATION_FAILED,
                       "%s", _("illegal protocol type"));
        rc = -1;
    break;
    }

    return rc;
}

static int
ebiptablesCreateRuleInstanceIterate(
                             enum virDomainNetType nettype ATTRIBUTE_UNUSED,
                             virNWFilterDefPtr nwfilter,
                             virNWFilterRuleDefPtr rule,
                             const char *ifname,
                             virNWFilterHashTablePtr vars,
                             virNWFilterRuleInstPtr res)
{
    int rc = 0;
    virNWFilterVarCombIterPtr vciter;

    /* rule->vars holds all the variables names that this rule will access.
     * iterate over all combinations of the variables' values and instantiate
     * the filtering rule with each combination.
     */
    vciter = virNWFilterVarCombIterCreate(vars,
                                          rule->varAccess, rule->nVarAccess);
    if (!vciter)
        return -1;

    do {
        rc = ebiptablesCreateRuleInstance(nettype,
                                          nwfilter,
                                          rule,
                                          ifname,
                                          vciter,
                                          res);
        if (rc < 0)
            break;
        vciter = virNWFilterVarCombIterNext(vciter);
    } while (vciter != NULL);

    virNWFilterVarCombIterFree(vciter);

    return rc;
}

static int
ebiptablesFreeRuleInstance(void *_inst)
{
    ebiptablesRuleInstFree((ebiptablesRuleInstPtr)_inst);
    return 0;
}


static int
ebiptablesDisplayRuleInstance(void *_inst)
{
    ebiptablesRuleInstPtr inst = (ebiptablesRuleInstPtr)_inst;
    VIR_INFO("Command Template: '%s', Needed protocol: '%s'",
             inst->commandTemplate,
             inst->neededProtocolChain);
    return 0;
}


/**
 * ebiptablesExecCLI:
 * @buf : pointer to virBuffer containing the string with the commands to
 *        execute.
 * @status: Pointer to an integer for returning the WEXITSTATUS of the
 *        commands executed via the script the was run.
 * @outbuf: Optional pointer to a string that will hold the buffer with
 *          output of the executed command. The actual buffer holding
 *          the message will be newly allocated by this function and
 *          any passed in buffer freed first.
 *
 * Returns 0 in case of success, < 0 in case of an error. The returned
 * value is NOT the result of running the commands inside the shell
 * script.
 *
 * Execute a sequence of commands (held in the given buffer) as a /bin/sh
 * script and return the status of the execution in *status (if status is
 * NULL, then the script must exit with status 0).
 */
static int
ebiptablesExecCLI(virBufferPtr buf,
                  int *status, char **outbuf)
{
    int rc = -1;
    virCommandPtr cmd;

    if (status)
         *status = 0;

    if (!virBufferError(buf) && !virBufferUse(buf))
        return 0;

    if (outbuf)
        VIR_FREE(*outbuf);

    cmd = virCommandNewArgList("/bin/sh", "-c", NULL);
    virCommandAddArgBuffer(cmd, buf);
    if (outbuf)
        virCommandSetOutputBuffer(cmd, outbuf);

    virMutexLock(&execCLIMutex);

    rc = virCommandRun(cmd, status);

    virMutexUnlock(&execCLIMutex);

    virCommandFree(cmd);

    return rc;
}


static int
ebtablesCreateTmpRootChain(virBufferPtr buf,
                           int incoming, const char *ifname,
                           int stopOnError)
{
    char chain[MAX_CHAINNAME_LENGTH];
    char chainPrefix = (incoming) ? CHAINPREFIX_HOST_IN_TEMP
                                  : CHAINPREFIX_HOST_OUT_TEMP;

    PRINT_ROOT_CHAIN(chain, chainPrefix, ifname);

    virBufferAsprintf(buf,
                      CMD_DEF("$EBT -t nat -N %s") CMD_SEPARATOR
                      CMD_EXEC
                      "%s",
                      chain,
                      CMD_STOPONERR(stopOnError));

    return 0;
}


static int
ebtablesLinkTmpRootChain(virBufferPtr buf,
                         int incoming, const char *ifname,
                         int stopOnError)
{
    char chain[MAX_CHAINNAME_LENGTH];
    char chainPrefix = (incoming) ? CHAINPREFIX_HOST_IN_TEMP
                                  : CHAINPREFIX_HOST_OUT_TEMP;
    char iodev = (incoming) ? 'i' : 'o';

    PRINT_ROOT_CHAIN(chain, chainPrefix, ifname);

    virBufferAsprintf(buf,
                      CMD_DEF("$EBT -t nat -A %s -%c %s -j %s") CMD_SEPARATOR
                      CMD_EXEC
                      "%s",
                      (incoming) ? EBTABLES_CHAIN_INCOMING
                                 : EBTABLES_CHAIN_OUTGOING,
                      iodev, ifname, chain,

                      CMD_STOPONERR(stopOnError));

    return 0;
}


static int
_ebtablesRemoveRootChain(virBufferPtr buf,
                         int incoming, const char *ifname,
                         int isTempChain)
{
    char chain[MAX_CHAINNAME_LENGTH];
    char chainPrefix;
    if (isTempChain)
        chainPrefix = (incoming) ? CHAINPREFIX_HOST_IN_TEMP
                                 : CHAINPREFIX_HOST_OUT_TEMP;
    else
        chainPrefix = (incoming) ? CHAINPREFIX_HOST_IN
                                 : CHAINPREFIX_HOST_OUT;

    PRINT_ROOT_CHAIN(chain, chainPrefix, ifname);

    virBufferAsprintf(buf,
                      "$EBT -t nat -F %s" CMD_SEPARATOR
                      "$EBT -t nat -X %s" CMD_SEPARATOR,
                      chain,
                      chain);

    return 0;
}


static int
ebtablesRemoveRootChain(virBufferPtr buf,
                        int incoming, const char *ifname)
{
    return _ebtablesRemoveRootChain(buf, incoming, ifname, 0);
}


static int
ebtablesRemoveTmpRootChain(virBufferPtr buf,
                           int incoming, const char *ifname)
{
    return _ebtablesRemoveRootChain(buf, incoming, ifname, 1);
}


static int
_ebtablesUnlinkRootChain(virBufferPtr buf,
                         int incoming, const char *ifname,
                         int isTempChain)
{
    char chain[MAX_CHAINNAME_LENGTH];
    char iodev = (incoming) ? 'i' : 'o';
    char chainPrefix;

    if (isTempChain) {
        chainPrefix = (incoming) ? CHAINPREFIX_HOST_IN_TEMP
                                 : CHAINPREFIX_HOST_OUT_TEMP;
    } else {
        chainPrefix = (incoming) ? CHAINPREFIX_HOST_IN
                                 : CHAINPREFIX_HOST_OUT;
    }

    PRINT_ROOT_CHAIN(chain, chainPrefix, ifname);

    virBufferAsprintf(buf,
                      "$EBT -t nat -D %s -%c %s -j %s" CMD_SEPARATOR,
                      (incoming) ? EBTABLES_CHAIN_INCOMING
                                 : EBTABLES_CHAIN_OUTGOING,
                      iodev, ifname, chain);

    return 0;
}


static int
ebtablesUnlinkRootChain(virBufferPtr buf,
                        int incoming, const char *ifname)
{
    return _ebtablesUnlinkRootChain(buf, incoming, ifname, 0);
}


static int
ebtablesUnlinkTmpRootChain(virBufferPtr buf,
                           int incoming, const char *ifname)
{
    return _ebtablesUnlinkRootChain(buf, incoming, ifname, 1);
}


static int
ebtablesCreateTmpSubChain(ebiptablesRuleInstPtr *inst,
                          int *nRuleInstances,
                          int incoming,
                          const char *ifname,
                          enum l3_proto_idx protoidx,
                          const char *filtername,
                          int stopOnError,
                          virNWFilterChainPriority priority)
{
    virBuffer buf = VIR_BUFFER_INITIALIZER;
    ebiptablesRuleInstPtr tmp = *inst;
    size_t count = *nRuleInstances;
    char rootchain[MAX_CHAINNAME_LENGTH], chain[MAX_CHAINNAME_LENGTH];
    char chainPrefix = (incoming) ? CHAINPREFIX_HOST_IN_TEMP
                                  : CHAINPREFIX_HOST_OUT_TEMP;
    char *protostr = NULL;

    PRINT_ROOT_CHAIN(rootchain, chainPrefix, ifname);
    PRINT_CHAIN(chain, chainPrefix, ifname,
                (filtername) ? filtername : l3_protocols[protoidx].val);

    switch (protoidx) {
    case L2_PROTO_MAC_IDX:
        protostr = strdup("");
        break;
    case L2_PROTO_STP_IDX:
        ignore_value(virAsprintf(&protostr, "-d " NWFILTER_MAC_BGA " "));
        break;
    default:
        ignore_value(virAsprintf(&protostr, "-p 0x%04x ",
                     l3_protocols[protoidx].attr));
        break;
    }

    if (!protostr) {
        virReportOOMError();
        return -1;
    }

    virBufferAsprintf(&buf,
                      CMD_DEF("$EBT -t nat -F %s") CMD_SEPARATOR
                      CMD_EXEC
                      CMD_DEF("$EBT -t nat -X %s") CMD_SEPARATOR
                      CMD_EXEC
                      CMD_DEF("$EBT -t nat -N %s") CMD_SEPARATOR
                      CMD_EXEC
                      "%s"
                      CMD_DEF("$EBT -t nat -%%c %s %%s %s-j %s")
                          CMD_SEPARATOR
                      CMD_EXEC
                      "%s",

                      chain,
                      chain,
                      chain,

                      CMD_STOPONERR(stopOnError),

                      rootchain, protostr, chain,

                      CMD_STOPONERR(stopOnError));

    VIR_FREE(protostr);

    if (virBufferError(&buf) ||
        VIR_EXPAND_N(tmp, count, 1) < 0) {
        virReportOOMError();
        virBufferFreeAndReset(&buf);
        return -1;
    }

    *nRuleInstances = count;
    *inst = tmp;

    tmp[*nRuleInstances - 1].priority = priority;
    tmp[*nRuleInstances - 1].commandTemplate =
        virBufferContentAndReset(&buf);
    tmp[*nRuleInstances - 1].neededProtocolChain =
        virNWFilterChainSuffixTypeToString(VIR_NWFILTER_CHAINSUFFIX_ROOT);

    return 0;
}

static int
_ebtablesRemoveSubChains(virBufferPtr buf,
                         const char *ifname,
                         const char *chains)
{
    char rootchain[MAX_CHAINNAME_LENGTH];
    unsigned i;

    NWFILTER_SET_EBTABLES_SHELLVAR(buf);

    virBufferAsprintf(buf, NWFILTER_FUNC_COLLECT_CHAINS,
                      chains);
    virBufferAdd(buf, NWFILTER_FUNC_RM_CHAINS, -1);

    virBufferAsprintf(buf, NWFILTER_FUNC_SET_IFS);
    virBufferAddLit(buf, "chains=\"$(collect_chains");
    for (i = 0; chains[i] != 0; i++) {
        PRINT_ROOT_CHAIN(rootchain, chains[i], ifname);
        virBufferAsprintf(buf, " %s", rootchain);
    }
    virBufferAddLit(buf, ")\"\n");

    for (i = 0; chains[i] != 0; i++) {
        PRINT_ROOT_CHAIN(rootchain, chains[i], ifname);
        virBufferAsprintf(buf,
                          "$EBT -t nat -F %s\n",
                          rootchain);
    }
    virBufferAddLit(buf, "rm_chains $chains\n");

    return 0;
}

static int
ebtablesRemoveSubChains(virBufferPtr buf,
                        const char *ifname)
{
    char chains[3] = {
        CHAINPREFIX_HOST_IN,
        CHAINPREFIX_HOST_OUT,
        0
    };

    return _ebtablesRemoveSubChains(buf, ifname, chains);
}

static int
ebtablesRemoveTmpSubChains(virBufferPtr buf,
                           const char *ifname)
{
    char chains[3] = {
        CHAINPREFIX_HOST_IN_TEMP,
        CHAINPREFIX_HOST_OUT_TEMP,
        0
    };

    return _ebtablesRemoveSubChains(buf, ifname, chains);
}

static int
ebtablesRenameTmpSubChain(virBufferPtr buf,
                          int incoming,
                          const char *ifname,
                          const char *protocol)
{
    char tmpchain[MAX_CHAINNAME_LENGTH], chain[MAX_CHAINNAME_LENGTH];
    char tmpChainPrefix = (incoming) ? CHAINPREFIX_HOST_IN_TEMP
                                     : CHAINPREFIX_HOST_OUT_TEMP;
    char chainPrefix = (incoming) ? CHAINPREFIX_HOST_IN
                                  : CHAINPREFIX_HOST_OUT;

    if (protocol) {
        PRINT_CHAIN(tmpchain, tmpChainPrefix, ifname, protocol);
        PRINT_CHAIN(   chain,    chainPrefix, ifname, protocol);
    } else {
        PRINT_ROOT_CHAIN(tmpchain, tmpChainPrefix, ifname);
        PRINT_ROOT_CHAIN(   chain,    chainPrefix, ifname);
    }

    virBufferAsprintf(buf,
                      "$EBT -t nat -E %s %s" CMD_SEPARATOR,
                      tmpchain, chain);
    return 0;
}

static int
ebtablesRenameTmpRootChain(virBufferPtr buf,
                           int incoming,
                           const char *ifname)
{
    return ebtablesRenameTmpSubChain(buf, incoming, ifname, NULL);
}

static int
ebtablesRenameTmpSubAndRootChains(virBufferPtr buf,
                                  const char *ifname)
{
    char rootchain[MAX_CHAINNAME_LENGTH];
    unsigned i;
    char chains[3] = {
        CHAINPREFIX_HOST_IN_TEMP,
        CHAINPREFIX_HOST_OUT_TEMP,
        0};

    NWFILTER_SET_EBTABLES_SHELLVAR(buf);

    virBufferAsprintf(buf, NWFILTER_FUNC_COLLECT_CHAINS,
                      chains);
    virBufferAsprintf(buf, NWFILTER_FUNC_RENAME_CHAINS,
                      CHAINPREFIX_HOST_IN_TEMP,
                      CHAINPREFIX_HOST_IN,
                      CHAINPREFIX_HOST_OUT_TEMP,
                      CHAINPREFIX_HOST_OUT);

    virBufferAsprintf(buf, NWFILTER_FUNC_SET_IFS);
    virBufferAddLit(buf, "chains=\"$(collect_chains");
    for (i = 0; chains[i] != 0; i++) {
        PRINT_ROOT_CHAIN(rootchain, chains[i], ifname);
        virBufferAsprintf(buf, " %s", rootchain);
    }
    virBufferAddLit(buf, ")\"\n");

    virBufferAddLit(buf, "rename_chains $chains\n");

    ebtablesRenameTmpRootChain(buf, 1, ifname);
    ebtablesRenameTmpRootChain(buf, 0, ifname);

    return 0;
}

static void
ebiptablesInstCommand(virBufferPtr buf,
                      const char *templ, char cmd, int pos,
                      int stopOnError)
{
    char position[10] = { 0 };
    if (pos >= 0)
        snprintf(position, sizeof(position), "%d", pos);
    virBufferAsprintf(buf, templ, cmd, position);
    virBufferAsprintf(buf, CMD_SEPARATOR "%s",
                      CMD_STOPONERR(stopOnError));
}


/**
 * ebiptablesCanApplyBasicRules
 *
 * Determine whether this driver can apply the basic rules, meaning
 * run ebtablesApplyBasicRules and ebtablesApplyDHCPOnlyRules.
 * In case of this driver we need the ebtables tool available.
 */
static int
ebiptablesCanApplyBasicRules(void) {
    return ebtables_cmd_path != NULL;
}

/**
 * ebtablesApplyBasicRules
 *
 * @ifname: name of the backend-interface to which to apply the rules
 * @macaddr: MAC address the VM is using in packets sent through the
 *    interface
 *
 * Returns 0 on success, -1 on failure with the rules removed
 *
 * Apply basic filtering rules on the given interface
 * - filtering for MAC address spoofing
 * - allowing IPv4 & ARP traffic
 */
static int
ebtablesApplyBasicRules(const char *ifname,
                        const virMacAddrPtr macaddr)
{
    virBuffer buf = VIR_BUFFER_INITIALIZER;
    char chain[MAX_CHAINNAME_LENGTH];
    char chainPrefix = CHAINPREFIX_HOST_IN_TEMP;
    char macaddr_str[VIR_MAC_STRING_BUFLEN];

    if (!ebtables_cmd_path) {
        virReportError(VIR_ERR_INTERNAL_ERROR, "%s",
                       _("cannot create rules since ebtables tool is "
                         "missing."));
        return -1;
    }

    virMacAddrFormat(macaddr, macaddr_str);

    ebiptablesAllTeardown(ifname);

    NWFILTER_SET_EBTABLES_SHELLVAR(&buf);

    ebtablesCreateTmpRootChain(&buf, 1, ifname, 1);

    PRINT_ROOT_CHAIN(chain, chainPrefix, ifname);
    virBufferAsprintf(&buf,
                      CMD_DEF("$EBT -t nat -A %s -s ! %s -j DROP") CMD_SEPARATOR
                      CMD_EXEC
                      "%s",

                      chain, macaddr_str,
                      CMD_STOPONERR(1));

    virBufferAsprintf(&buf,
                      CMD_DEF("$EBT -t nat -A %s -p IPv4 -j ACCEPT") CMD_SEPARATOR
                      CMD_EXEC
                      "%s",

                      chain,
                      CMD_STOPONERR(1));

    virBufferAsprintf(&buf,
                      CMD_DEF("$EBT -t nat -A %s -p ARP -j ACCEPT") CMD_SEPARATOR
                      CMD_EXEC
                      "%s",

                      chain,
                      CMD_STOPONERR(1));

    virBufferAsprintf(&buf,
                      CMD_DEF("$EBT -t nat -A %s -j DROP") CMD_SEPARATOR
                      CMD_EXEC
                      "%s",

                      chain,
                      CMD_STOPONERR(1));

    ebtablesLinkTmpRootChain(&buf, 1, ifname, 1);
    ebtablesRenameTmpRootChain(&buf, 1, ifname);

    if (ebiptablesExecCLI(&buf, NULL, NULL) < 0)
        goto tear_down_tmpebchains;

    return 0;

tear_down_tmpebchains:
    ebtablesCleanAll(ifname);

    virReportError(VIR_ERR_BUILD_FIREWALL,
                   "%s",
                   _("Some rules could not be created."));

    return -1;
}


/**
 * ebtablesApplyDHCPOnlyRules
 *
 * @ifname: name of the backend-interface to which to apply the rules
 * @macaddr: MAC address the VM is using in packets sent through the
 *    interface
 * @dhcpsrvrs: The DHCP server(s) from which the VM may receive traffic
 *    from; may be NULL
 * @leaveTemporary: Whether to leave the table names with their temporary
 *    names (true) or also perform the renaming to their final names as
 *    part of this call (false)
 *
 * Returns 0 on success, -1 on failure with the rules removed
 *
 * Apply filtering rules so that the VM can only send and receive
 * DHCP traffic and nothing else.
 */
static int
ebtablesApplyDHCPOnlyRules(const char *ifname,
                           const virMacAddrPtr macaddr,
                           virNWFilterVarValuePtr dhcpsrvrs,
                           bool leaveTemporary)
{
    virBuffer buf = VIR_BUFFER_INITIALIZER;
    char chain_in [MAX_CHAINNAME_LENGTH],
         chain_out[MAX_CHAINNAME_LENGTH];
    char macaddr_str[VIR_MAC_STRING_BUFLEN];
    unsigned int idx = 0;
    unsigned int num_dhcpsrvrs;

    if (!ebtables_cmd_path) {
        virReportError(VIR_ERR_INTERNAL_ERROR, "%s",
                       _("cannot create rules since ebtables tool is "
                         "missing."));
        return -1;
    }

    virMacAddrFormat(macaddr, macaddr_str);

    ebiptablesAllTeardown(ifname);

    NWFILTER_SET_EBTABLES_SHELLVAR(&buf);

    ebtablesCreateTmpRootChain(&buf, 1, ifname, 1);
    ebtablesCreateTmpRootChain(&buf, 0, ifname, 1);

    PRINT_ROOT_CHAIN(chain_in , CHAINPREFIX_HOST_IN_TEMP , ifname);
    PRINT_ROOT_CHAIN(chain_out, CHAINPREFIX_HOST_OUT_TEMP, ifname);

    virBufferAsprintf(&buf,
                      CMD_DEF("$EBT -t nat -A %s"
                              " -s %s"
                              " -p ipv4 --ip-protocol udp"
                              " --ip-sport 68 --ip-dport 67"
                              " -j ACCEPT") CMD_SEPARATOR
                      CMD_EXEC
                      "%s",

                      chain_in,
                      macaddr_str,
                      CMD_STOPONERR(1));

    virBufferAsprintf(&buf,
                      CMD_DEF("$EBT -t nat -A %s -j DROP") CMD_SEPARATOR
                      CMD_EXEC
                      "%s",

                      chain_in,
                      CMD_STOPONERR(1));

    num_dhcpsrvrs = (dhcpsrvrs != NULL)
                    ? virNWFilterVarValueGetCardinality(dhcpsrvrs)
                    : 0;

    while (true) {
        char *srcIPParam = NULL;

        if (idx < num_dhcpsrvrs) {
            const char *dhcpserver;

            dhcpserver = virNWFilterVarValueGetNthValue(dhcpsrvrs, idx);

            if (virAsprintf(&srcIPParam, "--ip-src %s", dhcpserver) < 0) {
                virReportOOMError();
                goto tear_down_tmpebchains;
            }
        }

        virBufferAsprintf(&buf,
                          CMD_DEF("$EBT -t nat -A %s"
                                  " -d %s"
                                  " -p ipv4 --ip-protocol udp"
                                  " %s"
                                  " --ip-sport 67 --ip-dport 68"
                                  " -j ACCEPT") CMD_SEPARATOR
                          CMD_EXEC
                          "%s",

                          chain_out,
                          macaddr_str,
                          srcIPParam != NULL ? srcIPParam : "",
                          CMD_STOPONERR(1));

        VIR_FREE(srcIPParam);

        if (idx == num_dhcpsrvrs)
            break;

        idx++;
    }

    virBufferAsprintf(&buf,
                      CMD_DEF("$EBT -t nat -A %s -j DROP") CMD_SEPARATOR
                      CMD_EXEC
                      "%s",

                      chain_out,
                      CMD_STOPONERR(1));

    ebtablesLinkTmpRootChain(&buf, 1, ifname, 1);
    ebtablesLinkTmpRootChain(&buf, 0, ifname, 1);

    if (!leaveTemporary) {
        ebtablesRenameTmpRootChain(&buf, 1, ifname);
        ebtablesRenameTmpRootChain(&buf, 0, ifname);
    }

    if (ebiptablesExecCLI(&buf, NULL, NULL) < 0)
        goto tear_down_tmpebchains;

    return 0;

tear_down_tmpebchains:
    ebtablesCleanAll(ifname);

    virReportError(VIR_ERR_BUILD_FIREWALL,
                   "%s",
                   _("Some rules could not be created."));

    return -1;
}


/**
 * ebtablesApplyDropAllRules
 *
 * @ifname: name of the backend-interface to which to apply the rules
 *
 * Returns 0 on success, -1 on failure with the rules removed
 *
 * Apply filtering rules so that the VM cannot receive or send traffic.
 */
static int
ebtablesApplyDropAllRules(const char *ifname)
{
    virBuffer buf = VIR_BUFFER_INITIALIZER;
    char chain_in [MAX_CHAINNAME_LENGTH],
         chain_out[MAX_CHAINNAME_LENGTH];

    if (!ebtables_cmd_path) {
        virReportError(VIR_ERR_INTERNAL_ERROR, "%s",
                       _("cannot create rules since ebtables tool is "
                         "missing."));
        return -1;
    }

    ebiptablesAllTeardown(ifname);

    NWFILTER_SET_EBTABLES_SHELLVAR(&buf);

    ebtablesCreateTmpRootChain(&buf, 1, ifname, 1);
    ebtablesCreateTmpRootChain(&buf, 0, ifname, 1);

    PRINT_ROOT_CHAIN(chain_in , CHAINPREFIX_HOST_IN_TEMP , ifname);
    PRINT_ROOT_CHAIN(chain_out, CHAINPREFIX_HOST_OUT_TEMP, ifname);

    virBufferAsprintf(&buf,
                      CMD_DEF("$EBT -t nat -A %s -j DROP") CMD_SEPARATOR
                      CMD_EXEC
                      "%s",

                      chain_in,
                      CMD_STOPONERR(1));

    virBufferAsprintf(&buf,
                      CMD_DEF("$EBT -t nat -A %s -j DROP") CMD_SEPARATOR
                      CMD_EXEC
                      "%s",

                      chain_out,
                      CMD_STOPONERR(1));

    ebtablesLinkTmpRootChain(&buf, 1, ifname, 1);
    ebtablesLinkTmpRootChain(&buf, 0, ifname, 1);
    ebtablesRenameTmpRootChain(&buf, 1, ifname);
    ebtablesRenameTmpRootChain(&buf, 0, ifname);

    if (ebiptablesExecCLI(&buf, NULL, NULL) < 0)
        goto tear_down_tmpebchains;

    return 0;

tear_down_tmpebchains:
    ebtablesCleanAll(ifname);

    virReportError(VIR_ERR_BUILD_FIREWALL,
                   "%s",
                   _("Some rules could not be created."));

    return -1;
}


static int
ebtablesRemoveBasicRules(const char *ifname)
{
    return ebtablesCleanAll(ifname);
}


static int ebtablesCleanAll(const char *ifname)
{
    virBuffer buf = VIR_BUFFER_INITIALIZER;
    int cli_status;

    if (!ebtables_cmd_path)
        return 0;

    NWFILTER_SET_EBTABLES_SHELLVAR(&buf);

    ebtablesUnlinkRootChain(&buf, 1, ifname);
    ebtablesUnlinkRootChain(&buf, 0, ifname);
    ebtablesRemoveSubChains(&buf, ifname);
    ebtablesRemoveRootChain(&buf, 1, ifname);
    ebtablesRemoveRootChain(&buf, 0, ifname);

    ebtablesUnlinkTmpRootChain(&buf, 1, ifname);
    ebtablesUnlinkTmpRootChain(&buf, 0, ifname);
    ebtablesRemoveTmpSubChains(&buf, ifname);
    ebtablesRemoveTmpRootChain(&buf, 1, ifname);
    ebtablesRemoveTmpRootChain(&buf, 0, ifname);

    ebiptablesExecCLI(&buf, &cli_status, NULL);
    return 0;
}


static int
ebiptablesRuleOrderSort(const void *a, const void *b)
{
    const ebiptablesRuleInstPtr insta = (const ebiptablesRuleInstPtr)a;
    const ebiptablesRuleInstPtr instb = (const ebiptablesRuleInstPtr)b;
    const char *root = virNWFilterChainSuffixTypeToString(
                                     VIR_NWFILTER_CHAINSUFFIX_ROOT);
    bool root_a = STREQ(insta->neededProtocolChain, root);
    bool root_b = STREQ(instb->neededProtocolChain, root);

    /* ensure root chain commands appear before all others since
       we will need them to create the child chains */
    if (root_a) {
        if (root_b) {
            goto normal;
        }
        return -1; /* a before b */
    }
    if (root_b) {
        return 1; /* b before a */
    }
normal:
    /* priorities are limited to range [-1000, 1000] */
    return insta->priority - instb->priority;
}

static int
ebiptablesRuleOrderSortPtr(const void *a, const void *b)
{
    const ebiptablesRuleInstPtr *insta = a;
    const ebiptablesRuleInstPtr *instb = b;
    return ebiptablesRuleOrderSort(*insta, *instb);
}

static int
ebiptablesFilterOrderSort(const virHashKeyValuePairPtr a,
                          const virHashKeyValuePairPtr b)
{
    /* elements' values has been limited to range [-1000, 1000] */
    return *(virNWFilterChainPriority *)a->value -
           *(virNWFilterChainPriority *)b->value;
}

static void
iptablesCheckBridgeNFCallEnabled(bool isIPv6)
{
    static time_t lastReport, lastReportIPv6;
    const char *pathname = NULL;
    char buffer[1];
    time_t now = time(NULL);

    if (isIPv6 &&
        (now - lastReportIPv6) > BRIDGE_NF_CALL_ALERT_INTERVAL ) {
        pathname = PROC_BRIDGE_NF_CALL_IP6TABLES;
    } else if (now - lastReport > BRIDGE_NF_CALL_ALERT_INTERVAL) {
        pathname = PROC_BRIDGE_NF_CALL_IPTABLES;
    }

    if (pathname) {
        int fd = open(pathname, O_RDONLY);
        if (fd >= 0) {
            if (read(fd, buffer, 1) == 1) {
                if (buffer[0] == '0') {
                    char msg[256];
                    snprintf(msg, sizeof(msg),
                             _("To enable ip%stables filtering for the VM do "
                              "'echo 1 > %s'"),
                             isIPv6 ? "6" : "",
                             pathname);
                    VIR_WARN("%s", msg);
                    if (isIPv6)
                        lastReportIPv6 = now;
                    else
                        lastReport = now;
                }
            }
            VIR_FORCE_CLOSE(fd);
        }
    }
}

/*
 * Given a filtername determine the protocol it is used for evaluating
 * We do prefix-matching to determine the protocol.
 */
static enum l3_proto_idx
ebtablesGetProtoIdxByFiltername(const char *filtername)
{
    enum l3_proto_idx idx;

    for (idx = 0; idx < L3_PROTO_LAST_IDX; idx++) {
        if (STRPREFIX(filtername, l3_protocols[idx].val)) {
            return idx;
        }
    }

    return -1;
}

static int
ebtablesCreateTmpRootAndSubChains(virBufferPtr buf,
                                  const char *ifname,
                                  virHashTablePtr chains, int direction,
                                  ebiptablesRuleInstPtr *inst,
                                  int *nRuleInstances)
{
    int rc = 0, i;
    virHashKeyValuePairPtr filter_names;
    const virNWFilterChainPriority *priority;

    if (ebtablesCreateTmpRootChain(buf, direction, ifname, 1) < 0)
        return -1;

    filter_names = virHashGetItems(chains,
                                   ebiptablesFilterOrderSort);
    if (filter_names == NULL)
        return -1;

    for (i = 0; filter_names[i].key; i++) {
        enum l3_proto_idx idx = ebtablesGetProtoIdxByFiltername(
                                  filter_names[i].key);
        if ((int)idx < 0)
            continue;
        priority = (const virNWFilterChainPriority *)filter_names[i].value;
        rc = ebtablesCreateTmpSubChain(inst, nRuleInstances,
                                       direction, ifname, idx,
                                       filter_names[i].key, 1,
                                       *priority);
        if (rc < 0)
            break;
    }

    VIR_FREE(filter_names);
    return rc;
}

static int
ebiptablesApplyNewRules(const char *ifname,
                        int nruleInstances,
                        void **_inst)
{
    int i, j;
    int cli_status;
    ebiptablesRuleInstPtr *inst = (ebiptablesRuleInstPtr *)_inst;
    virBuffer buf = VIR_BUFFER_INITIALIZER;
    virHashTablePtr chains_in_set  = virHashCreate(10, NULL);
    virHashTablePtr chains_out_set = virHashCreate(10, NULL);
    bool haveIptables = false;
    bool haveIp6tables = false;
    ebiptablesRuleInstPtr ebtChains = NULL;
    int nEbtChains = 0;
    char *errmsg = NULL;

    if (inst == NULL)
        nruleInstances = 0;

    if (!chains_in_set || !chains_out_set) {
        virReportOOMError();
        goto exit_free_sets;
    }

    if (nruleInstances > 1 && inst)
        qsort(inst, nruleInstances, sizeof(inst[0]),
              ebiptablesRuleOrderSortPtr);

    /* scan the rules to see which chains need to be created */
    for (i = 0; i < nruleInstances; i++) {
        sa_assert (inst);
        if (inst[i]->ruleType == RT_EBTABLES) {
            const char *name = inst[i]->neededProtocolChain;
            if (inst[i]->chainprefix == CHAINPREFIX_HOST_IN_TEMP) {
                if (virHashUpdateEntry(chains_in_set, name,
                                       &inst[i]->chainPriority) < 0) {
                    virReportOOMError();
                    goto exit_free_sets;
                }
            } else {
                if (virHashUpdateEntry(chains_out_set, name,
                                       &inst[i]->chainPriority) < 0) {
                    virReportOOMError();
                    goto exit_free_sets;
                }
            }
        }
    }


    /* cleanup whatever may exist */
    if (ebtables_cmd_path) {
        NWFILTER_SET_EBTABLES_SHELLVAR(&buf);

        ebtablesUnlinkTmpRootChain(&buf, 1, ifname);
        ebtablesUnlinkTmpRootChain(&buf, 0, ifname);
        ebtablesRemoveTmpSubChains(&buf, ifname);
        ebtablesRemoveTmpRootChain(&buf, 1, ifname);
        ebtablesRemoveTmpRootChain(&buf, 0, ifname);
        ebiptablesExecCLI(&buf, &cli_status, NULL);
    }

    NWFILTER_SET_EBTABLES_SHELLVAR(&buf);

    /* create needed chains */
    if ((virHashSize(chains_in_set) > 0 &&
         ebtablesCreateTmpRootAndSubChains(&buf, ifname, chains_in_set , 1,
                                           &ebtChains, &nEbtChains) < 0) ||
        (virHashSize(chains_out_set) > 0 &&
         ebtablesCreateTmpRootAndSubChains(&buf, ifname, chains_out_set, 0,
                                           &ebtChains, &nEbtChains) < 0)) {
        goto tear_down_tmpebchains;
    }

    if (nEbtChains > 0)
        qsort(&ebtChains[0], nEbtChains, sizeof(ebtChains[0]),
              ebiptablesRuleOrderSort);

    if (ebiptablesExecCLI(&buf, NULL, &errmsg) < 0)
        goto tear_down_tmpebchains;

    NWFILTER_SET_EBTABLES_SHELLVAR(&buf);

    /* process ebtables commands; interleave commands from filters with
       commands for creating and connecting ebtables chains */
    j = 0;
    for (i = 0; i < nruleInstances; i++) {
        sa_assert (inst);
        switch (inst[i]->ruleType) {
        case RT_EBTABLES:
            while (j < nEbtChains &&
                   ebtChains[j].priority <= inst[i]->priority) {
                ebiptablesInstCommand(&buf,
                                      ebtChains[j++].commandTemplate,
                                      'A', -1, 1);
            }
            ebiptablesInstCommand(&buf,
                                  inst[i]->commandTemplate,
                                  'A', -1, 1);
        break;
        case RT_IPTABLES:
            haveIptables = true;
        break;
        case RT_IP6TABLES:
            haveIp6tables = true;
        break;
        }
    }

    while (j < nEbtChains)
        ebiptablesInstCommand(&buf,
                              ebtChains[j++].commandTemplate,
                              'A', -1, 1);

    if (ebiptablesExecCLI(&buf, NULL, &errmsg) < 0)
        goto tear_down_tmpebchains;

    if (haveIptables) {
        NWFILTER_SET_IPTABLES_SHELLVAR(&buf);

        iptablesUnlinkTmpRootChains(&buf, ifname);
        iptablesRemoveTmpRootChains(&buf, ifname);

        iptablesCreateBaseChains(&buf);

        if (ebiptablesExecCLI(&buf, NULL, &errmsg) < 0)
            goto tear_down_tmpebchains;

        NWFILTER_SET_IPTABLES_SHELLVAR(&buf);

        iptablesCreateTmpRootChains(&buf, ifname);

        if (ebiptablesExecCLI(&buf, NULL, &errmsg) < 0)
           goto tear_down_tmpiptchains;

        NWFILTER_SET_IPTABLES_SHELLVAR(&buf);

        iptablesLinkTmpRootChains(&buf, ifname);
        iptablesSetupVirtInPost(&buf, ifname);
        if (ebiptablesExecCLI(&buf, NULL, &errmsg) < 0)
           goto tear_down_tmpiptchains;

        NWFILTER_SET_IPTABLES_SHELLVAR(&buf);

        for (i = 0; i < nruleInstances; i++) {
            sa_assert (inst);
            if (inst[i]->ruleType == RT_IPTABLES)
                iptablesInstCommand(&buf,
                                    inst[i]->commandTemplate,
                                    'A', -1, 1);
        }

        if (ebiptablesExecCLI(&buf, NULL, &errmsg) < 0)
           goto tear_down_tmpiptchains;

        iptablesCheckBridgeNFCallEnabled(false);
    }

    if (haveIp6tables) {
        NWFILTER_SET_IP6TABLES_SHELLVAR(&buf);

        iptablesUnlinkTmpRootChains(&buf, ifname);
        iptablesRemoveTmpRootChains(&buf, ifname);

        iptablesCreateBaseChains(&buf);

        if (ebiptablesExecCLI(&buf, NULL, &errmsg) < 0)
            goto tear_down_tmpiptchains;

        NWFILTER_SET_IP6TABLES_SHELLVAR(&buf);

        iptablesCreateTmpRootChains(&buf, ifname);

        if (ebiptablesExecCLI(&buf, NULL, &errmsg) < 0)
           goto tear_down_tmpip6tchains;

        NWFILTER_SET_IP6TABLES_SHELLVAR(&buf);

        iptablesLinkTmpRootChains(&buf, ifname);
        iptablesSetupVirtInPost(&buf, ifname);
        if (ebiptablesExecCLI(&buf, NULL, &errmsg) < 0)
           goto tear_down_tmpip6tchains;

        NWFILTER_SET_IP6TABLES_SHELLVAR(&buf);

        for (i = 0; i < nruleInstances; i++) {
            if (inst[i]->ruleType == RT_IP6TABLES)
                iptablesInstCommand(&buf,
                                    inst[i]->commandTemplate,
                                    'A', -1, 1);
        }

        if (ebiptablesExecCLI(&buf, NULL, &errmsg) < 0)
           goto tear_down_tmpip6tchains;

        iptablesCheckBridgeNFCallEnabled(true);
    }

    NWFILTER_SET_EBTABLES_SHELLVAR(&buf);

    if (virHashSize(chains_in_set) != 0)
        ebtablesLinkTmpRootChain(&buf, 1, ifname, 1);
    if (virHashSize(chains_out_set) != 0)
        ebtablesLinkTmpRootChain(&buf, 0, ifname, 1);

    if (ebiptablesExecCLI(&buf, NULL, &errmsg) < 0)
        goto tear_down_ebsubchains_and_unlink;

    virHashFree(chains_in_set);
    virHashFree(chains_out_set);

    for (i = 0; i < nEbtChains; i++)
        VIR_FREE(ebtChains[i].commandTemplate);
    VIR_FREE(ebtChains);

    VIR_FREE(errmsg);

    return 0;

tear_down_ebsubchains_and_unlink:
    if (ebtables_cmd_path) {
        NWFILTER_SET_EBTABLES_SHELLVAR(&buf);

        ebtablesUnlinkTmpRootChain(&buf, 1, ifname);
        ebtablesUnlinkTmpRootChain(&buf, 0, ifname);
    }

tear_down_tmpip6tchains:
    if (haveIp6tables) {
        NWFILTER_SET_IP6TABLES_SHELLVAR(&buf);

        iptablesUnlinkTmpRootChains(&buf, ifname);
        iptablesRemoveTmpRootChains(&buf, ifname);
    }

tear_down_tmpiptchains:
    if (haveIptables) {
        NWFILTER_SET_IPTABLES_SHELLVAR(&buf);

        iptablesUnlinkTmpRootChains(&buf, ifname);
        iptablesRemoveTmpRootChains(&buf, ifname);
    }

tear_down_tmpebchains:
    if (ebtables_cmd_path) {
        NWFILTER_SET_EBTABLES_SHELLVAR(&buf);

        ebtablesRemoveTmpSubChains(&buf, ifname);
        ebtablesRemoveTmpRootChain(&buf, 1, ifname);
        ebtablesRemoveTmpRootChain(&buf, 0, ifname);
    }

    ebiptablesExecCLI(&buf, &cli_status, NULL);

    virReportError(VIR_ERR_BUILD_FIREWALL,
                   _("Some rules could not be created for "
                     "interface %s%s%s"),
                   ifname,
                   errmsg ? ": " : "",
                   errmsg ? errmsg : "");

exit_free_sets:
    virHashFree(chains_in_set);
    virHashFree(chains_out_set);

    for (i = 0; i < nEbtChains; i++)
        VIR_FREE(ebtChains[i].commandTemplate);
    VIR_FREE(ebtChains);

    VIR_FREE(errmsg);

    return -1;
}


static int
ebiptablesTearNewRules(const char *ifname)
{
    int cli_status;
    virBuffer buf = VIR_BUFFER_INITIALIZER;

    if (iptables_cmd_path) {
        NWFILTER_SET_IPTABLES_SHELLVAR(&buf);

        iptablesUnlinkTmpRootChains(&buf, ifname);
        iptablesRemoveTmpRootChains(&buf, ifname);
    }

    if (ip6tables_cmd_path) {
        NWFILTER_SET_IP6TABLES_SHELLVAR(&buf);

        iptablesUnlinkTmpRootChains(&buf, ifname);
        iptablesRemoveTmpRootChains(&buf, ifname);
    }

    if (ebtables_cmd_path) {
        NWFILTER_SET_EBTABLES_SHELLVAR(&buf);

        ebtablesUnlinkTmpRootChain(&buf, 1, ifname);
        ebtablesUnlinkTmpRootChain(&buf, 0, ifname);

        ebtablesRemoveTmpSubChains(&buf, ifname);
        ebtablesRemoveTmpRootChain(&buf, 1, ifname);
        ebtablesRemoveTmpRootChain(&buf, 0, ifname);
    }

    ebiptablesExecCLI(&buf, &cli_status, NULL);

    return 0;
}


static int
ebiptablesTearOldRules(const char *ifname)
{
    int cli_status;
    virBuffer buf = VIR_BUFFER_INITIALIZER;

    /* switch to new iptables user defined chains */
    if (iptables_cmd_path) {
        NWFILTER_SET_IPTABLES_SHELLVAR(&buf);

        iptablesUnlinkRootChains(&buf, ifname);
        iptablesRemoveRootChains(&buf, ifname);

        iptablesRenameTmpRootChains(&buf, ifname);
        ebiptablesExecCLI(&buf, &cli_status, NULL);
    }

    if (ip6tables_cmd_path) {
        NWFILTER_SET_IP6TABLES_SHELLVAR(&buf);

        iptablesUnlinkRootChains(&buf, ifname);
        iptablesRemoveRootChains(&buf, ifname);

        iptablesRenameTmpRootChains(&buf, ifname);
        ebiptablesExecCLI(&buf, &cli_status, NULL);
    }

    if (ebtables_cmd_path) {
        NWFILTER_SET_EBTABLES_SHELLVAR(&buf);

        ebtablesUnlinkRootChain(&buf, 1, ifname);
        ebtablesUnlinkRootChain(&buf, 0, ifname);

        ebtablesRemoveSubChains(&buf, ifname);

        ebtablesRemoveRootChain(&buf, 1, ifname);
        ebtablesRemoveRootChain(&buf, 0, ifname);

        ebtablesRenameTmpSubAndRootChains(&buf, ifname);

        ebiptablesExecCLI(&buf, &cli_status, NULL);
    }

    return 0;
}


/**
 * ebiptablesRemoveRules:
 * @ifname : the name of the interface to which the rules apply
 * @nRuleInstance : the number of given rules
 * @_inst : array of rule instantiation data
 *
 * Remove all rules one after the other
 *
 * Return 0 on success, -1 if execution of one or more cleanup
 * commands failed.
 */
static int
ebiptablesRemoveRules(const char *ifname ATTRIBUTE_UNUSED,
                      int nruleInstances,
                      void **_inst)
{
    int rc = 0;
    int cli_status;
    int i;
    virBuffer buf = VIR_BUFFER_INITIALIZER;
    ebiptablesRuleInstPtr *inst = (ebiptablesRuleInstPtr *)_inst;

    NWFILTER_SET_EBTABLES_SHELLVAR(&buf);

    for (i = 0; i < nruleInstances; i++)
        ebiptablesInstCommand(&buf,
                              inst[i]->commandTemplate,
                              'D', -1,
                              0);

    if (ebiptablesExecCLI(&buf, &cli_status, NULL) < 0)
        goto err_exit;

    if (cli_status) {
        virReportError(VIR_ERR_BUILD_FIREWALL,
                       "%s",
                       _("error while executing CLI commands"));
        rc = -1;
    }

err_exit:
    return rc;
}


/**
 * ebiptablesAllTeardown:
 * @ifname : the name of the interface to which the rules apply
 *
 * Unconditionally remove all possible user defined tables and rules
 * that were created for the given interface (ifname).
 *
 * Always returns 0.
 */
static int
ebiptablesAllTeardown(const char *ifname)
{
    virBuffer buf = VIR_BUFFER_INITIALIZER;
    int cli_status;

    if (iptables_cmd_path) {
        NWFILTER_SET_IPTABLES_SHELLVAR(&buf);

        iptablesUnlinkRootChains(&buf, ifname);
        iptablesClearVirtInPost (&buf, ifname);
        iptablesRemoveRootChains(&buf, ifname);
    }

    if (ip6tables_cmd_path) {
        NWFILTER_SET_IP6TABLES_SHELLVAR(&buf);

        iptablesUnlinkRootChains(&buf, ifname);
        iptablesClearVirtInPost (&buf, ifname);
        iptablesRemoveRootChains(&buf, ifname);
    }

    if (ebtables_cmd_path) {
        NWFILTER_SET_EBTABLES_SHELLVAR(&buf);

        ebtablesUnlinkRootChain(&buf, 1, ifname);
        ebtablesUnlinkRootChain(&buf, 0, ifname);

        ebtablesRemoveSubChains(&buf, ifname);

        ebtablesRemoveRootChain(&buf, 1, ifname);
        ebtablesRemoveRootChain(&buf, 0, ifname);
    }
    ebiptablesExecCLI(&buf, &cli_status, NULL);

    return 0;
}


virNWFilterTechDriver ebiptables_driver = {
    .name = EBIPTABLES_DRIVER_ID,
    .flags = 0,

    .init     = ebiptablesDriverInit,
    .shutdown = ebiptablesDriverShutdown,

    .createRuleInstance  = ebiptablesCreateRuleInstanceIterate,
    .applyNewRules       = ebiptablesApplyNewRules,
    .tearNewRules        = ebiptablesTearNewRules,
    .tearOldRules        = ebiptablesTearOldRules,
    .allTeardown         = ebiptablesAllTeardown,
    .removeRules         = ebiptablesRemoveRules,
    .freeRuleInstance    = ebiptablesFreeRuleInstance,
    .displayRuleInstance = ebiptablesDisplayRuleInstance,

    .canApplyBasicRules  = ebiptablesCanApplyBasicRules,
    .applyBasicRules     = ebtablesApplyBasicRules,
    .applyDHCPOnlyRules  = ebtablesApplyDHCPOnlyRules,
    .applyDropAllRules   = ebtablesApplyDropAllRules,
    .removeBasicRules    = ebtablesRemoveBasicRules,
};

/*
 * ebiptablesDriverInitWithFirewallD
 *
 * Try to use firewall-cmd by testing it once; if it works, have ebtables
 * and ip6tables commands use firewall-cmd.
 */
static int
ebiptablesDriverInitWithFirewallD(void)
{
    virBuffer buf = VIR_BUFFER_INITIALIZER;
    char *firewall_cmd_path;
    char *output = NULL;
    int status;
    int ret = -1;

    if (!virNWFilterDriverIsWatchingFirewallD())
        return -1;

    firewall_cmd_path = virFindFileInPath("firewall-cmd");

<<<<<<< HEAD
    gawk_cmd_path = virFindFileInPath("awk");
    grep_cmd_path = virFindFileInPath("grep");
=======
    if (firewall_cmd_path) {
        virBufferAsprintf(&buf, "FWC=%s\n", firewall_cmd_path);
        virBufferAsprintf(&buf,
                          CMD_DEF("$FWC --state") CMD_SEPARATOR
                          CMD_EXEC
                          "%s",
                          CMD_STOPONERR(1));

        if (ebiptablesExecCLI(&buf, &status, &output) < 0 ||
            status != 0) {
            VIR_INFO("firewalld support disabled for nwfilter");
        } else {
            VIR_INFO("firewalld support enabled for nwfilter");

            ignore_value(virAsprintf(&ebtables_cmd_path,
                                     "%s --direct --passthrough eb",
                                     firewall_cmd_path));
            ignore_value(virAsprintf(&iptables_cmd_path,
                                     "%s --direct --passthrough ipv4",
                                     firewall_cmd_path));
            ignore_value(virAsprintf(&ip6tables_cmd_path,
                                     "%s --direct --passthrough ipv6",
                                     firewall_cmd_path));

            if (!ebtables_cmd_path || !iptables_cmd_path ||
                !ip6tables_cmd_path) {
                virReportOOMError();
                VIR_FREE(ebtables_cmd_path);
                VIR_FREE(iptables_cmd_path);
                VIR_FREE(ip6tables_cmd_path);
                ret = -1;
                goto err_exit;
            }
            ret = 0;
        }
    }
>>>>>>> eeda94b5

err_exit:
    VIR_FREE(firewall_cmd_path);
    VIR_FREE(output);

    return ret;
}

static int
ebiptablesDriverInitCLITools(void)
{
    ebtables_cmd_path = virFindFileInPath("ebtables");
    if (!ebtables_cmd_path)
        VIR_WARN("Could not find 'ebtables' executable");

    iptables_cmd_path = virFindFileInPath("iptables");
    if (!iptables_cmd_path)
        VIR_WARN("Could not find 'iptables' executable");

    ip6tables_cmd_path = virFindFileInPath("ip6tables");
    if (!ip6tables_cmd_path)
        VIR_WARN("Could not find 'ip6tables' executable");

    return 0;
}

/*
 * ebiptablesDriverTestCLITools
 *
 * Test the CLI tools. If one is found not to be working, free the buffer
 * holding its path as a sign that the tool cannot be used.
 */
static int
ebiptablesDriverTestCLITools(void)
{
    virBuffer buf = VIR_BUFFER_INITIALIZER;
    char *errmsg = NULL;
    int ret = 0;

    if (ebtables_cmd_path) {
        NWFILTER_SET_EBTABLES_SHELLVAR(&buf);
        /* basic probing */
        virBufferAsprintf(&buf,
                          CMD_DEF("$EBT -t nat -L") CMD_SEPARATOR
                          CMD_EXEC
                          "%s",
                          CMD_STOPONERR(1));

        if (ebiptablesExecCLI(&buf, NULL, &errmsg) < 0) {
            VIR_FREE(ebtables_cmd_path);
            VIR_ERROR(_("Testing of ebtables command failed: %s"),
                      errmsg);
            ret = -1;
        }
    }

    if (iptables_cmd_path) {
        NWFILTER_SET_IPTABLES_SHELLVAR(&buf);

        virBufferAsprintf(&buf,
                          CMD_DEF("$IPT -n -L FORWARD") CMD_SEPARATOR
                          CMD_EXEC
                          "%s",
                          CMD_STOPONERR(1));

        if (ebiptablesExecCLI(&buf, NULL, &errmsg) < 0) {
            VIR_FREE(iptables_cmd_path);
            VIR_ERROR(_("Testing of iptables command failed: %s"),
                      errmsg);
            ret = -1;
        }
    }

    if (ip6tables_cmd_path) {
        NWFILTER_SET_IP6TABLES_SHELLVAR(&buf);

        virBufferAsprintf(&buf,
                          CMD_DEF("$IPT -n -L FORWARD") CMD_SEPARATOR
                          CMD_EXEC
                          "%s",
                          CMD_STOPONERR(1));

        if (ebiptablesExecCLI(&buf, NULL, &errmsg) < 0) {
            VIR_FREE(ip6tables_cmd_path);
            VIR_ERROR(_("Testing of ip6tables command failed: %s"),
                      errmsg);
            ret = -1;
        }
    }

    VIR_FREE(errmsg);

    return ret;
}

static int
ebiptablesDriverInit(bool privileged)
{
    if (!privileged)
        return 0;

    if (virMutexInit(&execCLIMutex) < 0)
        return -EINVAL;

    awk_cmd_path = virFindFileInPath("awk");
    grep_cmd_path = virFindFileInPath("grep");

    /*
     * check whether we can run with firewalld's tools --
     * if not, we just fall back to eb/iptables command
     * line tools.
     */
    if (ebiptablesDriverInitWithFirewallD() < 0)
        ebiptablesDriverInitCLITools();

    /* make sure tools are available and work */
    ebiptablesDriverTestCLITools();

    /* ip(6)tables support needs awk & grep, ebtables doesn't */
    if ((iptables_cmd_path != NULL || ip6tables_cmd_path != NULL) &&
        (!grep_cmd_path || !awk_cmd_path)) {
        VIR_ERROR(_("essential tools to support ip(6)tables "
                  "firewalls could not be located"));
        VIR_FREE(iptables_cmd_path);
        VIR_FREE(ip6tables_cmd_path);
    }

    if (!ebtables_cmd_path && !iptables_cmd_path && !ip6tables_cmd_path) {
        VIR_ERROR(_("firewall tools were not found or cannot be used"));
        ebiptablesDriverShutdown();
        return -ENOTSUP;
    }

    ebiptables_driver.flags = TECHDRV_FLAG_INITIALIZED;

    return 0;
}


static void
ebiptablesDriverShutdown(void)
{
    VIR_FREE(awk_cmd_path);
    VIR_FREE(grep_cmd_path);
    VIR_FREE(ebtables_cmd_path);
    VIR_FREE(iptables_cmd_path);
    VIR_FREE(ip6tables_cmd_path);
    ebiptables_driver.flags = 0;
}<|MERGE_RESOLUTION|>--- conflicted
+++ resolved
@@ -4148,10 +4148,6 @@
 
     firewall_cmd_path = virFindFileInPath("firewall-cmd");
 
-<<<<<<< HEAD
-    gawk_cmd_path = virFindFileInPath("awk");
-    grep_cmd_path = virFindFileInPath("grep");
-=======
     if (firewall_cmd_path) {
         virBufferAsprintf(&buf, "FWC=%s\n", firewall_cmd_path);
         virBufferAsprintf(&buf,
@@ -4188,7 +4184,6 @@
             ret = 0;
         }
     }
->>>>>>> eeda94b5
 
 err_exit:
     VIR_FREE(firewall_cmd_path);
