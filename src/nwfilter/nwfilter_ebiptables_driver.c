/*
 * nwfilter_ebiptables_driver.c: driver for ebtables/iptables on tap devices
 *
 * Copyright (C) 2011-2012 Red Hat, Inc.
 * Copyright (C) 2010-2012 IBM Corp.
 * Copyright (C) 2010-2012 Stefan Berger
 *
 * This library is free software; you can redistribute it and/or
 * modify it under the terms of the GNU Lesser General Public
 * License as published by the Free Software Foundation; either
 * version 2.1 of the License, or (at your option) any later version.
 *
 * This library is distributed in the hope that it will be useful,
 * but WITHOUT ANY WARRANTY; without even the implied warranty of
 * MERCHANTABILITY or FITNESS FOR A PARTICULAR PURPOSE.  See the GNU
 * Lesser General Public License for more details.
 *
 * You should have received a copy of the GNU Lesser General Public
 * License along with this library.  If not, see
 * <http://www.gnu.org/licenses/>.
 *
 * Author: Stefan Berger <stefanb@us.ibm.com>
 */

#include <config.h>

#include <string.h>
#include <sys/stat.h>
#include <fcntl.h>

#include "internal.h"

#include "buf.h"
#include "memory.h"
#include "logging.h"
#include "virterror_internal.h"
#include "domain_conf.h"
#include "nwfilter_conf.h"
#include "nwfilter_driver.h"
#include "nwfilter_gentech_driver.h"
#include "nwfilter_ebiptables_driver.h"
#include "virfile.h"
#include "command.h"
#include "configmake.h"
#include "intprops.h"


#define VIR_FROM_THIS VIR_FROM_NWFILTER

#define EBTABLES_CHAIN_INCOMING "PREROUTING"
#define EBTABLES_CHAIN_OUTGOING "POSTROUTING"

#define CHAINPREFIX_HOST_IN       'I'
#define CHAINPREFIX_HOST_OUT      'O'
#define CHAINPREFIX_HOST_IN_TEMP  'J'
#define CHAINPREFIX_HOST_OUT_TEMP 'P'

/* This file generates a temporary shell script.  Since ebiptables is
   Linux-specific, we can be reasonably certain that /bin/sh is more
   or less POSIX-compliant, so we can use $() and $(()).  However, we
   cannot assume that /bin/sh is bash, so stick to POSIX syntax.  */

#define CMD_SEPARATOR "\n"
#define CMD_DEF_PRE  "cmd='"
#define CMD_DEF_POST "'"
#define CMD_DEF(X) CMD_DEF_PRE X CMD_DEF_POST
#define CMD_EXEC   "eval res=\\$\\(\"${cmd} 2>&1\"\\)" CMD_SEPARATOR
#define CMD_STOPONERR(X) \
    X ? "if [ $? -ne 0 ]; then" \
        "  echo \"Failure to execute command '${cmd}' : '${res}'.\";" \
        "  exit 1;" \
        "fi" CMD_SEPARATOR \
      : ""


#define PROC_BRIDGE_NF_CALL_IPTABLES \
        "/proc/sys/net/bridge/bridge-nf-call-iptables"
#define PROC_BRIDGE_NF_CALL_IP6TABLES \
        "/proc/sys/net/bridge/bridge-nf-call-ip6tables"

#define BRIDGE_NF_CALL_ALERT_INTERVAL  10 /* seconds */

static char *ebtables_cmd_path;
static char *iptables_cmd_path;
static char *ip6tables_cmd_path;
static char *grep_cmd_path;

#define PRINT_ROOT_CHAIN(buf, prefix, ifname) \
    snprintf(buf, sizeof(buf), "libvirt-%c-%s", prefix, ifname)
#define PRINT_CHAIN(buf, prefix, ifname, suffix) \
    snprintf(buf, sizeof(buf), "%c-%s-%s", prefix, ifname, suffix)

/* The collect_chains() script recursively determines all names
 * of ebtables (nat) chains that are 'children' of a given 'root' chain.
 * The typical output of an ebtables call is as follows:
 *
 * #> ebtables -t nat -L libvirt-I-tck-test205002
 * Bridge table: nat
 *
 * Bridge chain: libvirt-I-tck-test205002, entries: 5, policy: ACCEPT
 * -p IPv4 -j I-tck-test205002-ipv4
 * -p ARP -j I-tck-test205002-arp
 * -p 0x8035 -j I-tck-test205002-rarp
 * -p 0x835 -j ACCEPT
 * -j DROP
 */
static const char ebtables_script_func_collect_chains[] =
    "collect_chains()\n"
    "{\n"
    "  for tmp2 in $*; do\n"
    "    for tmp in $($EBT -t nat -L $tmp2 | \\\n"
    "      sed -n \"/Bridge chain/,\\$ s/.*-j \\\\([%s]-.*\\\\)/\\\\1/p\");\n"
    "    do\n"
    "      echo $tmp\n"
    "      collect_chains $tmp\n"
    "    done\n"
    "  done\n"
    "}\n";

static const char ebiptables_script_func_rm_chains[] =
    "rm_chains()\n"
    "{\n"
    "  for tmp in $*; do $EBT -t nat -F $tmp; done\n"
    "  for tmp in $*; do $EBT -t nat -X $tmp; done\n"
    "}\n";

static const char ebiptables_script_func_rename_chains[] =
    "rename_chain()\n"
    "{\n"
    "  $EBT -t nat -F $2\n"
    "  $EBT -t nat -X $2\n"
    "  $EBT -t nat -E $1 $2\n"
    "}\n"
    "rename_chains()\n"
    "{\n"
    "  for tmp in $*; do\n"
    "    case $tmp in\n"
    "      %c*) rename_chain $tmp %c${tmp#?} ;;\n"
    "      %c*) rename_chain $tmp %c${tmp#?} ;;\n"
    "    esac\n"
    "  done\n"
    "}\n";

static const char ebiptables_script_set_ifs[] =
    "tmp='\n'\n"
    "IFS=' ''\t'$tmp\n";

#define NWFILTER_FUNC_COLLECT_CHAINS ebtables_script_func_collect_chains
#define NWFILTER_FUNC_RM_CHAINS ebiptables_script_func_rm_chains
#define NWFILTER_FUNC_RENAME_CHAINS ebiptables_script_func_rename_chains
#define NWFILTER_FUNC_SET_IFS ebiptables_script_set_ifs

#define NWFILTER_SET_EBTABLES_SHELLVAR(BUFPTR) \
    virBufferAsprintf(BUFPTR, "EBT=\"%s\"\n", ebtables_cmd_path);
#define NWFILTER_SET_IPTABLES_SHELLVAR(BUFPTR) \
    virBufferAsprintf(BUFPTR, "IPT=\"%s\"\n", iptables_cmd_path);
#define NWFILTER_SET_IP6TABLES_SHELLVAR(BUFPTR) \
    virBufferAsprintf(BUFPTR, "IPT=\"%s\"\n", ip6tables_cmd_path);

#define VIRT_IN_CHAIN      "libvirt-in"
#define VIRT_OUT_CHAIN     "libvirt-out"
#define VIRT_IN_POST_CHAIN "libvirt-in-post"
#define HOST_IN_CHAIN      "libvirt-host-in"

#define PRINT_IPT_ROOT_CHAIN(buf, prefix, ifname) \
    snprintf(buf, sizeof(buf), "%c%c-%s", prefix[0], prefix[1], ifname)

#define PHYSDEV_IN  "--physdev-in"
#define PHYSDEV_OUT "--physdev-out"

static const char *m_state_out_str   = "-m state --state NEW,ESTABLISHED";
static const char *m_state_in_str    = "-m state --state ESTABLISHED";
static const char *m_physdev_in_str  = "-m physdev " PHYSDEV_IN;
static const char *m_physdev_out_str = "-m physdev " PHYSDEV_OUT;

#define MATCH_STATE_OUT    m_state_out_str
#define MATCH_STATE_IN     m_state_in_str
#define MATCH_PHYSDEV_IN   m_physdev_in_str
#define MATCH_PHYSDEV_OUT  m_physdev_out_str

#define COMMENT_VARNAME "comment"

static int ebtablesRemoveBasicRules(const char *ifname);
static int ebiptablesDriverInit(bool privileged);
static void ebiptablesDriverShutdown(void);
static int ebtablesCleanAll(const char *ifname);
static int ebiptablesAllTeardown(const char *ifname);

static virMutex execCLIMutex;

struct ushort_map {
    unsigned short attr;
    const char *val;
};


enum l3_proto_idx {
    L3_PROTO_IPV4_IDX = 0,
    L3_PROTO_IPV6_IDX,
    L3_PROTO_ARP_IDX,
    L3_PROTO_RARP_IDX,
    L2_PROTO_MAC_IDX,
    L2_PROTO_VLAN_IDX,
    L2_PROTO_STP_IDX,
    L3_PROTO_LAST_IDX
};

#define USHORTMAP_ENTRY_IDX(IDX, ATT, VAL) [IDX] = { .attr = ATT, .val = VAL }

/* A lookup table for translating ethernet protocol IDs to human readable
 * strings. None of the human readable strings must be found as a prefix
 * in another entry here (example 'ab' would be found in 'abc') to allow
 * for prefix matching.
 */
static const struct ushort_map l3_protocols[] = {
    USHORTMAP_ENTRY_IDX(L3_PROTO_IPV4_IDX, ETHERTYPE_IP    , "ipv4"),
    USHORTMAP_ENTRY_IDX(L3_PROTO_IPV6_IDX, ETHERTYPE_IPV6  , "ipv6"),
    USHORTMAP_ENTRY_IDX(L3_PROTO_ARP_IDX , ETHERTYPE_ARP   , "arp"),
    USHORTMAP_ENTRY_IDX(L3_PROTO_RARP_IDX, ETHERTYPE_REVARP, "rarp"),
    USHORTMAP_ENTRY_IDX(L2_PROTO_VLAN_IDX, ETHERTYPE_VLAN  , "vlan"),
    USHORTMAP_ENTRY_IDX(L2_PROTO_STP_IDX,  0               , "stp"),
    USHORTMAP_ENTRY_IDX(L2_PROTO_MAC_IDX,  0               , "mac"),
    USHORTMAP_ENTRY_IDX(L3_PROTO_LAST_IDX, 0               , NULL),
};


static int
printVar(virNWFilterVarCombIterPtr vars,
         char *buf, int bufsize,
         nwItemDescPtr item,
         int *done)
{
    *done = 0;

    if ((item->flags & NWFILTER_ENTRY_ITEM_FLAG_HAS_VAR)) {
        const char *val;

        val = virNWFilterVarCombIterGetVarValue(vars, item->varAccess);
        if (!val) {
            /* error has been reported */
            return -1;
        }

        if (!virStrcpy(buf, val, bufsize)) {
            const char *varName;

            varName = virNWFilterVarAccessGetVarName(item->varAccess);
            virReportError(VIR_ERR_INTERNAL_ERROR,
                           _("Buffer too small to print variable "
                             "'%s' into"), varName);
            return -1;
        }

        *done = 1;
    }
    return 0;
}


static int
_printDataType(virNWFilterVarCombIterPtr vars,
               char *buf, int bufsize,
               nwItemDescPtr item,
               bool asHex, bool directionIn)
{
    int done;
    char *data;
    uint8_t ctr;
    virBuffer vb = VIR_BUFFER_INITIALIZER;
    char *flags;

    if (printVar(vars, buf, bufsize, item, &done) < 0)
        return -1;

    if (done)
        return 0;

    switch (item->datatype) {
    case DATATYPE_IPADDR:
        data = virSocketAddrFormat(&item->u.ipaddr);
        if (!data)
            return -1;
        if (snprintf(buf, bufsize, "%s", data) >= bufsize) {
            virReportError(VIR_ERR_INTERNAL_ERROR, "%s",
                           _("buffer too small for IP address"));
            VIR_FREE(data);
            return -1;
        }
        VIR_FREE(data);
    break;

    case DATATYPE_IPV6ADDR:
        data = virSocketAddrFormat(&item->u.ipaddr);
        if (!data)
            return -1;

        if (snprintf(buf, bufsize, "%s", data) >= bufsize) {
            virReportError(VIR_ERR_INTERNAL_ERROR, "%s",
                           _("buffer too small for IPv6 address"));
            VIR_FREE(data);
            return -1;
        }
        VIR_FREE(data);
    break;

    case DATATYPE_MACADDR:
    case DATATYPE_MACMASK:
        if (bufsize < VIR_MAC_STRING_BUFLEN) {
            virReportError(VIR_ERR_INTERNAL_ERROR, "%s",
                           _("Buffer too small for MAC address"));
            return -1;
        }

        virMacAddrFormat(&item->u.macaddr, buf);
    break;

    case DATATYPE_IPV6MASK:
    case DATATYPE_IPMASK:
        if (snprintf(buf, bufsize, "%d",
                     item->u.u8) >= bufsize) {
            virReportError(VIR_ERR_INTERNAL_ERROR, "%s",
                           _("Buffer too small for uint8 type"));
            return -1;
        }
    break;

    case DATATYPE_UINT32:
    case DATATYPE_UINT32_HEX:
        if (snprintf(buf, bufsize, asHex ? "0x%x" : "%u",
                     item->u.u32) >= bufsize) {
            virReportError(VIR_ERR_INTERNAL_ERROR, "%s",
                           _("Buffer too small for uint32 type"));
            return -1;
        }
    break;

    case DATATYPE_UINT16:
    case DATATYPE_UINT16_HEX:
        if (snprintf(buf, bufsize, asHex ? "0x%x" : "%d",
                     item->u.u16) >= bufsize) {
            virReportError(VIR_ERR_INTERNAL_ERROR, "%s",
                           _("Buffer too small for uint16 type"));
            return -1;
        }
    break;

    case DATATYPE_UINT8:
    case DATATYPE_UINT8_HEX:
        if (snprintf(buf, bufsize, asHex ? "0x%x" : "%d",
                     item->u.u8) >= bufsize) {
            virReportError(VIR_ERR_INTERNAL_ERROR, "%s",
                           _("Buffer too small for uint8 type"));
            return -1;
        }
    break;

    case DATATYPE_IPSETNAME:
        if (virStrcpy(buf, item->u.ipset.setname, bufsize) == NULL) {
            virReportError(VIR_ERR_INTERNAL_ERROR, "%s",
                           _("Buffer to small for ipset name"));
            return -1;
        }
    break;

    case DATATYPE_IPSETFLAGS:
        for (ctr = 0; ctr < item->u.ipset.numFlags; ctr++) {
            if (ctr != 0)
                virBufferAddLit(&vb, ",");
            if ((item->u.ipset.flags & (1 << ctr))) {
                if (directionIn)
                    virBufferAddLit(&vb, "dst");
                else
                    virBufferAddLit(&vb, "src");
            } else {
                if (directionIn)
                    virBufferAddLit(&vb, "src");
                else
                    virBufferAddLit(&vb, "dst");
            }
        }

        if (virBufferError(&vb)) {
            virReportOOMError();
            virBufferFreeAndReset(&vb);
            return -1;
        }

        flags = virBufferContentAndReset(&vb);

        if (virStrcpy(buf, flags, bufsize) == NULL) {
            virReportError(VIR_ERR_INTERNAL_ERROR, "%s",
                           _("Buffer too small for IPSETFLAGS type"));
            VIR_FREE(flags);
            return -1;
        }
        VIR_FREE(flags);
    break;

    default:
        virReportError(VIR_ERR_INTERNAL_ERROR,
                       _("Unhandled datatype %x"), item->datatype);
        return -1;
    break;
    }

    return 0;
}


static int
printDataType(virNWFilterVarCombIterPtr vars,
              char *buf, int bufsize,
              nwItemDescPtr item)
{
    return _printDataType(vars, buf, bufsize, item, 0, 0);
}

static int
printDataTypeDirection(virNWFilterVarCombIterPtr vars,
                       char *buf, int bufsize,
                       nwItemDescPtr item, bool directionIn)
{
    return _printDataType(vars, buf, bufsize, item, 0, directionIn);
}

static int
printDataTypeAsHex(virNWFilterVarCombIterPtr vars,
                   char *buf, int bufsize,
                   nwItemDescPtr item)
{
    return _printDataType(vars, buf, bufsize, item, 1, 0);
}


static void
printCommentVar(virBufferPtr dest, const char *buf)
{
    size_t i, len = strlen(buf);

    virBufferAddLit(dest, COMMENT_VARNAME "='");

    if (len > IPTABLES_MAX_COMMENT_LENGTH)
        len = IPTABLES_MAX_COMMENT_LENGTH;

    for (i = 0; i < len; i++) {
        if (buf[i] == '\'')
            virBufferAddLit(dest, "'\\''");
        else
            virBufferAddChar(dest, buf[i]);
    }
    virBufferAddLit(dest,"'" CMD_SEPARATOR);
}


static void
ebiptablesRuleInstFree(ebiptablesRuleInstPtr inst)
{
    if (!inst)
        return;

    VIR_FREE(inst->commandTemplate);
    VIR_FREE(inst);
}


static int
ebiptablesAddRuleInst(virNWFilterRuleInstPtr res,
                      char *commandTemplate,
                      const char *neededChain,
                      virNWFilterChainPriority chainPriority,
                      char chainprefix,
                      virNWFilterRulePriority priority,
                      enum RuleType ruleType)
{
    ebiptablesRuleInstPtr inst;

    if (VIR_ALLOC(inst) < 0) {
        virReportOOMError();
        return -1;
    }

    inst->commandTemplate = commandTemplate;
    inst->neededProtocolChain = neededChain;
    inst->chainPriority = chainPriority;
    inst->chainprefix = chainprefix;
    inst->priority = priority;
    inst->ruleType = ruleType;

    return virNWFilterRuleInstAddData(res, inst);
}


static int
ebtablesHandleEthHdr(virBufferPtr buf,
                     virNWFilterVarCombIterPtr vars,
                     ethHdrDataDefPtr ethHdr,
                     bool reverse)
{
    char macaddr[VIR_MAC_STRING_BUFLEN];

    if (HAS_ENTRY_ITEM(&ethHdr->dataSrcMACAddr)) {
        if (printDataType(vars,
                          macaddr, sizeof(macaddr),
                          &ethHdr->dataSrcMACAddr) < 0)
            goto err_exit;

        virBufferAsprintf(buf,
                      " %s %s %s",
                      reverse ? "-d" : "-s",
                      ENTRY_GET_NEG_SIGN(&ethHdr->dataSrcMACAddr),
                      macaddr);

        if (HAS_ENTRY_ITEM(&ethHdr->dataSrcMACMask)) {
            if (printDataType(vars,
                              macaddr, sizeof(macaddr),
                              &ethHdr->dataSrcMACMask) < 0)
                goto err_exit;

            virBufferAsprintf(buf,
                              "/%s",
                              macaddr);
        }
    }

    if (HAS_ENTRY_ITEM(&ethHdr->dataDstMACAddr)) {
        if (printDataType(vars,
                          macaddr, sizeof(macaddr),
                          &ethHdr->dataDstMACAddr) < 0)
            goto err_exit;

        virBufferAsprintf(buf,
                      " %s %s %s",
                      reverse ? "-s" : "-d",
                      ENTRY_GET_NEG_SIGN(&ethHdr->dataDstMACAddr),
                      macaddr);

        if (HAS_ENTRY_ITEM(&ethHdr->dataDstMACMask)) {
            if (printDataType(vars,
                              macaddr, sizeof(macaddr),
                              &ethHdr->dataDstMACMask) < 0)
                goto err_exit;

            virBufferAsprintf(buf,
                              "/%s",
                              macaddr);
        }
    }

    return 0;

 err_exit:
    virBufferFreeAndReset(buf);

    return -1;
}


/************************ iptables support ************************/

static int iptablesLinkIPTablesBaseChain(virBufferPtr buf,
                                         const char *udchain,
                                         const char *syschain,
                                         unsigned int pos,
                                         int stopOnError)
{
    virBufferAsprintf(buf,
                      "res=$($IPT -L %s -n --line-number | %s '%s')\n"
                      "if [ $? -ne 0 ]; then\n"
                      "  $IPT -I %s %d -j %s\n"
                      "else\n"
                      "  set dummy $res; r=$2\n"
                      "  if [ \"${r}\" != \"%d\" ]; then\n"
                      "    " CMD_DEF("$IPT -I %s %d -j %s") CMD_SEPARATOR
                      "    " CMD_EXEC
                      "    %s"
                      "    r=$(( $r + 1 ))\n"
                      "    " CMD_DEF("$IPT -D %s ${r}") CMD_SEPARATOR
                      "    " CMD_EXEC
                      "    %s"
                      "  fi\n"
                      "fi\n",

                      syschain, grep_cmd_path, udchain,

                      syschain, pos, udchain,

                      pos,

                      syschain, pos, udchain,
                      CMD_STOPONERR(stopOnError),

                      syschain,
                      CMD_STOPONERR(stopOnError));
    return 0;
}


static int iptablesCreateBaseChains(virBufferPtr buf)
{
    virBufferAddLit(buf, "$IPT -N " VIRT_IN_CHAIN      CMD_SEPARATOR
                         "$IPT -N " VIRT_OUT_CHAIN     CMD_SEPARATOR
                         "$IPT -N " VIRT_IN_POST_CHAIN CMD_SEPARATOR
                         "$IPT -N " HOST_IN_CHAIN      CMD_SEPARATOR);
    iptablesLinkIPTablesBaseChain(buf,
                                  VIRT_IN_CHAIN     , "FORWARD", 1, 1);
    iptablesLinkIPTablesBaseChain(buf,
                                  VIRT_OUT_CHAIN    , "FORWARD", 2, 1);
    iptablesLinkIPTablesBaseChain(buf,
                                  VIRT_IN_POST_CHAIN, "FORWARD", 3, 1);
    iptablesLinkIPTablesBaseChain(buf,
                                  HOST_IN_CHAIN     , "INPUT"  , 1, 1);

    return 0;
}


static int
iptablesCreateTmpRootChain(virBufferPtr buf,
                           char prefix,
                           int incoming, const char *ifname,
                           int stopOnError)
{
    char chain[MAX_CHAINNAME_LENGTH];
    char chainPrefix[2] = {
       prefix,
       (incoming) ? CHAINPREFIX_HOST_IN_TEMP
                  : CHAINPREFIX_HOST_OUT_TEMP
    };

    PRINT_IPT_ROOT_CHAIN(chain, chainPrefix, ifname);

    virBufferAsprintf(buf,
                      CMD_DEF("$IPT -N %s") CMD_SEPARATOR
                      CMD_EXEC
                      "%s",
                      chain,
                      CMD_STOPONERR(stopOnError));

    return 0;
}


static int
iptablesCreateTmpRootChains(virBufferPtr buf,
                            const char *ifname)
{
    iptablesCreateTmpRootChain(buf, 'F', 0, ifname, 1);
    iptablesCreateTmpRootChain(buf, 'F', 1, ifname, 1);
    iptablesCreateTmpRootChain(buf, 'H', 1, ifname, 1);
    return 0;
}


static int
_iptablesRemoveRootChain(virBufferPtr buf,
                         char prefix,
                         int incoming, const char *ifname,
                         int isTempChain)
{
    char chain[MAX_CHAINNAME_LENGTH];
    char chainPrefix[2] = {
        prefix,
    };

    if (isTempChain)
        chainPrefix[1] = (incoming) ? CHAINPREFIX_HOST_IN_TEMP
                                    : CHAINPREFIX_HOST_OUT_TEMP;
    else
        chainPrefix[1] = (incoming) ? CHAINPREFIX_HOST_IN
                                    : CHAINPREFIX_HOST_OUT;

    PRINT_IPT_ROOT_CHAIN(chain, chainPrefix, ifname);

    virBufferAsprintf(buf,
                      "$IPT -F %s" CMD_SEPARATOR
                      "$IPT -X %s" CMD_SEPARATOR,
                      chain,
                      chain);

    return 0;
}


static int
iptablesRemoveRootChain(virBufferPtr buf,
                        char prefix,
                        int incoming,
                        const char *ifname)
{
    return _iptablesRemoveRootChain(buf, prefix, incoming, ifname, 0);
}


static int
iptablesRemoveTmpRootChain(virBufferPtr buf,
                           char prefix,
                           int incoming,
                           const char *ifname)
{
    return _iptablesRemoveRootChain(buf, prefix,
                                    incoming, ifname, 1);
}


static int
iptablesRemoveTmpRootChains(virBufferPtr buf,
                            const char *ifname)
{
    iptablesRemoveTmpRootChain(buf, 'F', 0, ifname);
    iptablesRemoveTmpRootChain(buf, 'F', 1, ifname);
    iptablesRemoveTmpRootChain(buf, 'H', 1, ifname);
    return 0;
}


static int
iptablesRemoveRootChains(virBufferPtr buf,
                         const char *ifname)
{
    iptablesRemoveRootChain(buf, 'F', 0, ifname);
    iptablesRemoveRootChain(buf, 'F', 1, ifname);
    iptablesRemoveRootChain(buf, 'H', 1, ifname);
    return 0;
}


static int
iptablesLinkTmpRootChain(virBufferPtr buf,
                         const char *basechain,
                         char prefix,
                         int incoming, const char *ifname,
                         int stopOnError)
{
    char chain[MAX_CHAINNAME_LENGTH];
    char chainPrefix[2] = {
        prefix,
        (incoming) ? CHAINPREFIX_HOST_IN_TEMP
                   : CHAINPREFIX_HOST_OUT_TEMP
    };
    const char *match = (incoming) ? MATCH_PHYSDEV_IN
                                   : MATCH_PHYSDEV_OUT;

    PRINT_IPT_ROOT_CHAIN(chain, chainPrefix, ifname);

    virBufferAsprintf(buf,
                      CMD_DEF("$IPT -A %s "
                              "%s %s -g %s") CMD_SEPARATOR
                      CMD_EXEC
                      "%s",
                      basechain,
                      match, ifname, chain,

                      CMD_STOPONERR(stopOnError));

    return 0;
}


static int
iptablesLinkTmpRootChains(virBufferPtr buf,
                          const char *ifname)
{
    iptablesLinkTmpRootChain(buf, VIRT_OUT_CHAIN, 'F', 0, ifname, 1);
    iptablesLinkTmpRootChain(buf, VIRT_IN_CHAIN , 'F', 1, ifname, 1);
    iptablesLinkTmpRootChain(buf, HOST_IN_CHAIN , 'H', 1, ifname, 1);

    return 0;
}


static int
iptablesSetupVirtInPost(virBufferPtr buf,
                        const char *ifname)
{
    const char *match = MATCH_PHYSDEV_IN;
    virBufferAsprintf(buf,
                      "res=$($IPT -n -L " VIRT_IN_POST_CHAIN
                      " | grep \"\\%s %s\")\n"
                      "if [ \"${res}\" = \"\" ]; then "
                        CMD_DEF("$IPT"
                        " -A " VIRT_IN_POST_CHAIN
                        " %s %s -j ACCEPT") CMD_SEPARATOR
                        CMD_EXEC
                        "%s"
                      "fi\n",
                      PHYSDEV_IN, ifname,
                      match, ifname,
                      CMD_STOPONERR(1));
    return 0;
}


static int
iptablesClearVirtInPost(virBufferPtr buf,
                        const char *ifname)
{
    const char *match = MATCH_PHYSDEV_IN;
    virBufferAsprintf(buf,
                      "$IPT -D " VIRT_IN_POST_CHAIN
                      " %s %s -j ACCEPT" CMD_SEPARATOR,
                      match, ifname);
    return 0;
}

static int
_iptablesUnlinkRootChain(virBufferPtr buf,
                         const char *basechain,
                         char prefix,
                         int incoming, const char *ifname,
                         int isTempChain)
{
    char chain[MAX_CHAINNAME_LENGTH];
    char chainPrefix[2] = {
        prefix,
    };
    if (isTempChain)
        chainPrefix[1] = (incoming) ? CHAINPREFIX_HOST_IN_TEMP
                                    : CHAINPREFIX_HOST_OUT_TEMP;
    else
        chainPrefix[1] = (incoming) ? CHAINPREFIX_HOST_IN
                                    : CHAINPREFIX_HOST_OUT;
    const char *match = (incoming) ? MATCH_PHYSDEV_IN
                                   : MATCH_PHYSDEV_OUT;

    PRINT_IPT_ROOT_CHAIN(chain, chainPrefix, ifname);

    virBufferAsprintf(buf,
                      "$IPT -D %s "
                      "%s %s -g %s" CMD_SEPARATOR,
                      basechain,
                      match, ifname, chain);

    return 0;
}


static int
iptablesUnlinkRootChain(virBufferPtr buf,
                        const char *basechain,
                        char prefix,
                        int incoming, const char *ifname)
{
    return _iptablesUnlinkRootChain(buf,
                                    basechain, prefix, incoming, ifname, 0);
}


static int
iptablesUnlinkTmpRootChain(virBufferPtr buf,
                           const char *basechain,
                           char prefix,
                           int incoming, const char *ifname)
{
    return _iptablesUnlinkRootChain(buf,
                                    basechain, prefix, incoming, ifname, 1);
}


static int
iptablesUnlinkRootChains(virBufferPtr buf,
                         const char *ifname)
{
    iptablesUnlinkRootChain(buf, VIRT_OUT_CHAIN, 'F', 0, ifname);
    iptablesUnlinkRootChain(buf, VIRT_IN_CHAIN , 'F', 1, ifname);
    iptablesUnlinkRootChain(buf, HOST_IN_CHAIN , 'H', 1, ifname);

    return 0;
}


static int
iptablesUnlinkTmpRootChains(virBufferPtr buf,
                            const char *ifname)
{
    iptablesUnlinkTmpRootChain(buf, VIRT_OUT_CHAIN, 'F', 0, ifname);
    iptablesUnlinkTmpRootChain(buf, VIRT_IN_CHAIN , 'F', 1, ifname);
    iptablesUnlinkTmpRootChain(buf, HOST_IN_CHAIN , 'H', 1, ifname);
    return 0;
}


static int
iptablesRenameTmpRootChain(virBufferPtr buf,
                           char prefix,
                           int incoming,
                           const char *ifname)
{
    char tmpchain[MAX_CHAINNAME_LENGTH], chain[MAX_CHAINNAME_LENGTH];
    char tmpChainPrefix[2] = {
        prefix,
        (incoming) ? CHAINPREFIX_HOST_IN_TEMP
                   : CHAINPREFIX_HOST_OUT_TEMP
    };
    char chainPrefix[2] = {
        prefix,
        (incoming) ? CHAINPREFIX_HOST_IN
                   : CHAINPREFIX_HOST_OUT
    };

    PRINT_IPT_ROOT_CHAIN(tmpchain, tmpChainPrefix, ifname);
    PRINT_IPT_ROOT_CHAIN(   chain,    chainPrefix, ifname);

    virBufferAsprintf(buf,
                      "$IPT -E %s %s" CMD_SEPARATOR,
                      tmpchain,
                      chain);
    return 0;
}


static int
iptablesRenameTmpRootChains(virBufferPtr buf,
                            const char *ifname)
{
    iptablesRenameTmpRootChain(buf, 'F', 0, ifname);
    iptablesRenameTmpRootChain(buf, 'F', 1, ifname);
    iptablesRenameTmpRootChain(buf, 'H', 1, ifname);
    return 0;
}


static void
iptablesInstCommand(virBufferPtr buf,
                    const char *templ, char cmd, int pos,
                    int stopOnError)
{
    char position[10] = { 0 };
    if (pos >= 0)
        snprintf(position, sizeof(position), "%d", pos);
    virBufferAsprintf(buf, templ, cmd, position);
    virBufferAsprintf(buf, CMD_SEPARATOR "%s",
                      CMD_STOPONERR(stopOnError));
}


static int
iptablesHandleSrcMacAddr(virBufferPtr buf,
                         virNWFilterVarCombIterPtr vars,
                         nwItemDescPtr srcMacAddr,
                         int directionIn,
                         bool *srcmacskipped)
{
    char macaddr[VIR_MAC_STRING_BUFLEN];
    *srcmacskipped = false;

    if (HAS_ENTRY_ITEM(srcMacAddr)) {
        if (directionIn) {
            *srcmacskipped = true;
            return 0;
        }

        if (printDataType(vars,
                          macaddr, sizeof(macaddr),
                          srcMacAddr) < 0)
            goto err_exit;

        virBufferAsprintf(buf,
                          " -m mac %s --mac-source %s",
                          ENTRY_GET_NEG_SIGN(srcMacAddr),
                          macaddr);
    }

    return 0;

err_exit:
    virBufferFreeAndReset(buf);

    return -1;
}


static int
iptablesHandleIpHdr(virBufferPtr buf,
                    virBufferPtr afterStateMatch,
                    virNWFilterVarCombIterPtr vars,
                    ipHdrDataDefPtr ipHdr,
                    int directionIn,
                    bool *skipRule, bool *skipMatch,
                    virBufferPtr prefix)
{
    char ipaddr[INET6_ADDRSTRLEN],
         number[MAX(INT_BUFSIZE_BOUND(uint32_t),
                    INT_BUFSIZE_BOUND(int))];
    char str[MAX_IPSET_NAME_LENGTH];
    const char *src = "--source";
    const char *dst = "--destination";
    const char *srcrange = "--src-range";
    const char *dstrange = "--dst-range";
    if (directionIn) {
        src = "--destination";
        dst = "--source";
        srcrange = "--dst-range";
        dstrange = "--src-range";
    }

    if (HAS_ENTRY_ITEM(&ipHdr->dataIPSet) &&
        HAS_ENTRY_ITEM(&ipHdr->dataIPSetFlags)) {

        if (printDataType(vars,
                          str, sizeof(str),
                          &ipHdr->dataIPSet) < 0)
            goto err_exit;

        virBufferAsprintf(afterStateMatch,
                          " -m set --match-set \"%s\" ",
                          str);

        if (printDataTypeDirection(vars,
                                   str, sizeof(str),
                                   &ipHdr->dataIPSetFlags, directionIn) < 0)
            goto err_exit;

        virBufferAdd(afterStateMatch, str, -1);
    }

    if (HAS_ENTRY_ITEM(&ipHdr->dataSrcIPAddr)) {

        if (printDataType(vars,
                          ipaddr, sizeof(ipaddr),
                          &ipHdr->dataSrcIPAddr) < 0)
            goto err_exit;

        virBufferAsprintf(buf,
                          " %s %s %s",
                          ENTRY_GET_NEG_SIGN(&ipHdr->dataSrcIPAddr),
                          src,
                          ipaddr);

        if (HAS_ENTRY_ITEM(&ipHdr->dataSrcIPMask)) {

            if (printDataType(vars,
                              number, sizeof(number),
                              &ipHdr->dataSrcIPMask) < 0)
                goto err_exit;

            virBufferAsprintf(buf,
                              "/%s",
                              number);
        }
    } else if (HAS_ENTRY_ITEM(&ipHdr->dataSrcIPFrom)) {

        if (printDataType(vars,
                          ipaddr, sizeof(ipaddr),
                          &ipHdr->dataSrcIPFrom) < 0)
            goto err_exit;

        virBufferAsprintf(buf,
                          " -m iprange %s %s %s",
                          ENTRY_GET_NEG_SIGN(&ipHdr->dataSrcIPFrom),
                          srcrange,
                          ipaddr);

        if (HAS_ENTRY_ITEM(&ipHdr->dataSrcIPTo)) {

            if (printDataType(vars,
                              ipaddr, sizeof(ipaddr),
                              &ipHdr->dataSrcIPTo) < 0)
                goto err_exit;

            virBufferAsprintf(buf,
                              "-%s",
                              ipaddr);
        }
    }

    if (HAS_ENTRY_ITEM(&ipHdr->dataDstIPAddr)) {

        if (printDataType(vars,
                          ipaddr, sizeof(ipaddr),
                          &ipHdr->dataDstIPAddr) < 0)
           goto err_exit;

        virBufferAsprintf(buf,
                          " %s %s %s",
                          ENTRY_GET_NEG_SIGN(&ipHdr->dataDstIPAddr),
                          dst,
                          ipaddr);

        if (HAS_ENTRY_ITEM(&ipHdr->dataDstIPMask)) {

            if (printDataType(vars,
                              number, sizeof(number),
                              &ipHdr->dataDstIPMask) < 0)
                goto err_exit;

            virBufferAsprintf(buf,
                              "/%s",
                              number);

        }
    } else if (HAS_ENTRY_ITEM(&ipHdr->dataDstIPFrom)) {

        if (printDataType(vars,
                          ipaddr, sizeof(ipaddr),
                          &ipHdr->dataDstIPFrom) < 0)
            goto err_exit;

        virBufferAsprintf(buf,
                          " -m iprange %s %s %s",
                          ENTRY_GET_NEG_SIGN(&ipHdr->dataDstIPFrom),
                          dstrange,
                          ipaddr);

        if (HAS_ENTRY_ITEM(&ipHdr->dataDstIPTo)) {

            if (printDataType(vars,
                              ipaddr, sizeof(ipaddr),
                              &ipHdr->dataDstIPTo) < 0)
                goto err_exit;

            virBufferAsprintf(buf,
                              "-%s",
                              ipaddr);
        }
    }

    if (HAS_ENTRY_ITEM(&ipHdr->dataDSCP)) {

        if (printDataType(vars,
                          number, sizeof(number),
                          &ipHdr->dataDSCP) < 0)
           goto err_exit;

        virBufferAsprintf(buf,
                          " -m dscp %s --dscp %s",
                          ENTRY_GET_NEG_SIGN(&ipHdr->dataDSCP),
                          number);
    }

    if (HAS_ENTRY_ITEM(&ipHdr->dataConnlimitAbove)) {
        if (directionIn) {
            /* only support for limit in outgoing dir. */
            *skipRule = true;
        } else {
            if (printDataType(vars,
                              number, sizeof(number),
                              &ipHdr->dataConnlimitAbove) < 0)
               goto err_exit;

            /* place connlimit after potential -m state --state ...
               since this is the most useful order */
            virBufferAsprintf(afterStateMatch,
                              " -m connlimit %s --connlimit-above %s",
                              ENTRY_GET_NEG_SIGN(&ipHdr->dataConnlimitAbove),
                              number);
            *skipMatch = true;
        }
    }

    if (HAS_ENTRY_ITEM(&ipHdr->dataComment)) {
        printCommentVar(prefix, ipHdr->dataComment.u.string);

        /* keep comments behind everything else -- they are packet eval.
           no-ops */
        virBufferAddLit(afterStateMatch,
                        " -m comment --comment \"$" COMMENT_VARNAME "\"");
    }

    return 0;

err_exit:
    virBufferFreeAndReset(buf);
    virBufferFreeAndReset(afterStateMatch);

    return -1;
}


static int
iptablesHandlePortData(virBufferPtr buf,
                       virNWFilterVarCombIterPtr vars,
                       portDataDefPtr portData,
                       int directionIn)
{
    char portstr[20];
    const char *sport = "--sport";
    const char *dport = "--dport";
    if (directionIn) {
        sport = "--dport";
        dport = "--sport";
    }

    if (HAS_ENTRY_ITEM(&portData->dataSrcPortStart)) {
        if (printDataType(vars,
                          portstr, sizeof(portstr),
                          &portData->dataSrcPortStart) < 0)
            goto err_exit;

        virBufferAsprintf(buf,
                          " %s %s %s",
                          ENTRY_GET_NEG_SIGN(&portData->dataSrcPortStart),
                          sport,
                          portstr);

        if (HAS_ENTRY_ITEM(&portData->dataSrcPortEnd)) {
            if (printDataType(vars,
                              portstr, sizeof(portstr),
                              &portData->dataSrcPortEnd) < 0)
                goto err_exit;

             virBufferAsprintf(buf,
                               ":%s",
                               portstr);
        }
    }

    if (HAS_ENTRY_ITEM(&portData->dataDstPortStart)) {
        if (printDataType(vars,
                          portstr, sizeof(portstr),
                          &portData->dataDstPortStart) < 0)
            goto err_exit;

        virBufferAsprintf(buf,
                          " %s %s %s",
                          ENTRY_GET_NEG_SIGN(&portData->dataDstPortStart),
                          dport,
                          portstr);

        if (HAS_ENTRY_ITEM(&portData->dataDstPortEnd)) {
            if (printDataType(vars,
                              portstr, sizeof(portstr),
                              &portData->dataDstPortEnd) < 0)
                goto err_exit;

             virBufferAsprintf(buf,
                               ":%s",
                               portstr);
        }
    }

    return 0;

err_exit:
    return -1;
}


static void
iptablesEnforceDirection(int directionIn,
                         virNWFilterRuleDefPtr rule,
                         virBufferPtr buf)
{
    if (rule->tt != VIR_NWFILTER_RULE_DIRECTION_INOUT)
        virBufferAsprintf(buf, " -m conntrack --ctdir %s",
                          (directionIn) ? "Original"
                                        : "Reply");
}


/*
 * _iptablesCreateRuleInstance:
 * @chainPrefix : The prefix to put in front of the name of the chain
 * @nwfilter : The filter
 * @rule: The rule of the filter to convert
 * @ifname : The name of the interface to apply the rule to
 * @vars : A map containing the variables to resolve
 * @res : The data structure to store the result(s) into
 * @match : optional string for state match
 * @accept_target : where to jump to on accepted traffic, i.e., "RETURN"
 *    "ACCEPT"
 * @isIPv6 : Whether this is an IPv6 rule
 * @maySkipICMP : whether this rule may under certain circumstances skip
 *           the ICMP rule from being created
 *
 * Convert a single rule into its representation for later instantiation
 *
 * Returns 0 in case of success with the result stored in the data structure
 * pointed to by res, != 0 otherwise.
 */
static int
_iptablesCreateRuleInstance(int directionIn,
                            const char *chainPrefix,
                            virNWFilterDefPtr nwfilter,
                            virNWFilterRuleDefPtr rule,
                            const char *ifname,
                            virNWFilterVarCombIterPtr vars,
                            virNWFilterRuleInstPtr res,
                            const char *match, bool defMatch,
                            const char *accept_target,
                            bool isIPv6,
                            bool maySkipICMP)
{
    char chain[MAX_CHAINNAME_LENGTH];
    char number[MAX(INT_BUFSIZE_BOUND(uint32_t),
                    INT_BUFSIZE_BOUND(int))];
    virBuffer prefix = VIR_BUFFER_INITIALIZER;
    virBuffer buf = VIR_BUFFER_INITIALIZER;
    virBuffer afterStateMatch = VIR_BUFFER_INITIALIZER;
    virBufferPtr final = NULL;
    const char *target;
    const char *iptables_cmd = (isIPv6) ? ip6tables_cmd_path
                                        : iptables_cmd_path;
    unsigned int bufUsed;
    bool srcMacSkipped = false;
    bool skipRule = false;
    bool skipMatch = false;
    bool hasICMPType = false;

    if (!iptables_cmd) {
        virReportError(VIR_ERR_INTERNAL_ERROR,
                       _("cannot create rule since %s tool is "
                         "missing."),
                       isIPv6 ? "ip6tables" : "iptables");
        goto err_exit;
    }

    PRINT_IPT_ROOT_CHAIN(chain, chainPrefix, ifname);

    switch (rule->prtclType) {
    case VIR_NWFILTER_RULE_PROTOCOL_TCP:
    case VIR_NWFILTER_RULE_PROTOCOL_TCPoIPV6:
        virBufferAsprintf(&buf,
                          CMD_DEF_PRE "$IPT -%%c %s %%s",
                          chain);

        virBufferAddLit(&buf, " -p tcp");

        bufUsed = virBufferUse(&buf);

        if (iptablesHandleSrcMacAddr(&buf,
                                     vars,
                                     &rule->p.tcpHdrFilter.dataSrcMACAddr,
                                     directionIn,
                                     &srcMacSkipped) < 0)
            goto err_exit;

        if (iptablesHandleIpHdr(&buf,
                                &afterStateMatch,
                                vars,
                                &rule->p.tcpHdrFilter.ipHdr,
                                directionIn,
                                &skipRule, &skipMatch,
                                &prefix) < 0)
            goto err_exit;

        if (HAS_ENTRY_ITEM(&rule->p.tcpHdrFilter.dataTCPFlags)) {
            virBufferAsprintf(&buf, " %s --tcp-flags ",
                      ENTRY_GET_NEG_SIGN(&rule->p.tcpHdrFilter.dataTCPFlags));
            virNWFilterPrintTCPFlags(&buf,
                      rule->p.tcpHdrFilter.dataTCPFlags.u.tcpFlags.mask,
                      ' ',
                      rule->p.tcpHdrFilter.dataTCPFlags.u.tcpFlags.flags);
        }

        if (iptablesHandlePortData(&buf,
                                   vars,
                                   &rule->p.tcpHdrFilter.portData,
                                   directionIn) < 0)
            goto err_exit;

        if (HAS_ENTRY_ITEM(&rule->p.tcpHdrFilter.dataTCPOption)) {
            if (printDataType(vars,
                              number, sizeof(number),
                              &rule->p.tcpHdrFilter.dataTCPOption) < 0)
                goto err_exit;

            virBufferAsprintf(&buf,
                              " %s --tcp-option %s",
                              ENTRY_GET_NEG_SIGN(&rule->p.tcpHdrFilter.dataTCPOption),
                              number);
        }

    break;

    case VIR_NWFILTER_RULE_PROTOCOL_UDP:
    case VIR_NWFILTER_RULE_PROTOCOL_UDPoIPV6:
        virBufferAsprintf(&buf,
                          CMD_DEF_PRE "$IPT -%%c %s %%s",
                          chain);

        virBufferAddLit(&buf, " -p udp");

        bufUsed = virBufferUse(&buf);

        if (iptablesHandleSrcMacAddr(&buf,
                                     vars,
                                     &rule->p.udpHdrFilter.dataSrcMACAddr,
                                     directionIn,
                                     &srcMacSkipped) < 0)
            goto err_exit;

        if (iptablesHandleIpHdr(&buf,
                                &afterStateMatch,
                                vars,
                                &rule->p.udpHdrFilter.ipHdr,
                                directionIn,
                                &skipRule, &skipMatch,
                                &prefix) < 0)
            goto err_exit;

        if (iptablesHandlePortData(&buf,
                                   vars,
                                   &rule->p.udpHdrFilter.portData,
                                   directionIn) < 0)
            goto err_exit;
    break;

    case VIR_NWFILTER_RULE_PROTOCOL_UDPLITE:
    case VIR_NWFILTER_RULE_PROTOCOL_UDPLITEoIPV6:
        virBufferAsprintf(&buf,
                          CMD_DEF_PRE "$IPT -%%c %s %%s",
                          chain);

        virBufferAddLit(&buf, " -p udplite");

        bufUsed = virBufferUse(&buf);

        if (iptablesHandleSrcMacAddr(&buf,
                                     vars,
                                     &rule->p.udpliteHdrFilter.dataSrcMACAddr,
                                     directionIn,
                                     &srcMacSkipped) < 0)
            goto err_exit;

        if (iptablesHandleIpHdr(&buf,
                                &afterStateMatch,
                                vars,
                                &rule->p.udpliteHdrFilter.ipHdr,
                                directionIn,
                                &skipRule, &skipMatch,
                                &prefix) < 0)
            goto err_exit;

    break;

    case VIR_NWFILTER_RULE_PROTOCOL_ESP:
    case VIR_NWFILTER_RULE_PROTOCOL_ESPoIPV6:
        virBufferAsprintf(&buf,
                          CMD_DEF_PRE "$IPT -%%c %s %%s",
                          chain);

        virBufferAddLit(&buf, " -p esp");

        bufUsed = virBufferUse(&buf);

        if (iptablesHandleSrcMacAddr(&buf,
                                     vars,
                                     &rule->p.espHdrFilter.dataSrcMACAddr,
                                     directionIn,
                                     &srcMacSkipped) < 0)
            goto err_exit;

        if (iptablesHandleIpHdr(&buf,
                                &afterStateMatch,
                                vars,
                                &rule->p.espHdrFilter.ipHdr,
                                directionIn,
                                &skipRule, &skipMatch,
                                &prefix) < 0)
            goto err_exit;

    break;

    case VIR_NWFILTER_RULE_PROTOCOL_AH:
    case VIR_NWFILTER_RULE_PROTOCOL_AHoIPV6:
        virBufferAsprintf(&buf,
                          CMD_DEF_PRE "$IPT -%%c %s %%s",
                          chain);

        virBufferAddLit(&buf, " -p ah");

        bufUsed = virBufferUse(&buf);

        if (iptablesHandleSrcMacAddr(&buf,
                                     vars,
                                     &rule->p.ahHdrFilter.dataSrcMACAddr,
                                     directionIn,
                                     &srcMacSkipped) < 0)
            goto err_exit;

        if (iptablesHandleIpHdr(&buf,
                                &afterStateMatch,
                                vars,
                                &rule->p.ahHdrFilter.ipHdr,
                                directionIn,
                                &skipRule, &skipMatch,
                                &prefix) < 0)
            goto err_exit;

    break;

    case VIR_NWFILTER_RULE_PROTOCOL_SCTP:
    case VIR_NWFILTER_RULE_PROTOCOL_SCTPoIPV6:
        virBufferAsprintf(&buf,
                          CMD_DEF_PRE "$IPT -%%c %s %%s",
                          chain);

        virBufferAddLit(&buf, " -p sctp");

        bufUsed = virBufferUse(&buf);

        if (iptablesHandleSrcMacAddr(&buf,
                                     vars,
                                     &rule->p.sctpHdrFilter.dataSrcMACAddr,
                                     directionIn,
                                     &srcMacSkipped) < 0)
            goto err_exit;

        if (iptablesHandleIpHdr(&buf,
                                &afterStateMatch,
                                vars,
                                &rule->p.sctpHdrFilter.ipHdr,
                                directionIn,
                                &skipRule, &skipMatch,
                                &prefix) < 0)
            goto err_exit;

        if (iptablesHandlePortData(&buf,
                                   vars,
                                   &rule->p.sctpHdrFilter.portData,
                                   directionIn) < 0)
            goto err_exit;
    break;

    case VIR_NWFILTER_RULE_PROTOCOL_ICMP:
    case VIR_NWFILTER_RULE_PROTOCOL_ICMPV6:
        virBufferAsprintf(&buf,
                          CMD_DEF_PRE "$IPT -%%c %s %%s",
                          chain);

        if (rule->prtclType == VIR_NWFILTER_RULE_PROTOCOL_ICMP)
            virBufferAddLit(&buf, " -p icmp");
        else
            virBufferAddLit(&buf, " -p icmpv6");

        bufUsed = virBufferUse(&buf);

        if (iptablesHandleSrcMacAddr(&buf,
                                     vars,
                                     &rule->p.icmpHdrFilter.dataSrcMACAddr,
                                     directionIn,
                                     &srcMacSkipped) < 0)
            goto err_exit;

        if (iptablesHandleIpHdr(&buf,
                                &afterStateMatch,
                                vars,
                                &rule->p.icmpHdrFilter.ipHdr,
                                directionIn,
                                &skipRule, &skipMatch,
                                &prefix) < 0)
            goto err_exit;

        if (HAS_ENTRY_ITEM(&rule->p.icmpHdrFilter.dataICMPType)) {
            const char *parm;

            hasICMPType = true;

            if (maySkipICMP)
                goto exit_no_error;

            if (rule->prtclType == VIR_NWFILTER_RULE_PROTOCOL_ICMP)
                parm = "--icmp-type";
            else
                parm = "--icmpv6-type";

            if (printDataType(vars,
                              number, sizeof(number),
                              &rule->p.icmpHdrFilter.dataICMPType) < 0)
                goto err_exit;

            virBufferAsprintf(&buf,
                      " %s %s %s",
                      ENTRY_GET_NEG_SIGN(&rule->p.icmpHdrFilter.dataICMPType),
                      parm,
                      number);

            if (HAS_ENTRY_ITEM(&rule->p.icmpHdrFilter.dataICMPCode)) {
                if (printDataType(vars,
                                  number, sizeof(number),
                                  &rule->p.icmpHdrFilter.dataICMPCode) < 0)
                    goto err_exit;

                 virBufferAsprintf(&buf,
                                   "/%s",
                                   number);
            }
        }
    break;

    case VIR_NWFILTER_RULE_PROTOCOL_IGMP:
        virBufferAsprintf(&buf,
                          CMD_DEF_PRE "$IPT -%%c %s %%s",
                          chain);

        virBufferAddLit(&buf, " -p igmp");

        bufUsed = virBufferUse(&buf);

        if (iptablesHandleSrcMacAddr(&buf,
                                     vars,
                                     &rule->p.igmpHdrFilter.dataSrcMACAddr,
                                     directionIn,
                                     &srcMacSkipped) < 0)
            goto err_exit;

        if (iptablesHandleIpHdr(&buf,
                                &afterStateMatch,
                                vars,
                                &rule->p.igmpHdrFilter.ipHdr,
                                directionIn,
                                &skipRule, &skipMatch,
                                &prefix) < 0)
            goto err_exit;

    break;

    case VIR_NWFILTER_RULE_PROTOCOL_ALL:
    case VIR_NWFILTER_RULE_PROTOCOL_ALLoIPV6:
        virBufferAsprintf(&buf,
                          CMD_DEF_PRE "$IPT -%%c %s %%s",
                          chain);

        virBufferAddLit(&buf, " -p all");

        bufUsed = virBufferUse(&buf);

        if (iptablesHandleSrcMacAddr(&buf,
                                     vars,
                                     &rule->p.allHdrFilter.dataSrcMACAddr,
                                     directionIn,
                                     &srcMacSkipped) < 0)
            goto err_exit;

        if (iptablesHandleIpHdr(&buf,
                                &afterStateMatch,
                                vars,
                                &rule->p.allHdrFilter.ipHdr,
                                directionIn,
                                &skipRule, &skipMatch,
                                &prefix) < 0)
            goto err_exit;

    break;

    default:
        return -1;
    }

    if ((srcMacSkipped && bufUsed == virBufferUse(&buf)) ||
         skipRule) {
        virBufferFreeAndReset(&buf);
        virBufferFreeAndReset(&prefix);
        return 0;
    }

    if (rule->action == VIR_NWFILTER_RULE_ACTION_ACCEPT)
        target = accept_target;
    else {
        target = virNWFilterJumpTargetTypeToString(rule->action);
        skipMatch = defMatch;
    }

    if (match && !skipMatch)
        virBufferAsprintf(&buf, " %s", match);

    if (defMatch && match != NULL && !skipMatch && !hasICMPType)
        iptablesEnforceDirection(directionIn,
                                 rule,
                                 &buf);

    if (virBufferError(&afterStateMatch)) {
        virBufferFreeAndReset(&buf);
        virBufferFreeAndReset(&prefix);
        virBufferFreeAndReset(&afterStateMatch);
        virReportOOMError();
        return -1;
    }

    if (virBufferUse(&afterStateMatch)) {
        char *s = virBufferContentAndReset(&afterStateMatch);

        virBufferAdd(&buf, s, -1);

        VIR_FREE(s);
    }

    virBufferAsprintf(&buf,
                      " -j %s" CMD_DEF_POST CMD_SEPARATOR
                      CMD_EXEC,
                      target);

    if (virBufferError(&buf) || virBufferError(&prefix)) {
        virBufferFreeAndReset(&buf);
        virBufferFreeAndReset(&prefix);
        virReportOOMError();
        return -1;
    }

    if (virBufferUse(&prefix)) {
        char *s = virBufferContentAndReset(&buf);

        virBufferAdd(&prefix, s, -1);

        VIR_FREE(s);

        final = &prefix;

        if (virBufferError(&prefix)) {
            virBufferFreeAndReset(&prefix);
            virReportOOMError();
            return -1;
        }
    } else
        final = &buf;


    return ebiptablesAddRuleInst(res,
                                 virBufferContentAndReset(final),
                                 nwfilter->chainsuffix,
                                 nwfilter->chainPriority,
                                 '\0',
                                 rule->priority,
                                 (isIPv6) ? RT_IP6TABLES : RT_IPTABLES);


err_exit:
    virBufferFreeAndReset(&buf);
    virBufferFreeAndReset(&prefix);
    virBufferFreeAndReset(&afterStateMatch);

    return -1;

exit_no_error:
    virBufferFreeAndReset(&buf);
    virBufferFreeAndReset(&prefix);
    virBufferFreeAndReset(&afterStateMatch);

    return 0;
}


static int
printStateMatchFlags(int32_t flags, char **bufptr)
{
    virBuffer buf = VIR_BUFFER_INITIALIZER;
    virNWFilterPrintStateMatchFlags(&buf,
                                    "-m state --state ",
                                    flags,
                                    false);
    if (virBufferError(&buf)) {
        virBufferFreeAndReset(&buf);
        virReportOOMError();
        return -1;
    }
    *bufptr = virBufferContentAndReset(&buf);
    return 0;
}

static int
iptablesCreateRuleInstanceStateCtrl(virNWFilterDefPtr nwfilter,
                                    virNWFilterRuleDefPtr rule,
                                    const char *ifname,
                                    virNWFilterVarCombIterPtr vars,
                                    virNWFilterRuleInstPtr res,
                                    bool isIPv6)
{
    int rc;
    int directionIn = 0;
    char chainPrefix[2];
    bool maySkipICMP, inout = false;
    char *matchState = NULL;
    bool create;

    if ((rule->tt == VIR_NWFILTER_RULE_DIRECTION_IN) ||
        (rule->tt == VIR_NWFILTER_RULE_DIRECTION_INOUT)) {
        directionIn = 1;
        inout = (rule->tt == VIR_NWFILTER_RULE_DIRECTION_INOUT);
    }

    chainPrefix[0] = 'F';

    maySkipICMP = directionIn || inout;

    create = true;
    matchState = NULL;

    if (directionIn && !inout) {
        if ((rule->flags & IPTABLES_STATE_FLAGS))
            create = false;
    }

    if (create && (rule->flags & IPTABLES_STATE_FLAGS)) {
        if (printStateMatchFlags(rule->flags, &matchState) < 0)
            return -1;
    }

    chainPrefix[1] = CHAINPREFIX_HOST_IN_TEMP;
    if (create) {
        rc = _iptablesCreateRuleInstance(directionIn,
                                         chainPrefix,
                                         nwfilter,
                                         rule,
                                         ifname,
                                         vars,
                                         res,
                                         matchState, false,
                                         "RETURN",
                                         isIPv6,
                                         maySkipICMP);

        VIR_FREE(matchState);
        if (rc < 0)
            return rc;
    }

    maySkipICMP = !directionIn || inout;
    create = true;

    if (!directionIn) {
        if ((rule->flags & IPTABLES_STATE_FLAGS))
            create = false;
    }

    if (create && (rule->flags & IPTABLES_STATE_FLAGS)) {
        if (printStateMatchFlags(rule->flags, &matchState) < 0)
            return -1;
    }

    chainPrefix[1] = CHAINPREFIX_HOST_OUT_TEMP;
    if (create) {
        rc = _iptablesCreateRuleInstance(!directionIn,
                                         chainPrefix,
                                         nwfilter,
                                         rule,
                                         ifname,
                                         vars,
                                         res,
                                         matchState, false,
                                         "ACCEPT",
                                         isIPv6,
                                         maySkipICMP);

        VIR_FREE(matchState);

        if (rc < 0)
            return rc;
    }

    maySkipICMP = directionIn;

    create = true;

    if (directionIn && !inout) {
        if ((rule->flags & IPTABLES_STATE_FLAGS))
            create = false;
    } else {
        if ((rule->flags & IPTABLES_STATE_FLAGS)) {
            if (printStateMatchFlags(rule->flags, &matchState) < 0)
                return -1;
        }
    }

    if (create) {
        chainPrefix[0] = 'H';
        chainPrefix[1] = CHAINPREFIX_HOST_IN_TEMP;
        rc = _iptablesCreateRuleInstance(directionIn,
                                         chainPrefix,
                                         nwfilter,
                                         rule,
                                         ifname,
                                         vars,
                                         res,
                                         matchState, false,
                                         "RETURN",
                                         isIPv6,
                                         maySkipICMP);
        VIR_FREE(matchState);
    }

    return rc;
}


static int
iptablesCreateRuleInstance(virNWFilterDefPtr nwfilter,
                           virNWFilterRuleDefPtr rule,
                           const char *ifname,
                           virNWFilterVarCombIterPtr vars,
                           virNWFilterRuleInstPtr res,
                           bool isIPv6)
{
    int rc;
    int directionIn = 0;
    char chainPrefix[2];
    int needState = 1;
    bool maySkipICMP, inout = false;
    const char *matchState;

    if (!(rule->flags & RULE_FLAG_NO_STATEMATCH) &&
         (rule->flags & IPTABLES_STATE_FLAGS)) {
        return iptablesCreateRuleInstanceStateCtrl(nwfilter,
                                                   rule,
                                                   ifname,
                                                   vars,
                                                   res,
                                                   isIPv6);
    }

    if ((rule->tt == VIR_NWFILTER_RULE_DIRECTION_IN) ||
        (rule->tt == VIR_NWFILTER_RULE_DIRECTION_INOUT)) {
        directionIn = 1;
        inout = (rule->tt == VIR_NWFILTER_RULE_DIRECTION_INOUT);
        if (inout)
            needState = 0;
    }

    if ((rule->flags & RULE_FLAG_NO_STATEMATCH))
        needState = 0;

    chainPrefix[0] = 'F';

    maySkipICMP = directionIn || inout;

    if (needState)
        matchState = directionIn ? MATCH_STATE_IN : MATCH_STATE_OUT;
    else
        matchState = NULL;

    chainPrefix[1] = CHAINPREFIX_HOST_IN_TEMP;
    rc = _iptablesCreateRuleInstance(directionIn,
                                     chainPrefix,
                                     nwfilter,
                                     rule,
                                     ifname,
                                     vars,
                                     res,
                                     matchState, true,
                                     "RETURN",
                                     isIPv6,
                                     maySkipICMP);
    if (rc < 0)
        return rc;


    maySkipICMP = !directionIn || inout;
    if (needState)
        matchState = directionIn ? MATCH_STATE_OUT : MATCH_STATE_IN;
    else
        matchState = NULL;

    chainPrefix[1] = CHAINPREFIX_HOST_OUT_TEMP;
    rc = _iptablesCreateRuleInstance(!directionIn,
                                     chainPrefix,
                                     nwfilter,
                                     rule,
                                     ifname,
                                     vars,
                                     res,
                                     matchState, true,
                                     "ACCEPT",
                                     isIPv6,
                                     maySkipICMP);
    if (rc < 0)
        return rc;

    maySkipICMP = directionIn;
    if (needState)
        matchState = directionIn ? MATCH_STATE_IN : MATCH_STATE_OUT;
    else
        matchState = NULL;

    chainPrefix[0] = 'H';
    chainPrefix[1] = CHAINPREFIX_HOST_IN_TEMP;
    rc = _iptablesCreateRuleInstance(directionIn,
                                     chainPrefix,
                                     nwfilter,
                                     rule,
                                     ifname,
                                     vars,
                                     res,
                                     matchState, true,
                                     "RETURN",
                                     isIPv6,
                                     maySkipICMP);

    return rc;
}




/*
 * ebtablesCreateRuleInstance:
 * @chainPrefix : The prefix to put in front of the name of the chain
 * @nwfilter : The filter
 * @rule: The rule of the filter to convert
 * @ifname : The name of the interface to apply the rule to
 * @vars : A map containing the variables to resolve
 * @res : The data structure to store the result(s) into
 * @reverse : Whether to reverse src and dst attributes
 *
 * Convert a single rule into its representation for later instantiation
 *
 * Returns 0 in case of success with the result stored in the data structure
 * pointed to by res, != 0 otherwise.
 */
static int
ebtablesCreateRuleInstance(char chainPrefix,
                           virNWFilterDefPtr nwfilter,
                           virNWFilterRuleDefPtr rule,
                           const char *ifname,
                           virNWFilterVarCombIterPtr vars,
                           virNWFilterRuleInstPtr res,
                           bool reverse)
{
    char macaddr[VIR_MAC_STRING_BUFLEN],
         ipaddr[INET_ADDRSTRLEN],
         ipv6addr[INET6_ADDRSTRLEN],
         number[MAX(INT_BUFSIZE_BOUND(uint32_t),
                    INT_BUFSIZE_BOUND(int))],
         field[MAX(VIR_MAC_STRING_BUFLEN, INET6_ADDRSTRLEN)];
    char chain[MAX_CHAINNAME_LENGTH];
    virBuffer buf = VIR_BUFFER_INITIALIZER;
    const char *target;

    if (!ebtables_cmd_path) {
        virReportError(VIR_ERR_INTERNAL_ERROR, "%s",
                       _("cannot create rule since ebtables tool is "
                         "missing."));
        goto err_exit;
    }

    if (STREQ(nwfilter->chainsuffix,
              virNWFilterChainSuffixTypeToString(
                  VIR_NWFILTER_CHAINSUFFIX_ROOT)))
        PRINT_ROOT_CHAIN(chain, chainPrefix, ifname);
    else
        PRINT_CHAIN(chain, chainPrefix, ifname,
                    nwfilter->chainsuffix);


    switch (rule->prtclType) {
    case VIR_NWFILTER_RULE_PROTOCOL_MAC:

        virBufferAsprintf(&buf,
                          CMD_DEF_PRE "$EBT -t nat -%%c %s %%s",
                          chain);

        if (ebtablesHandleEthHdr(&buf,
                                 vars,
                                 &rule->p.ethHdrFilter.ethHdr,
                                 reverse) < 0)
            goto err_exit;

        if (HAS_ENTRY_ITEM(&rule->p.ethHdrFilter.dataProtocolID)) {
            if (printDataTypeAsHex(vars,
                                   number, sizeof(number),
                                   &rule->p.ethHdrFilter.dataProtocolID) < 0)
                goto err_exit;
            virBufferAsprintf(&buf,
                          " -p %s %s",
                          ENTRY_GET_NEG_SIGN(&rule->p.ethHdrFilter.dataProtocolID),
                          number);
        }
    break;

    case VIR_NWFILTER_RULE_PROTOCOL_VLAN:

        virBufferAsprintf(&buf,
                          CMD_DEF_PRE "$EBT -t nat -%%c %s %%s",
                          chain);


        if (ebtablesHandleEthHdr(&buf,
                                 vars,
                                 &rule->p.vlanHdrFilter.ethHdr,
                                 reverse) < 0)
            goto err_exit;

        virBufferAddLit(&buf,
                        " -p 0x8100");

#define INST_ITEM(STRUCT, ITEM, CLI) \
        if (HAS_ENTRY_ITEM(&rule->p.STRUCT.ITEM)) { \
            if (printDataType(vars, \
                              field, sizeof(field), \
                              &rule->p.STRUCT.ITEM) < 0) \
                goto err_exit; \
            virBufferAsprintf(&buf, \
                          " " CLI " %s %s", \
                          ENTRY_GET_NEG_SIGN(&rule->p.STRUCT.ITEM), \
                          field); \
        }

#define INST_ITEM_2PARMS(STRUCT, ITEM, ITEM_HI, CLI, SEP) \
        if (HAS_ENTRY_ITEM(&rule->p.STRUCT.ITEM)) { \
            if (printDataType(vars, \
                              field, sizeof(field), \
                              &rule->p.STRUCT.ITEM) < 0) \
                goto err_exit; \
            virBufferAsprintf(&buf, \
                          " " CLI " %s %s", \
                          ENTRY_GET_NEG_SIGN(&rule->p.STRUCT.ITEM), \
                          field); \
            if (HAS_ENTRY_ITEM(&rule->p.STRUCT.ITEM_HI)) { \
                if (printDataType(vars, \
                                  field, sizeof(field), \
                                  &rule->p.STRUCT.ITEM_HI) < 0) \
                    goto err_exit; \
                virBufferAsprintf(&buf, SEP "%s", field); \
            } \
        }
#define INST_ITEM_RANGE(S, I, I_HI, C) \
    INST_ITEM_2PARMS(S, I, I_HI, C, ":")
#define INST_ITEM_MASK(S, I, MASK, C) \
    INST_ITEM_2PARMS(S, I, MASK, C, "/")

        INST_ITEM(vlanHdrFilter, dataVlanID, "--vlan-id")
        INST_ITEM(vlanHdrFilter, dataVlanEncap, "--vlan-encap")
    break;

    case VIR_NWFILTER_RULE_PROTOCOL_STP:

        /* cannot handle inout direction with srcmask set in reverse dir.
           since this clashes with -d below... */
        if (reverse &&
            HAS_ENTRY_ITEM(&rule->p.stpHdrFilter.ethHdr.dataSrcMACAddr)) {
            virReportError(VIR_ERR_INTERNAL_ERROR,
                           _("STP filtering in %s direction with "
                             "source MAC address set is not supported"),
                           virNWFilterRuleDirectionTypeToString(
                               VIR_NWFILTER_RULE_DIRECTION_INOUT));
            return -1;
        }

        virBufferAsprintf(&buf,
                          CMD_DEF_PRE "$EBT -t nat -%%c %s %%s",
                          chain);


        if (ebtablesHandleEthHdr(&buf,
                                 vars,
                                 &rule->p.stpHdrFilter.ethHdr,
                                 reverse) < 0)
            goto err_exit;

        virBufferAddLit(&buf, " -d " NWFILTER_MAC_BGA);

        INST_ITEM(stpHdrFilter, dataType, "--stp-type")
        INST_ITEM(stpHdrFilter, dataFlags, "--stp-flags")
        INST_ITEM_RANGE(stpHdrFilter, dataRootPri, dataRootPriHi,
                        "--stp-root-pri");
        INST_ITEM_MASK( stpHdrFilter, dataRootAddr, dataRootAddrMask,
                       "--stp-root-addr");
        INST_ITEM_RANGE(stpHdrFilter, dataRootCost, dataRootCostHi,
                        "--stp-root-cost");
        INST_ITEM_RANGE(stpHdrFilter, dataSndrPrio, dataSndrPrioHi,
                        "--stp-sender-prio");
        INST_ITEM_MASK( stpHdrFilter, dataSndrAddr, dataSndrAddrMask,
                        "--stp-sender-addr");
        INST_ITEM_RANGE(stpHdrFilter, dataPort, dataPortHi, "--stp-port");
        INST_ITEM_RANGE(stpHdrFilter, dataAge, dataAgeHi, "--stp-msg-age");
        INST_ITEM_RANGE(stpHdrFilter, dataMaxAge, dataMaxAgeHi,
                        "--stp-max-age");
        INST_ITEM_RANGE(stpHdrFilter, dataHelloTime, dataHelloTimeHi,
                        "--stp-hello-time");
        INST_ITEM_RANGE(stpHdrFilter, dataFwdDelay, dataFwdDelayHi,
                        "--stp-forward-delay");
    break;

    case VIR_NWFILTER_RULE_PROTOCOL_ARP:
    case VIR_NWFILTER_RULE_PROTOCOL_RARP:

        virBufferAsprintf(&buf,
                          CMD_DEF_PRE "$EBT -t nat -%%c %s %%s",
                          chain);

        if (ebtablesHandleEthHdr(&buf,
                                 vars,
                                 &rule->p.arpHdrFilter.ethHdr,
                                 reverse) < 0)
            goto err_exit;

        virBufferAsprintf(&buf, " -p 0x%x",
                          (rule->prtclType == VIR_NWFILTER_RULE_PROTOCOL_ARP)
                           ? l3_protocols[L3_PROTO_ARP_IDX].attr
                           : l3_protocols[L3_PROTO_RARP_IDX].attr);

        if (HAS_ENTRY_ITEM(&rule->p.arpHdrFilter.dataHWType)) {
             if (printDataType(vars,
                               number, sizeof(number),
                               &rule->p.arpHdrFilter.dataHWType) < 0)
                goto err_exit;
           virBufferAsprintf(&buf,
                          " --arp-htype %s %s",
                          ENTRY_GET_NEG_SIGN(&rule->p.arpHdrFilter.dataHWType),
                          number);
        }

        if (HAS_ENTRY_ITEM(&rule->p.arpHdrFilter.dataOpcode)) {
            if (printDataType(vars,
                              number, sizeof(number),
                              &rule->p.arpHdrFilter.dataOpcode) < 0)
                goto err_exit;
            virBufferAsprintf(&buf,
                          " --arp-opcode %s %s",
                          ENTRY_GET_NEG_SIGN(&rule->p.arpHdrFilter.dataOpcode),
                          number);
        }

        if (HAS_ENTRY_ITEM(&rule->p.arpHdrFilter.dataProtocolType)) {
            if (printDataTypeAsHex(vars,
                                   number, sizeof(number),
                                   &rule->p.arpHdrFilter.dataProtocolType) < 0)
                goto err_exit;
            virBufferAsprintf(&buf,
                          " --arp-ptype %s %s",
                          ENTRY_GET_NEG_SIGN(&rule->p.arpHdrFilter.dataProtocolType),
                          number);
        }

        if (HAS_ENTRY_ITEM(&rule->p.arpHdrFilter.dataARPSrcIPAddr)) {
            if (printDataType(vars,
                              ipaddr, sizeof(ipaddr),
                              &rule->p.arpHdrFilter.dataARPSrcIPAddr) < 0)
                goto err_exit;

            virBufferAsprintf(&buf,
                          " %s %s %s",
                          reverse ? "--arp-ip-dst" : "--arp-ip-src",
                          ENTRY_GET_NEG_SIGN(&rule->p.arpHdrFilter.dataARPSrcIPAddr),
                          ipaddr);
        }

        if (HAS_ENTRY_ITEM(&rule->p.arpHdrFilter.dataARPDstIPAddr)) {
            if (printDataType(vars,
                              ipaddr, sizeof(ipaddr),
                              &rule->p.arpHdrFilter.dataARPDstIPAddr) < 0)
                goto err_exit;

            virBufferAsprintf(&buf,
                          " %s %s %s",
                          reverse ? "--arp-ip-src" : "--arp-ip-dst",
                          ENTRY_GET_NEG_SIGN(&rule->p.arpHdrFilter.dataARPDstIPAddr),
                          ipaddr);
        }

        if (HAS_ENTRY_ITEM(&rule->p.arpHdrFilter.dataARPSrcMACAddr)) {
            if (printDataType(vars,
                              macaddr, sizeof(macaddr),
                              &rule->p.arpHdrFilter.dataARPSrcMACAddr) < 0)
                goto err_exit;

            virBufferAsprintf(&buf,
                          " %s %s %s",
                          reverse ? "--arp-mac-dst" : "--arp-mac-src",
                          ENTRY_GET_NEG_SIGN(&rule->p.arpHdrFilter.dataARPSrcMACAddr),
                          macaddr);
        }

        if (HAS_ENTRY_ITEM(&rule->p.arpHdrFilter.dataARPDstMACAddr)) {
            if (printDataType(vars,
                              macaddr, sizeof(macaddr),
                              &rule->p.arpHdrFilter.dataARPDstMACAddr) < 0)
                goto err_exit;

            virBufferAsprintf(&buf,
                          " %s %s %s",
                          reverse ? "--arp-mac-src" : "--arp-mac-dst",
                          ENTRY_GET_NEG_SIGN(&rule->p.arpHdrFilter.dataARPDstMACAddr),
                          macaddr);
        }

        if (HAS_ENTRY_ITEM(&rule->p.arpHdrFilter.dataGratuitousARP) &&
            rule->p.arpHdrFilter.dataGratuitousARP.u.boolean) {
            virBufferAsprintf(&buf,
                          " %s --arp-gratuitous",
                          ENTRY_GET_NEG_SIGN(&rule->p.arpHdrFilter.dataGratuitousARP));
        }
    break;

    case VIR_NWFILTER_RULE_PROTOCOL_IP:
        virBufferAsprintf(&buf,
                          CMD_DEF_PRE "$EBT -t nat -%%c %s %%s",
                          chain);

        if (ebtablesHandleEthHdr(&buf,
                                 vars,
                                 &rule->p.ipHdrFilter.ethHdr,
                                 reverse) < 0)
            goto err_exit;

        virBufferAddLit(&buf,
                        " -p ipv4");

        if (HAS_ENTRY_ITEM(&rule->p.ipHdrFilter.ipHdr.dataSrcIPAddr)) {
            if (printDataType(vars,
                              ipaddr, sizeof(ipaddr),
                              &rule->p.ipHdrFilter.ipHdr.dataSrcIPAddr) < 0)
                goto err_exit;

            virBufferAsprintf(&buf,
                          " %s %s %s",
                          reverse ? "--ip-destination" : "--ip-source",
                          ENTRY_GET_NEG_SIGN(&rule->p.ipHdrFilter.ipHdr.dataSrcIPAddr),
                          ipaddr);

            if (HAS_ENTRY_ITEM(&rule->p.ipHdrFilter.ipHdr.dataSrcIPMask)) {
                if (printDataType(vars,
                                  number, sizeof(number),
                                  &rule->p.ipHdrFilter.ipHdr.dataSrcIPMask)
                    < 0)
                    goto err_exit;
                virBufferAsprintf(&buf,
                             "/%s",
                             number);
            }
        }

        if (HAS_ENTRY_ITEM(&rule->p.ipHdrFilter.ipHdr.dataDstIPAddr)) {

            if (printDataType(vars,
                              ipaddr, sizeof(ipaddr),
                              &rule->p.ipHdrFilter.ipHdr.dataDstIPAddr) < 0)
                goto err_exit;

            virBufferAsprintf(&buf,
                          " %s %s %s",
                          reverse ? "--ip-source" : "--ip-destination",
                          ENTRY_GET_NEG_SIGN(&rule->p.ipHdrFilter.ipHdr.dataDstIPAddr),
                          ipaddr);

            if (HAS_ENTRY_ITEM(&rule->p.ipHdrFilter.ipHdr.dataDstIPMask)) {
                if (printDataType(vars,
                                  number, sizeof(number),
                                  &rule->p.ipHdrFilter.ipHdr.dataDstIPMask)
                    < 0)
                    goto err_exit;
                virBufferAsprintf(&buf,
                                  "/%s",
                                  number);
            }
        }

        if (HAS_ENTRY_ITEM(&rule->p.ipHdrFilter.ipHdr.dataProtocolID)) {
            if (printDataType(vars,
                              number, sizeof(number),
                              &rule->p.ipHdrFilter.ipHdr.dataProtocolID) < 0)
                goto err_exit;

            virBufferAsprintf(&buf,
                 " --ip-protocol %s %s",
                 ENTRY_GET_NEG_SIGN(&rule->p.ipHdrFilter.ipHdr.dataProtocolID),
                 number);
        }

        if (HAS_ENTRY_ITEM(&rule->p.ipHdrFilter.portData.dataSrcPortStart)) {

            if (printDataType(vars,
                              number, sizeof(number),
                              &rule->p.ipHdrFilter.portData.dataSrcPortStart)
                < 0)
                goto err_exit;

            virBufferAsprintf(&buf,
                          " %s %s %s",
                          reverse ? "--ip-destination-port" : "--ip-source-port",
                          ENTRY_GET_NEG_SIGN(&rule->p.ipHdrFilter.portData.dataSrcPortStart),
                          number);

            if (HAS_ENTRY_ITEM(&rule->p.ipHdrFilter.portData.dataSrcPortEnd)) {
                if (printDataType(vars,
                                  number, sizeof(number),
                                  &rule->p.ipHdrFilter.portData.dataSrcPortEnd)
                    < 0)
                    goto err_exit;

                virBufferAsprintf(&buf,
                                  ":%s",
                                  number);
            }
        }

        if (HAS_ENTRY_ITEM(&rule->p.ipHdrFilter.portData.dataDstPortStart)) {

            if (printDataType(vars,
                              number, sizeof(number),
                              &rule->p.ipHdrFilter.portData.dataDstPortStart)
                < 0)
                goto err_exit;

            virBufferAsprintf(&buf,
                          " %s %s %s",
                          reverse ? "--ip-source-port" : "--ip-destination-port",
                          ENTRY_GET_NEG_SIGN(&rule->p.ipHdrFilter.portData.dataDstPortStart),
                          number);

            if (HAS_ENTRY_ITEM(&rule->p.ipHdrFilter.portData.dataDstPortEnd)) {
                if (printDataType(vars,
                                number, sizeof(number),
                                &rule->p.ipHdrFilter.portData.dataDstPortEnd)
                    < 0)
                    goto err_exit;

                virBufferAsprintf(&buf,
                                  ":%s",
                                  number);
            }
        }

        if (HAS_ENTRY_ITEM(&rule->p.ipHdrFilter.ipHdr.dataDSCP)) {
            if (printDataTypeAsHex(vars,
                                   number, sizeof(number),
                                   &rule->p.ipHdrFilter.ipHdr.dataDSCP) < 0)
                goto err_exit;

            virBufferAsprintf(&buf,
                       " --ip-tos %s %s",
                       ENTRY_GET_NEG_SIGN(&rule->p.ipHdrFilter.ipHdr.dataDSCP),
                       number);
        }
    break;

    case VIR_NWFILTER_RULE_PROTOCOL_IPV6:
        virBufferAsprintf(&buf,
                          CMD_DEF_PRE "$EBT -t nat -%%c %s %%s",
                          chain);

        if (ebtablesHandleEthHdr(&buf,
                                 vars,
                                 &rule->p.ipv6HdrFilter.ethHdr,
                                 reverse) < 0)
            goto err_exit;

        virBufferAddLit(&buf,
                        " -p ipv6");

        if (HAS_ENTRY_ITEM(&rule->p.ipv6HdrFilter.ipHdr.dataSrcIPAddr)) {
            if (printDataType(vars,
                              ipv6addr, sizeof(ipv6addr),
                              &rule->p.ipv6HdrFilter.ipHdr.dataSrcIPAddr) < 0)
                goto err_exit;

            virBufferAsprintf(&buf,
                          " %s %s %s",
                          reverse ? "--ip6-destination" : "--ip6-source",
                          ENTRY_GET_NEG_SIGN(&rule->p.ipv6HdrFilter.ipHdr.dataSrcIPAddr),
                          ipv6addr);

            if (HAS_ENTRY_ITEM(&rule->p.ipv6HdrFilter.ipHdr.dataSrcIPMask)) {
                if (printDataType(vars,
                                  number, sizeof(number),
                                  &rule->p.ipv6HdrFilter.ipHdr.dataSrcIPMask)
                    < 0)
                    goto err_exit;
                virBufferAsprintf(&buf,
                             "/%s",
                             number);
            }
        }

        if (HAS_ENTRY_ITEM(&rule->p.ipv6HdrFilter.ipHdr.dataDstIPAddr)) {

            if (printDataType(vars,
                              ipv6addr, sizeof(ipv6addr),
                              &rule->p.ipv6HdrFilter.ipHdr.dataDstIPAddr) < 0)
                goto err_exit;

            virBufferAsprintf(&buf,
                          " %s %s %s",
                          reverse ? "--ip6-source" : "--ip6-destination",
                          ENTRY_GET_NEG_SIGN(&rule->p.ipv6HdrFilter.ipHdr.dataDstIPAddr),
                          ipv6addr);

            if (HAS_ENTRY_ITEM(&rule->p.ipv6HdrFilter.ipHdr.dataDstIPMask)) {
                if (printDataType(vars,
                                  number, sizeof(number),
                                  &rule->p.ipv6HdrFilter.ipHdr.dataDstIPMask)
                    < 0)
                    goto err_exit;
                virBufferAsprintf(&buf,
                                  "/%s",
                                  number);
            }
        }

        if (HAS_ENTRY_ITEM(&rule->p.ipv6HdrFilter.ipHdr.dataProtocolID)) {
            if (printDataType(vars,
                              number, sizeof(number),
                              &rule->p.ipv6HdrFilter.ipHdr.dataProtocolID) < 0)
                goto err_exit;

            virBufferAsprintf(&buf,
                 " --ip6-protocol %s %s",
                 ENTRY_GET_NEG_SIGN(&rule->p.ipv6HdrFilter.ipHdr.dataProtocolID),
                 number);
        }

        if (HAS_ENTRY_ITEM(&rule->p.ipv6HdrFilter.portData.dataSrcPortStart)) {

            if (printDataType(vars,
                              number, sizeof(number),
                              &rule->p.ipv6HdrFilter.portData.dataSrcPortStart)
                < 0)
                goto err_exit;

            virBufferAsprintf(&buf,
                          " %s %s %s",
                          reverse ? "--ip6-destination-port" : "--ip6-source-port",
                          ENTRY_GET_NEG_SIGN(&rule->p.ipv6HdrFilter.portData.dataSrcPortStart),
                          number);

            if (HAS_ENTRY_ITEM(&rule->p.ipv6HdrFilter.portData.dataSrcPortEnd)) {
                if (printDataType(vars,
                                  number, sizeof(number),
                                  &rule->p.ipv6HdrFilter.portData.dataSrcPortEnd)
                    < 0)
                    goto err_exit;

                virBufferAsprintf(&buf,
                                  ":%s",
                                  number);
            }
        }

        if (HAS_ENTRY_ITEM(&rule->p.ipv6HdrFilter.portData.dataDstPortStart)) {

            if (printDataType(vars,
                              number, sizeof(number),
                              &rule->p.ipv6HdrFilter.portData.dataDstPortStart)
                < 0)
                goto err_exit;

            virBufferAsprintf(&buf,
                          " %s %s %s",
                          reverse ? "--ip6-source-port" : "--ip6-destination-port",
                          ENTRY_GET_NEG_SIGN(&rule->p.ipv6HdrFilter.portData.dataDstPortStart),
                          number);

            if (HAS_ENTRY_ITEM(&rule->p.ipv6HdrFilter.portData.dataDstPortEnd)) {
                if (printDataType(vars,
                                  number, sizeof(number),
                                  &rule->p.ipv6HdrFilter.portData.dataDstPortEnd)
                    < 0)
                    goto err_exit;

                virBufferAsprintf(&buf,
                                  ":%s",
                                  number);
            }
        }
    break;

    case VIR_NWFILTER_RULE_PROTOCOL_NONE:
        virBufferAsprintf(&buf,
                          CMD_DEF_PRE "$EBT -t nat -%%c %s %%s",
                          chain);
    break;

    default:
        return -1;
    }

    switch (rule->action) {
    case VIR_NWFILTER_RULE_ACTION_REJECT:
        /* REJECT not supported */
        target = virNWFilterJumpTargetTypeToString(
                                     VIR_NWFILTER_RULE_ACTION_DROP);
    break;
    default:
        target = virNWFilterJumpTargetTypeToString(rule->action);
    }

    virBufferAsprintf(&buf,
                      " -j %s" CMD_DEF_POST CMD_SEPARATOR
                      CMD_EXEC,
                      target);

    if (virBufferError(&buf)) {
        virBufferFreeAndReset(&buf);
        virReportOOMError();
        return -1;
    }

    return ebiptablesAddRuleInst(res,
                                 virBufferContentAndReset(&buf),
                                 nwfilter->chainsuffix,
                                 nwfilter->chainPriority,
                                 chainPrefix,
                                 rule->priority,
                                 RT_EBTABLES);

err_exit:
    virBufferFreeAndReset(&buf);

    return -1;
}


/*
 * ebiptablesCreateRuleInstance:
 * @nwfilter : The filter
 * @rule: The rule of the filter to convert
 * @ifname : The name of the interface to apply the rule to
 * @vars : A map containing the variables to resolve
 * @res : The data structure to store the result(s) into
 *
 * Convert a single rule into its representation for later instantiation
 *
 * Returns 0 in case of success with the result stored in the data structure
 * pointed to by res, -1 otherwise
 */
static int
ebiptablesCreateRuleInstance(enum virDomainNetType nettype ATTRIBUTE_UNUSED,
                             virNWFilterDefPtr nwfilter,
                             virNWFilterRuleDefPtr rule,
                             const char *ifname,
                             virNWFilterVarCombIterPtr vars,
                             virNWFilterRuleInstPtr res)
{
    int rc = 0;
    bool isIPv6;

    switch (rule->prtclType) {
    case VIR_NWFILTER_RULE_PROTOCOL_IP:
    case VIR_NWFILTER_RULE_PROTOCOL_MAC:
    case VIR_NWFILTER_RULE_PROTOCOL_VLAN:
    case VIR_NWFILTER_RULE_PROTOCOL_STP:
    case VIR_NWFILTER_RULE_PROTOCOL_ARP:
    case VIR_NWFILTER_RULE_PROTOCOL_RARP:
    case VIR_NWFILTER_RULE_PROTOCOL_NONE:
    case VIR_NWFILTER_RULE_PROTOCOL_IPV6:

        if (rule->tt == VIR_NWFILTER_RULE_DIRECTION_OUT ||
            rule->tt == VIR_NWFILTER_RULE_DIRECTION_INOUT) {
            rc = ebtablesCreateRuleInstance(CHAINPREFIX_HOST_IN_TEMP,
                                            nwfilter,
                                            rule,
                                            ifname,
                                            vars,
                                            res,
                                            rule->tt == VIR_NWFILTER_RULE_DIRECTION_INOUT);
            if (rc < 0)
                return rc;
        }

        if (rule->tt == VIR_NWFILTER_RULE_DIRECTION_IN ||
            rule->tt == VIR_NWFILTER_RULE_DIRECTION_INOUT) {
            rc = ebtablesCreateRuleInstance(CHAINPREFIX_HOST_OUT_TEMP,
                                            nwfilter,
                                            rule,
                                            ifname,
                                            vars,
                                            res,
                                            false);
        }
    break;

    case VIR_NWFILTER_RULE_PROTOCOL_TCP:
    case VIR_NWFILTER_RULE_PROTOCOL_UDP:
    case VIR_NWFILTER_RULE_PROTOCOL_UDPLITE:
    case VIR_NWFILTER_RULE_PROTOCOL_ESP:
    case VIR_NWFILTER_RULE_PROTOCOL_AH:
    case VIR_NWFILTER_RULE_PROTOCOL_SCTP:
    case VIR_NWFILTER_RULE_PROTOCOL_ICMP:
    case VIR_NWFILTER_RULE_PROTOCOL_IGMP:
    case VIR_NWFILTER_RULE_PROTOCOL_ALL:
        isIPv6 = 0;
        rc = iptablesCreateRuleInstance(nwfilter,
                                        rule,
                                        ifname,
                                        vars,
                                        res,
                                        isIPv6);
    break;

    case VIR_NWFILTER_RULE_PROTOCOL_TCPoIPV6:
    case VIR_NWFILTER_RULE_PROTOCOL_UDPoIPV6:
    case VIR_NWFILTER_RULE_PROTOCOL_UDPLITEoIPV6:
    case VIR_NWFILTER_RULE_PROTOCOL_ESPoIPV6:
    case VIR_NWFILTER_RULE_PROTOCOL_AHoIPV6:
    case VIR_NWFILTER_RULE_PROTOCOL_SCTPoIPV6:
    case VIR_NWFILTER_RULE_PROTOCOL_ICMPV6:
    case VIR_NWFILTER_RULE_PROTOCOL_ALLoIPV6:
        isIPv6 = 1;
        rc = iptablesCreateRuleInstance(nwfilter,
                                        rule,
                                        ifname,
                                        vars,
                                        res,
                                        isIPv6);
    break;

    case VIR_NWFILTER_RULE_PROTOCOL_LAST:
        virReportError(VIR_ERR_OPERATION_FAILED,
                       "%s", _("illegal protocol type"));
        rc = -1;
    break;
    }

    return rc;
}

static int
ebiptablesCreateRuleInstanceIterate(
                             enum virDomainNetType nettype ATTRIBUTE_UNUSED,
                             virNWFilterDefPtr nwfilter,
                             virNWFilterRuleDefPtr rule,
                             const char *ifname,
                             virNWFilterHashTablePtr vars,
                             virNWFilterRuleInstPtr res)
{
    int rc = 0;
    virNWFilterVarCombIterPtr vciter;

    /* rule->vars holds all the variables names that this rule will access.
     * iterate over all combinations of the variables' values and instantiate
     * the filtering rule with each combination.
     */
    vciter = virNWFilterVarCombIterCreate(vars,
                                          rule->varAccess, rule->nVarAccess);
    if (!vciter)
        return -1;

    do {
        rc = ebiptablesCreateRuleInstance(nettype,
                                          nwfilter,
                                          rule,
                                          ifname,
                                          vciter,
                                          res);
        if (rc < 0)
            break;
        vciter = virNWFilterVarCombIterNext(vciter);
    } while (vciter != NULL);

    virNWFilterVarCombIterFree(vciter);

    return rc;
}

static int
ebiptablesFreeRuleInstance(void *_inst)
{
    ebiptablesRuleInstFree((ebiptablesRuleInstPtr)_inst);
    return 0;
}


static int
ebiptablesDisplayRuleInstance(void *_inst)
{
    ebiptablesRuleInstPtr inst = (ebiptablesRuleInstPtr)_inst;
    VIR_INFO("Command Template: '%s', Needed protocol: '%s'",
             inst->commandTemplate,
             inst->neededProtocolChain);
    return 0;
}


/**
 * ebiptablesExecCLI:
 * @buf : pointer to virBuffer containing the string with the commands to
 *        execute.
 * @status: Pointer to an integer for returning the WEXITSTATUS of the
 *        commands executed via the script the was run.
 * @outbuf: Optional pointer to a string that will hold the buffer with
 *          output of the executed command. The actual buffer holding
 *          the message will be newly allocated by this function and
 *          any passed in buffer freed first.
 *
 * Returns 0 in case of success, < 0 in case of an error. The returned
 * value is NOT the result of running the commands inside the shell
 * script.
 *
 * Execute a sequence of commands (held in the given buffer) as a /bin/sh
 * script and return the status of the execution in *status (if status is
 * NULL, then the script must exit with status 0).
 */
static int
ebiptablesExecCLI(virBufferPtr buf,
                  int *status, char **outbuf)
{
    int rc = -1;
    virCommandPtr cmd;

    if (status)
         *status = 0;

    if (!virBufferError(buf) && !virBufferUse(buf))
        return 0;

    if (outbuf)
        VIR_FREE(*outbuf);

    cmd = virCommandNewArgList("/bin/sh", "-c", NULL);
    virCommandAddArgBuffer(cmd, buf);
    if (outbuf)
        virCommandSetOutputBuffer(cmd, outbuf);

    virMutexLock(&execCLIMutex);

    rc = virCommandRun(cmd, status);

    virMutexUnlock(&execCLIMutex);

    virCommandFree(cmd);

    return rc;
}


static int
ebtablesCreateTmpRootChain(virBufferPtr buf,
                           int incoming, const char *ifname,
                           int stopOnError)
{
    char chain[MAX_CHAINNAME_LENGTH];
    char chainPrefix = (incoming) ? CHAINPREFIX_HOST_IN_TEMP
                                  : CHAINPREFIX_HOST_OUT_TEMP;

    PRINT_ROOT_CHAIN(chain, chainPrefix, ifname);

    virBufferAsprintf(buf,
                      CMD_DEF("$EBT -t nat -N %s") CMD_SEPARATOR
                      CMD_EXEC
                      "%s",
                      chain,
                      CMD_STOPONERR(stopOnError));

    return 0;
}


static int
ebtablesLinkTmpRootChain(virBufferPtr buf,
                         int incoming, const char *ifname,
                         int stopOnError)
{
    char chain[MAX_CHAINNAME_LENGTH];
    char chainPrefix = (incoming) ? CHAINPREFIX_HOST_IN_TEMP
                                  : CHAINPREFIX_HOST_OUT_TEMP;
    char iodev = (incoming) ? 'i' : 'o';

    PRINT_ROOT_CHAIN(chain, chainPrefix, ifname);

    virBufferAsprintf(buf,
                      CMD_DEF("$EBT -t nat -A %s -%c %s -j %s") CMD_SEPARATOR
                      CMD_EXEC
                      "%s",
                      (incoming) ? EBTABLES_CHAIN_INCOMING
                                 : EBTABLES_CHAIN_OUTGOING,
                      iodev, ifname, chain,

                      CMD_STOPONERR(stopOnError));

    return 0;
}


static int
_ebtablesRemoveRootChain(virBufferPtr buf,
                         int incoming, const char *ifname,
                         int isTempChain)
{
    char chain[MAX_CHAINNAME_LENGTH];
    char chainPrefix;
    if (isTempChain)
        chainPrefix = (incoming) ? CHAINPREFIX_HOST_IN_TEMP
                                 : CHAINPREFIX_HOST_OUT_TEMP;
    else
        chainPrefix = (incoming) ? CHAINPREFIX_HOST_IN
                                 : CHAINPREFIX_HOST_OUT;

    PRINT_ROOT_CHAIN(chain, chainPrefix, ifname);

    virBufferAsprintf(buf,
                      "$EBT -t nat -F %s" CMD_SEPARATOR
                      "$EBT -t nat -X %s" CMD_SEPARATOR,
                      chain,
                      chain);

    return 0;
}


static int
ebtablesRemoveRootChain(virBufferPtr buf,
                        int incoming, const char *ifname)
{
    return _ebtablesRemoveRootChain(buf, incoming, ifname, 0);
}


static int
ebtablesRemoveTmpRootChain(virBufferPtr buf,
                           int incoming, const char *ifname)
{
    return _ebtablesRemoveRootChain(buf, incoming, ifname, 1);
}


static int
_ebtablesUnlinkRootChain(virBufferPtr buf,
                         int incoming, const char *ifname,
                         int isTempChain)
{
    char chain[MAX_CHAINNAME_LENGTH];
    char iodev = (incoming) ? 'i' : 'o';
    char chainPrefix;

    if (isTempChain) {
        chainPrefix = (incoming) ? CHAINPREFIX_HOST_IN_TEMP
                                 : CHAINPREFIX_HOST_OUT_TEMP;
    } else {
        chainPrefix = (incoming) ? CHAINPREFIX_HOST_IN
                                 : CHAINPREFIX_HOST_OUT;
    }

    PRINT_ROOT_CHAIN(chain, chainPrefix, ifname);

    virBufferAsprintf(buf,
                      "$EBT -t nat -D %s -%c %s -j %s" CMD_SEPARATOR,
                      (incoming) ? EBTABLES_CHAIN_INCOMING
                                 : EBTABLES_CHAIN_OUTGOING,
                      iodev, ifname, chain);

    return 0;
}


static int
ebtablesUnlinkRootChain(virBufferPtr buf,
                        int incoming, const char *ifname)
{
    return _ebtablesUnlinkRootChain(buf, incoming, ifname, 0);
}


static int
ebtablesUnlinkTmpRootChain(virBufferPtr buf,
                           int incoming, const char *ifname)
{
    return _ebtablesUnlinkRootChain(buf, incoming, ifname, 1);
}


static int
ebtablesCreateTmpSubChain(ebiptablesRuleInstPtr *inst,
                          int *nRuleInstances,
                          int incoming,
                          const char *ifname,
                          enum l3_proto_idx protoidx,
                          const char *filtername,
                          int stopOnError,
                          virNWFilterChainPriority priority)
{
    virBuffer buf = VIR_BUFFER_INITIALIZER;
    ebiptablesRuleInstPtr tmp = *inst;
    size_t count = *nRuleInstances;
    char rootchain[MAX_CHAINNAME_LENGTH], chain[MAX_CHAINNAME_LENGTH];
    char chainPrefix = (incoming) ? CHAINPREFIX_HOST_IN_TEMP
                                  : CHAINPREFIX_HOST_OUT_TEMP;
    char *protostr = NULL;

    PRINT_ROOT_CHAIN(rootchain, chainPrefix, ifname);
    PRINT_CHAIN(chain, chainPrefix, ifname,
                (filtername) ? filtername : l3_protocols[protoidx].val);

    switch (protoidx) {
    case L2_PROTO_MAC_IDX:
        protostr = strdup("");
        break;
    case L2_PROTO_STP_IDX:
        ignore_value(virAsprintf(&protostr, "-d " NWFILTER_MAC_BGA " "));
        break;
    default:
        ignore_value(virAsprintf(&protostr, "-p 0x%04x ",
                     l3_protocols[protoidx].attr));
        break;
    }

    if (!protostr) {
        virReportOOMError();
        return -1;
    }

    virBufferAsprintf(&buf,
                      CMD_DEF("$EBT -t nat -F %s") CMD_SEPARATOR
                      CMD_EXEC
                      CMD_DEF("$EBT -t nat -X %s") CMD_SEPARATOR
                      CMD_EXEC
                      CMD_DEF("$EBT -t nat -N %s") CMD_SEPARATOR
                      CMD_EXEC
                      "%s"
                      CMD_DEF("$EBT -t nat -%%c %s %%s %s-j %s")
                          CMD_SEPARATOR
                      CMD_EXEC
                      "%s",

                      chain,
                      chain,
                      chain,

                      CMD_STOPONERR(stopOnError),

                      rootchain, protostr, chain,

                      CMD_STOPONERR(stopOnError));

    VIR_FREE(protostr);

    if (virBufferError(&buf) ||
        VIR_EXPAND_N(tmp, count, 1) < 0) {
        virReportOOMError();
        virBufferFreeAndReset(&buf);
        return -1;
    }

    *nRuleInstances = count;
    *inst = tmp;

    tmp[*nRuleInstances - 1].priority = priority;
    tmp[*nRuleInstances - 1].commandTemplate =
        virBufferContentAndReset(&buf);
    tmp[*nRuleInstances - 1].neededProtocolChain =
        virNWFilterChainSuffixTypeToString(VIR_NWFILTER_CHAINSUFFIX_ROOT);

    return 0;
}

static int
_ebtablesRemoveSubChains(virBufferPtr buf,
                         const char *ifname,
                         const char *chains)
{
    char rootchain[MAX_CHAINNAME_LENGTH];
    unsigned i;

    NWFILTER_SET_EBTABLES_SHELLVAR(buf);

    virBufferAsprintf(buf, NWFILTER_FUNC_COLLECT_CHAINS,
                      chains);
    virBufferAdd(buf, NWFILTER_FUNC_RM_CHAINS, -1);

    virBufferAsprintf(buf, NWFILTER_FUNC_SET_IFS);
    virBufferAddLit(buf, "chains=\"$(collect_chains");
    for (i = 0; chains[i] != 0; i++) {
        PRINT_ROOT_CHAIN(rootchain, chains[i], ifname);
        virBufferAsprintf(buf, " %s", rootchain);
    }
    virBufferAddLit(buf, ")\"\n");

    for (i = 0; chains[i] != 0; i++) {
        PRINT_ROOT_CHAIN(rootchain, chains[i], ifname);
        virBufferAsprintf(buf,
                          "$EBT -t nat -F %s\n",
                          rootchain);
    }
    virBufferAddLit(buf, "rm_chains $chains\n");

    return 0;
}

static int
ebtablesRemoveSubChains(virBufferPtr buf,
                        const char *ifname)
{
    char chains[3] = {
        CHAINPREFIX_HOST_IN,
        CHAINPREFIX_HOST_OUT,
        0
    };

    return _ebtablesRemoveSubChains(buf, ifname, chains);
}

static int
ebtablesRemoveTmpSubChains(virBufferPtr buf,
                           const char *ifname)
{
    char chains[3] = {
        CHAINPREFIX_HOST_IN_TEMP,
        CHAINPREFIX_HOST_OUT_TEMP,
        0
    };

    return _ebtablesRemoveSubChains(buf, ifname, chains);
}

static int
ebtablesRenameTmpSubChain(virBufferPtr buf,
                          int incoming,
                          const char *ifname,
                          const char *protocol)
{
    char tmpchain[MAX_CHAINNAME_LENGTH], chain[MAX_CHAINNAME_LENGTH];
    char tmpChainPrefix = (incoming) ? CHAINPREFIX_HOST_IN_TEMP
                                     : CHAINPREFIX_HOST_OUT_TEMP;
    char chainPrefix = (incoming) ? CHAINPREFIX_HOST_IN
                                  : CHAINPREFIX_HOST_OUT;

    if (protocol) {
        PRINT_CHAIN(tmpchain, tmpChainPrefix, ifname, protocol);
        PRINT_CHAIN(   chain,    chainPrefix, ifname, protocol);
    } else {
        PRINT_ROOT_CHAIN(tmpchain, tmpChainPrefix, ifname);
        PRINT_ROOT_CHAIN(   chain,    chainPrefix, ifname);
    }

    virBufferAsprintf(buf,
                      "$EBT -t nat -E %s %s" CMD_SEPARATOR,
                      tmpchain, chain);
    return 0;
}

static int
ebtablesRenameTmpRootChain(virBufferPtr buf,
                           int incoming,
                           const char *ifname)
{
    return ebtablesRenameTmpSubChain(buf, incoming, ifname, NULL);
}

static int
ebtablesRenameTmpSubAndRootChains(virBufferPtr buf,
                                  const char *ifname)
{
    char rootchain[MAX_CHAINNAME_LENGTH];
    unsigned i;
    char chains[3] = {
        CHAINPREFIX_HOST_IN_TEMP,
        CHAINPREFIX_HOST_OUT_TEMP,
        0};

    NWFILTER_SET_EBTABLES_SHELLVAR(buf);

    virBufferAsprintf(buf, NWFILTER_FUNC_COLLECT_CHAINS,
                      chains);
    virBufferAsprintf(buf, NWFILTER_FUNC_RENAME_CHAINS,
                      CHAINPREFIX_HOST_IN_TEMP,
                      CHAINPREFIX_HOST_IN,
                      CHAINPREFIX_HOST_OUT_TEMP,
                      CHAINPREFIX_HOST_OUT);

    virBufferAsprintf(buf, NWFILTER_FUNC_SET_IFS);
    virBufferAddLit(buf, "chains=\"$(collect_chains");
    for (i = 0; chains[i] != 0; i++) {
        PRINT_ROOT_CHAIN(rootchain, chains[i], ifname);
        virBufferAsprintf(buf, " %s", rootchain);
    }
    virBufferAddLit(buf, ")\"\n");

    virBufferAddLit(buf, "rename_chains $chains\n");

    ebtablesRenameTmpRootChain(buf, 1, ifname);
    ebtablesRenameTmpRootChain(buf, 0, ifname);

    return 0;
}

static void
ebiptablesInstCommand(virBufferPtr buf,
                      const char *templ, char cmd, int pos,
                      int stopOnError)
{
    char position[10] = { 0 };
    if (pos >= 0)
        snprintf(position, sizeof(position), "%d", pos);
    virBufferAsprintf(buf, templ, cmd, position);
    virBufferAsprintf(buf, CMD_SEPARATOR "%s",
                      CMD_STOPONERR(stopOnError));
}


/**
 * ebiptablesCanApplyBasicRules
 *
 * Determine whether this driver can apply the basic rules, meaning
 * run ebtablesApplyBasicRules and ebtablesApplyDHCPOnlyRules.
 * In case of this driver we need the ebtables tool available.
 */
static int
ebiptablesCanApplyBasicRules(void) {
    return ebtables_cmd_path != NULL;
}

/**
 * ebtablesApplyBasicRules
 *
 * @ifname: name of the backend-interface to which to apply the rules
 * @macaddr: MAC address the VM is using in packets sent through the
 *    interface
 *
 * Returns 0 on success, -1 on failure with the rules removed
 *
 * Apply basic filtering rules on the given interface
 * - filtering for MAC address spoofing
 * - allowing IPv4 & ARP traffic
 */
static int
ebtablesApplyBasicRules(const char *ifname,
                        const virMacAddrPtr macaddr)
{
    virBuffer buf = VIR_BUFFER_INITIALIZER;
    char chain[MAX_CHAINNAME_LENGTH];
    char chainPrefix = CHAINPREFIX_HOST_IN_TEMP;
    char macaddr_str[VIR_MAC_STRING_BUFLEN];

    if (!ebtables_cmd_path) {
        virReportError(VIR_ERR_INTERNAL_ERROR, "%s",
                       _("cannot create rules since ebtables tool is "
                         "missing."));
        return -1;
    }

    virMacAddrFormat(macaddr, macaddr_str);

    ebiptablesAllTeardown(ifname);

    NWFILTER_SET_EBTABLES_SHELLVAR(&buf);

    ebtablesCreateTmpRootChain(&buf, 1, ifname, 1);

    PRINT_ROOT_CHAIN(chain, chainPrefix, ifname);
    virBufferAsprintf(&buf,
                      CMD_DEF("$EBT -t nat -A %s -s ! %s -j DROP") CMD_SEPARATOR
                      CMD_EXEC
                      "%s",

                      chain, macaddr_str,
                      CMD_STOPONERR(1));

    virBufferAsprintf(&buf,
                      CMD_DEF("$EBT -t nat -A %s -p IPv4 -j ACCEPT") CMD_SEPARATOR
                      CMD_EXEC
                      "%s",

                      chain,
                      CMD_STOPONERR(1));

    virBufferAsprintf(&buf,
                      CMD_DEF("$EBT -t nat -A %s -p ARP -j ACCEPT") CMD_SEPARATOR
                      CMD_EXEC
                      "%s",

                      chain,
                      CMD_STOPONERR(1));

    virBufferAsprintf(&buf,
                      CMD_DEF("$EBT -t nat -A %s -j DROP") CMD_SEPARATOR
                      CMD_EXEC
                      "%s",

                      chain,
                      CMD_STOPONERR(1));

    ebtablesLinkTmpRootChain(&buf, 1, ifname, 1);
    ebtablesRenameTmpRootChain(&buf, 1, ifname);

    if (ebiptablesExecCLI(&buf, NULL, NULL) < 0)
        goto tear_down_tmpebchains;

    return 0;

tear_down_tmpebchains:
    ebtablesCleanAll(ifname);

    virReportError(VIR_ERR_BUILD_FIREWALL,
                   "%s",
                   _("Some rules could not be created."));

    return -1;
}


/**
 * ebtablesApplyDHCPOnlyRules
 *
 * @ifname: name of the backend-interface to which to apply the rules
 * @macaddr: MAC address the VM is using in packets sent through the
 *    interface
 * @dhcpsrvrs: The DHCP server(s) from which the VM may receive traffic
 *    from; may be NULL
 * @leaveTemporary: Whether to leave the table names with their temporary
 *    names (true) or also perform the renaming to their final names as
 *    part of this call (false)
 *
 * Returns 0 on success, -1 on failure with the rules removed
 *
 * Apply filtering rules so that the VM can only send and receive
 * DHCP traffic and nothing else.
 */
static int
ebtablesApplyDHCPOnlyRules(const char *ifname,
                           const virMacAddrPtr macaddr,
                           virNWFilterVarValuePtr dhcpsrvrs,
                           bool leaveTemporary)
{
    virBuffer buf = VIR_BUFFER_INITIALIZER;
    char chain_in [MAX_CHAINNAME_LENGTH],
         chain_out[MAX_CHAINNAME_LENGTH];
    char macaddr_str[VIR_MAC_STRING_BUFLEN];
    unsigned int idx = 0;
    unsigned int num_dhcpsrvrs;

    if (!ebtables_cmd_path) {
        virReportError(VIR_ERR_INTERNAL_ERROR, "%s",
                       _("cannot create rules since ebtables tool is "
                         "missing."));
        return -1;
    }

    virMacAddrFormat(macaddr, macaddr_str);

    ebiptablesAllTeardown(ifname);

    NWFILTER_SET_EBTABLES_SHELLVAR(&buf);

    ebtablesCreateTmpRootChain(&buf, 1, ifname, 1);
    ebtablesCreateTmpRootChain(&buf, 0, ifname, 1);

    PRINT_ROOT_CHAIN(chain_in , CHAINPREFIX_HOST_IN_TEMP , ifname);
    PRINT_ROOT_CHAIN(chain_out, CHAINPREFIX_HOST_OUT_TEMP, ifname);

    virBufferAsprintf(&buf,
                      CMD_DEF("$EBT -t nat -A %s"
                              " -s %s"
                              " -p ipv4 --ip-protocol udp"
                              " --ip-sport 68 --ip-dport 67"
                              " -j ACCEPT") CMD_SEPARATOR
                      CMD_EXEC
                      "%s",

                      chain_in,
                      macaddr_str,
                      CMD_STOPONERR(1));

    virBufferAsprintf(&buf,
                      CMD_DEF("$EBT -t nat -A %s -j DROP") CMD_SEPARATOR
                      CMD_EXEC
                      "%s",

                      chain_in,
                      CMD_STOPONERR(1));

    num_dhcpsrvrs = (dhcpsrvrs != NULL)
                    ? virNWFilterVarValueGetCardinality(dhcpsrvrs)
                    : 0;

    while (true) {
        char *srcIPParam = NULL;
        int ctr;

        if (idx < num_dhcpsrvrs) {
            const char *dhcpserver;

            dhcpserver = virNWFilterVarValueGetNthValue(dhcpsrvrs, idx);

            if (virAsprintf(&srcIPParam, "--ip-src %s", dhcpserver) < 0) {
                virReportOOMError();
                goto tear_down_tmpebchains;
            }
        }

        /*
         * create two rules allowing response to MAC address of VM
         * or to broadcast MAC address
         */
        for (ctr = 0; ctr < 2; ctr++) {
            virBufferAsprintf(&buf,
                              CMD_DEF("$EBT -t nat -A %s"
                                      " -d %s"
                                      " -p ipv4 --ip-protocol udp"
                                      " %s"
                                      " --ip-sport 67 --ip-dport 68"
                                      " -j ACCEPT") CMD_SEPARATOR
                              CMD_EXEC
                              "%s",

                              chain_out,
                              (ctr == 0) ? macaddr_str : "ff:ff:ff:ff:ff:ff",
                              srcIPParam != NULL ? srcIPParam : "",
                              CMD_STOPONERR(1));
        }

        VIR_FREE(srcIPParam);

        idx++;

        if (idx >= num_dhcpsrvrs)
            break;
    }

    virBufferAsprintf(&buf,
                      CMD_DEF("$EBT -t nat -A %s -j DROP") CMD_SEPARATOR
                      CMD_EXEC
                      "%s",

                      chain_out,
                      CMD_STOPONERR(1));

    ebtablesLinkTmpRootChain(&buf, 1, ifname, 1);
    ebtablesLinkTmpRootChain(&buf, 0, ifname, 1);

    if (!leaveTemporary) {
        ebtablesRenameTmpRootChain(&buf, 1, ifname);
        ebtablesRenameTmpRootChain(&buf, 0, ifname);
    }

    if (ebiptablesExecCLI(&buf, NULL, NULL) < 0)
        goto tear_down_tmpebchains;

    return 0;

tear_down_tmpebchains:
    ebtablesCleanAll(ifname);

    virReportError(VIR_ERR_BUILD_FIREWALL,
                   "%s",
                   _("Some rules could not be created."));

    return -1;
}


/**
 * ebtablesApplyDropAllRules
 *
 * @ifname: name of the backend-interface to which to apply the rules
 *
 * Returns 0 on success, -1 on failure with the rules removed
 *
 * Apply filtering rules so that the VM cannot receive or send traffic.
 */
static int
ebtablesApplyDropAllRules(const char *ifname)
{
    virBuffer buf = VIR_BUFFER_INITIALIZER;
    char chain_in [MAX_CHAINNAME_LENGTH],
         chain_out[MAX_CHAINNAME_LENGTH];

    if (!ebtables_cmd_path) {
        virReportError(VIR_ERR_INTERNAL_ERROR, "%s",
                       _("cannot create rules since ebtables tool is "
                         "missing."));
        return -1;
    }

    ebiptablesAllTeardown(ifname);

    NWFILTER_SET_EBTABLES_SHELLVAR(&buf);

    ebtablesCreateTmpRootChain(&buf, 1, ifname, 1);
    ebtablesCreateTmpRootChain(&buf, 0, ifname, 1);

    PRINT_ROOT_CHAIN(chain_in , CHAINPREFIX_HOST_IN_TEMP , ifname);
    PRINT_ROOT_CHAIN(chain_out, CHAINPREFIX_HOST_OUT_TEMP, ifname);

    virBufferAsprintf(&buf,
                      CMD_DEF("$EBT -t nat -A %s -j DROP") CMD_SEPARATOR
                      CMD_EXEC
                      "%s",

                      chain_in,
                      CMD_STOPONERR(1));

    virBufferAsprintf(&buf,
                      CMD_DEF("$EBT -t nat -A %s -j DROP") CMD_SEPARATOR
                      CMD_EXEC
                      "%s",

                      chain_out,
                      CMD_STOPONERR(1));

    ebtablesLinkTmpRootChain(&buf, 1, ifname, 1);
    ebtablesLinkTmpRootChain(&buf, 0, ifname, 1);
    ebtablesRenameTmpRootChain(&buf, 1, ifname);
    ebtablesRenameTmpRootChain(&buf, 0, ifname);

    if (ebiptablesExecCLI(&buf, NULL, NULL) < 0)
        goto tear_down_tmpebchains;

    return 0;

tear_down_tmpebchains:
    ebtablesCleanAll(ifname);

    virReportError(VIR_ERR_BUILD_FIREWALL,
                   "%s",
                   _("Some rules could not be created."));

    return -1;
}


static int
ebtablesRemoveBasicRules(const char *ifname)
{
    return ebtablesCleanAll(ifname);
}


static int ebtablesCleanAll(const char *ifname)
{
    virBuffer buf = VIR_BUFFER_INITIALIZER;
    int cli_status;

    if (!ebtables_cmd_path)
        return 0;

    NWFILTER_SET_EBTABLES_SHELLVAR(&buf);

    ebtablesUnlinkRootChain(&buf, 1, ifname);
    ebtablesUnlinkRootChain(&buf, 0, ifname);
    ebtablesRemoveSubChains(&buf, ifname);
    ebtablesRemoveRootChain(&buf, 1, ifname);
    ebtablesRemoveRootChain(&buf, 0, ifname);

    ebtablesUnlinkTmpRootChain(&buf, 1, ifname);
    ebtablesUnlinkTmpRootChain(&buf, 0, ifname);
    ebtablesRemoveTmpSubChains(&buf, ifname);
    ebtablesRemoveTmpRootChain(&buf, 1, ifname);
    ebtablesRemoveTmpRootChain(&buf, 0, ifname);

    ebiptablesExecCLI(&buf, &cli_status, NULL);
    return 0;
}


static int
ebiptablesRuleOrderSort(const void *a, const void *b)
{
    const ebiptablesRuleInstPtr insta = (const ebiptablesRuleInstPtr)a;
    const ebiptablesRuleInstPtr instb = (const ebiptablesRuleInstPtr)b;
    const char *root = virNWFilterChainSuffixTypeToString(
                                     VIR_NWFILTER_CHAINSUFFIX_ROOT);
    bool root_a = STREQ(insta->neededProtocolChain, root);
    bool root_b = STREQ(instb->neededProtocolChain, root);

    /* ensure root chain commands appear before all others since
       we will need them to create the child chains */
    if (root_a) {
        if (root_b) {
            goto normal;
        }
        return -1; /* a before b */
    }
    if (root_b) {
        return 1; /* b before a */
    }
normal:
    /* priorities are limited to range [-1000, 1000] */
    return insta->priority - instb->priority;
}

static int
ebiptablesRuleOrderSortPtr(const void *a, const void *b)
{
    const ebiptablesRuleInstPtr *insta = a;
    const ebiptablesRuleInstPtr *instb = b;
    return ebiptablesRuleOrderSort(*insta, *instb);
}

static int
ebiptablesFilterOrderSort(const virHashKeyValuePairPtr a,
                          const virHashKeyValuePairPtr b)
{
    /* elements' values has been limited to range [-1000, 1000] */
    return *(virNWFilterChainPriority *)a->value -
           *(virNWFilterChainPriority *)b->value;
}

static void
iptablesCheckBridgeNFCallEnabled(bool isIPv6)
{
    static time_t lastReport, lastReportIPv6;
    const char *pathname = NULL;
    char buffer[1];
    time_t now = time(NULL);

    if (isIPv6 &&
        (now - lastReportIPv6) > BRIDGE_NF_CALL_ALERT_INTERVAL ) {
        pathname = PROC_BRIDGE_NF_CALL_IP6TABLES;
    } else if (now - lastReport > BRIDGE_NF_CALL_ALERT_INTERVAL) {
        pathname = PROC_BRIDGE_NF_CALL_IPTABLES;
    }

    if (pathname) {
        int fd = open(pathname, O_RDONLY);
        if (fd >= 0) {
            if (read(fd, buffer, 1) == 1) {
                if (buffer[0] == '0') {
                    char msg[256];
                    snprintf(msg, sizeof(msg),
                             _("To enable ip%stables filtering for the VM do "
                              "'echo 1 > %s'"),
                             isIPv6 ? "6" : "",
                             pathname);
                    VIR_WARN("%s", msg);
                    if (isIPv6)
                        lastReportIPv6 = now;
                    else
                        lastReport = now;
                }
            }
            VIR_FORCE_CLOSE(fd);
        }
    }
}

/*
 * Given a filtername determine the protocol it is used for evaluating
 * We do prefix-matching to determine the protocol.
 */
static enum l3_proto_idx
ebtablesGetProtoIdxByFiltername(const char *filtername)
{
    enum l3_proto_idx idx;

    for (idx = 0; idx < L3_PROTO_LAST_IDX; idx++) {
        if (STRPREFIX(filtername, l3_protocols[idx].val)) {
            return idx;
        }
    }

    return -1;
}

static int
ebtablesCreateTmpRootAndSubChains(virBufferPtr buf,
                                  const char *ifname,
                                  virHashTablePtr chains, int direction,
                                  ebiptablesRuleInstPtr *inst,
                                  int *nRuleInstances)
{
    int rc = 0, i;
    virHashKeyValuePairPtr filter_names;
    const virNWFilterChainPriority *priority;

    if (ebtablesCreateTmpRootChain(buf, direction, ifname, 1) < 0)
        return -1;

    filter_names = virHashGetItems(chains,
                                   ebiptablesFilterOrderSort);
    if (filter_names == NULL)
        return -1;

    for (i = 0; filter_names[i].key; i++) {
        enum l3_proto_idx idx = ebtablesGetProtoIdxByFiltername(
                                  filter_names[i].key);
        if ((int)idx < 0)
            continue;
        priority = (const virNWFilterChainPriority *)filter_names[i].value;
        rc = ebtablesCreateTmpSubChain(inst, nRuleInstances,
                                       direction, ifname, idx,
                                       filter_names[i].key, 1,
                                       *priority);
        if (rc < 0)
            break;
    }

    VIR_FREE(filter_names);
    return rc;
}

static int
ebiptablesApplyNewRules(const char *ifname,
                        int nruleInstances,
                        void **_inst)
{
    int i, j;
    int cli_status;
    ebiptablesRuleInstPtr *inst = (ebiptablesRuleInstPtr *)_inst;
    virBuffer buf = VIR_BUFFER_INITIALIZER;
    virHashTablePtr chains_in_set  = virHashCreate(10, NULL);
    virHashTablePtr chains_out_set = virHashCreate(10, NULL);
    bool haveIptables = false;
    bool haveIp6tables = false;
    ebiptablesRuleInstPtr ebtChains = NULL;
    int nEbtChains = 0;
    char *errmsg = NULL;

    if (inst == NULL)
        nruleInstances = 0;

    if (!chains_in_set || !chains_out_set) {
        virReportOOMError();
        goto exit_free_sets;
    }

    if (nruleInstances > 1 && inst)
        qsort(inst, nruleInstances, sizeof(inst[0]),
              ebiptablesRuleOrderSortPtr);

    /* scan the rules to see which chains need to be created */
    for (i = 0; i < nruleInstances; i++) {
        sa_assert (inst);
        if (inst[i]->ruleType == RT_EBTABLES) {
            const char *name = inst[i]->neededProtocolChain;
            if (inst[i]->chainprefix == CHAINPREFIX_HOST_IN_TEMP) {
                if (virHashUpdateEntry(chains_in_set, name,
                                       &inst[i]->chainPriority) < 0) {
                    virReportOOMError();
                    goto exit_free_sets;
                }
            } else {
                if (virHashUpdateEntry(chains_out_set, name,
                                       &inst[i]->chainPriority) < 0) {
                    virReportOOMError();
                    goto exit_free_sets;
                }
            }
        }
    }


    /* cleanup whatever may exist */
    if (ebtables_cmd_path) {
        NWFILTER_SET_EBTABLES_SHELLVAR(&buf);

        ebtablesUnlinkTmpRootChain(&buf, 1, ifname);
        ebtablesUnlinkTmpRootChain(&buf, 0, ifname);
        ebtablesRemoveTmpSubChains(&buf, ifname);
        ebtablesRemoveTmpRootChain(&buf, 1, ifname);
        ebtablesRemoveTmpRootChain(&buf, 0, ifname);
        ebiptablesExecCLI(&buf, &cli_status, NULL);
    }

    NWFILTER_SET_EBTABLES_SHELLVAR(&buf);

    /* create needed chains */
    if ((virHashSize(chains_in_set) > 0 &&
         ebtablesCreateTmpRootAndSubChains(&buf, ifname, chains_in_set , 1,
                                           &ebtChains, &nEbtChains) < 0) ||
        (virHashSize(chains_out_set) > 0 &&
         ebtablesCreateTmpRootAndSubChains(&buf, ifname, chains_out_set, 0,
                                           &ebtChains, &nEbtChains) < 0)) {
        goto tear_down_tmpebchains;
    }

    if (nEbtChains > 0)
        qsort(&ebtChains[0], nEbtChains, sizeof(ebtChains[0]),
              ebiptablesRuleOrderSort);

    if (ebiptablesExecCLI(&buf, NULL, &errmsg) < 0)
        goto tear_down_tmpebchains;

    NWFILTER_SET_EBTABLES_SHELLVAR(&buf);

    /* process ebtables commands; interleave commands from filters with
       commands for creating and connecting ebtables chains */
    j = 0;
    for (i = 0; i < nruleInstances; i++) {
        sa_assert (inst);
        switch (inst[i]->ruleType) {
        case RT_EBTABLES:
            while (j < nEbtChains &&
                   ebtChains[j].priority <= inst[i]->priority) {
                ebiptablesInstCommand(&buf,
                                      ebtChains[j++].commandTemplate,
                                      'A', -1, 1);
            }
            ebiptablesInstCommand(&buf,
                                  inst[i]->commandTemplate,
                                  'A', -1, 1);
        break;
        case RT_IPTABLES:
            haveIptables = true;
        break;
        case RT_IP6TABLES:
            haveIp6tables = true;
        break;
        }
    }

    while (j < nEbtChains)
        ebiptablesInstCommand(&buf,
                              ebtChains[j++].commandTemplate,
                              'A', -1, 1);

    if (ebiptablesExecCLI(&buf, NULL, &errmsg) < 0)
        goto tear_down_tmpebchains;

    if (haveIptables) {
        NWFILTER_SET_IPTABLES_SHELLVAR(&buf);

        iptablesUnlinkTmpRootChains(&buf, ifname);
        iptablesRemoveTmpRootChains(&buf, ifname);

        iptablesCreateBaseChains(&buf);

        if (ebiptablesExecCLI(&buf, NULL, &errmsg) < 0)
            goto tear_down_tmpebchains;

        NWFILTER_SET_IPTABLES_SHELLVAR(&buf);

        iptablesCreateTmpRootChains(&buf, ifname);

        if (ebiptablesExecCLI(&buf, NULL, &errmsg) < 0)
           goto tear_down_tmpiptchains;

        NWFILTER_SET_IPTABLES_SHELLVAR(&buf);

        iptablesLinkTmpRootChains(&buf, ifname);
        iptablesSetupVirtInPost(&buf, ifname);
        if (ebiptablesExecCLI(&buf, NULL, &errmsg) < 0)
           goto tear_down_tmpiptchains;

        NWFILTER_SET_IPTABLES_SHELLVAR(&buf);

        for (i = 0; i < nruleInstances; i++) {
            sa_assert (inst);
            if (inst[i]->ruleType == RT_IPTABLES)
                iptablesInstCommand(&buf,
                                    inst[i]->commandTemplate,
                                    'A', -1, 1);
        }

        if (ebiptablesExecCLI(&buf, NULL, &errmsg) < 0)
           goto tear_down_tmpiptchains;

        iptablesCheckBridgeNFCallEnabled(false);
    }

    if (haveIp6tables) {
        NWFILTER_SET_IP6TABLES_SHELLVAR(&buf);

        iptablesUnlinkTmpRootChains(&buf, ifname);
        iptablesRemoveTmpRootChains(&buf, ifname);

        iptablesCreateBaseChains(&buf);

        if (ebiptablesExecCLI(&buf, NULL, &errmsg) < 0)
            goto tear_down_tmpiptchains;

        NWFILTER_SET_IP6TABLES_SHELLVAR(&buf);

        iptablesCreateTmpRootChains(&buf, ifname);

        if (ebiptablesExecCLI(&buf, NULL, &errmsg) < 0)
           goto tear_down_tmpip6tchains;

        NWFILTER_SET_IP6TABLES_SHELLVAR(&buf);

        iptablesLinkTmpRootChains(&buf, ifname);
        iptablesSetupVirtInPost(&buf, ifname);
        if (ebiptablesExecCLI(&buf, NULL, &errmsg) < 0)
           goto tear_down_tmpip6tchains;

        NWFILTER_SET_IP6TABLES_SHELLVAR(&buf);

        for (i = 0; i < nruleInstances; i++) {
            if (inst[i]->ruleType == RT_IP6TABLES)
                iptablesInstCommand(&buf,
                                    inst[i]->commandTemplate,
                                    'A', -1, 1);
        }

        if (ebiptablesExecCLI(&buf, NULL, &errmsg) < 0)
           goto tear_down_tmpip6tchains;

        iptablesCheckBridgeNFCallEnabled(true);
    }

    NWFILTER_SET_EBTABLES_SHELLVAR(&buf);

    if (virHashSize(chains_in_set) != 0)
        ebtablesLinkTmpRootChain(&buf, 1, ifname, 1);
    if (virHashSize(chains_out_set) != 0)
        ebtablesLinkTmpRootChain(&buf, 0, ifname, 1);

    if (ebiptablesExecCLI(&buf, NULL, &errmsg) < 0)
        goto tear_down_ebsubchains_and_unlink;

    virHashFree(chains_in_set);
    virHashFree(chains_out_set);

    for (i = 0; i < nEbtChains; i++)
        VIR_FREE(ebtChains[i].commandTemplate);
    VIR_FREE(ebtChains);

    VIR_FREE(errmsg);

    return 0;

tear_down_ebsubchains_and_unlink:
    if (ebtables_cmd_path) {
        NWFILTER_SET_EBTABLES_SHELLVAR(&buf);

        ebtablesUnlinkTmpRootChain(&buf, 1, ifname);
        ebtablesUnlinkTmpRootChain(&buf, 0, ifname);
    }

tear_down_tmpip6tchains:
    if (haveIp6tables) {
        NWFILTER_SET_IP6TABLES_SHELLVAR(&buf);

        iptablesUnlinkTmpRootChains(&buf, ifname);
        iptablesRemoveTmpRootChains(&buf, ifname);
    }

tear_down_tmpiptchains:
    if (haveIptables) {
        NWFILTER_SET_IPTABLES_SHELLVAR(&buf);

        iptablesUnlinkTmpRootChains(&buf, ifname);
        iptablesRemoveTmpRootChains(&buf, ifname);
    }

tear_down_tmpebchains:
    if (ebtables_cmd_path) {
        NWFILTER_SET_EBTABLES_SHELLVAR(&buf);

        ebtablesRemoveTmpSubChains(&buf, ifname);
        ebtablesRemoveTmpRootChain(&buf, 1, ifname);
        ebtablesRemoveTmpRootChain(&buf, 0, ifname);
    }

    ebiptablesExecCLI(&buf, &cli_status, NULL);

    virReportError(VIR_ERR_BUILD_FIREWALL,
                   _("Some rules could not be created for "
                     "interface %s%s%s"),
                   ifname,
                   errmsg ? ": " : "",
                   errmsg ? errmsg : "");

exit_free_sets:
    virHashFree(chains_in_set);
    virHashFree(chains_out_set);

    for (i = 0; i < nEbtChains; i++)
        VIR_FREE(ebtChains[i].commandTemplate);
    VIR_FREE(ebtChains);

    VIR_FREE(errmsg);

    return -1;
}


static int
ebiptablesTearNewRules(const char *ifname)
{
    int cli_status;
    virBuffer buf = VIR_BUFFER_INITIALIZER;

    if (iptables_cmd_path) {
        NWFILTER_SET_IPTABLES_SHELLVAR(&buf);

        iptablesUnlinkTmpRootChains(&buf, ifname);
        iptablesRemoveTmpRootChains(&buf, ifname);
    }

    if (ip6tables_cmd_path) {
        NWFILTER_SET_IP6TABLES_SHELLVAR(&buf);

        iptablesUnlinkTmpRootChains(&buf, ifname);
        iptablesRemoveTmpRootChains(&buf, ifname);
    }

    if (ebtables_cmd_path) {
        NWFILTER_SET_EBTABLES_SHELLVAR(&buf);

        ebtablesUnlinkTmpRootChain(&buf, 1, ifname);
        ebtablesUnlinkTmpRootChain(&buf, 0, ifname);

        ebtablesRemoveTmpSubChains(&buf, ifname);
        ebtablesRemoveTmpRootChain(&buf, 1, ifname);
        ebtablesRemoveTmpRootChain(&buf, 0, ifname);
    }

    ebiptablesExecCLI(&buf, &cli_status, NULL);

    return 0;
}


static int
ebiptablesTearOldRules(const char *ifname)
{
    int cli_status;
    virBuffer buf = VIR_BUFFER_INITIALIZER;

    /* switch to new iptables user defined chains */
    if (iptables_cmd_path) {
        NWFILTER_SET_IPTABLES_SHELLVAR(&buf);

        iptablesUnlinkRootChains(&buf, ifname);
        iptablesRemoveRootChains(&buf, ifname);

        iptablesRenameTmpRootChains(&buf, ifname);
        ebiptablesExecCLI(&buf, &cli_status, NULL);
    }

    if (ip6tables_cmd_path) {
        NWFILTER_SET_IP6TABLES_SHELLVAR(&buf);

        iptablesUnlinkRootChains(&buf, ifname);
        iptablesRemoveRootChains(&buf, ifname);

        iptablesRenameTmpRootChains(&buf, ifname);
        ebiptablesExecCLI(&buf, &cli_status, NULL);
    }

    if (ebtables_cmd_path) {
        NWFILTER_SET_EBTABLES_SHELLVAR(&buf);

        ebtablesUnlinkRootChain(&buf, 1, ifname);
        ebtablesUnlinkRootChain(&buf, 0, ifname);

        ebtablesRemoveSubChains(&buf, ifname);

        ebtablesRemoveRootChain(&buf, 1, ifname);
        ebtablesRemoveRootChain(&buf, 0, ifname);

        ebtablesRenameTmpSubAndRootChains(&buf, ifname);

        ebiptablesExecCLI(&buf, &cli_status, NULL);
    }

    return 0;
}


/**
 * ebiptablesRemoveRules:
 * @ifname : the name of the interface to which the rules apply
 * @nRuleInstance : the number of given rules
 * @_inst : array of rule instantiation data
 *
 * Remove all rules one after the other
 *
 * Return 0 on success, -1 if execution of one or more cleanup
 * commands failed.
 */
static int
ebiptablesRemoveRules(const char *ifname ATTRIBUTE_UNUSED,
                      int nruleInstances,
                      void **_inst)
{
    int rc = 0;
    int cli_status;
    int i;
    virBuffer buf = VIR_BUFFER_INITIALIZER;
    ebiptablesRuleInstPtr *inst = (ebiptablesRuleInstPtr *)_inst;

    NWFILTER_SET_EBTABLES_SHELLVAR(&buf);

    for (i = 0; i < nruleInstances; i++)
        ebiptablesInstCommand(&buf,
                              inst[i]->commandTemplate,
                              'D', -1,
                              0);

    if (ebiptablesExecCLI(&buf, &cli_status, NULL) < 0)
        goto err_exit;

    if (cli_status) {
        virReportError(VIR_ERR_BUILD_FIREWALL,
                       "%s",
                       _("error while executing CLI commands"));
        rc = -1;
    }

err_exit:
    return rc;
}


/**
 * ebiptablesAllTeardown:
 * @ifname : the name of the interface to which the rules apply
 *
 * Unconditionally remove all possible user defined tables and rules
 * that were created for the given interface (ifname).
 *
 * Always returns 0.
 */
static int
ebiptablesAllTeardown(const char *ifname)
{
    virBuffer buf = VIR_BUFFER_INITIALIZER;
    int cli_status;

    if (iptables_cmd_path) {
        NWFILTER_SET_IPTABLES_SHELLVAR(&buf);

        iptablesUnlinkRootChains(&buf, ifname);
        iptablesClearVirtInPost (&buf, ifname);
        iptablesRemoveRootChains(&buf, ifname);
    }

    if (ip6tables_cmd_path) {
        NWFILTER_SET_IP6TABLES_SHELLVAR(&buf);

        iptablesUnlinkRootChains(&buf, ifname);
        iptablesClearVirtInPost (&buf, ifname);
        iptablesRemoveRootChains(&buf, ifname);
    }

    if (ebtables_cmd_path) {
        NWFILTER_SET_EBTABLES_SHELLVAR(&buf);

        ebtablesUnlinkRootChain(&buf, 1, ifname);
        ebtablesUnlinkRootChain(&buf, 0, ifname);

        ebtablesRemoveSubChains(&buf, ifname);

        ebtablesRemoveRootChain(&buf, 1, ifname);
        ebtablesRemoveRootChain(&buf, 0, ifname);
    }
    ebiptablesExecCLI(&buf, &cli_status, NULL);

    return 0;
}


virNWFilterTechDriver ebiptables_driver = {
    .name = EBIPTABLES_DRIVER_ID,
    .flags = 0,

    .init     = ebiptablesDriverInit,
    .shutdown = ebiptablesDriverShutdown,

    .createRuleInstance  = ebiptablesCreateRuleInstanceIterate,
    .applyNewRules       = ebiptablesApplyNewRules,
    .tearNewRules        = ebiptablesTearNewRules,
    .tearOldRules        = ebiptablesTearOldRules,
    .allTeardown         = ebiptablesAllTeardown,
    .removeRules         = ebiptablesRemoveRules,
    .freeRuleInstance    = ebiptablesFreeRuleInstance,
    .displayRuleInstance = ebiptablesDisplayRuleInstance,

    .canApplyBasicRules  = ebiptablesCanApplyBasicRules,
    .applyBasicRules     = ebtablesApplyBasicRules,
    .applyDHCPOnlyRules  = ebtablesApplyDHCPOnlyRules,
    .applyDropAllRules   = ebtablesApplyDropAllRules,
    .removeBasicRules    = ebtablesRemoveBasicRules,
};

/*
 * ebiptablesDriverInitWithFirewallD
 *
 * Try to use firewall-cmd by testing it once; if it works, have ebtables
 * and ip6tables commands use firewall-cmd.
 */
static int
ebiptablesDriverInitWithFirewallD(void)
{
    virBuffer buf = VIR_BUFFER_INITIALIZER;
    char *firewall_cmd_path;
    char *output = NULL;
    int status;
    int ret = -1;

    if (!virNWFilterDriverIsWatchingFirewallD())
        return -1;

    firewall_cmd_path = virFindFileInPath("firewall-cmd");

<<<<<<< HEAD
    gawk_cmd_path = virFindFileInPath("awk");
    grep_cmd_path = virFindFileInPath("grep");
=======
    if (firewall_cmd_path) {
        virBufferAsprintf(&buf, "FWC=%s\n", firewall_cmd_path);
        virBufferAsprintf(&buf,
                          CMD_DEF("$FWC --state") CMD_SEPARATOR
                          CMD_EXEC
                          "%s",
                          CMD_STOPONERR(1));
>>>>>>> 32596a32

        if (ebiptablesExecCLI(&buf, &status, &output) < 0 ||
            status != 0) {
            VIR_INFO("firewalld support disabled for nwfilter");
        } else {
            VIR_INFO("firewalld support enabled for nwfilter");

            ignore_value(virAsprintf(&ebtables_cmd_path,
                                     "%s --direct --passthrough eb",
                                     firewall_cmd_path));
            ignore_value(virAsprintf(&iptables_cmd_path,
                                     "%s --direct --passthrough ipv4",
                                     firewall_cmd_path));
            ignore_value(virAsprintf(&ip6tables_cmd_path,
                                     "%s --direct --passthrough ipv6",
                                     firewall_cmd_path));

            if (!ebtables_cmd_path || !iptables_cmd_path ||
                !ip6tables_cmd_path) {
                virReportOOMError();
                VIR_FREE(ebtables_cmd_path);
                VIR_FREE(iptables_cmd_path);
                VIR_FREE(ip6tables_cmd_path);
                ret = -1;
                goto err_exit;
            }
            ret = 0;
        }
    }

err_exit:
    VIR_FREE(firewall_cmd_path);
    VIR_FREE(output);

    return ret;
}

static int
ebiptablesDriverInitCLITools(void)
{
    ebtables_cmd_path = virFindFileInPath("ebtables");
    if (!ebtables_cmd_path)
        VIR_WARN("Could not find 'ebtables' executable");

    iptables_cmd_path = virFindFileInPath("iptables");
    if (!iptables_cmd_path)
        VIR_WARN("Could not find 'iptables' executable");

    ip6tables_cmd_path = virFindFileInPath("ip6tables");
    if (!ip6tables_cmd_path)
        VIR_WARN("Could not find 'ip6tables' executable");

    return 0;
}

/*
 * ebiptablesDriverTestCLITools
 *
 * Test the CLI tools. If one is found not to be working, free the buffer
 * holding its path as a sign that the tool cannot be used.
 */
static int
ebiptablesDriverTestCLITools(void)
{
    virBuffer buf = VIR_BUFFER_INITIALIZER;
    char *errmsg = NULL;
    int ret = 0;

    if (ebtables_cmd_path) {
        NWFILTER_SET_EBTABLES_SHELLVAR(&buf);
        /* basic probing */
        virBufferAsprintf(&buf,
                          CMD_DEF("$EBT -t nat -L") CMD_SEPARATOR
                          CMD_EXEC
                          "%s",
                          CMD_STOPONERR(1));

        if (ebiptablesExecCLI(&buf, NULL, &errmsg) < 0) {
            VIR_FREE(ebtables_cmd_path);
            VIR_ERROR(_("Testing of ebtables command failed: %s"),
                      errmsg);
            ret = -1;
        }
    }

    if (iptables_cmd_path) {
        NWFILTER_SET_IPTABLES_SHELLVAR(&buf);

        virBufferAsprintf(&buf,
                          CMD_DEF("$IPT -n -L FORWARD") CMD_SEPARATOR
                          CMD_EXEC
                          "%s",
                          CMD_STOPONERR(1));

        if (ebiptablesExecCLI(&buf, NULL, &errmsg) < 0) {
            VIR_FREE(iptables_cmd_path);
            VIR_ERROR(_("Testing of iptables command failed: %s"),
                      errmsg);
            ret = -1;
        }
    }

    if (ip6tables_cmd_path) {
        NWFILTER_SET_IP6TABLES_SHELLVAR(&buf);

        virBufferAsprintf(&buf,
                          CMD_DEF("$IPT -n -L FORWARD") CMD_SEPARATOR
                          CMD_EXEC
                          "%s",
                          CMD_STOPONERR(1));

        if (ebiptablesExecCLI(&buf, NULL, &errmsg) < 0) {
            VIR_FREE(ip6tables_cmd_path);
            VIR_ERROR(_("Testing of ip6tables command failed: %s"),
                      errmsg);
            ret = -1;
        }
    }

    VIR_FREE(errmsg);

    return ret;
}

static int
ebiptablesDriverInit(bool privileged)
{
    if (!privileged)
        return 0;

    if (virMutexInit(&execCLIMutex) < 0)
        return -EINVAL;

    grep_cmd_path = virFindFileInPath("grep");

    /*
     * check whether we can run with firewalld's tools --
     * if not, we just fall back to eb/iptables command
     * line tools.
     */
    if (ebiptablesDriverInitWithFirewallD() < 0)
        ebiptablesDriverInitCLITools();

    /* make sure tools are available and work */
    ebiptablesDriverTestCLITools();

    /* ip(6)tables support needs awk & grep, ebtables doesn't */
    if ((iptables_cmd_path != NULL || ip6tables_cmd_path != NULL) &&
        !grep_cmd_path) {
        VIR_ERROR(_("essential tools to support ip(6)tables "
                  "firewalls could not be located"));
        VIR_FREE(iptables_cmd_path);
        VIR_FREE(ip6tables_cmd_path);
    }

    if (!ebtables_cmd_path && !iptables_cmd_path && !ip6tables_cmd_path) {
        VIR_ERROR(_("firewall tools were not found or cannot be used"));
        ebiptablesDriverShutdown();
        return -ENOTSUP;
    }

    ebiptables_driver.flags = TECHDRV_FLAG_INITIALIZED;

    return 0;
}


static void
ebiptablesDriverShutdown(void)
{
    VIR_FREE(grep_cmd_path);
    VIR_FREE(ebtables_cmd_path);
    VIR_FREE(iptables_cmd_path);
    VIR_FREE(ip6tables_cmd_path);
    ebiptables_driver.flags = 0;
}<|MERGE_RESOLUTION|>--- conflicted
+++ resolved
@@ -4151,10 +4151,6 @@
 
     firewall_cmd_path = virFindFileInPath("firewall-cmd");
 
-<<<<<<< HEAD
-    gawk_cmd_path = virFindFileInPath("awk");
-    grep_cmd_path = virFindFileInPath("grep");
-=======
     if (firewall_cmd_path) {
         virBufferAsprintf(&buf, "FWC=%s\n", firewall_cmd_path);
         virBufferAsprintf(&buf,
@@ -4162,7 +4158,6 @@
                           CMD_EXEC
                           "%s",
                           CMD_STOPONERR(1));
->>>>>>> 32596a32
 
         if (ebiptablesExecCLI(&buf, &status, &output) < 0 ||
             status != 0) {
