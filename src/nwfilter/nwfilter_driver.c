/*
 * nwfilter_driver.c: core driver for network filter APIs
 *                    (based on storage_driver.c)
 *
 * Copyright (C) 2006-2011 Red Hat, Inc.
 * Copyright (C) 2006-2008 Daniel P. Berrange
 * Copyright (C) 2010 IBM Corporation
 * Copyright (C) 2010 Stefan Berger
 *
 * This library is free software; you can redistribute it and/or
 * modify it under the terms of the GNU Lesser General Public
 * License as published by the Free Software Foundation; either
 * version 2.1 of the License, or (at your option) any later version.
 *
 * This library is distributed in the hope that it will be useful,
 * but WITHOUT ANY WARRANTY; without even the implied warranty of
 * MERCHANTABILITY or FITNESS FOR A PARTICULAR PURPOSE.  See the GNU
 * Lesser General Public License for more details.
 *
 * You should have received a copy of the GNU Lesser General Public
 * License along with this library.  If not, see
 * <http://www.gnu.org/licenses/>.
 *
 * Author: Daniel P. Berrange <berrange@redhat.com>
 *         Stefan Berger <stefanb@us.ibm.com>
 */

#include <config.h>

#include "virdbus.h"
#include "virlog.h"

#include "internal.h"

#include "virerror.h"
#include "datatypes.h"
#include "viralloc.h"
#include "domain_conf.h"
#include "domain_nwfilter.h"
#include "nwfilter_conf.h"
#include "nwfilter_driver.h"
#include "nwfilter_gentech_driver.h"
#include "configmake.h"
#include "virstring.h"
#include "viraccessapicheck.h"

#include "nwfilter_ipaddrmap.h"
#include "nwfilter_dhcpsnoop.h"
#include "nwfilter_learnipaddr.h"

#define VIR_FROM_THIS VIR_FROM_NWFILTER

#define DBUS_RULE_FWD_NAMEOWNERCHANGED \
    "type='signal'" \
    ",interface='"DBUS_INTERFACE_DBUS"'" \
    ",member='NameOwnerChanged'" \
    ",arg0='org.fedoraproject.FirewallD1'"

#define DBUS_RULE_FWD_RELOADED \
    "type='signal'" \
    ",interface='org.fedoraproject.FirewallD1'" \
    ",member='Reloaded'"


static virNWFilterDriverStatePtr driverState;

static int nwfilterStateCleanup(void);

static int nwfilterStateReload(void);

static void nwfilterDriverLock(virNWFilterDriverStatePtr driver)
{
    virMutexLock(&driver->lock);
}
static void nwfilterDriverUnlock(virNWFilterDriverStatePtr driver)
{
    virMutexUnlock(&driver->lock);
}

#if HAVE_FIREWALLD

static DBusHandlerResult
nwfilterFirewalldDBusFilter(DBusConnection *connection ATTRIBUTE_UNUSED,
                            DBusMessage *message,
                            void *user_data ATTRIBUTE_UNUSED)
{
    if (dbus_message_is_signal(message, DBUS_INTERFACE_DBUS,
                               "NameOwnerChanged") ||
        dbus_message_is_signal(message, "org.fedoraproject.FirewallD1",
                               "Reloaded")) {
        VIR_DEBUG("Reload in nwfilter_driver because of firewalld.");
        nwfilterStateReload();
    }

    return DBUS_HANDLER_RESULT_NOT_YET_HANDLED;
}

static void
nwfilterDriverRemoveDBusMatches(void)
{
    DBusConnection *sysbus;

    sysbus = virDBusGetSystemBus();
    if (sysbus) {
        dbus_bus_remove_match(sysbus,
                              DBUS_RULE_FWD_NAMEOWNERCHANGED,
                              NULL);
        dbus_bus_remove_match(sysbus,
                              DBUS_RULE_FWD_RELOADED,
                              NULL);
        dbus_connection_remove_filter(sysbus, nwfilterFirewalldDBusFilter, NULL);
    }
}

/**
 * virNWFilterDriverInstallDBusMatches
 *
 * Startup DBus matches for monitoring the state of firewalld
 */
static int
nwfilterDriverInstallDBusMatches(DBusConnection *sysbus)
{
    int ret = 0;

    if (!sysbus) {
        ret = -1;
    } else {
        /* add matches for
         * NameOwnerChanged on org.freedesktop.DBus for firewalld start/stop
         * Reloaded on org.fedoraproject.FirewallD1 for firewalld reload
         */
        dbus_bus_add_match(sysbus,
                           DBUS_RULE_FWD_NAMEOWNERCHANGED,
                           NULL);
        dbus_bus_add_match(sysbus,
                           DBUS_RULE_FWD_RELOADED,
                           NULL);
        if (!dbus_connection_add_filter(sysbus, nwfilterFirewalldDBusFilter,
                                        NULL, NULL)) {
            VIR_WARN(("Adding a filter to the DBus connection failed"));
            nwfilterDriverRemoveDBusMatches();
            ret =  -1;
        }
    }

    return ret;
}

#else /* HAVE_FIREWALLD */

static void
nwfilterDriverRemoveDBusMatches(void)
{
}

static int
nwfilterDriverInstallDBusMatches(DBusConnection *sysbus ATTRIBUTE_UNUSED)
{
    return 0;
}

#endif /* HAVE_FIREWALLD */

/**
 * nwfilterStateInitialize:
 *
 * Initialization function for the QEmu daemon
 */
static int
nwfilterStateInitialize(bool privileged,
                        virStateInhibitCallback callback ATTRIBUTE_UNUSED,
                        void *opaque ATTRIBUTE_UNUSED)
{
    char *base = NULL;
    DBusConnection *sysbus = NULL;

#if WITH_DBUS
    sysbus = virDBusGetSystemBus();
#endif /* WITH_DBUS */

    if (VIR_ALLOC(driverState) < 0)
        return -1;

    if (virMutexInit(&driverState->lock) < 0)
        goto err_free_driverstate;

    driverState->watchingFirewallD = (sysbus != NULL);
    driverState->privileged = privileged;

    if (!privileged)
        return 0;

    nwfilterDriverLock(driverState);

    if (virNWFilterIPAddrMapInit() < 0)
        goto err_free_driverstate;
    if (virNWFilterLearnInit() < 0)
        goto err_exit_ipaddrmapshutdown;
    if (virNWFilterDHCPSnoopInit() < 0)
        goto err_exit_learnshutdown;

    if (virNWFilterTechDriversInit(privileged) < 0)
        goto err_dhcpsnoop_shutdown;

    if (virNWFilterConfLayerInit(virNWFilterDomainFWUpdateCB,
                                 driverState) < 0)
        goto err_techdrivers_shutdown;

    /*
     * startup the DBus late so we don't get a reload signal while
     * initializing
     */
    if (nwfilterDriverInstallDBusMatches(sysbus) < 0) {
        VIR_ERROR(_("DBus matches could not be installed. Disabling nwfilter "
                  "driver"));
        /*
         * unfortunately this is fatal since virNWFilterTechDriversInit
         * may have caused the ebiptables driver to use the firewall tool
         * but now that the watches don't work, we just disable the nwfilter
         * driver
         */
        goto error;
    }

    if (VIR_STRDUP(base, SYSCONFDIR "/libvirt") < 0)
        goto error;

    if (virAsprintf(&driverState->configDir,
                    "%s/nwfilter", base) == -1)
        goto error;

    VIR_FREE(base);

    if (virNWFilterLoadAllConfigs(&driverState->nwfilters,
                                  driverState->configDir) < 0)
        goto error;

    nwfilterDriverUnlock(driverState);

    return 0;

error:
    VIR_FREE(base);
    nwfilterDriverUnlock(driverState);
    nwfilterStateCleanup();

    return -1;

err_techdrivers_shutdown:
    virNWFilterTechDriversShutdown();
err_dhcpsnoop_shutdown:
    virNWFilterDHCPSnoopShutdown();
err_exit_learnshutdown:
    virNWFilterLearnShutdown();
err_exit_ipaddrmapshutdown:
    virNWFilterIPAddrMapShutdown();

err_free_driverstate:
    VIR_FREE(driverState);

    return -1;
}

/**
 * nwfilterStateReload:
 *
 * Function to restart the nwfilter driver, it will recheck the configuration
 * files and update its state
 */
static int
nwfilterStateReload(void)
{
    if (!driverState)
        return -1;

    if (!driverState->privileged)
        return 0;

    virNWFilterDHCPSnoopEnd(NULL);
    /* shut down all threads -- they will be restarted if necessary */
    virNWFilterLearnThreadsTerminate(true);

    nwfilterDriverLock(driverState);
    virNWFilterWriteLockFilterUpdates();
    virNWFilterCallbackDriversLock();
<<<<<<< HEAD

    virNWFilterLoadAllConfigs(&driverState->nwfilters,
                              driverState->configDir);

=======

    virNWFilterLoadAllConfigs(&driverState->nwfilters,
                              driverState->configDir);

>>>>>>> 80705af2
    virNWFilterCallbackDriversUnlock();
    virNWFilterUnlockFilterUpdates();
    nwfilterDriverUnlock(driverState);

    virNWFilterInstFiltersOnAllVMs();

    return 0;
}


/**
 * virNWFilterIsWatchingFirewallD:
 *
 * Checks if the nwfilter has the DBus watches for FirewallD installed.
 *
 * Returns true if it is watching firewalld, false otherwise
 */
bool
virNWFilterDriverIsWatchingFirewallD(void)
{
    if (!driverState)
        return false;

    return driverState->watchingFirewallD;
}

/**
 * nwfilterStateCleanup:
 *
 * Shutdown the nwfilter driver, it will stop all active nwfilters
 */
static int
nwfilterStateCleanup(void) {
    if (!driverState)
        return -1;

    if (driverState->privileged) {
        virNWFilterConfLayerShutdown();
        virNWFilterDHCPSnoopShutdown();
        virNWFilterLearnShutdown();
        virNWFilterIPAddrMapShutdown();
        virNWFilterTechDriversShutdown();

        nwfilterDriverLock(driverState);

        nwfilterDriverRemoveDBusMatches();

        /* free inactive nwfilters */
        virNWFilterObjListFree(&driverState->nwfilters);

        VIR_FREE(driverState->configDir);
        nwfilterDriverUnlock(driverState);
    }

    virMutexDestroy(&driverState->lock);
    VIR_FREE(driverState);

    return 0;
}


static virNWFilterPtr
nwfilterLookupByUUID(virConnectPtr conn,
                     const unsigned char *uuid) {
    virNWFilterDriverStatePtr driver = conn->nwfilterPrivateData;
    virNWFilterObjPtr nwfilter;
    virNWFilterPtr ret = NULL;

    nwfilterDriverLock(driver);
    nwfilter = virNWFilterObjFindByUUID(&driver->nwfilters, uuid);
    nwfilterDriverUnlock(driver);

    if (!nwfilter) {
        virReportError(VIR_ERR_NO_NWFILTER,
                       "%s", _("no nwfilter with matching uuid"));
        goto cleanup;
    }

    if (virNWFilterLookupByUUIDEnsureACL(conn, nwfilter->def) < 0)
        goto cleanup;

    ret = virGetNWFilter(conn, nwfilter->def->name, nwfilter->def->uuid);

cleanup:
    if (nwfilter)
        virNWFilterObjUnlock(nwfilter);
    return ret;
}


static virNWFilterPtr
nwfilterLookupByName(virConnectPtr conn,
                     const char *name) {
    virNWFilterDriverStatePtr driver = conn->nwfilterPrivateData;
    virNWFilterObjPtr nwfilter;
    virNWFilterPtr ret = NULL;

    nwfilterDriverLock(driver);
    nwfilter = virNWFilterObjFindByName(&driver->nwfilters, name);
    nwfilterDriverUnlock(driver);

    if (!nwfilter) {
        virReportError(VIR_ERR_NO_NWFILTER,
                       _("no nwfilter with matching name '%s'"), name);
        goto cleanup;
    }

    if (virNWFilterLookupByNameEnsureACL(conn, nwfilter->def) < 0)
        goto cleanup;

    ret = virGetNWFilter(conn, nwfilter->def->name, nwfilter->def->uuid);

cleanup:
    if (nwfilter)
        virNWFilterObjUnlock(nwfilter);
    return ret;
}


static virDrvOpenStatus
nwfilterOpen(virConnectPtr conn,
             virConnectAuthPtr auth ATTRIBUTE_UNUSED,
             unsigned int flags)
{
    virCheckFlags(VIR_CONNECT_RO, VIR_DRV_OPEN_ERROR);

    if (!driverState)
        return VIR_DRV_OPEN_DECLINED;

    conn->nwfilterPrivateData = driverState;
    return VIR_DRV_OPEN_SUCCESS;
}


static int
nwfilterClose(virConnectPtr conn) {
    conn->nwfilterPrivateData = NULL;
    return 0;
}


static int
nwfilterConnectNumOfNWFilters(virConnectPtr conn) {
    virNWFilterDriverStatePtr driver = conn->nwfilterPrivateData;
    size_t i;
    int n;

    if (virConnectNumOfNWFiltersEnsureACL(conn) < 0)
        return -1;

    n = 0;
    for (i = 0; i < driver->nwfilters.count; i++) {
        virNWFilterObjPtr obj = driver->nwfilters.objs[i];
        virNWFilterObjLock(obj);
        if (virConnectNumOfNWFiltersCheckACL(conn, obj->def))
            n++;
        virNWFilterObjUnlock(obj);
    }

    return n;
}


static int
nwfilterConnectListNWFilters(virConnectPtr conn,
                             char **const names,
                             int nnames) {
    virNWFilterDriverStatePtr driver = conn->nwfilterPrivateData;
    int got = 0;
    size_t i;

    if (virConnectListNWFiltersEnsureACL(conn) < 0)
        return -1;

    nwfilterDriverLock(driver);
    for (i = 0; i < driver->nwfilters.count && got < nnames; i++) {
        virNWFilterObjPtr obj = driver->nwfilters.objs[i];
        virNWFilterObjLock(obj);
        if (virConnectListNWFiltersCheckACL(conn, obj->def)) {
            if (VIR_STRDUP(names[got], obj->def->name) < 0) {
                virNWFilterObjUnlock(obj);
                goto cleanup;
            }
            got++;
        }
        virNWFilterObjUnlock(obj);
    }
    nwfilterDriverUnlock(driver);
    return got;

 cleanup:
    nwfilterDriverUnlock(driver);
    for (i = 0; i < got; i++)
        VIR_FREE(names[i]);
    memset(names, 0, nnames * sizeof(*names));
    return -1;
}


static int
nwfilterConnectListAllNWFilters(virConnectPtr conn,
                                virNWFilterPtr **filters,
                                unsigned int flags) {
    virNWFilterDriverStatePtr driver = conn->nwfilterPrivateData;
    virNWFilterPtr *tmp_filters = NULL;
    int nfilters = 0;
    virNWFilterPtr filter = NULL;
    virNWFilterObjPtr obj = NULL;
    size_t i;
    int ret = -1;

    virCheckFlags(0, -1);

    if (virConnectListAllNWFiltersEnsureACL(conn) < 0)
        return -1;

    nwfilterDriverLock(driver);

    if (!filters) {
        ret = driver->nwfilters.count;
        goto cleanup;
    }

    if (VIR_ALLOC_N(tmp_filters, driver->nwfilters.count + 1) < 0)
        goto cleanup;

    for (i = 0; i < driver->nwfilters.count; i++) {
        obj = driver->nwfilters.objs[i];
        virNWFilterObjLock(obj);
        if (virConnectListAllNWFiltersCheckACL(conn, obj->def)) {
            if (!(filter = virGetNWFilter(conn, obj->def->name,
                                          obj->def->uuid))) {
                virNWFilterObjUnlock(obj);
                goto cleanup;
            }
            tmp_filters[nfilters++] = filter;
        }
        virNWFilterObjUnlock(obj);
    }

    *filters = tmp_filters;
    tmp_filters = NULL;
    ret = nfilters;

 cleanup:
    nwfilterDriverUnlock(driver);
    if (tmp_filters) {
        for (i = 0; i < nfilters; i ++) {
            if (tmp_filters[i])
                virNWFilterFree(tmp_filters[i]);
        }
    }
    VIR_FREE(tmp_filters);

    return ret;
}

static virNWFilterPtr
nwfilterDefineXML(virConnectPtr conn,
                  const char *xml)
{
    virNWFilterDriverStatePtr driver = conn->nwfilterPrivateData;
    virNWFilterDefPtr def;
    virNWFilterObjPtr nwfilter = NULL;
    virNWFilterPtr ret = NULL;

    nwfilterDriverLock(driver);
    virNWFilterWriteLockFilterUpdates();
    virNWFilterCallbackDriversLock();

    if (!(def = virNWFilterDefParseString(xml)))
        goto cleanup;

    if (virNWFilterDefineXMLEnsureACL(conn, def) < 0)
        goto cleanup;

    if (!(nwfilter = virNWFilterObjAssignDef(&driver->nwfilters, def)))
        goto cleanup;

    if (virNWFilterObjSaveDef(driver, nwfilter, def) < 0) {
        virNWFilterObjRemove(&driver->nwfilters, nwfilter);
        def = NULL;
        goto cleanup;
    }
    def = NULL;

    ret = virGetNWFilter(conn, nwfilter->def->name, nwfilter->def->uuid);

cleanup:
    virNWFilterDefFree(def);
    if (nwfilter)
        virNWFilterObjUnlock(nwfilter);

    virNWFilterCallbackDriversUnlock();
    virNWFilterUnlockFilterUpdates();
    nwfilterDriverUnlock(driver);
    return ret;
}


static int
nwfilterUndefine(virNWFilterPtr obj) {
    virNWFilterDriverStatePtr driver = obj->conn->nwfilterPrivateData;
    virNWFilterObjPtr nwfilter;
    int ret = -1;

    nwfilterDriverLock(driver);
    virNWFilterWriteLockFilterUpdates();
    virNWFilterCallbackDriversLock();

    nwfilter = virNWFilterObjFindByUUID(&driver->nwfilters, obj->uuid);
    if (!nwfilter) {
        virReportError(VIR_ERR_NO_NWFILTER,
                       "%s", _("no nwfilter with matching uuid"));
        goto cleanup;
    }

    if (virNWFilterUndefineEnsureACL(obj->conn, nwfilter->def) < 0)
        goto cleanup;

    if (virNWFilterTestUnassignDef(nwfilter) < 0) {
        virReportError(VIR_ERR_OPERATION_INVALID,
                       "%s",
                       _("nwfilter is in use"));
        goto cleanup;
    }

    if (virNWFilterObjDeleteDef(nwfilter) < 0)
        goto cleanup;

    VIR_FREE(nwfilter->configFile);

    virNWFilterObjRemove(&driver->nwfilters, nwfilter);
    nwfilter = NULL;
    ret = 0;

cleanup:
    if (nwfilter)
        virNWFilterObjUnlock(nwfilter);

    virNWFilterCallbackDriversUnlock();
    virNWFilterUnlockFilterUpdates();
    nwfilterDriverUnlock(driver);
    return ret;
}


static char *
nwfilterGetXMLDesc(virNWFilterPtr obj,
                   unsigned int flags)
{
    virNWFilterDriverStatePtr driver = obj->conn->nwfilterPrivateData;
    virNWFilterObjPtr nwfilter;
    char *ret = NULL;

    virCheckFlags(0, NULL);

    nwfilterDriverLock(driver);
    nwfilter = virNWFilterObjFindByUUID(&driver->nwfilters, obj->uuid);
    nwfilterDriverUnlock(driver);

    if (!nwfilter) {
        virReportError(VIR_ERR_NO_NWFILTER,
                       "%s", _("no nwfilter with matching uuid"));
        goto cleanup;
    }

    if (virNWFilterGetXMLDescEnsureACL(obj->conn, nwfilter->def) < 0)
        goto cleanup;

    ret = virNWFilterDefFormat(nwfilter->def);

cleanup:
    if (nwfilter)
        virNWFilterObjUnlock(nwfilter);
    return ret;
}


static int
nwfilterInstantiateFilter(virConnectPtr conn,
                          const unsigned char *vmuuid,
                          virDomainNetDefPtr net)
{
    return virNWFilterInstantiateFilter(conn->nwfilterPrivateData, vmuuid, net);
}


static void
nwfilterTeardownFilter(virDomainNetDefPtr net) {
    if ((net->ifname) && (net->filter))
        virNWFilterTeardownFilter(net);
}


static virNWFilterDriver nwfilterDriver = {
    .name = "nwfilter",
    .nwfilterOpen = nwfilterOpen, /* 0.8.0 */
    .nwfilterClose = nwfilterClose, /* 0.8.0 */
    .connectNumOfNWFilters = nwfilterConnectNumOfNWFilters, /* 0.8.0 */
    .connectListNWFilters = nwfilterConnectListNWFilters, /* 0.8.0 */
    .connectListAllNWFilters = nwfilterConnectListAllNWFilters, /* 0.10.2 */
    .nwfilterLookupByName = nwfilterLookupByName, /* 0.8.0 */
    .nwfilterLookupByUUID = nwfilterLookupByUUID, /* 0.8.0 */
    .nwfilterDefineXML = nwfilterDefineXML, /* 0.8.0 */
    .nwfilterUndefine = nwfilterUndefine, /* 0.8.0 */
    .nwfilterGetXMLDesc = nwfilterGetXMLDesc, /* 0.8.0 */
};


static virStateDriver stateDriver = {
    .name = "NWFilter",
    .stateInitialize = nwfilterStateInitialize,
    .stateCleanup = nwfilterStateCleanup,
    .stateReload = nwfilterStateReload,
};


static virDomainConfNWFilterDriver domainNWFilterDriver = {
    .instantiateFilter = nwfilterInstantiateFilter,
    .teardownFilter = nwfilterTeardownFilter,
};


int nwfilterRegister(void) {
    virRegisterNWFilterDriver(&nwfilterDriver);
    virRegisterStateDriver(&stateDriver);
    virDomainConfNWFilterRegister(&domainNWFilterDriver);
    return 0;
}<|MERGE_RESOLUTION|>--- conflicted
+++ resolved
@@ -283,17 +283,10 @@
     nwfilterDriverLock(driverState);
     virNWFilterWriteLockFilterUpdates();
     virNWFilterCallbackDriversLock();
-<<<<<<< HEAD
 
     virNWFilterLoadAllConfigs(&driverState->nwfilters,
                               driverState->configDir);
 
-=======
-
-    virNWFilterLoadAllConfigs(&driverState->nwfilters,
-                              driverState->configDir);
-
->>>>>>> 80705af2
     virNWFilterCallbackDriversUnlock();
     virNWFilterUnlockFilterUpdates();
     nwfilterDriverUnlock(driverState);
