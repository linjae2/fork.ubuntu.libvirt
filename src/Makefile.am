## Process this file with automake to produce Makefile.in

## Copyright (C) 2005-2013 Red Hat, Inc.
##
## This library is free software; you can redistribute it and/or
## modify it under the terms of the GNU Lesser General Public
## License as published by the Free Software Foundation; either
## version 2.1 of the License, or (at your option) any later version.
##
## This library is distributed in the hope that it will be useful,
## but WITHOUT ANY WARRANTY; without even the implied warranty of
## MERCHANTABILITY or FITNESS FOR A PARTICULAR PURPOSE.  See the GNU
## Lesser General Public License for more details.
##
## You should have received a copy of the GNU Lesser General Public
## License along with this library.  If not, see
## <http://www.gnu.org/licenses/>.

# No libraries with the exception of LIBXML should be listed
# here. List them against the individual XXX_la_CFLAGS targets
# that actually use them. Also keep GETTEXT_CPPFLAGS at the end.
INCLUDES =	-I../gnulib/lib					\
		-I$(top_srcdir)/gnulib/lib			\
		-I$(top_srcdir)					\
		-I../include					\
		-I$(top_srcdir)/include				\
		-I$(top_srcdir)/src/util			\
		-DIN_LIBVIRT					\
		$(GETTEXT_CPPFLAGS)

AM_CFLAGS =	$(LIBXML_CFLAGS)				\
		$(WARN_CFLAGS)					\
		$(LOCK_CHECKING_CFLAGS)				\
		$(WIN32_EXTRA_CFLAGS)				\
		$(COVERAGE_CFLAGS)
AM_LDFLAGS =	$(DRIVER_MODULE_LDFLAGS)			\
		$(COVERAGE_LDFLAGS)				\
		$(RELRO_LDFLAGS)				\
		$(NO_INDIRECT_LDFLAGS)				\
		$(NULL)

EXTRA_DIST = $(conf_DATA) util/keymaps.csv

BUILT_SOURCES =
CLEANFILES =
DISTCLEANFILES =
MAINTAINERCLEANFILES =
nodist_conf_DATA =

THREAD_LIBS = $(LIB_PTHREAD) $(LTLIBMULTITHREAD)

SECDRIVER_CFLAGS =
SECDRIVER_LIBS =
if WITH_SECDRIVER_SELINUX
SECDRIVER_CFLAGS += $(SELINUX_CFLAGS)
SECDRIVER_LIBS += $(SELINUX_LIBS)
endif WITH_SECDRIVER_SELINUX
if WITH_SECDRIVER_APPARMOR
SECDRIVER_CFLAGS += $(APPARMOR_CFLAGS)
SECDRIVER_LIBS += $(APPARMOR_LIBS)
endif WITH_SECDRIVER_APPARMOR

if WITH_NETWORK
UUID=$(shell uuidgen 2>/dev/null)
endif WITH_NETWORK

lib_LTLIBRARIES = libvirt.la libvirt-qemu.la libvirt-lxc.la

moddir = $(libdir)/libvirt/connection-driver
mod_LTLIBRARIES =

confdir = $(sysconfdir)/libvirt
conf_DATA = libvirt.conf

augeasdir = $(datadir)/augeas/lenses
augeas_DATA =

augeastestdir = $(datadir)/augeas/lenses/tests
augeastest_DATA =

# These files are not related to driver APIs. Simply generic
# helper APIs for various purposes
UTIL_SOURCES =							\
		util/viralloc.c util/viralloc.h			\
		util/virarch.h util/virarch.c			\
		util/viratomic.h util/viratomic.c		\
		util/viraudit.c util/viraudit.h			\
		util/virauth.c util/virauth.h			\
		util/virauthconfig.c util/virauthconfig.h	\
		util/virbitmap.c util/virbitmap.h		\
		util/virbuffer.c util/virbuffer.h		\
		util/vircgroup.c util/vircgroup.h util/vircgrouppriv.h	\
		util/virclosecallbacks.c util/virclosecallbacks.h		\
		util/vircommand.c util/vircommand.h		\
		util/virconf.c util/virconf.h			\
		util/virdbus.c util/virdbus.h util/virdbuspriv.h	\
		util/virdnsmasq.c util/virdnsmasq.h		\
		util/virebtables.c util/virebtables.h		\
		util/virendian.h				\
		util/virerror.c util/virerror.h			\
		util/virevent.c util/virevent.h			\
		util/vireventpoll.c util/vireventpoll.h		\
		util/virfile.c util/virfile.h			\
		util/virhash.c util/virhash.h			\
		util/virhashcode.c util/virhashcode.h		\
		util/virhook.c util/virhook.h			\
		util/viridentity.c util/viridentity.h		\
		util/virinitctl.c util/virinitctl.h		\
		util/viriptables.c util/viriptables.h		\
		util/virjson.c util/virjson.h			\
		util/virkeycode.c util/virkeycode.h		\
		util/virkeyfile.c util/virkeyfile.h		\
		util/virkeymaps.h				\
		util/virlockspace.c util/virlockspace.h		\
		util/virlog.c util/virlog.h			\
		util/virmacaddr.h util/virmacaddr.c		\
		util/virnetdev.h util/virnetdev.c		\
		util/virnetdevbandwidth.h util/virnetdevbandwidth.c \
		util/virnetdevbridge.h util/virnetdevbridge.c	\
		util/virnetdevmacvlan.c util/virnetdevmacvlan.h	\
		util/virnetdevopenvswitch.h util/virnetdevopenvswitch.c \
		util/virnetdevtap.h util/virnetdevtap.c		\
		util/virnetdevveth.h util/virnetdevveth.c	\
		util/virnetdevvlan.h util/virnetdevvlan.c	\
		util/virnetdevvportprofile.h util/virnetdevvportprofile.c \
		util/virnetlink.c util/virnetlink.h		\
		util/virnodesuspend.c util/virnodesuspend.h	\
		util/virnuma.c util/virnuma.h			\
		util/virobject.c util/virobject.h		\
		util/virpci.c util/virpci.h			\
		util/virpidfile.c util/virpidfile.h		\
		util/virportallocator.c util/virportallocator.h \
		util/virprocess.c util/virprocess.h		\
		util/virrandom.h util/virrandom.c		\
		util/virscsi.c util/virscsi.h			\
		util/virsexpr.c util/virsexpr.h			\
		util/virsocketaddr.h util/virsocketaddr.c	\
		util/virstatslinux.c util/virstatslinux.h	\
		util/virstoragefile.c util/virstoragefile.h	\
		util/virstring.h util/virstring.c		\
		util/virsysinfo.c util/virsysinfo.h		\
		util/virsystemd.c util/virsystemd.h		\
		util/virthread.c util/virthread.h		\
		util/virthreadpthread.h				\
		util/virthreadwin32.h				\
		util/virthreadpool.c util/virthreadpool.h	\
		util/virtime.h util/virtime.c			\
		util/virtpm.h util/virtpm.c			\
		util/virtypedparam.c util/virtypedparam.h	\
		util/virusb.c util/virusb.h			\
		util/viruri.h util/viruri.c			\
		util/virutil.c util/virutil.h			\
		util/viruuid.c util/viruuid.h			\
		util/virxml.c util/virxml.h			\
		$(NULL)


EXTRA_DIST += $(srcdir)/util/virkeymaps.h $(srcdir)/util/keymaps.csv \
		$(srcdir)/util/virkeycode-mapgen.py

BUILT_SOURCES += util/virkeymaps.h

util/virkeymaps.h: $(srcdir)/util/keymaps.csv	\
		$(srcdir)/util/virkeycode-mapgen.py
	$(AM_V_GEN)$(PYTHON) $(srcdir)/util/virkeycode-mapgen.py \
	  <$(srcdir)/util/keymaps.csv >$(srcdir)/util/virkeymaps.h

EXTRA_DIST += util/virthreadpthread.c util/virthreadwin32.c

# Internal generic driver infrastructure
NODE_INFO_SOURCES = nodeinfo.h nodeinfo.c
DATATYPES_SOURCES = datatypes.h datatypes.c
DRIVER_SOURCES =							\
		driver.c driver.h					\
		internal.h						\
		$(DATATYPES_SOURCES)					\
		fdstream.c fdstream.h					\
		$(NODE_INFO_SOURCES)					\
		libvirt.c libvirt_internal.h				\
		locking/lock_manager.c locking/lock_manager.h		\
		locking/lock_driver.h					\
		locking/lock_driver_nop.h locking/lock_driver_nop.c	\
		locking/domain_lock.h locking/domain_lock.c

LOCK_DRIVER_SANLOCK_SOURCES = \
		locking/lock_driver_sanlock.c

LOCK_DRIVER_SANLOCK_HELPER_SOURCES = \
		locking/sanlock_helper.c

LOCK_PROTOCOL_GENERATED = \
		locking/lock_protocol.h \
		locking/lock_protocol.c \
		$(NULL)

LOCK_PROTOCOL = $(srcdir)/locking/lock_protocol.x
EXTRA_DIST += $(LOCK_PROTOCOL) \
	$(LOCK_PROTOCOL_GENERATED)
BUILT_SOURCES += $(LOCK_PROTOCOL_GENERATED)
MAINTAINERCLEANFILES += $(LOCK_PROTOCOL_GENERATED)

LOCK_DAEMON_GENERATED = \
		locking/lock_daemon_dispatch_stubs.h
		$(NULL)

BUILT_SOURCES += $(LOCK_DAEMON_GENERATED)
EXTRA_DIST += $(LOCK_DAEMON_GENERATED)
MAINTAINERCLEANFILES += $(LOCK_DAEMON_GENERATED)

LOCK_DRIVER_LOCKD_SOURCES = \
		locking/lock_driver_lockd.c \
		$(NULL)

LOCK_DAEMON_SOURCES = \
		locking/lock_daemon.h \
		locking/lock_daemon.c \
		locking/lock_daemon_config.h \
		locking/lock_daemon_config.c \
		locking/lock_daemon_dispatch.c \
		locking/lock_daemon_dispatch.h \
		$(NULL)

locking/lock_daemon_dispatch_stubs.h: $(LOCK_PROTOCOL) \
		$(srcdir)/rpc/gendispatch.pl Makefile.am
	$(AM_V_GEN)perl -w $(srcdir)/rpc/gendispatch.pl --mode=server \
	    virLockSpaceProtocol VIR_LOCK_SPACE_PROTOCOL \
	    $(LOCK_PROTOCOL) > $(srcdir)/locking/lock_daemon_dispatch_stubs.h


NETDEV_CONF_SOURCES =						\
		conf/netdev_bandwidth_conf.h conf/netdev_bandwidth_conf.c \
		conf/netdev_vport_profile_conf.h conf/netdev_vport_profile_conf.c \
		conf/netdev_vlan_conf.h conf/netdev_vlan_conf.c

# XML configuration format handling sources
# Domain driver generic impl APIs
DOMAIN_CONF_SOURCES =						\
		conf/capabilities.c conf/capabilities.h		\
		conf/domain_conf.c conf/domain_conf.h		\
		conf/domain_audit.c conf/domain_audit.h		\
		conf/domain_nwfilter.c conf/domain_nwfilter.h	\
		conf/snapshot_conf.c conf/snapshot_conf.h

DOMAIN_EVENT_SOURCES =						\
		conf/domain_event.c conf/domain_event.h

# Network driver generic impl APIs
NETWORK_CONF_SOURCES =						\
		conf/network_conf.c conf/network_conf.h

# Network filter driver generic impl APIs
NWFILTER_PARAM_CONF_SOURCES =					\
		conf/nwfilter_params.c conf/nwfilter_params.h	\
		conf/nwfilter_ipaddrmap.c			\
		conf/nwfilter_ipaddrmap.h			\
		conf/nwfilter_conf.h

NWFILTER_CONF_SOURCES =						\
		$(NWFILTER_PARAM_CONF_SOURCES)			\
		conf/nwfilter_conf.c conf/nwfilter_conf.h

# Storage driver generic impl APIs
STORAGE_CONF_SOURCES =                                         \
		conf/storage_conf.h conf/storage_conf.c

# Interface driver generic impl APIs
INTERFACE_CONF_SOURCES =                                       \
		conf/interface_conf.c conf/interface_conf.h

# Secret driver generic impl APIs
SECRET_CONF_SOURCES =                                          \
		conf/secret_conf.h conf/secret_conf.c

# Network driver generic impl APIs
NODE_DEVICE_CONF_SOURCES =                                     \
		conf/node_device_conf.c conf/node_device_conf.h

ENCRYPTION_CONF_SOURCES =					\
		conf/storage_encryption_conf.c conf/storage_encryption_conf.h

CPU_CONF_SOURCES =						\
		conf/cpu_conf.c conf/cpu_conf.h

# Safe character device handling helper APIs
CHRDEV_CONF_SOURCES =						\
		conf/virchrdev.c conf/virchrdev.h

# Device Helper APIs
DEVICE_CONF_SOURCES =                                           \
		conf/device_conf.c conf/device_conf.h

CONF_SOURCES =							\
		$(NETDEV_CONF_SOURCES)				\
		$(DOMAIN_CONF_SOURCES)				\
		$(DOMAIN_EVENT_SOURCES)				\
		$(NETWORK_CONF_SOURCES)				\
		$(NWFILTER_CONF_SOURCES)			\
		$(NODE_DEVICE_CONF_SOURCES)			\
		$(STORAGE_CONF_SOURCES)				\
		$(ENCRYPTION_CONF_SOURCES)			\
		$(INTERFACE_CONF_SOURCES)			\
		$(SECRET_CONF_SOURCES)				\
		$(CPU_CONF_SOURCES)				\
		$(CHRDEV_CONF_SOURCES)				\
		$(DEVICE_CONF_SOURCES)

# The remote RPC driver, covering domains, storage, networks, etc
REMOTE_DRIVER_GENERATED = \
		remote/remote_protocol.c		\
		remote/remote_protocol.h		\
		remote/remote_client_bodies.h		\
		remote/lxc_protocol.c			\
		remote/lxc_protocol.h			\
		remote/lxc_client_bodies.h		\
		remote/qemu_protocol.c			\
		remote/qemu_protocol.h			\
		remote/qemu_client_bodies.h		\
		$(NULL)

REMOTE_PROTOCOL = $(srcdir)/remote/remote_protocol.x
LXC_PROTOCOL = $(srcdir)/remote/lxc_protocol.x
QEMU_PROTOCOL = $(srcdir)/remote/qemu_protocol.x
REMOTE_DRIVER_PROTOCOL = $(REMOTE_PROTOCOL) $(QEMU_PROTOCOL) $(LXC_PROTOCOL)

remote/remote_client_bodies.h: $(srcdir)/rpc/gendispatch.pl \
		$(REMOTE_PROTOCOL) Makefile.am
	$(AM_V_GEN)$(PERL) -w $(srcdir)/rpc/gendispatch.pl --mode=client \
	  remote REMOTE $(REMOTE_PROTOCOL) \
	  > $(srcdir)/remote/remote_client_bodies.h

remote/lxc_client_bodies.h: $(srcdir)/rpc/gendispatch.pl \
		$(LXC_PROTOCOL) Makefile.am
	$(AM_V_GEN)$(PERL) -w $(srcdir)/rpc/gendispatch.pl --mode=client \
	  lxc LXC $(LXC_PROTOCOL) \
	  > $(srcdir)/remote/lxc_client_bodies.h

remote/qemu_client_bodies.h: $(srcdir)/rpc/gendispatch.pl \
		$(QEMU_PROTOCOL) Makefile.am
	$(AM_V_GEN)$(PERL) -w $(srcdir)/rpc/gendispatch.pl --mode=client \
	  qemu QEMU $(QEMU_PROTOCOL) \
	  > $(srcdir)/remote/qemu_client_bodies.h

REMOTE_DRIVER_SOURCES =						\
		gnutls_1_0_compat.h				\
		remote/remote_driver.c remote/remote_driver.h	\
		$(REMOTE_DRIVER_GENERATED)

EXTRA_DIST +=  $(REMOTE_DRIVER_PROTOCOL) \
		$(REMOTE_DRIVER_GENERATED)

# Ensure that we don't change the struct or member names or member ordering
# in remote_protocol.x  The embedded perl below needs a few comments, and
# presumes you know what pdwtags output looks like:
# * use -0777 -n to slurp the entire file into $_.
# * the "split" splits on the /* DD */ comments, so that $p iterates
#     through the struct definitions.
# * process only "struct remote_..." entries
# * remove comments and preceding TAB throughout
# * remove empty lines throughout
# * remove white space at end of buffer

# With pdwtags 1.8, --verbose output includes separators like these:
# /* 93 */
# /* <0> (null):0 */
# with the second line omitted for intrinsic types.
# Whereas with pdwtags 1.3, they look like this:
# /* <2d2> /usr/include/libio.h:180 */
# The alternation of the following regexps matches both cases.
r1 = /\* \d+ \*/
r2 = /\* <[[:xdigit:]]+> \S+:\d+ \*/
struct_prefix = (remote_|qemu_|lxc_|keepalive|vir(Net|LockSpace|LXCMonitor))

# Depending on configure options, libtool creates one or both of
# remote/{,.libs/}libvirt_driver_remote_la-remote_protocol.o.  We want
# the newest of the two, in case configure options changed and a stale
# file is left around from an earlier build.
PDWTAGS = \
	$(AM_V_GEN)if (pdwtags --help) > /dev/null 2>&1; then		\
	  o=`ls -t $(<:.lo=.$(OBJEXT))					\
	     $(subst /,/.libs/,$(<:.lo=.$(OBJEXT)))			\
	    2>/dev/null | sed -n 1p`;					\
	  test -f "$$o" || { echo ".o for $< not found" >&2; exit 1; };	\
	  pdwtags --verbose $$o > $(@F)-t1 2> $(@F)-t2;			\
	  if test ! -s $(@F)-t1 && test -s $(@F)-t2; then		\
	    rm -rf $(@F)-t?;						\
	    echo 'WARNING: pdwtags appears broken; skipping the $@ test' >&2;\
	  else								\
	    $(PERL) -0777 -n						\
		-e 'foreach my $$p (split m!\n*(?:$(r1)|$(r2))\n!) {'	\
		-e '  if ($$p =~ /^(struct|enum) $(struct_prefix)/ ||'	\
		-e '      $$p =~ /^enum {/) {'				\
		-e '    $$p =~ s!\t*/\*.*?\*/!!sg;'			\
		-e '    $$p =~ s!\s+\n!\n!sg;'				\
		-e '    $$p =~ s!\s+$$!!;'				\
		-e '    $$p =~ s!\t!        !g;'			\
		-e '    print "$$p\n";'					\
		-e '    $$n++;'						\
		-e '  }'						\
		-e '}'							\
		-e 'BEGIN {'						\
		-e '  print "/* -*- c -*- */\n";'			\
		-e '}'							\
		-e 'END {'						\
		-e '  if ($$n < 1) {'					\
		-e '    warn "WARNING: your pdwtags program is too old\n";' \
		-e '    warn "WARNING: skipping the $@ test\n";'	\
		-e '    warn "WARNING: install dwarves-1.3 or newer\n";' \
		-e '    exit 8;'					\
		-e '  }'						\
		-e '}'							\
		< $(@F)-t1 > $(@F)-t3;					\
	    case $$? in 8) rm -f $(@F)-t?; exit 0;; 0) ;; *) exit 1;; esac;\
	    diff -u $(@)s $(@F)-t3; st=$$?; rm -f $(@F)-t?; exit $$st;	\
	  fi;								\
	else								\
	  echo 'WARNING: you lack pdwtags; skipping the $@ test' >&2;	\
	  echo 'WARNING: install the dwarves package to get pdwtags' >&2; \
	fi

# .libs/libvirt.so is built by libtool as a side-effect of the Makefile
# rule for libvirt.la.  However, checking symbols relies on Linux ELF layout
if WITH_LINUX
check-symfile: libvirt.syms libvirt.la
	$(AM_V_GEN)$(PERL) $(srcdir)/check-symfile.pl libvirt.syms \
	  .libs/libvirt.so
else ! WITH_LINUX
check-symfile:
endif ! WITH_LINUX
check-symsorting:
	$(AM_V_GEN)$(PERL) $(srcdir)/check-symsorting.pl \
		$(srcdir) $(SYM_FILES)
EXTRA_DIST += check-symfile.pl check-symsorting.pl

# Keep this list synced with RPC_PROBE_FILES
PROTOCOL_STRUCTS = \
	$(srcdir)/remote_protocol-structs \
	$(srcdir)/lxc_protocol-structs \
	$(srcdir)/qemu_protocol-structs \
	$(srcdir)/virnetprotocol-structs \
	$(srcdir)/virkeepaliveprotocol-structs \
	$(srcdir)/lxc_monitor_protocol-structs \
	$(srcdir)/lock_protocol-structs \
	$(NULL)

if WITH_REMOTE
check-protocol: $(PROTOCOL_STRUCTS) $(PROTOCOL_STRUCTS:structs=struct)

# The .o file that pdwtags parses is created as a side effect of running
# libtool; but from make's perspective we depend on the .lo file.
$(srcdir)/remote_protocol-struct \
	$(srcdir)/qemu_protocol-struct \
	$(srcdir)/lxc_protocol-struct: \
		$(srcdir)/%-struct: remote/libvirt_driver_remote_la-%.lo
	$(PDWTAGS)
$(srcdir)/virnetprotocol-struct $(srcdir)/virkeepaliveprotocol-struct: \
		$(srcdir)/%-struct: rpc/libvirt_net_rpc_la-%.lo
	$(PDWTAGS)
$(srcdir)/lxc_monitor_protocol-struct: \
		$(srcdir)/%-struct: lxc/libvirt_driver_lxc_impl_la-%.lo
	$(PDWTAGS)
$(srcdir)/lock_protocol-struct: \
		$(srcdir)/%-struct: locking/lockd_la-%.lo
	$(PDWTAGS)

else !WITH_REMOTE
# The $(PROTOCOL_STRUCTS) files must live in git, because they cannot be
# re-generated when configured --without-remote.
check-protocol:
endif !WITH_REMOTE
EXTRA_DIST += $(PROTOCOL_STRUCTS)

check-drivername:
	$(AM_V_GEN)$(PERL) $(srcdir)/check-drivername.pl \
		$(srcdir)/driver.h \
		$(srcdir)/libvirt_public.syms \
		$(srcdir)/libvirt_qemu.syms \
		$(srcdir)/libvirt_lxc.syms

EXTRA_DIST += check-drivername.pl

DRIVER_SOURCE_FILES = \
	$(ESX_DRIVER_SOURCES) \
	$(HYPERV_DRIVER_SORUCES) \
	$(INTERFACE_DRIVER_SOURCES) \
	$(LIBXL_DRIVER_SOURCES) \
	$(LXC_DRIVER_SOURCES) \
	$(NETWORK_DRIVER_SOURCES) \
	$(NODE_DEVICE_DRIVER_SOURCES) \
	$(NODE_DEVICE_DRIVER_HAL_SOURCES) \
	$(NODE_DEVICE_DRIVER_UDEV_SOURCES) \
	$(NWFILTER_DRIVER_SOURCES) \
	$(OPENVZ_DRIVER_SOURCES) \
	$(PARALLELS_DRIVER_SOURCES) \
	$(PHYP_DRIVER_SOURCES) \
	$(QEMU_DRIVER_SOURCES) \
	$(REMOTE_DRIVER_SOURCES) \
	$(SECRET_DRIVER_SOURCES) \
	$(STORAGE_DRIVER_SOURCES) \
	$(TEST_DRIVER_SOURCES) \
	$(UML_DRIVER_SOURCES) \
	$(VBOX_DRIVER_SOURCES) \
	vbox/vbox_tmpl.c \
	$(VMWARE_DRIVER_SOURCES) \
	$(XEN_DRIVER_SOURCES) \
	$(XENAPI_DRIVER_SOURCES) \
	$(NULL)

STATEFUL_DRIVER_SOURCE_FILES = \
	$(INTERFACE_DRIVER_SOURCES) \
	$(LIBXL_DRIVER_SOURCES) \
	$(LXC_DRIVER_SOURCES) \
	$(NETWORK_DRIVER_SOURCES) \
	$(NODE_DEVICE_DRIVER_SOURCES) \
	$(NWFILTER_DRIVER_SOURCES) \
	$(QEMU_DRIVER_SOURCES) \
	$(SECRET_DRIVER_SOURCES) \
	$(STORAGE_DRIVER_SOURCES) \
	$(UML_DRIVER_SOURCES) \
	$(XEN_DRIVER_SOURCES) \
	$(NULL)


check-driverimpls:
	$(AM_V_GEN)$(PERL) $(srcdir)/check-driverimpls.pl \
		$(filter /%,$(DRIVER_SOURCE_FILES)) \
		$(filter $(srcdir)/%,$(DRIVER_SOURCE_FILES)) \
		$(addprefix $(srcdir)/,$(filter-out $(srcdir)/%, \
			$(filter-out /%,$(DRIVER_SOURCE_FILES))))

check-aclrules:
	$(AM_V_GEN)$(PERL) $(srcdir)/check-aclrules.pl \
		$(REMOTE_PROTOCOL) \
		$(addprefix $(srcdir)/,$(filter-out /%,$(STATEFUL_DRIVER_SOURCE_FILES)))

check-aclperms:
	$(AM_V_GEN)$(PERL) $(srcdir)/check-aclperms.pl \
		$(srcdir)/access/viraccessperm.h \
		$(srcdir)/access/viraccessperm.c

EXTRA_DIST += check-driverimpls.pl check-aclrules.pl check-aclperms.pl

check-local: check-protocol check-symfile check-symsorting \
	check-drivername check-driverimpls check-aclrules \
	check-aclperms
.PHONY: check-protocol $(PROTOCOL_STRUCTS:structs=struct)

# Mock driver, covering domains, storage, networks, etc
TEST_DRIVER_SOURCES =						\
		test/test_driver.c test/test_driver.h

# Now the Hypervisor specific drivers
XEN_DRIVER_SOURCES =						\
		xen/block_stats.c xen/block_stats.h		\
		xen/xen_hypervisor.c xen/xen_hypervisor.h	\
		xen/xen_driver.c xen/xen_driver.h		\
		xen/xend_internal.c xen/xend_internal.h		\
		xen/xm_internal.c xen/xm_internal.h		\
		xen/xs_internal.c xen/xs_internal.h
if WITH_XEN_INOTIFY
XEN_DRIVER_SOURCES += xen/xen_inotify.c xen/xen_inotify.h
endif WITH_XEN_INOTIFY

LXC_MONITOR_PROTOCOL_GENERATED = \
	lxc/lxc_monitor_protocol.h \
	lxc/lxc_monitor_protocol.c \
	$(NULL)

LXC_MONITOR_GENERATED = \
	lxc/lxc_monitor_dispatch.h \
	$(NULL)

LXC_CONTROLLER_GENERATED = \
	lxc/lxc_controller_dispatch.h \
	$(NULL)

LXC_GENERATED = \
	$(LXC_MONITOR_PROTOCOL_GENERATED) \
	$(LXC_MONITOR_GENERATED) \
	$(LXC_CONTROLLER_GENERATED) \
	$(NULL)

LXC_MONITOR_PROTOCOL = $(srcdir)/lxc/lxc_monitor_protocol.x

lxc/lxc_monitor_dispatch.h: $(srcdir)/rpc/gendispatch.pl \
		$(LXC_MONITOR_PROTOCOL) Makefile.am
	$(AM_V_GEN)$(PERL) -w $(srcdir)/rpc/gendispatch.pl --mode=client \
	  virLXCMonitor VIR_LXC_MONITOR $(LXC_MONITOR_PROTOCOL) > \
	  $(srcdir)/lxc/lxc_monitor_dispatch.h

lxc/lxc_controller_dispatch.h: $(srcdir)/rpc/gendispatch.pl \
		$(REMOTE_PROTOCOL) Makefile.am
	$(AM_V_GEN)$(PERL) -w $(srcdir)/rpc/gendispatch.pl --mode=server \
	  virLXCMonitor VIR_LXC_MONITOR $(LXC_MONITOR_PROTOCOL) > \
	  $(srcdir)/lxc/lxc_controller_dispatch.h

EXTRA_DIST += \
	$(LXC_MONITOR_PROTOCOL) \
	$(LXC_GENERATED) \
	$(NULL)

BUILT_SOURCES += $(LXC_GENERATED)

CLEANFILES += $(LXC_GENERATED)

LXC_DRIVER_SOURCES =						\
		$(LXC_MONITOR_PROTOCOL_GENERATED)		\
		$(LXC_MONITOR_GENERATED)			\
		lxc/lxc_conf.c lxc/lxc_conf.h			\
		lxc/lxc_container.c lxc/lxc_container.h		\
		lxc/lxc_cgroup.c lxc/lxc_cgroup.h		\
		lxc/lxc_domain.c lxc/lxc_domain.h		\
		lxc/lxc_hostdev.c lxc/lxc_hostdev.h		\
		lxc/lxc_monitor.c lxc/lxc_monitor.h		\
		lxc/lxc_process.c lxc/lxc_process.h		\
		lxc/lxc_fuse.c lxc/lxc_fuse.h			\
		lxc/lxc_driver.c lxc/lxc_driver.h

LXC_CONTROLLER_SOURCES =					\
		$(LXC_MONITOR_PROTOCOL_GENERATED)		\
		$(LXC_CONTROLLER_GENERATED)			\
		lxc/lxc_conf.c lxc/lxc_conf.h			\
		lxc/lxc_container.c lxc/lxc_container.h		\
		lxc/lxc_cgroup.c lxc/lxc_cgroup.h		\
		lxc/lxc_domain.c lxc/lxc_domain.h		\
		lxc/lxc_fuse.c lxc/lxc_fuse.h			\
		lxc/lxc_controller.c

SECURITY_DRIVER_APPARMOR_HELPER_SOURCES =			\
		$(DATATYPES_SOURCES)				\
		security/virt-aa-helper.c

PHYP_DRIVER_SOURCES =						\
		phyp/phyp_driver.c phyp/phyp_driver.h

OPENVZ_DRIVER_SOURCES =						\
		openvz/openvz_conf.c openvz/openvz_conf.h	\
		openvz/openvz_driver.c openvz/openvz_driver.h   \
		openvz/openvz_util.c openvz/openvz_util.h

VMWARE_DRIVER_SOURCES =						\
		vmware/vmware_driver.c vmware/vmware_driver.h	\
		vmware/vmware_conf.c vmware/vmware_conf.h

VBOX_DRIVER_SOURCES =						\
	vbox/vbox_glue.c vbox/vbox_glue.h			\
	vbox/vbox_driver.c vbox/vbox_driver.h			\
	vbox/vbox_V2_2.c vbox/vbox_CAPI_v2_2.h			\
	vbox/vbox_V3_0.c vbox/vbox_CAPI_v3_0.h			\
	vbox/vbox_V3_1.c vbox/vbox_CAPI_v3_1.h			\
	vbox/vbox_V3_2.c vbox/vbox_CAPI_v3_2.h			\
	vbox/vbox_V4_0.c vbox/vbox_CAPI_v4_0.h			\
	vbox/vbox_V4_1.c vbox/vbox_CAPI_v4_1.h			\
	vbox/vbox_V4_2.c vbox/vbox_CAPI_v4_2.h			\
	vbox/vbox_V4_3.c vbox/vbox_CAPI_v4_3.h

VBOX_DRIVER_EXTRA_DIST =					\
		vbox/vbox_tmpl.c vbox/README			\
		vbox/vbox_MSCOMGlue.c vbox/vbox_MSCOMGlue.h	\
		vbox/vbox_XPCOMCGlue.c vbox/vbox_XPCOMCGlue.h

QEMU_DRIVER_SOURCES =							\
		qemu/qemu_agent.c qemu/qemu_agent.h			\
		qemu/qemu_capabilities.c qemu/qemu_capabilities.h	\
		qemu/qemu_command.c qemu/qemu_command.h			\
		qemu/qemu_domain.c qemu/qemu_domain.h			\
		qemu/qemu_cgroup.c qemu/qemu_cgroup.h			\
		qemu/qemu_hostdev.c qemu/qemu_hostdev.h			\
		qemu/qemu_hotplug.c qemu/qemu_hotplug.h			\
		qemu/qemu_hotplugpriv.h					\
		qemu/qemu_conf.c qemu/qemu_conf.h			\
		qemu/qemu_process.c qemu/qemu_process.h			\
		qemu/qemu_processpriv.h					\
		qemu/qemu_migration.c qemu/qemu_migration.h		\
		qemu/qemu_monitor.c qemu/qemu_monitor.h			\
		qemu/qemu_monitor_text.c				\
		qemu/qemu_monitor_text.h				\
		qemu/qemu_monitor_json.c				\
		qemu/qemu_monitor_json.h				\
		qemu/qemu_driver.c qemu/qemu_driver.h			\
		qemu/qemu_bridge_filter.c				\
		qemu/qemu_bridge_filter.h

XENAPI_DRIVER_SOURCES =						\
		xenapi/xenapi_driver.c xenapi/xenapi_driver.h	\
		xenapi/xenapi_driver_private.h			\
		xenapi/xenapi_utils.c xenapi/xenapi_utils.h

LIBXL_DRIVER_SOURCES =						\
		libxl/libxl_conf.c libxl/libxl_conf.h		\
		libxl/libxl_domain.c libxl/libxl_domain.h       \
		libxl/libxl_driver.c libxl/libxl_driver.h

UML_DRIVER_SOURCES =						\
		uml/uml_conf.c uml/uml_conf.h			\
		uml/uml_driver.c uml/uml_driver.h

ESX_DRIVER_SOURCES =							\
		esx/esx_private.h					\
		esx/esx_driver.c esx/esx_driver.h			\
		esx/esx_interface_driver.c esx/esx_interface_driver.h	\
		esx/esx_network_driver.c esx/esx_network_driver.h	\
		esx/esx_storage_driver.c esx/esx_storage_driver.h	\
		esx/esx_storage_backend_vmfs.c esx/esx_storage_backend_vmfs.h	\
		esx/esx_storage_backend_iscsi.c esx/esx_storage_backend_iscsi.h	\
		esx/esx_device_monitor.c esx/esx_device_monitor.h	\
		esx/esx_secret_driver.c esx/esx_secret_driver.h		\
		esx/esx_nwfilter_driver.c esx/esx_nwfilter_driver.h	\
		esx/esx_util.c esx/esx_util.h				\
		esx/esx_vi.c esx/esx_vi.h				\
		esx/esx_vi_methods.c esx/esx_vi_methods.h		\
		esx/esx_vi_types.c esx/esx_vi_types.h

ESX_DRIVER_GENERATED =							\
		esx/esx_vi_methods.generated.c				\
		esx/esx_vi_methods.generated.h				\
		esx/esx_vi_methods.generated.macro			\
		esx/esx_vi_types.generated.c				\
		esx/esx_vi_types.generated.h				\
		esx/esx_vi_types.generated.typedef			\
		esx/esx_vi_types.generated.typeenum			\
		esx/esx_vi_types.generated.typetostring			\
		esx/esx_vi_types.generated.typefromstring		\
		esx/esx_vi.generated.c					\
		esx/esx_vi.generated.h

ESX_DRIVER_EXTRA_DIST =							\
		esx/README						\
		esx/esx_vi_generator.input				\
		esx/esx_vi_generator.py					\
		$(ESX_DRIVER_GENERATED)

HYPERV_DRIVER_SOURCES =									\
		hyperv/hyperv_private.h							\
		hyperv/hyperv_driver.c hyperv/hyperv_driver.h				\
		hyperv/hyperv_interface_driver.c hyperv/hyperv_interface_driver.h	\
		hyperv/hyperv_network_driver.c hyperv/hyperv_network_driver.h		\
		hyperv/hyperv_storage_driver.c hyperv/hyperv_storage_driver.h		\
		hyperv/hyperv_device_monitor.c hyperv/hyperv_device_monitor.h		\
		hyperv/hyperv_secret_driver.c hyperv/hyperv_secret_driver.h		\
		hyperv/hyperv_nwfilter_driver.c hyperv/hyperv_nwfilter_driver.h		\
		hyperv/hyperv_util.c hyperv/hyperv_util.h				\
		hyperv/hyperv_wmi.c hyperv/hyperv_wmi.h					\
		hyperv/hyperv_wmi_classes.c hyperv/hyperv_wmi_classes.h			\
		hyperv/openwsman.h

HYPERV_DRIVER_GENERATED =							\
		hyperv/hyperv_wmi.generated.c					\
		hyperv/hyperv_wmi.generated.h					\
		hyperv/hyperv_wmi_classes.generated.c				\
		hyperv/hyperv_wmi_classes.generated.h				\
		hyperv/hyperv_wmi_classes.generated.typedef

HYPERV_DRIVER_EXTRA_DIST =							\
		hyperv/hyperv_wmi_generator.input				\
		hyperv/hyperv_wmi_generator.py					\
		$(HYPERV_DRIVER_GENERATED)

PARALLELS_DRIVER_SOURCES =					\
		parallels/parallels_driver.h			\
		parallels/parallels_driver.c			\
		parallels/parallels_utils.c			\
		parallels/parallels_utils.h			\
		parallels/parallels_storage.c		\
		parallels/parallels_network.c

NETWORK_DRIVER_SOURCES =					\
		network/bridge_driver.h network/bridge_driver.c \
		network/bridge_driver_platform.h 		\
		network/bridge_driver_platform.c		\
		$(NULL)
EXTRA_DIST += network/bridge_driver_linux.c network/bridge_driver_nop.c

INTERFACE_DRIVER_SOURCES =

if WITH_INTERFACE
INTERFACE_DRIVER_SOURCES +=					\
		interface/interface_driver.h        \
		interface/interface_driver.c

if WITH_NETCF
INTERFACE_DRIVER_SOURCES +=					\
		interface/interface_backend_netcf.c
endif WITH_NETCF
if WITH_UDEV
INTERFACE_DRIVER_SOURCES +=					\
		interface/interface_backend_udev.c
endif WITH_UDEV
endif WITH_INTERFACE

SECRET_DRIVER_SOURCES =						\
		secret/secret_driver.h secret/secret_driver.c

# Storage backend specific impls
STORAGE_DRIVER_SOURCES =						\
		storage/storage_driver.h storage/storage_driver.c	\
		storage/storage_backend.h storage/storage_backend.c

STORAGE_DRIVER_FS_SOURCES =					\
		storage/storage_backend_fs.h storage/storage_backend_fs.c

STORAGE_DRIVER_LVM_SOURCES =					\
		storage/storage_backend_logical.h		\
		storage/storage_backend_logical.c

STORAGE_DRIVER_ISCSI_SOURCES =					\
		storage/storage_backend_iscsi.h storage/storage_backend_iscsi.c

STORAGE_DRIVER_SCSI_SOURCES =					\
		storage/storage_backend_scsi.h storage/storage_backend_scsi.c

STORAGE_DRIVER_MPATH_SOURCES =					\
		storage/storage_backend_mpath.h storage/storage_backend_mpath.c

STORAGE_DRIVER_DISK_SOURCES =					\
		storage/storage_backend_disk.h storage/storage_backend_disk.c

STORAGE_DRIVER_RBD_SOURCES =					\
		storage/storage_backend_rbd.h storage/storage_backend_rbd.c

STORAGE_DRIVER_SHEEPDOG_SOURCES =				\
		storage/storage_backend_sheepdog.h storage/storage_backend_sheepdog.c

STORAGE_DRIVER_GLUSTER_SOURCES =				\
		storage/storage_backend_gluster.h storage/storage_backend_gluster.c

STORAGE_HELPER_DISK_SOURCES =					\
		storage/parthelper.c

UTIL_IO_HELPER_SOURCES =					\
		util/iohelper.c

# Network filters
NWFILTER_DRIVER_SOURCES =						\
		nwfilter/nwfilter_driver.h nwfilter/nwfilter_driver.c	\
		nwfilter/nwfilter_gentech_driver.c			\
		nwfilter/nwfilter_gentech_driver.h			\
		nwfilter/nwfilter_dhcpsnoop.c				\
		nwfilter/nwfilter_dhcpsnoop.h				\
		nwfilter/nwfilter_ebiptables_driver.c			\
		nwfilter/nwfilter_ebiptables_driver.h			\
		nwfilter/nwfilter_learnipaddr.c				\
		nwfilter/nwfilter_learnipaddr.h


# Security framework and drivers for various models
SECURITY_DRIVER_SOURCES =						\
		security/security_driver.h security/security_driver.c	\
		security/security_nop.h security/security_nop.c		\
		security/security_stack.h security/security_stack.c	\
		security/security_dac.h security/security_dac.c		\
		security/security_manager.h security/security_manager.c

SECURITY_DRIVER_SELINUX_SOURCES =				\
		security/security_selinux.h security/security_selinux.c

SECURITY_DRIVER_APPARMOR_SOURCES =				\
		security/security_apparmor.h security/security_apparmor.c

ACCESS_DRIVER_GENERATED = \
		access/viraccessapicheck.h \
		access/viraccessapicheck.c \
		access/viraccessapicheckqemu.h \
		access/viraccessapicheckqemu.c \
		access/viraccessapichecklxc.h \
		access/viraccessapichecklxc.c \
		$(NULL)

ACCESS_DRIVER_SYM_FILES = \
		libvirt_access.syms \
		libvirt_access_qemu.syms \
		libvirt_access_lxc.syms

ACCESS_DRIVER_API_FILES = \
		libvirt_access.xml \
		libvirt_access_qemu.xml \
		libvirt_access_lxc.xml

ACCESS_DRIVER_SOURCES = \
		access/viraccessperm.h access/viraccessperm.c \
		access/viraccessmanager.h access/viraccessmanager.c \
		access/viraccessdriver.h \
		access/viraccessdrivernop.h access/viraccessdrivernop.c \
		access/viraccessdriverstack.h access/viraccessdriverstack.c

ACCESS_DRIVER_POLKIT_SOURCES = \
		access/viraccessdriverpolkit.h access/viraccessdriverpolkit.c

ACCESS_DRIVER_POLKIT_POLICY = \
		$(srcdir)/access/org.libvirt.api.policy


NODE_DEVICE_DRIVER_SOURCES =					\
		node_device/node_device_driver.c		\
		node_device/node_device_driver.h		\
		node_device/node_device_linux_sysfs.c

NODE_DEVICE_DRIVER_HAL_SOURCES =				\
		node_device/node_device_hal.c			\
		node_device/node_device_hal.h

NODE_DEVICE_DRIVER_UDEV_SOURCES =				\
		node_device/node_device_udev.c			\
		node_device/node_device_udev.h

CPU_SOURCES =							\
		cpu/cpu.h cpu/cpu.c				\
		cpu/cpu_generic.h cpu/cpu_generic.c		\
		cpu/cpu_x86.h cpu/cpu_x86.c cpu/cpu_x86_data.h	\
		cpu/cpu_s390.h cpu/cpu_s390.c			\
		cpu/cpu_arm.h cpu/cpu_arm.c			\
		cpu/cpu_aarch64.h cpu/cpu_aarch64.c		\
		cpu/cpu_map.h cpu/cpu_map.c cpu/cpu_powerpc.h	\
		cpu/cpu_powerpc.c cpu/cpu_ppc_data.h

VMX_SOURCES =							\
		vmx/vmx.c vmx/vmx.h

XENXS_SOURCES =							\
		xenxs/xenxs_private.h				\
		xenxs/xen_sxpr.c xenxs/xen_sxpr.h		\
		xenxs/xen_xm.c xenxs/xen_xm.h

pkgdata_DATA =	cpu/cpu_map.xml

EXTRA_DIST +=	$(pkgdata_DATA)

#########################
#
# Build up list of libvirt.la source files based on configure conditions
#
# First deal with sources usable in non-daemon context

noinst_LTLIBRARIES = libvirt_util.la
libvirt_la_LIBADD = $(libvirt_la_BUILT_LIBADD)
libvirt_la_BUILT_LIBADD = libvirt_util.la
libvirt_util_la_SOURCES =					\
		$(UTIL_SOURCES)
libvirt_util_la_CFLAGS = $(CAPNG_CFLAGS) $(YAJL_CFLAGS) $(LIBNL_CFLAGS) \
		$(AM_CFLAGS) $(AUDIT_CFLAGS) $(DEVMAPPER_CFLAGS) \
		$(DBUS_CFLAGS) $(LDEXP_LIBM) $(NUMACTL_CFLAGS)	\
		-I$(top_srcdir)/src/conf
libvirt_util_la_LIBADD = $(CAPNG_LIBS) $(YAJL_LIBS) $(LIBNL_LIBS) \
		$(THREAD_LIBS) $(AUDIT_LIBS) $(DEVMAPPER_LIBS) \
		$(LIB_CLOCK_GETTIME) $(DBUS_LIBS) $(MSCOM_LIBS) $(LIBXML_LIBS) \
		$(SECDRIVER_LIBS) $(NUMACTL_LIBS)


noinst_LTLIBRARIES += libvirt_conf.la
libvirt_la_BUILT_LIBADD += libvirt_conf.la
libvirt_conf_la_SOURCES = $(CONF_SOURCES)
libvirt_conf_la_CFLAGS = $(AM_CFLAGS)
libvirt_conf_la_LDFLAGS = $(AM_LDFLAGS)

noinst_LTLIBRARIES += libvirt_cpu.la
libvirt_la_BUILT_LIBADD += libvirt_cpu.la
libvirt_cpu_la_CFLAGS = \
		-I$(top_srcdir)/src/conf $(AM_CFLAGS)
libvirt_cpu_la_SOURCES = $(CPU_SOURCES)

if WITH_VMX
noinst_LTLIBRARIES += libvirt_vmx.la
libvirt_la_BUILT_LIBADD += libvirt_vmx.la
libvirt_vmx_la_CFLAGS = \
		-I$(top_srcdir)/src/conf $(AM_CFLAGS)
libvirt_vmx_la_SOURCES = $(VMX_SOURCES)
endif WITH_VMX

if WITH_XENXS
noinst_LTLIBRARIES += libvirt_xenxs.la
libvirt_la_BUILT_LIBADD += libvirt_xenxs.la
libvirt_xenxs_la_CFLAGS = \
		-I$(top_srcdir)/src/conf $(AM_CFLAGS)
libvirt_xenxs_la_SOURCES = $(XENXS_SOURCES)
endif WITH_XENXS


noinst_LTLIBRARIES += libvirt_driver.la
libvirt_la_BUILT_LIBADD += libvirt_driver.la
libvirt_driver_la_SOURCES = $(DRIVER_SOURCES)

libvirt_driver_la_CFLAGS = \
		$(GNUTLS_CFLAGS) $(CURL_CFLAGS) \
		-I$(top_srcdir)/src/conf $(AM_CFLAGS)
libvirt_driver_la_LIBADD = \
		$(GNUTLS_LIBS) $(CURL_LIBS) $(DLOPEN_LIBS)

# All .syms files should be placed in exactly one of these three lists,
# depending on whether they are stored in git and/or used in the build.
SYM_FILES = $(USED_SYM_FILES)
USED_SYM_FILES = $(srcdir)/libvirt_private.syms
GENERATED_SYM_FILES = \
	$(ACCESS_DRIVER_SYM_FILES) \
	libvirt.syms libvirt.def libvirt_qemu.def libvirt_lxc.def \
	$(NULL)

if WITH_TEST
noinst_LTLIBRARIES += libvirt_driver_test.la
libvirt_la_BUILT_LIBADD += libvirt_driver_test.la
libvirt_driver_test_la_CFLAGS = \
		-I$(top_srcdir)/src/conf $(AM_CFLAGS)
libvirt_driver_test_la_SOURCES = $(TEST_DRIVER_SOURCES)
endif WITH_TEST

if WITH_REMOTE
noinst_LTLIBRARIES += libvirt_driver_remote.la
libvirt_la_BUILT_LIBADD += libvirt_driver_remote.la
libvirt_driver_remote_la_CFLAGS =				\
		$(GNUTLS_CFLAGS)				\
		$(XDR_CFLAGS)					\
		-I$(top_srcdir)/src/conf			\
		-I$(top_srcdir)/src/rpc				\
		$(AM_CFLAGS)
libvirt_driver_remote_la_LDFLAGS = $(AM_LDFLAGS)
libvirt_driver_remote_la_LIBADD = $(GNUTLS_LIBS) \
                libvirt-net-rpc-client.la \
                libvirt-net-rpc-server.la \
                libvirt-net-rpc.la
libvirt_driver_remote_la_SOURCES = $(REMOTE_DRIVER_SOURCES)

BUILT_SOURCES += $(REMOTE_DRIVER_GENERATED)

endif WITH_REMOTE

%protocol.c: %protocol.x %protocol.h $(srcdir)/rpc/genprotocol.pl
	$(AM_V_GEN)$(PERL) -w $(srcdir)/rpc/genprotocol.pl $(RPCGEN) -c \
	       $< $(srcdir)/$(subst $(srcdir)/,,$@)

%protocol.h: %protocol.x $(srcdir)/rpc/genprotocol.pl
	$(AM_V_GEN)$(PERL) -w $(srcdir)/rpc/genprotocol.pl $(RPCGEN) -h \
	       $< $(srcdir)/$(subst $(srcdir)/,,$@)

if WITH_XEN
noinst_LTLIBRARIES += libvirt_driver_xen_impl.la
libvirt_driver_xen_la_SOURCES =
libvirt_driver_xen_la_LIBADD = libvirt_driver_xen_impl.la
if WITH_DRIVER_MODULES
mod_LTLIBRARIES += libvirt_driver_xen.la
libvirt_driver_xen_la_LIBADD += ../gnulib/lib/libgnu.la
libvirt_driver_xen_la_LDFLAGS = -module -avoid-version $(AM_LDFLAGS)
else ! WITH_DRIVER_MODULES
noinst_LTLIBRARIES += libvirt_driver_xen.la
# Stateful, so linked to daemon instead
#libvirt_la_BUILT_LIBADD += libvirt_driver_xen.la
endif ! WITH_DRIVER_MODULES

libvirt_driver_xen_impl_la_CFLAGS =					\
		$(XEN_CFLAGS)					\
		-I$(top_srcdir)/src/access			\
		-I$(top_srcdir)/src/conf			\
		-I$(top_srcdir)/src/xenxs			\
		$(AM_CFLAGS)
libvirt_driver_xen_impl_la_LDFLAGS = $(AM_LDFLAGS)
libvirt_driver_xen_impl_la_LIBADD = $(XEN_LIBS)
libvirt_driver_xen_impl_la_SOURCES = $(XEN_DRIVER_SOURCES)
endif WITH_XEN

if WITH_PHYP
noinst_LTLIBRARIES += libvirt_driver_phyp.la
libvirt_la_BUILT_LIBADD += libvirt_driver_phyp.la
libvirt_driver_phyp_la_LIBADD = $(SSH2_LIBS)
libvirt_driver_phyp_la_CFLAGS = $(SSH2_CFLAGS) \
		-I$(top_srcdir)/src/conf $(AM_CFLAGS)
libvirt_driver_phyp_la_SOURCES = $(PHYP_DRIVER_SOURCES)
endif WITH_PHYP

if WITH_OPENVZ
noinst_LTLIBRARIES += libvirt_driver_openvz.la
libvirt_la_BUILT_LIBADD += libvirt_driver_openvz.la
libvirt_driver_openvz_la_CFLAGS = \
		-I$(top_srcdir)/src/conf $(AM_CFLAGS)
libvirt_driver_openvz_la_SOURCES = $(OPENVZ_DRIVER_SOURCES)
endif WITH_OPENVZ

if WITH_VMWARE
noinst_LTLIBRARIES += libvirt_driver_vmware.la
libvirt_la_BUILT_LIBADD += libvirt_driver_vmware.la
libvirt_driver_vmware_la_CFLAGS = \
		-I$(top_srcdir)/src/conf -I$(top_srcdir)/src/vmx $(AM_CFLAGS)
libvirt_driver_vmware_la_SOURCES = $(VMWARE_DRIVER_SOURCES)
endif WITH_VMWARE

if WITH_VBOX
noinst_LTLIBRARIES += libvirt_driver_vbox_impl.la
libvirt_driver_vbox_la_SOURCES =
libvirt_driver_vbox_la_LIBADD = libvirt_driver_vbox_impl.la
if WITH_DRIVER_MODULES
mod_LTLIBRARIES += libvirt_driver_vbox.la
libvirt_driver_vbox_la_LIBADD += ../gnulib/lib/libgnu.la
libvirt_driver_vbox_la_LDFLAGS = -module -avoid-version $(AM_LDFLAGS)
else ! WITH_DRIVER_MODULES
noinst_LTLIBRARIES += libvirt_driver_vbox.la
# GPLv2-only license requries that it be linked into
# libvirtd and *not* libvirt.so
#libvirt_la_BUILT_LIBADD += libvirt_driver_vbox.la
endif ! WITH_DRIVER_MODULES

libvirt_driver_vbox_impl_la_CFLAGS =				\
		-I$(top_srcdir)/src/conf			\
		$(AM_CFLAGS)
libvirt_driver_vbox_impl_la_LDFLAGS = $(AM_LDFLAGS)
libvirt_driver_vbox_impl_la_LIBADD =  $(DLOPEN_LIBS) $(MSCOM_LIBS)
libvirt_driver_vbox_impl_la_SOURCES = $(VBOX_DRIVER_SOURCES)
endif WITH_VBOX

if WITH_XENAPI
noinst_LTLIBRARIES += libvirt_driver_xenapi.la
libvirt_la_BUILT_LIBADD += libvirt_driver_xenapi.la
libvirt_driver_xenapi_la_CFLAGS = $(LIBXENSERVER_CFLAGS) $(CURL_CFLAGS) \
		-I$(top_srcdir)/src/conf $(AM_CFLAGS)
libvirt_driver_xenapi_la_LDFLAGS = $(AM_LDFLAGS)
libvirt_driver_xenapi_la_LIBADD = $(LIBXENSERVER_LIBS) $(CURL_LIBS)
libvirt_driver_xenapi_la_SOURCES = $(XENAPI_DRIVER_SOURCES)
endif WITH_XENAPI

if WITH_LIBXL
noinst_LTLIBRARIES += libvirt_driver_libxl_impl.la
libvirt_driver_libxl_la_SOURCES =
libvirt_driver_libxl_la_LIBADD = libvirt_driver_libxl_impl.la
if WITH_DRIVER_MODULES
mod_LTLIBRARIES += libvirt_driver_libxl.la
libvirt_driver_libxl_la_LIBADD += ../gnulib/lib/libgnu.la
libvirt_driver_libxl_la_LDFLAGS = -module -avoid-version $(AM_LDFLAGS)
else ! WITH_DRIVER_MODULES
noinst_LTLIBRARIES += libvirt_driver_libxl.la
# Stateful, so linked to daemon instead
#libvirt_la_BUILT_LIBADD += libvirt_driver_libxl.la
endif ! WITH_DRIVER_MODULES

libvirt_driver_libxl_impl_la_CFLAGS = 		\
		$(LIBXL_CFLAGS)			\
		-I$(top_srcdir)/src/access	\
		-I$(top_srcdir)/src/conf	\
		-I$(top_srcdir)/src/xenxs	\
		$(AM_CFLAGS)
libvirt_driver_libxl_impl_la_LDFLAGS = $(AM_LDFLAGS)
libvirt_driver_libxl_impl_la_LIBADD = $(LIBXL_LIBS) libvirt_xenxs.la
libvirt_driver_libxl_impl_la_SOURCES = $(LIBXL_DRIVER_SOURCES)
endif WITH_LIBXL

if WITH_QEMU
noinst_LTLIBRARIES += libvirt_driver_qemu_impl.la
libvirt_driver_qemu_la_SOURCES =
libvirt_driver_qemu_la_LIBADD = libvirt_driver_qemu_impl.la
if WITH_DRIVER_MODULES
mod_LTLIBRARIES += libvirt_driver_qemu.la
libvirt_driver_qemu_la_LIBADD += ../gnulib/lib/libgnu.la
libvirt_driver_qemu_la_LDFLAGS = -module -avoid-version $(AM_LDFLAGS)
else ! WITH_DRIVER_MODULES
noinst_LTLIBRARIES += libvirt_driver_qemu.la
# Stateful, so linked to daemon instead
#libvirt_la_BUILT_LIBADD += libvirt_driver_qemu.la
endif ! WITH_DRIVER_MODULES

libvirt_driver_qemu_impl_la_CFLAGS = \
		$(GNUTLS_CFLAGS) \
		$(LIBNL_CFLAGS) \
		-I$(top_srcdir)/src/access \
		-I$(top_srcdir)/src/conf \
		$(AM_CFLAGS)
libvirt_driver_qemu_impl_la_LDFLAGS = $(AM_LDFLAGS)
libvirt_driver_qemu_impl_la_LIBADD = $(CAPNG_LIBS) \
                                $(GNUTLS_LIBS) \
				$(LIBNL_LIBS) \
				$(LIBXML_LIBS) \
				$(NULL)
libvirt_driver_qemu_impl_la_SOURCES = $(QEMU_DRIVER_SOURCES)

conf_DATA += qemu/qemu.conf

augeas_DATA += qemu/libvirtd_qemu.aug
augeastest_DATA += test_libvirtd_qemu.aug
CLEANFILES += test_libvirtd_qemu.aug

endif WITH_QEMU
EXTRA_DIST += qemu/qemu.conf qemu/libvirtd_qemu.aug \
		qemu/test_libvirtd_qemu.aug.in qemu/THREADS.txt


if WITH_LXC
noinst_LTLIBRARIES += libvirt_driver_lxc_impl.la
libvirt_driver_lxc_la_SOURCES =
libvirt_driver_lxc_la_LIBADD = libvirt_driver_lxc_impl.la
if WITH_DRIVER_MODULES
mod_LTLIBRARIES += libvirt_driver_lxc.la
libvirt_driver_lxc_la_LIBADD += ../gnulib/lib/libgnu.la
libvirt_driver_lxc_la_LDFLAGS = -module -avoid-version $(AM_LDFLAGS)
else ! WITH_DRIVER_MODULES
noinst_LTLIBRARIES += libvirt_driver_lxc.la
# Stateful, so linked to daemon instead
#libvirt_la_BUILT_LIBADD += libvirt_driver_lxc.la
endif ! WITH_DRIVER_MODULES

libvirt_driver_lxc_impl_la_CFLAGS = \
		$(LIBNL_CFLAGS) \
		$(FUSE_CFLAGS) \
		-I$(top_srcdir)/src/access \
		-I$(top_srcdir)/src/conf \
		$(AM_CFLAGS)
libvirt_driver_lxc_impl_la_LIBADD = $(CAPNG_LIBS) $(LIBNL_LIBS) $(FUSE_LIBS)
if WITH_BLKID
libvirt_driver_lxc_impl_la_CFLAGS += $(BLKID_CFLAGS)
libvirt_driver_lxc_impl_la_LIBADD += $(BLKID_LIBS)
endif WITH_BLKID
libvirt_driver_lxc_impl_la_LIBADD += $(SECDRIVER_LIBS)
libvirt_driver_lxc_impl_la_SOURCES = $(LXC_DRIVER_SOURCES)

conf_DATA += lxc/lxc.conf

augeas_DATA += lxc/libvirtd_lxc.aug
augeastest_DATA += test_libvirtd_lxc.aug
CLEANFILES += test_libvirtd_lxc.aug

endif WITH_LXC
EXTRA_DIST += lxc/lxc.conf lxc/libvirtd_lxc.aug lxc/test_libvirtd_lxc.aug.in

if WITH_UML
noinst_LTLIBRARIES += libvirt_driver_uml_impl.la
libvirt_driver_uml_la_SOURCES =
libvirt_driver_uml_la_LIBADD = libvirt_driver_uml_impl.la
if WITH_DRIVER_MODULES
mod_LTLIBRARIES += libvirt_driver_uml.la
libvirt_driver_uml_la_LIBADD += ../gnulib/lib/libgnu.la
libvirt_driver_uml_la_LDFLAGS = -module -avoid-version $(AM_LDFLAGS)
else ! WITH_DRIVER_MODULES
noinst_LTLIBRARIES += libvirt_driver_uml.la
# Stateful, so linked to daemon instead
#libvirt_la_BUILT_LIBADD += libvirt_driver_uml.la
endif ! WITH_DRIVER_MODULES

libvirt_driver_uml_impl_la_CFLAGS = \
		-I$(top_srcdir)/src/access \
		-I$(top_srcdir)/src/conf \
		$(AM_CFLAGS)
libvirt_driver_uml_impl_la_LDFLAGS = $(AM_LDFLAGS)
# libvirt_driver_uml_impl_la_LIBADD =
libvirt_driver_uml_impl_la_SOURCES = $(UML_DRIVER_SOURCES)
endif WITH_UML


BUILT_SOURCES += $(ESX_DRIVER_GENERATED)

ESX_GENERATED_STAMP = .esx_vi_generator.stamp

EXTRA_DIST += $(ESX_GENERATED_STAMP)

$(ESX_DRIVER_GENERATED): $(ESX_GENERATED_STAMP)

$(ESX_GENERATED_STAMP): $(srcdir)/esx/esx_vi_generator.input \
                         $(srcdir)/esx/esx_vi_generator.py
	$(AM_V_GEN)srcdir=$(srcdir) $(PYTHON) $(srcdir)/esx/esx_vi_generator.py \
	  && touch $@

MAINTAINERCLEANFILES += $(ESX_DRIVER_GENERATED) $(ESX_GENERATED_STAMP)


if WITH_ESX
noinst_LTLIBRARIES += libvirt_driver_esx.la
libvirt_la_BUILT_LIBADD += libvirt_driver_esx.la
libvirt_driver_esx_la_CFLAGS = $(CURL_CFLAGS) \
		-I$(top_srcdir)/src/conf -I$(top_srcdir)/src/vmx $(AM_CFLAGS)
libvirt_driver_esx_la_LDFLAGS = $(AM_LDFLAGS)
libvirt_driver_esx_la_LIBADD = $(CURL_LIBS)
libvirt_driver_esx_la_SOURCES = $(ESX_DRIVER_SOURCES)
libvirt_driver_esx_la_DEPENDENCIES = $(ESX_DRIVER_GENERATED)
endif WITH_ESX


BUILT_SOURCES += $(HYPERV_DRIVER_GENERATED)

HYPERV_GENERATED_STAMP = .hyperv_wmi_generator.stamp

EXTRA_DIST += $(HYPERV_GENERATED_STAMP)

$(HYPERV_DRIVER_GENERATED): $(HYPERV_GENERATED_STAMP)

$(HYPERV_GENERATED_STAMP): $(srcdir)/hyperv/hyperv_wmi_generator.input \
                            $(srcdir)/hyperv/hyperv_wmi_generator.py
	$(AM_V_GEN)srcdir=$(srcdir) $(PYTHON) \
	  $(srcdir)/hyperv/hyperv_wmi_generator.py \
	  && touch $@

MAINTAINERCLEANFILES += $(HYPERV_DRIVER_GENERATED) $(HYPERV_GENERATED_STAMP)

if WITH_HYPERV
noinst_LTLIBRARIES += libvirt_driver_hyperv.la
libvirt_la_BUILT_LIBADD += libvirt_driver_hyperv.la
libvirt_driver_hyperv_la_CFLAGS = $(OPENWSMAN_CFLAGS) \
		-I$(top_srcdir)/src/conf $(AM_CFLAGS)
libvirt_driver_hyperv_la_LDFLAGS = $(AM_LDFLAGS)
libvirt_driver_hyperv_la_LIBADD = $(OPENWSMAN_LIBS)
libvirt_driver_hyperv_la_SOURCES = $(HYPERV_DRIVER_SOURCES)
endif WITH_HYPERV

if WITH_PARALLELS
noinst_LTLIBRARIES += libvirt_driver_parallels.la
libvirt_la_BUILT_LIBADD += libvirt_driver_parallels.la
libvirt_driver_parallels_la_CFLAGS = \
		-I$(top_srcdir)/src/conf $(AM_CFLAGS)
libvirt_driver_parallels_la_SOURCES = $(PARALLELS_DRIVER_SOURCES)
endif WITH_PARALLELS

if WITH_NETWORK
noinst_LTLIBRARIES += libvirt_driver_network_impl.la
libvirt_driver_network_la_SOURCES =
libvirt_driver_network_la_LIBADD = libvirt_driver_network_impl.la
if WITH_DRIVER_MODULES
mod_LTLIBRARIES += libvirt_driver_network.la
libvirt_driver_network_la_LIBADD += ../gnulib/lib/libgnu.la \
	$(LIBNL_LIBS) \
	$(DBUS_LIBS) \
	$(NULL)
libvirt_driver_network_la_LDFLAGS = -module -avoid-version $(AM_LDFLAGS)
else ! WITH_DRIVER_MODULES
noinst_LTLIBRARIES += libvirt_driver_network.la
# Stateful, so linked to daemon instead
#libvirt_la_BUILT_LIBADD += libvirt_driver_network.la
endif ! WITH_DRIVER_MODULES

libvirt_driver_network_impl_la_CFLAGS = \
		$(LIBNL_CFLAGS) \
		$(DBUS_CFLAGS) \
		-I$(top_srcdir)/src/access \
		-I$(top_srcdir)/src/conf \
		$(AM_CFLAGS)
libvirt_driver_network_impl_la_SOURCES = $(NETWORK_DRIVER_SOURCES)
libvirt_driver_network_impl_la_LIBADD  = $(DBUS_LIBS)
endif WITH_NETWORK
EXTRA_DIST += network/default.xml


if WITH_INTERFACE
if WITH_DRIVER_MODULES
mod_LTLIBRARIES += libvirt_driver_interface.la
else ! WITH_DRIVER_MODULES
noinst_LTLIBRARIES += libvirt_driver_interface.la
# Stateful, so linked to daemon instead
#libvirt_la_BUILT_LIBADD += libvirt_driver_interface.la
endif ! WITH_DRIVER_MODULES
libvirt_driver_interface_la_CFLAGS = \
		-I$(top_srcdir)/src/access \
		-I$(top_srcdir)/src/conf \
		$(AM_CFLAGS)
libvirt_driver_interface_la_LDFLAGS = $(AM_LDFLAGS)
libvirt_driver_interface_la_LIBADD =
if WITH_NETCF
libvirt_driver_interface_la_CFLAGS += $(NETCF_CFLAGS)
libvirt_driver_interface_la_LIBADD += $(NETCF_LIBS)
else ! WITH_NETCF
if WITH_UDEV
libvirt_driver_interface_la_CFLAGS += $(UDEV_CFLAGS)
libvirt_driver_interface_la_LIBADD += $(UDEV_LIBS)
endif WITH_UDEV
endif ! WITH_NETCF
if WITH_DRIVER_MODULES
libvirt_driver_interface_la_LIBADD += ../gnulib/lib/libgnu.la
libvirt_driver_interface_la_LDFLAGS += -module -avoid-version
endif WITH_DRIVER_MODULES
libvirt_driver_interface_la_SOURCES = $(INTERFACE_DRIVER_SOURCES)
endif WITH_INTERFACE

if WITH_SECRETS
if WITH_DRIVER_MODULES
mod_LTLIBRARIES += libvirt_driver_secret.la
else ! WITH_DRIVER_MODULES
noinst_LTLIBRARIES += libvirt_driver_secret.la
# Stateful, so linked to daemon instead
#libvirt_la_BUILT_LIBADD += libvirt_driver_secret.la
endif ! WITH_DRIVER_MODULES
libvirt_driver_secret_la_CFLAGS = \
		-I$(top_srcdir)/src/access \
		-I$(top_srcdir)/src/conf \
		$(AM_CFLAGS)
if WITH_DRIVER_MODULES
libvirt_driver_secret_la_LIBADD = ../gnulib/lib/libgnu.la
libvirt_driver_secret_la_LDFLAGS = -module -avoid-version $(AM_LDFLAGS)
endif WITH_DRIVER_MODULES
libvirt_driver_secret_la_SOURCES = $(SECRET_DRIVER_SOURCES)
endif WITH_SECRETS

# Needed to keep automake quiet about conditionals
libvirt_driver_storage_impl_la_SOURCES =
libvirt_driver_storage_impl_la_CFLAGS = \
		-I$(top_srcdir)/src/access \
		-I$(top_srcdir)/src/conf \
		$(AM_CFLAGS)
libvirt_driver_storage_impl_la_LDFLAGS = $(AM_LDFLAGS)
libvirt_driver_storage_impl_la_LIBADD =
libvirt_driver_storage_impl_la_LIBADD += $(SECDRIVER_LIBS)
if WITH_BLKID
libvirt_driver_storage_impl_la_CFLAGS += $(BLKID_CFLAGS)
libvirt_driver_storage_impl_la_LIBADD += $(BLKID_LIBS)
endif WITH_BLKID
if WITH_STORAGE
noinst_LTLIBRARIES += libvirt_driver_storage_impl.la
libvirt_driver_storage_la_SOURCES =
libvirt_driver_storage_la_LIBADD = libvirt_driver_storage_impl.la
if WITH_DRIVER_MODULES
mod_LTLIBRARIES += libvirt_driver_storage.la
libvirt_driver_storage_la_LIBADD += ../gnulib/lib/libgnu.la
libvirt_driver_storage_la_LDFLAGS = -module -avoid-version $(AM_LDFLAGS)
else ! WITH_DRIVER_MODULES
noinst_LTLIBRARIES += libvirt_driver_storage.la
# Stateful, so linked to daemon instead
#libvirt_la_BUILT_LIBADD += libvirt_driver_storage.la
endif ! WITH_DRIVER_MODULES
libvirt_driver_storage_impl_la_SOURCES += $(STORAGE_DRIVER_SOURCES)
libvirt_driver_storage_impl_la_SOURCES += $(STORAGE_DRIVER_FS_SOURCES)
endif WITH_STORAGE

if WITH_STORAGE_LVM
libvirt_driver_storage_impl_la_SOURCES += $(STORAGE_DRIVER_LVM_SOURCES)
endif WITH_STORAGE_LVM

if WITH_STORAGE_ISCSI
libvirt_driver_storage_impl_la_SOURCES += $(STORAGE_DRIVER_ISCSI_SOURCES)
endif WITH_STORAGE_ISCSI

if WITH_STORAGE_SCSI
libvirt_driver_storage_impl_la_SOURCES += $(STORAGE_DRIVER_SCSI_SOURCES)
endif WITH_STORAGE_SCSI

if WITH_STORAGE_MPATH
libvirt_driver_storage_impl_la_SOURCES += $(STORAGE_DRIVER_MPATH_SOURCES)
libvirt_driver_storage_impl_la_CFLAGS += $(DEVMAPPER_CFLAGS)
libvirt_driver_storage_impl_la_LIBADD += $(DEVMAPPER_LIBS)
endif WITH_STORAGE_MPATH

if WITH_STORAGE_DISK
libvirt_driver_storage_impl_la_SOURCES += $(STORAGE_DRIVER_DISK_SOURCES)
endif WITH_STORAGE_DISK

if WITH_STORAGE_RBD
libvirt_driver_storage_impl_la_SOURCES += $(STORAGE_DRIVER_RBD_SOURCES)
libvirt_driver_storage_impl_la_LIBADD += $(LIBRBD_LIBS)
endif WITH_STORAGE_RBD

if WITH_STORAGE_SHEEPDOG
libvirt_driver_storage_impl_la_SOURCES += $(STORAGE_DRIVER_SHEEPDOG_SOURCES)
endif WITH_STORAGE_SHEEPDOG

if WITH_STORAGE_GLUSTER
libvirt_driver_storage_impl_la_SOURCES += $(STORAGE_DRIVER_GLUSTER_SOURCES)
libvirt_driver_storage_impl_la_CFLAGS += $(GLUSTERFS_CFLAGS)
libvirt_driver_storage_impl_la_LIBADD += $(GLUSTERFS_LIBS)
endif WITH_STORAGE_GLUSTER

if WITH_NODE_DEVICES
# Needed to keep automake quiet about conditionals
if WITH_DRIVER_MODULES
mod_LTLIBRARIES += libvirt_driver_nodedev.la
else ! WITH_DRIVER_MODULES
noinst_LTLIBRARIES += libvirt_driver_nodedev.la
# Stateful, so linked to daemon instead
#libvirt_la_BUILT_LIBADD += libvirt_driver_nodedev.la
endif ! WITH_DRIVER_MODULES
libvirt_driver_nodedev_la_SOURCES = $(NODE_DEVICE_DRIVER_SOURCES)

libvirt_driver_nodedev_la_CFLAGS = \
		-I$(top_srcdir)/src/access \
		-I$(top_srcdir)/src/conf \
		$(AM_CFLAGS)
libvirt_driver_nodedev_la_LDFLAGS = $(AM_LDFLAGS)
libvirt_driver_nodedev_la_LIBADD =

if WITH_LIBVIRTD
if WITH_HAL
libvirt_driver_nodedev_la_SOURCES += $(NODE_DEVICE_DRIVER_HAL_SOURCES)
libvirt_driver_nodedev_la_CFLAGS += $(HAL_CFLAGS)
libvirt_driver_nodedev_la_LIBADD += $(HAL_LIBS)
endif WITH_HAL
if WITH_UDEV
libvirt_driver_nodedev_la_SOURCES += $(NODE_DEVICE_DRIVER_UDEV_SOURCES)
libvirt_driver_nodedev_la_CFLAGS += $(UDEV_CFLAGS) $(PCIACCESS_CFLAGS)
libvirt_driver_nodedev_la_LIBADD += $(UDEV_LIBS) $(PCIACCESS_LIBS)
endif WITH_UDEV
endif WITH_LIBVIRTD

if WITH_DRIVER_MODULES
libvirt_driver_nodedev_la_LIBADD += ../gnulib/lib/libgnu.la
libvirt_driver_nodedev_la_LDFLAGS += -module -avoid-version
endif WITH_DRIVER_MODULES
endif WITH_NODE_DEVICES


if WITH_NWFILTER
if WITH_DRIVER_MODULES
mod_LTLIBRARIES += libvirt_driver_nwfilter.la
else ! WITH_DRIVER_MODULES
noinst_LTLIBRARIES += libvirt_driver_nwfilter.la
# Stateful, so linked to daemon instead
#libvirt_la_BUILT_LIBADD += libvirt_driver_nwfilter.la
endif ! WITH_DRIVER_MODULES
libvirt_driver_nwfilter_la_CFLAGS = \
		$(LIBPCAP_CFLAGS) \
		$(LIBNL_CFLAGS) \
		$(DBUS_CFLAGS) \
		-I$(top_srcdir)/src/access \
		-I$(top_srcdir)/src/conf \
		$(AM_CFLAGS)
libvirt_driver_nwfilter_la_LDFLAGS = $(AM_LDFLAGS)
libvirt_driver_nwfilter_la_LIBADD = $(LIBPCAP_LIBS) $(LIBNL_LIBS) $(DBUS_LIBS)
if WITH_DRIVER_MODULES
libvirt_driver_nwfilter_la_LIBADD += ../gnulib/lib/libgnu.la
libvirt_driver_nwfilter_la_LDFLAGS += -module -avoid-version
endif WITH_DRIVER_MODULES
libvirt_driver_nwfilter_la_SOURCES = $(NWFILTER_DRIVER_SOURCES)
endif WITH_NWFILTER


libvirt_security_manager_la_SOURCES = $(SECURITY_DRIVER_SOURCES)
noinst_LTLIBRARIES += libvirt_security_manager.la
libvirt_la_BUILT_LIBADD += libvirt_security_manager.la
libvirt_security_manager_la_CFLAGS = \
		-I$(top_srcdir)/src/conf $(AM_CFLAGS)
libvirt_security_manager_la_LDFLAGS = $(AM_LDFLAGS)
libvirt_security_manager_la_LIBADD = $(SECDRIVER_LIBS)
if WITH_SECDRIVER_SELINUX
libvirt_security_manager_la_SOURCES += $(SECURITY_DRIVER_SELINUX_SOURCES)
libvirt_security_manager_la_CFLAGS += $(SELINUX_CFLAGS)
endif WITH_SECDRIVER_SELINUX
if WITH_SECDRIVER_APPARMOR
libvirt_security_manager_la_SOURCES += $(SECURITY_DRIVER_APPARMOR_SOURCES)
libvirt_security_manager_la_CFLAGS += $(APPARMOR_CFLAGS)
endif WITH_SECDRIVER_APPARMOR

libvirt_driver_access_la_SOURCES = \
	$(ACCESS_DRIVER_SOURCES) $(ACCESS_DRIVER_GENERATED)
noinst_LTLIBRARIES += libvirt_driver_access.la
libvirt_la_BUILT_LIBADD += libvirt_driver_access.la
libvirt_driver_access_la_CFLAGS = \
		-I$(top_srcdir)/src/conf $(AM_CFLAGS)
libvirt_driver_access_la_LDFLAGS = $(AM_LDFLAGS)
libvirt_driver_access_la_LIBADD =

EXTRA_DIST += access/genpolkit.pl

$(ACCESS_DRIVER_POLKIT_POLICY): $(srcdir)/access/viraccessperm.h \
    $(srcdir)/access/genpolkit.pl Makefile.am
	$(AM_V_GEN)$(PERL) $(srcdir)/access/genpolkit.pl < $< > $@ || rm -f $@

if WITH_POLKIT1
libvirt_driver_access_la_SOURCES += $(ACCESS_DRIVER_POLKIT_SOURCES)

polkitactiondir = $(datadir)/polkit-1/actions
if WITH_LIBVIRTD
polkitaction_DATA = $(ACCESS_DRIVER_POLKIT_POLICY)
endif WITH_LIBVIRTD

CLEANFILES += $(ACCESS_DRIVER_POLKIT_POLICY)
BUILT_SOURCES += $(ACCESS_DRIVER_POLKIT_POLICY)
else ! WITH_POLKIT1
EXTRA_DIST += $(ACCESS_DRIVER_POLKIT_SOURCES)
endif ! WITH_POLKIT1


BUILT_SOURCES += $(ACCESS_DRIVER_GENERATED) $(ACCESS_DRIVER_API_FILES)
CLEANFILES += $(ACCESS_DRIVER_GENERATED) $(ACCESS_DRIVER_API_FILES)

libvirt_access.syms: $(srcdir)/rpc/gendispatch.pl \
			$(REMOTE_PROTOCOL) Makefile.am
	$(AM_V_GEN)$(PERL) -w $(srcdir)/rpc/gendispatch.pl --mode=aclsym \
	  remote REMOTE $(REMOTE_PROTOCOL) > $@
libvirt_access_qemu.syms: $(srcdir)/rpc/gendispatch.pl \
			$(QEMU_PROTOCOL) Makefile.am
	$(AM_V_GEN)$(PERL) -w $(srcdir)/rpc/gendispatch.pl --mode=aclsym \
	  qemu QEMU $(QEMU_PROTOCOL) > $@
libvirt_access_lxc.syms: $(srcdir)/rpc/gendispatch.pl \
			$(LXC_PROTOCOL) Makefile.am
	$(AM_V_GEN)$(PERL) -w $(srcdir)/rpc/gendispatch.pl --mode=aclsym \
	  lxc LXC $(LXC_PROTOCOL) > $@

libvirt_access.xml: $(srcdir)/rpc/gendispatch.pl \
			$(REMOTE_PROTOCOL) Makefile.am
	$(AM_V_GEN)$(PERL) -w $(srcdir)/rpc/gendispatch.pl --mode=aclapi \
	  remote REMOTE $(REMOTE_PROTOCOL) > $@
libvirt_access_qemu.xml: $(srcdir)/rpc/gendispatch.pl \
			$(QEMU_PROTOCOL) Makefile.am
	$(AM_V_GEN)$(PERL) -w $(srcdir)/rpc/gendispatch.pl --mode=aclapi \
	  qemu QEMU $(QEMU_PROTOCOL) > $@
libvirt_access_lxc.xml: $(srcdir)/rpc/gendispatch.pl \
			$(LXC_PROTOCOL) Makefile.am
	$(AM_V_GEN)$(PERL) -w $(srcdir)/rpc/gendispatch.pl --mode=aclapi \
	  lxc LXC $(LXC_PROTOCOL) > $@

access/viraccessapicheck.h: $(srcdir)/rpc/gendispatch.pl \
			$(REMOTE_PROTOCOL) Makefile.am
	$(AM_V_GEN)$(PERL) -w $(srcdir)/rpc/gendispatch.pl --mode=aclheader \
	  remote REMOTE $(REMOTE_PROTOCOL) \
	  > $(srcdir)/access/viraccessapicheck.h
access/viraccessapicheck.c: $(srcdir)/rpc/gendispatch.pl \
			$(REMOTE_PROTOCOL) Makefile.am
	$(AM_V_GEN)$(PERL) -w $(srcdir)/rpc/gendispatch.pl --mode=aclbody \
	  remote REMOTE $(REMOTE_PROTOCOL) access/viraccessapicheck.h \
	  > $(srcdir)/access/viraccessapicheck.c

access/viraccessapicheckqemu.h: $(srcdir)/rpc/gendispatch.pl \
			$(QEMU_PROTOCOL) Makefile.am
	$(AM_V_GEN)$(PERL) -w $(srcdir)/rpc/gendispatch.pl --mode=aclheader \
	  qemu QEMU $(QEMU_PROTOCOL) \
	  > $(srcdir)/access/viraccessapicheckqemu.h
access/viraccessapicheckqemu.c: $(srcdir)/rpc/gendispatch.pl \
			$(QEMU_PROTOCOL) Makefile.am
	$(AM_V_GEN)$(PERL) -w $(srcdir)/rpc/gendispatch.pl --mode=aclbody \
	  qemu QEMU $(QEMU_PROTOCOL) access/viraccessapicheckqemu.h \
	  > $(srcdir)/access/viraccessapicheckqemu.c

access/viraccessapichecklxc.h: $(srcdir)/rpc/gendispatch.pl \
			$(LXC_PROTOCOL) Makefile.am
	$(AM_V_GEN)$(PERL) -w $(srcdir)/rpc/gendispatch.pl --mode=aclheader \
	  lxc LXC $(LXC_PROTOCOL) \
	  > $(srcdir)/access/viraccessapichecklxc.h
access/viraccessapichecklxc.c: $(srcdir)/rpc/gendispatch.pl \
			$(LXC_PROTOCOL) Makefile.am
	$(AM_V_GEN)$(PERL) -w $(srcdir)/rpc/gendispatch.pl --mode=aclbody \
	  lxc LXC $(LXC_PROTOCOL) access/viraccessapichecklxc.h \
	  > $(srcdir)/access/viraccessapichecklxc.c

# Add all conditional sources just in case...
EXTRA_DIST +=							\
		$(TEST_DRIVER_SOURCES)				\
		$(REMOTE_DRIVER_SOURCES)			\
		$(XEN_DRIVER_SOURCES)				\
		$(QEMU_DRIVER_SOURCES)				\
		$(LXC_DRIVER_SOURCES)				\
		$(UML_DRIVER_SOURCES)				\
		$(OPENVZ_DRIVER_SOURCES)			\
		$(PHYP_DRIVER_SOURCES)				\
		$(VBOX_DRIVER_SOURCES)				\
		$(XENAPI_DRIVER_SOURCES)			\
		$(LIBXL_DRIVER_SOURCES)				\
		$(ESX_DRIVER_SOURCES)				\
		$(ESX_DRIVER_EXTRA_DIST)			\
		$(HYPERV_DRIVER_SOURCES)			\
		$(HYPERV_DRIVER_EXTRA_DIST)			\
		$(PARALLELS_DRIVER_SOURCES)			\
		$(NETWORK_DRIVER_SOURCES)			\
		$(INTERFACE_DRIVER_SOURCES)			\
		$(STORAGE_DRIVER_SOURCES)			\
		$(STORAGE_DRIVER_FS_SOURCES)			\
		$(STORAGE_DRIVER_LVM_SOURCES)			\
		$(STORAGE_DRIVER_ISCSI_SOURCES)			\
		$(STORAGE_DRIVER_SCSI_SOURCES)			\
		$(STORAGE_DRIVER_MPATH_SOURCES)			\
		$(STORAGE_DRIVER_DISK_SOURCES)			\
		$(STORAGE_DRIVER_RBD_SOURCES)			\
		$(STORAGE_DRIVER_SHEEPDOG_SOURCES)		\
		$(STORAGE_DRIVER_GLUSTER_SOURCES)		\
		$(NODE_DEVICE_DRIVER_SOURCES)			\
		$(NODE_DEVICE_DRIVER_HAL_SOURCES)		\
		$(NODE_DEVICE_DRIVER_UDEV_SOURCES)		\
		$(NWFILTER_DRIVER_SOURCES)			\
		$(SECURITY_DRIVER_SELINUX_SOURCES)		\
		$(SECURITY_DRIVER_APPARMOR_SOURCES)		\
		$(SECRET_DRIVER_SOURCES)			\
		$(VBOX_DRIVER_EXTRA_DIST)			\
		$(VMWARE_DRIVER_SOURCES)			\
		$(XENXS_SOURCES)				\
		$(ACCESS_DRIVER_POLKIT_POLICY)

check-local: check-augeas

.PHONY: check-augeas \
	check-augeas-qemu \
	check-augeas-lxc \
	check-augeas-sanlock \
	check-augeas-lockd \
	$(NULL)

check-augeas: check-augeas-qemu check-augeas-lxc check-augeas-sanlock \
	check-augeas-lockd check-augeas-virtlockd

AUG_GENTEST = $(PERL) $(top_srcdir)/build-aux/augeas-gentest.pl
EXTRA_DIST += $(top_srcdir)/build-aux/augeas-gentest.pl

if WITH_QEMU
test_libvirtd_qemu.aug: qemu/test_libvirtd_qemu.aug.in \
		$(srcdir)/qemu/qemu.conf $(AUG_GENTEST)
	$(AM_V_GEN)$(AUG_GENTEST) $(srcdir)/qemu/qemu.conf $< $@

check-augeas-qemu: test_libvirtd_qemu.aug
	$(AM_V_GEN)if test -x '$(AUGPARSE)'; then \
	    '$(AUGPARSE)' -I $(srcdir)/qemu test_libvirtd_qemu.aug; \
	fi
else ! WITH_QEMU
check-augeas-qemu:
endif ! WITH_QEMU

if WITH_LXC
test_libvirtd_lxc.aug: lxc/test_libvirtd_lxc.aug.in \
		$(srcdir)/lxc/lxc.conf $(AUG_GENTEST)
	$(AM_V_GEN)$(AUG_GENTEST) $(srcdir)/lxc/lxc.conf $< $@

check-augeas-lxc: test_libvirtd_lxc.aug
	$(AM_V_GEN)if test -x '$(AUGPARSE)'; then \
	    '$(AUGPARSE)' -I $(srcdir)/lxc test_libvirtd_lxc.aug; \
	fi
else ! WITH_LXC
check-augeas-lxc:
endif ! WITH_LXC

if WITH_SANLOCK
test_libvirt_sanlock.aug: locking/test_libvirt_sanlock.aug.in \
		locking/qemu-sanlock.conf $(AUG_GENTEST)
	$(AM_V_GEN)$(AUG_GENTEST) locking/qemu-sanlock.conf $< $@

check-augeas-sanlock: test_libvirt_sanlock.aug
	$(AM_V_GEN)if test -x '$(AUGPARSE)'; then \
	    '$(AUGPARSE)' -I $(srcdir)/locking test_libvirt_sanlock.aug; \
	fi
else ! WITH_SANLOCK
check-augeas-sanlock:
endif ! WITH_SANLOCK

test_libvirt_lockd.aug: locking/test_libvirt_lockd.aug.in \
		locking/qemu-lockd.conf $(AUG_GENTEST)
	$(AM_V_GEN)$(AUG_GENTEST) locking/qemu-lockd.conf $< $@

test_virtlockd.aug: locking/test_virtlockd.aug.in \
		locking/virtlockd.conf $(AUG_GENTEST)
	$(AM_V_GEN)$(AUG_GENTEST) $(srcdir)/locking/virtlockd.conf $< $@

check-augeas-lockd: test_libvirt_lockd.aug
	$(AM_V_GEN)if test -x '$(AUGPARSE)'; then \
	    '$(AUGPARSE)' -I $(srcdir)/locking test_libvirt_lockd.aug; \
	fi

check-augeas-virtlockd: test_virtlockd.aug
	$(AM_V_GEN)if test -x '$(AUGPARSE)'; then \
	    '$(AUGPARSE)' -I $(srcdir)/locking test_virtlockd.aug; \
	fi

#
# Build our version script.  This is composed of three parts:
#
# 1. libvirt_public.syms - public API.  These functions are always
# present in the library and should never change incompatibly.
#
# 2. libvirt_private.syms - private API.  These symbols are private and
# semantics may change on every release, hence the version number is
# spliced in at build time. This ensures that if libvirtd, virsh, or a
# driver module was built against one libvirt release, it will refuse to
# load with another where symbols may have same names but different
# semantics. Such symbols should never be visible in an (installed)
# public header file.
#
# 3. libvirt_*.syms - dynamic private API.  Like libvirt_private.syms,
# except that build options (such as --enable-debug) can mean these
# symbols aren't present at all.
#

if WITH_DRIVER_MODULES
USED_SYM_FILES += $(srcdir)/libvirt_driver_modules.syms
else ! WITH_DRIVER_MODULES
SYM_FILES += $(srcdir)/libvirt_driver_modules.syms
endif ! WITH_DRIVER_MODULES

if WITH_LINUX
USED_SYM_FILES += $(srcdir)/libvirt_linux.syms
else ! WITH_LINUX
SYM_FILES += $(srcdir)/libvirt_linux.syms
endif ! WITH_LINUX

if WITH_ESX
USED_SYM_FILES += $(srcdir)/libvirt_esx.syms
else ! WITH_ESX
SYM_FILES += $(srcdir)/libvirt_esx.syms
endif ! WITH_ESX

if WITH_LIBVIRTD
USED_SYM_FILES += $(srcdir)/libvirt_daemon.syms
else ! WITH_LIBVIRTD
SYM_FILES += $(srcdir)/libvirt_daemon.syms
endif ! WITH_LIBVIRTD

if WITH_REMOTE
USED_SYM_FILES += $(srcdir)/libvirt_remote.syms
else ! WITH_REMOTE
SYM_FILES += $(srcdir)/libvirt_remote.syms
endif ! WITH_REMOTE

if WITH_OPENVZ
USED_SYM_FILES += $(srcdir)/libvirt_openvz.syms
else ! WITH_OPENVZ
SYM_FILES += $(srcdir)/libvirt_openvz.syms
endif ! WITH_OPENVZ

if WITH_VMX
USED_SYM_FILES += $(srcdir)/libvirt_vmx.syms
else ! WITH_VMX
SYM_FILES += $(srcdir)/libvirt_vmx.syms
endif ! WITH_VMX

if WITH_VMWARE
USED_SYM_FILES += $(srcdir)/libvirt_vmware.syms
else ! WITH_VMWARE
SYM_FILES += $(srcdir)/libvirt_vmware.syms
endif ! WITH_VMWARE

if WITH_XENXS
USED_SYM_FILES += $(srcdir)/libvirt_xenxs.syms
else ! WITH_XENXS
SYM_FILES += $(srcdir)/libvirt_xenxs.syms
endif ! WITH_XENXS

if WITH_SASL
USED_SYM_FILES += $(srcdir)/libvirt_sasl.syms
else ! WITH_SASL
SYM_FILES += $(srcdir)/libvirt_sasl.syms
endif ! WITH_SASL

if WITH_GNUTLS
USED_SYM_FILES += $(srcdir)/libvirt_gnutls.syms
else ! WITH_GNUTLS
SYM_FILES += $(srcdir)/libvirt_gnutls.syms
endif ! WITH_GNUTLS

if WITH_SSH2
USED_SYM_FILES += $(srcdir)/libvirt_libssh2.syms
else ! WITH_SSH2
SYM_FILES += $(srcdir)/libvirt_libssh2.syms
endif ! WITH_SSH2

if WITH_ATOMIC_OPS_PTHREAD
USED_SYM_FILES += $(srcdir)/libvirt_atomic.syms
else ! WITH_ATOMIC_OPS_PTHREAD
SYM_FILES += $(srcdir)/libvirt_atomic.syms
endif ! WITH_ATOMIC_OPS_PTHREAD

EXTRA_DIST += \
	libvirt_public.syms		\
	libvirt_lxc.syms		\
	libvirt_qemu.syms		\
	$(SYM_FILES)			\
	$(NULL)

BUILT_SOURCES += $(GENERATED_SYM_FILES)

libvirt.syms: libvirt_public.syms $(USED_SYM_FILES) \
		$(ACCESS_DRIVER_SYM_FILES) \
		$(top_builddir)/config.status
	$(AM_V_GEN)rm -f $@-tmp $@ ; \
	printf '# WARNING: generated from the following:\n# $^\n\n' >$@-tmp && \
	cat $(srcdir)/libvirt_public.syms >>$@-tmp && \
	printf '\n\n# Private symbols\n\n' >>$@-tmp && \
	printf 'LIBVIRT_PRIVATE_$(VERSION) {\n\n'  >>$@-tmp && \
	printf 'global:\n\n' >>$@-tmp && \
	cat $(USED_SYM_FILES) $(ACCESS_DRIVER_SYM_FILES) >>$@-tmp && \
	printf '\n\nlocal:\n*;\n\n};' >>$@-tmp && \
	chmod a-w $@-tmp && \
	mv $@-tmp libvirt.syms

libvirt.def: libvirt.syms
	$(AM_V_GEN)rm -f -- $@-tmp $@ ; \
	printf 'EXPORTS\n' > $@-tmp && \
	sed -e '/^$$/d; /#/d; /:/d; /}/d; /\*/d; /LIBVIRT_/d'	\
	    -e 's/[	 ]*\(.*\)\;/    \1/g' $^ >> $@-tmp && \
	chmod a-w $@-tmp && \
	mv $@-tmp libvirt.def

libvirt_qemu.def: $(srcdir)/libvirt_qemu.syms
	$(AM_V_GEN)rm -f -- $@-tmp $@ ; \
	printf 'EXPORTS\n' > $@-tmp && \
	sed -e '/^$$/d; /#/d; /:/d; /}/d; /\*/d; /LIBVIRT_/d'	\
	    -e 's/[	 ]*\(.*\)\;/    \1/g' $^ >> $@-tmp && \
	chmod a-w $@-tmp && \
	mv $@-tmp libvirt_qemu.def

libvirt_lxc.def: $(srcdir)/libvirt_lxc.syms
	$(AM_V_GEN)rm -f -- $@-tmp $@ ; \
	printf 'EXPORTS\n' > $@-tmp && \
	sed -e '/^$$/d; /#/d; /:/d; /}/d; /\*/d; /LIBVIRT_/d'	\
	    -e 's/[	 ]*\(.*\)\;/    \1/g' $^ >> $@-tmp && \
	chmod a-w $@-tmp && \
	mv $@-tmp libvirt_lxc.def

# Empty source list - it merely links a bunch of convenience libs together
libvirt_la_SOURCES =
libvirt_la_LDFLAGS = \
		$(VERSION_SCRIPT_FLAGS)$(LIBVIRT_SYMBOL_FILE) \
		-version-info $(LIBVIRT_VERSION_INFO) \
		$(LIBVIRT_NODELETE) \
		$(AM_LDFLAGS) \
		$(CYGWIN_EXTRA_LDFLAGS) \
		$(MINGW_EXTRA_LDFLAGS) \
		$(NULL)
libvirt_la_BUILT_LIBADD += ../gnulib/lib/libgnu.la
libvirt_la_LIBADD += \
		    $(DRIVER_MODULE_LIBS) \
		    $(CYGWIN_EXTRA_LIBADD)
libvirt_la_CFLAGS = -DIN_LIBVIRT $(AM_CFLAGS)
# Because we specify libvirt_la_DEPENDENCIES for $(LIBVIRT_SYMBOL_FILE), we
# lose automake's automatic dependencies on an appropriate subset of
# $(libvirt_la_LIBADD).  But we were careful to create
# $(libvirt_la_BUILT_LIBADD) as the subset that automake would have
# picked out for us.
libvirt_la_DEPENDENCIES = $(libvirt_la_BUILT_LIBADD) $(LIBVIRT_SYMBOL_FILE)

if WITH_DTRACE_PROBES
libvirt_la_BUILT_LIBADD += libvirt_probes.lo
libvirt_la_DEPENDENCIES += libvirt_probes.lo libvirt_probes.o
nodist_libvirt_la_SOURCES = libvirt_probes.h
if WITH_REMOTE
nodist_libvirt_driver_remote_la_SOURCES = libvirt_probes.h
endif WITH_REMOTE
if WITH_DRIVER_MODULES
DTRACE2SYSTEMTAP_FLAGS = --with-modules
endif WITH_DRIVER_MODULES

BUILT_SOURCES += libvirt_probes.h libvirt_probes.stp libvirt_functions.stp

if WITH_QEMU
libvirt_driver_qemu_la_LIBADD += libvirt_qemu_probes.lo
nodist_libvirt_driver_qemu_la_SOURCES = libvirt_qemu_probes.h
BUILT_SOURCES += libvirt_qemu_probes.h
endif WITH_QEMU

tapsetdir = $(datadir)/systemtap/tapset
tapset_DATA = libvirt_probes.stp libvirt_qemu_probes.stp libvirt_functions.stp

%_probes.h: %_probes.d
	$(AM_V_GEN)$(DTRACE) -o $@ -h -s $<

.PRECIOUS: %_probes.o
%_probes.o: %_probes.d
	$(AM_V_GEN)$(DTRACE) -o $@ -G -s $<

%_probes.lo: %_probes.o
	$(AM_V_GEN)printf %s\\n \
	  '# $@ - a libtool object file' \
	  '# Generated by libtool (GNU libtool) 2.4' \
	  '# Actually generated by Makefile.am, in order to shut up libtool' \
	  "pic_object='$<'" \
	  "non_pic_object='$<'" \
	> $@

# Keep this list synced with PROTOCOL_STRUCTS
RPC_PROBE_FILES = $(srcdir)/rpc/virnetprotocol.x \
		  $(srcdir)/rpc/virkeepaliveprotocol.x \
		  $(srcdir)/remote/remote_protocol.x \
		  $(srcdir)/remote/lxc_protocol.x \
		  $(srcdir)/remote/qemu_protocol.x \
		  $(srcdir)/lxc/lxc_monitor_protocol.x \
		  $(srcdir)/locking/lock_protocol.x

libvirt_functions.stp: $(RPC_PROBE_FILES) $(srcdir)/rpc/gensystemtap.pl
	$(AM_V_GEN)$(PERL) -w $(srcdir)/rpc/gensystemtap.pl $(RPC_PROBE_FILES) > $@

%_probes.stp: %_probes.d $(srcdir)/dtrace2systemtap.pl \
		$(top_builddir)/config.status
	$(AM_V_GEN)$(PERL) -w $(srcdir)/dtrace2systemtap.pl \
	  $(DTRACE2SYSTEMTAP_FLAGS) $(bindir) $(sbindir) $(libdir) $< > $@

CLEANFILES += libvirt_probes.h libvirt_probes.o libvirt_probes.lo \
              libvirt_qemu_probes.h libvirt_qemu_probes.o \
              libvirt_qemu_probes.lo\
              libvirt_functions.stp libvirt_probes.stp \
              libvirt_qemu_probes.stp
endif WITH_DTRACE_PROBES

EXTRA_DIST += libvirt_probes.d libvirt_qemu_probes.d

libvirt_qemu_la_SOURCES = libvirt-qemu.c
libvirt_qemu_la_LDFLAGS = \
		$(VERSION_SCRIPT_FLAGS)$(LIBVIRT_QEMU_SYMBOL_FILE) \
		-version-info $(LIBVIRT_VERSION_INFO) \
		$(AM_LDFLAGS) \
		$(CYGWIN_EXTRA_LDFLAGS) \
		$(MINGW_EXTRA_LDFLAGS) \
		$(NULL)
libvirt_qemu_la_CFLAGS = $(AM_CFLAGS)
libvirt_qemu_la_LIBADD = libvirt.la $(CYGWIN_EXTRA_LIBADD)

libvirt_lxc_la_SOURCES = libvirt-lxc.c
libvirt_lxc_la_LDFLAGS = \
		$(VERSION_SCRIPT_FLAGS)$(LIBVIRT_LXC_SYMBOL_FILE) \
		-version-info $(LIBVIRT_VERSION_INFO) \
		$(AM_LDFLAGS) \
		$(CYGWIN_EXTRA_LDFLAGS) \
		$(MINGW_EXTRA_LDFLAGS) \
		$(NULL)
libvirt_lxc_la_CFLAGS = $(AM_CFLAGS)
libvirt_lxc_la_LIBADD = libvirt.la $(CYGWIN_EXTRA_LIBADD)

# Since virt-login-shell will be setuid, we must do everything
# we can to avoid linking to other libraries. Many of them do
# unsafe things in functions marked __atttribute__((constructor)).
# This library is built to include the bare minimum required to
# have a RPC client for local UNIX socket access only. We use
# the ../config-post.h header to disable all external deps that
# we don't want
if WITH_LXC
noinst_LTLIBRARIES += libvirt-setuid-rpc-client.la

libvirt_setuid_rpc_client_la_SOURCES = 		\
		util/viralloc.c			\
		util/viratomic.c		\
<<<<<<< HEAD
=======
		util/viratomic.h		\
>>>>>>> 8674e058
		util/virbitmap.c		\
		util/virbuffer.c		\
		util/vircommand.c		\
		util/virconf.c			\
		util/virerror.c			\
		util/virevent.c			\
		util/vireventpoll.c		\
		util/virfile.c			\
		util/virhash.c			\
		util/virhashcode.c		\
		util/virjson.c			\
		util/virlog.c			\
		util/virobject.c		\
		util/virpidfile.c		\
		util/virprocess.c		\
		util/virrandom.c		\
		util/virsocketaddr.c		\
		util/virstoragefile.c		\
		util/virstring.c		\
		util/virtime.c			\
		util/virthread.c		\
		util/virtypedparam.c		\
		util/viruri.c			\
		util/virutil.c			\
		util/viruuid.c			\
		conf/domain_event.c		\
		rpc/virnetsocket.c		\
		rpc/virnetsocket.h		\
		rpc/virnetmessage.h		\
		rpc/virnetmessage.c		\
		rpc/virkeepalive.c		\
		rpc/virkeepalive.h		\
		rpc/virnetclient.c		\
		rpc/virnetclientprogram.c	\
		rpc/virnetclientstream.c	\
		rpc/virnetprotocol.c		\
		remote/remote_driver.c		\
		remote/remote_protocol.c	\
		remote/qemu_protocol.c		\
		remote/lxc_protocol.c		\
		datatypes.c			\
		libvirt.c			\
		libvirt-lxc.c			\
		$(NULL)

libvirt_setuid_rpc_client_la_LDFLAGS =		\
		$(AM_LDFLAGS)			\
		$(LIBXML_LIBS)			\
		$(SECDRIVER_LIBS)		\
		$(NULL)
libvirt_setuid_rpc_client_la_CFLAGS =		\
		-DLIBVIRT_SETUID_RPC_CLIENT	\
		-I$(top_srcdir)/src/conf	\
		-I$(top_srcdir)/src/rpc		\
		$(AM_CFLAGS)			\
		$(SECDRIVER_CFLAGS)		\
		$(NULL)
endif WITH_LXC

lockdriverdir = $(libdir)/libvirt/lock-driver
lockdriver_LTLIBRARIES =

if WITH_LIBVIRTD
lockdriver_LTLIBRARIES += lockd.la
lockd_la_SOURCES = \
		$(LOCK_DRIVER_LOCKD_SOURCES) \
		$(LOCK_PROTOCOL_GENERATED) \
		$(NULL)
lockd_la_CFLAGS = -I$(top_srcdir)/src/conf \
		$(XDR_CFLAGS) \
		$(AM_CFLAGS)
lockd_la_LDFLAGS = -module -avoid-version
lockd_la_LIBADD = ../gnulib/lib/libgnu.la \
	libvirt-net-rpc.la \
	libvirt-net-rpc-client.la \
	$(NULL)
augeas_DATA += locking/libvirt_lockd.aug
augeastest_DATA += test_libvirt_lockd.aug
CLEANFILES += test_libvirt_lockd.aug
if WITH_DTRACE_PROBES
lockd_la_LIBADD += libvirt_probes.lo
endif WITH_DTRACE_PROBES
if WITH_QEMU
nodist_conf_DATA += locking/qemu-lockd.conf
BUILT_SOURCES += locking/qemu-lockd.conf
DISTCLEANFILES += locking/qemu-lockd.conf
endif WITH_QEMU

locking/%-lockd.conf: $(srcdir)/locking/lockd.conf
	$(AM_V_GEN)$(MKDIR_P) locking ; \
	cp $< $@


sbin_PROGRAMS = virtlockd

virtlockd_SOURCES = \
		$(LOCK_DAEMON_SOURCES) \
		$(LOCK_PROTOCOL_GENERATED) \
		$(LOCK_DAEMON_GENERATED) \
		$(NULL)
virtlockd_CFLAGS = \
		$(AM_CFLAGS) \
		$(PIE_CFLAGS) \
		$(XDR_CFLAGS) \
		$(NULL)
virtlockd_LDFLAGS = \
		$(AM_LDFLAGS) \
		$(PIE_LDFLAGS) \
		$(CYGWIN_EXTRA_LDFLAGS) \
		$(MINGW_EXTRA_LDFLAGS) \
		$(NULL)
virtlockd_LDADD = \
		libvirt-net-rpc-server.la \
		libvirt-net-rpc.la \
		libvirt_util.la \
		../gnulib/lib/libgnu.la \
		$(CYGWIN_EXTRA_LIBADD) \
		$(NULL)
if WITH_DTRACE_PROBES
virtlockd_LDADD += libvirt_probes.lo
endif WITH_DTRACE_PROBES

else ! WITH_LIBVIRTD
EXTRA_DIST += $(LOCK_DAEMON_SOURCES) \
              $(LOCK_DRIVER_LOCKD_SOURCES)
endif ! WITH_LIBVIRTD

EXTRA_DIST += locking/virtlockd.sysconf \
	locking/lockd.conf \
	locking/libvirt_lockd.aug \
	locking/test_libvirt_lockd.aug.in

install-sysconfig:
	$(MKDIR_P) $(DESTDIR)$(sysconfdir)/sysconfig
	$(INSTALL_DATA) $(srcdir)/locking/virtlockd.sysconf \
	  $(DESTDIR)$(sysconfdir)/sysconfig/virtlockd

uninstall-sysconfig:
	rm -f $(DESTDIR)$(sysconfdir)/sysconfig/virtlockd
	rmdir $(DESTDIR)$(sysconfdir)/sysconfig || :

EXTRA_DIST += locking/virtlockd.init.in

if WITH_LIBVIRTD
if LIBVIRT_INIT_SCRIPT_RED_HAT
install-init:: virtlockd.init install-sysconfig
	$(MKDIR_P) $(DESTDIR)$(sysconfdir)/rc.d/init.d
	$(INSTALL_SCRIPT) virtlockd.init \
	  $(DESTDIR)$(sysconfdir)/rc.d/init.d/virtlockd

uninstall-init:: uninstall-sysconfig
	rm -f $(DESTDIR)$(sysconfdir)/rc.d/init.d/virtlockd
	rmdir $(DESTDIR)$(sysconfdir)/rc.d/init.d || :

BUILT_SOURCES += virtlockd.init
DISTCLEANFILES += virtlockd.init
else ! LIBVIRT_INIT_SCRIPT_RED_HAT
install-init::
uninstall-init::
endif ! LIBVIRT_INIT_SCRIPT_RED_HAT
else ! WITH_LIBVIRTD
install-init::
uninstall-init::
endif ! WITH_LIBVIRTD

virtlockd.init: locking/virtlockd.init.in $(top_builddir)/config.status
	$(AM_V_GEN)sed						\
	    -e 's|[@]localstatedir[@]|$(localstatedir)|g'	\
	    -e 's|[@]sbindir[@]|$(sbindir)|g'			\
	    -e 's|[@]sysconfdir[@]|$(sysconfdir)|g'		\
	    < $< > $@-t &&					\
	    chmod a+x $@-t &&					\
	    mv $@-t $@

POD2MAN = pod2man -c "Virtualization Support" \
			-r "$(PACKAGE)-$(VERSION)" -s 8

$(srcdir)/virtlockd.8.in: locking/virtlockd.pod.in $(top_srcdir)/configure.ac
	$(AM_V_GEN)$(POD2MAN) --name VIRTLOCKD $< $@ \
	    && if grep 'POD ERROR' $@ ; then rm $@; exit 1; fi

virtlockd.8: $(srcdir)/virtlockd.8.in
	$(AM_V_GEN)sed \
	    -e 's|[@]sysconfdir[@]|$(sysconfdir)|g' \
	    -e 's|[@]localstatedir[@]|$(localstatedir)|g' \
	    < $< > $@-t && \
	mv $@-t $@

if WITH_LIBVIRTD
man8_MANS = virtlockd.8

conf_DATA += locking/virtlockd.conf

augeas_DATA += locking/virtlockd.aug
augeastest_DATA += test_virtlockd.aug
endif WITH_LIBVIRTD

CLEANFILES += test_virtlockd.aug virtlockd.8
MAINTAINERCLEANFILES += $(srcdir)/virtlockd.8.in

EXTRA_DIST += \
        locking/virtlockd.service.in \
        locking/virtlockd.socket.in \
        locking/virtlockd.pod.in \
        virtlockd.8.in \
        locking/virtlockd.aug \
        locking/virtlockd.conf \
        locking/test_virtlockd.aug.in \
        $(NULL)


if WITH_LIBVIRTD
if LIBVIRT_INIT_SCRIPT_SYSTEMD

SYSTEMD_UNIT_DIR = /lib/systemd/system

BUILT_SOURCES += virtlockd.service virtlockd.socket
DISTCLEANFILES += virtlockd.service virtlockd.socket

install-systemd: virtlockd.service virtlockd.socket install-sysconfig
	$(MKDIR_P) $(DESTDIR)$(SYSTEMD_UNIT_DIR)
	$(INSTALL_DATA) virtlockd.service \
	  $(DESTDIR)$(SYSTEMD_UNIT_DIR)/
	$(INSTALL_DATA) virtlockd.socket \
	  $(DESTDIR)$(SYSTEMD_UNIT_DIR)/

uninstall-systemd: uninstall-sysconfig
	rm -f $(DESTDIR)$(SYSTEMD_UNIT_DIR)/virtlockd.service \
	  $(DESTDIR)$(SYSTEMD_UNIT_DIR)/virtlockd.socket
	rmdir $(DESTDIR)$(SYSTEMD_UNIT_DIR) || :
else ! LIBVIRT_INIT_SCRIPT_SYSTEMD
install-systemd:
uninstall-systemd:
endif ! LIBVIRT_INIT_SCRIPT_SYSTEMD
else ! WITH_LIBVIRTD
install-systemd:
uninstall-systemd:
endif ! WITH_LIBVIRTD

virtlockd.service: locking/virtlockd.service.in $(top_builddir)/config.status
	$(AM_V_GEN)sed						\
	    -e 's|[@]sbindir[@]|$(sbindir)|g'			\
	    < $< > $@-t &&					\
	    mv $@-t $@

virtlockd.socket: locking/virtlockd.socket.in $(top_builddir)/config.status
	$(AM_V_GEN)sed						\
	    -e 's|[@]localstatedir[@]|$(localstatedir)|g'	\
	    < $< > $@-t &&					\
	    mv $@-t $@


if WITH_SANLOCK
lockdriver_LTLIBRARIES += sanlock.la
sanlock_la_SOURCES = $(LOCK_DRIVER_SANLOCK_SOURCES)
sanlock_la_CFLAGS = -I$(top_srcdir)/src/conf $(AM_CFLAGS)
sanlock_la_LDFLAGS = -module -avoid-version $(AM_LDFLAGS)
sanlock_la_LIBADD = -lsanlock_client \
		../gnulib/lib/libgnu.la

augeas_DATA += locking/libvirt_sanlock.aug
augeastest_DATA += test_libvirt_sanlock.aug
CLEANFILES += test_libvirt_sanlock.aug

locking/%-sanlock.conf: $(srcdir)/locking/sanlock.conf
	$(AM_V_GEN)$(MKDIR_P) locking ; \
	cp $< $@

if WITH_QEMU
nodist_conf_DATA += locking/qemu-sanlock.conf
BUILT_SOURCES += locking/qemu-sanlock.conf
DISTCLEANFILES += locking/qemu-sanlock.conf
endif WITH_QEMU
else ! WITH_SANLOCK
EXTRA_DIST += $(LOCK_DRIVER_SANLOCK_SOURCES)
endif ! WITH_SANLOCK
EXTRA_DIST += locking/sanlock.conf \
	locking/libvirt_sanlock.aug \
	locking/test_libvirt_sanlock.aug.in

noinst_LTLIBRARIES += \
	libvirt-net-rpc.la \
	libvirt-net-rpc-server.la \
	libvirt-net-rpc-client.la

EXTRA_DIST += \
	dtrace2systemtap.pl \
	rpc/gendispatch.pl \
	rpc/genprotocol.pl \
	rpc/gensystemtap.pl \
	rpc/virnetprotocol.x \
	rpc/virkeepaliveprotocol.x

VIR_NET_RPC_GENERATED = \
	rpc/virnetprotocol.h \
	rpc/virnetprotocol.c \
	rpc/virkeepaliveprotocol.h \
	rpc/virkeepaliveprotocol.c

BUILT_SOURCES += $(VIR_NET_RPC_GENERATED)

libvirt_net_rpc_la_SOURCES = \
	rpc/virnetmessage.h rpc/virnetmessage.c \
	rpc/virnetsocket.h rpc/virnetsocket.c \
	rpc/virkeepalive.h rpc/virkeepalive.c \
	$(VIR_NET_RPC_GENERATED)
if WITH_SSH2
libvirt_net_rpc_la_SOURCES += \
	rpc/virnetsshsession.h rpc/virnetsshsession.c
else ! WITH_SSH2
EXTRA_DIST += \
	rpc/virnetsshsession.h rpc/virnetsshsession.c
endif ! WITH_SSH2
if WITH_GNUTLS
libvirt_net_rpc_la_SOURCES += \
	rpc/virnettlscontext.h rpc/virnettlscontext.c
else ! WITH_GNUTLS
EXTRA_DIST += \
	rpc/virnettlscontext.h rpc/virnettlscontext.c
endif ! WITH_GNUTLS
if WITH_SASL
libvirt_net_rpc_la_SOURCES += \
	rpc/virnetsaslcontext.h rpc/virnetsaslcontext.c
else ! WITH_SASL
EXTRA_DIST += \
	rpc/virnetsaslcontext.h rpc/virnetsaslcontext.c
endif ! WITH_SASL
libvirt_net_rpc_la_CFLAGS = \
			$(GNUTLS_CFLAGS) \
			$(SASL_CFLAGS) \
			$(SSH2_CFLAGS) \
			$(XDR_CFLAGS) \
			$(AM_CFLAGS)
libvirt_net_rpc_la_LDFLAGS = \
			$(GNUTLS_LIBS) \
			$(SASL_LIBS) \
			$(SSH2_LIBS)\
			$(SECDRIVER_LIBS) \
			$(AM_LDFLAGS) \
			$(CYGWIN_EXTRA_LDFLAGS) \
			$(MINGW_EXTRA_LDFLAGS)
libvirt_net_rpc_la_LIBADD = \
			$(CYGWIN_EXTRA_LIBADD)

libvirt_net_rpc_server_la_SOURCES = \
	rpc/virnetserverprogram.h rpc/virnetserverprogram.c \
	rpc/virnetserverservice.h rpc/virnetserverservice.c \
	rpc/virnetserverclient.h rpc/virnetserverclient.c \
	rpc/virnetservermdns.h rpc/virnetservermdns.c \
	rpc/virnetserver.h rpc/virnetserver.c
libvirt_net_rpc_server_la_CFLAGS = \
			$(AVAHI_CFLAGS) \
			$(DBUS_CFLAGS) \
			$(XDR_CFLAGS) \
			$(AM_CFLAGS) \
			$(POLKIT_CFLAGS)
libvirt_net_rpc_server_la_LDFLAGS = \
			$(AM_LDFLAGS) \
			$(AVAHI_LIBS) \
			$(DBUS_LIBS) \
			$(POLKIT_LIBS) \
			$(CYGWIN_EXTRA_LDFLAGS) \
			$(MINGW_EXTRA_LDFLAGS)
libvirt_net_rpc_server_la_LIBADD = \
			$(CYGWIN_EXTRA_LIBADD)

libvirt_net_rpc_client_la_SOURCES = \
	rpc/virnetclientprogram.h rpc/virnetclientprogram.c \
	rpc/virnetclientstream.h rpc/virnetclientstream.c \
	rpc/virnetclient.h rpc/virnetclient.c
libvirt_net_rpc_client_la_CFLAGS = \
			$(AM_CFLAGS) \
			$(XDR_CFLAGS)
libvirt_net_rpc_client_la_LDFLAGS = \
			$(AM_LDFLAGS) \
			$(CYGWIN_EXTRA_LDFLAGS) \
			$(MINGW_EXTRA_LDFLAGS)
libvirt_net_rpc_client_la_LIBADD = \
			$(CYGWIN_EXTRA_LIBADD)

libexec_PROGRAMS =

if WITH_LIBVIRTD
libexec_PROGRAMS += libvirt_iohelper
libvirt_iohelper_SOURCES = $(UTIL_IO_HELPER_SOURCES)
libvirt_iohelper_LDFLAGS = \
		$(AM_LDFLAGS) \
		$(PIE_LDFLAGS) \
		$(NULL)
libvirt_iohelper_LDADD =		\
		libvirt_util.la		\
		../gnulib/lib/libgnu.la
if WITH_DTRACE_PROBES
libvirt_iohelper_LDADD += libvirt_probes.lo
endif WITH_DTRACE_PROBES

libvirt_iohelper_CFLAGS = \
		$(AM_CFLAGS) \
		$(PIE_CFLAGS) \
		$(NULL)
endif WITH_LIBVIRTD

if WITH_STORAGE_DISK
if WITH_LIBVIRTD
libexec_PROGRAMS += libvirt_parthelper

libvirt_parthelper_SOURCES = $(STORAGE_HELPER_DISK_SOURCES)
libvirt_parthelper_LDFLAGS = \
		$(AM_LDFLAGS) \
		$(PIE_LDFLAGS) \
		$(NULL)
libvirt_parthelper_LDADD =		\
		$(LIBPARTED_LIBS)	\
		libvirt_util.la		\
		../gnulib/lib/libgnu.la
if WITH_DTRACE_PROBES
libvirt_parthelper_LDADD += libvirt_probes.lo
endif WITH_DTRACE_PROBES

libvirt_parthelper_CFLAGS = \
		$(LIBPARTED_CFLAGS) \
		$(AM_CFLAGS) \
		$(PIE_CFLAGS) \
		$(NULL)
endif WITH_LIBVIRTD
endif WITH_STORAGE_DISK
EXTRA_DIST += $(STORAGE_HELPER_DISK_SOURCES)


if WITH_SANLOCK
libexec_PROGRAMS += libvirt_sanlock_helper

libvirt_sanlock_helper_SOURCES = $(LOCK_DRIVER_SANLOCK_HELPER_SOURCES)
libvirt_sanlock_helper_CFLAGS = \
		-I$(top_srcdir)/src/conf \
		$(AM_CFLAGS) \
		$(PIE_CFLAGS) \
		$(NULL)
libvirt_sanlock_helper_LDFLAGS = \
		$(AM_LDFLAGS) \
		$(PIE_LDFLAGS) \
		$(NULL)
libvirt_sanlock_helper_LDADD = libvirt.la
endif WITH_SANLOCK

if WITH_LXC
if WITH_LIBVIRTD
libexec_PROGRAMS += libvirt_lxc

libvirt_lxc_SOURCES =						\
		$(LXC_CONTROLLER_SOURCES)			\
		$(NODE_INFO_SOURCES)				\
		$(DATATYPES_SOURCES)
libvirt_lxc_LDFLAGS = \
		$(AM_LDFLAGS) \
		$(PIE_LDFLAGS) \
		$(NULL)
libvirt_lxc_LDADD =			\
		$(FUSE_LIBS) \
		libvirt-net-rpc-server.la \
		libvirt-net-rpc.la \
		libvirt_security_manager.la \
		libvirt_conf.la \
		libvirt_util.la \
		../gnulib/lib/libgnu.la
if WITH_DTRACE_PROBES
libvirt_lxc_LDADD += libvirt_probes.lo
endif WITH_DTRACE_PROBES
libvirt_lxc_LDADD += $(SECDRIVER_LIBS)
libvirt_lxc_CFLAGS =				\
		-I$(top_srcdir)/src/conf	\
		$(AM_CFLAGS)                    \
		$(PIE_CFLAGS)			\
		$(LIBNL_CFLAGS)			\
		$(FUSE_CFLAGS)			\
		$(DBUS_CFLAGS)			\
		$(NULL)
if WITH_BLKID
libvirt_lxc_CFLAGS += $(BLKID_CFLAGS)
libvirt_lxc_LDADD += $(BLKID_LIBS)
endif WITH_BLKID
libvirt_lxc_CFLAGS += $(SECDRIVER_CFLAGS)
endif WITH_LIBVIRTD
endif WITH_LXC
EXTRA_DIST += $(LXC_CONTROLLER_SOURCES)

if WITH_SECDRIVER_APPARMOR
if WITH_LIBVIRTD
libexec_PROGRAMS += virt-aa-helper

virt_aa_helper_SOURCES = $(SECURITY_DRIVER_APPARMOR_HELPER_SOURCES)

virt_aa_helper_LDFLAGS = \
		$(AM_LDFLAGS) \
		$(PIE_LDFLAGS) \
		$(NULL)
virt_aa_helper_LDADD =						\
		libvirt_conf.la					\
		libvirt_util.la					\
		../gnulib/lib/libgnu.la
if WITH_DTRACE_PROBES
virt_aa_helper_LDADD += libvirt_probes.lo
endif WITH_DTRACE_PROBES
virt_aa_helper_CFLAGS =						\
		-I$(top_srcdir)/src/conf			\
		-I$(top_srcdir)/src/security			\
		$(AM_CFLAGS) \
		$(PIE_CFLAGS) \
		$(NULL)
endif WITH_LIBVIRTD
endif WITH_SECDRIVER_APPARMOR
EXTRA_DIST += $(SECURITY_DRIVER_APPARMOR_HELPER_SOURCES)

install-data-local: install-init install-systemd
if WITH_LIBVIRTD
	$(MKDIR_P) "$(DESTDIR)$(localstatedir)/lib/libvirt/lockd"
	$(MKDIR_P) "$(DESTDIR)$(localstatedir)/lib/libvirt/lockd/files"
	$(MKDIR_P) "$(DESTDIR)$(localstatedir)/run/libvirt/lockd"
endif WITH_LIBVIRTD
	$(MKDIR_P) "$(DESTDIR)$(localstatedir)/cache/libvirt"
	$(MKDIR_P) "$(DESTDIR)$(localstatedir)/lib/libvirt/images"
	$(MKDIR_P) "$(DESTDIR)$(localstatedir)/lib/libvirt/filesystems"
	$(MKDIR_P) "$(DESTDIR)$(localstatedir)/lib/libvirt/boot"
if WITH_SANLOCK
	$(MKDIR_P) "$(DESTDIR)$(localstatedir)/lib/libvirt/sanlock"
endif WITH_SANLOCK
if WITH_QEMU
	$(MKDIR_P) "$(DESTDIR)$(localstatedir)/lib/libvirt/qemu"
	$(MKDIR_P) "$(DESTDIR)$(localstatedir)/lib/libvirt/qemu/channel/target"
	$(MKDIR_P) "$(DESTDIR)$(localstatedir)/run/libvirt/qemu"
	$(MKDIR_P) "$(DESTDIR)$(localstatedir)/cache/libvirt/qemu"
	$(MKDIR_P) "$(DESTDIR)$(localstatedir)/log/libvirt/qemu"
endif WITH_QEMU
if WITH_LXC
	$(MKDIR_P) "$(DESTDIR)$(localstatedir)/lib/libvirt/lxc"
	$(MKDIR_P) "$(DESTDIR)$(localstatedir)/run/libvirt/lxc"
endif WITH_LXC
if WITH_LIBXL
	$(MKDIR_P) "$(DESTDIR)$(localstatedir)/lib/libvirt/libxl"
	$(MKDIR_P) "$(DESTDIR)$(localstatedir)/run/libvirt/libxl"
	$(MKDIR_P) "$(DESTDIR)$(localstatedir)/log/libvirt/libxl"
endif WITH_LIBXL
if WITH_UML
	$(MKDIR_P) "$(DESTDIR)$(localstatedir)/lib/libvirt/uml"
	$(MKDIR_P) "$(DESTDIR)$(localstatedir)/run/libvirt/uml"
endif WITH_UML
if WITH_XEN
	$(MKDIR_P) "$(DESTDIR)$(localstatedir)/lib/libvirt/xen"
endif WITH_XEN
if WITH_NETWORK
	$(MKDIR_P) "$(DESTDIR)$(localstatedir)/lib/libvirt/network"
	$(MKDIR_P) "$(DESTDIR)$(localstatedir)/lib/libvirt/dnsmasq"
	$(MKDIR_P) "$(DESTDIR)$(localstatedir)/run/libvirt/network"
	$(MKDIR_P) "$(DESTDIR)$(confdir)/qemu/networks/autostart"
	$(INSTALL_DATA) $(srcdir)/network/default.xml \
	  $(DESTDIR)$(confdir)/qemu/networks/default.xml
	test -z "$(UUID)" || \
	  { sed -e "s,</name>,</name>\n  <uuid>$(UUID)</uuid>," \
	      $(DESTDIR)$(confdir)/qemu/networks/default.xml > \
	      $(DESTDIR)$(confdir)/qemu/networks/default.xml.t && \
	    cp $(DESTDIR)$(confdir)/qemu/networks/default.xml.t \
	      $(DESTDIR)$(confdir)/qemu/networks/default.xml && \
	    rm $(DESTDIR)$(confdir)/qemu/networks/default.xml.t; }
endif WITH_NETWORK

uninstall-local:: uninstall-init uninstall-systemd
if WITH_LIBVIRTD
	rmdir "$(DESTDIR)$(localstatedir)/lib/libvirt/lockd/files" ||:
	rmdir "$(DESTDIR)$(localstatedir)/lib/libvirt/lockd" ||:
	rmdir "$(DESTDIR)$(localstatedir)/run/libvirt/lockd" ||:
endif WITH_LIBVIRTD
	rmdir "$(DESTDIR)$(localstatedir)/cache/libvirt" ||:
	rmdir "$(DESTDIR)$(localstatedir)/lib/libvirt/images" ||:
	rmdir "$(DESTDIR)$(localstatedir)/lib/libvirt/filesystems" ||:
	rmdir "$(DESTDIR)$(localstatedir)/lib/libvirt/boot" ||:
if WITH_SANLOCK
	rmdir "$(DESTDIR)$(localstatedir)/lib/libvirt/sanlock" ||:
endif WITH_SANLOCK
if WITH_QEMU
	rmdir "$(DESTDIR)$(localstatedir)/lib/libvirt/qemu" ||:
	rmdir "$(DESTDIR)$(localstatedir)/run/libvirt/qemu" ||:
	rmdir "$(DESTDIR)$(localstatedir)/cache/libvirt/qemu" ||:
	rmdir "$(DESTDIR)$(localstatedir)/log/libvirt/qemu" ||:
endif WITH_QEMU
if WITH_LXC
	rmdir "$(DESTDIR)$(localstatedir)/lib/libvirt/lxc" ||:
	rmdir "$(DESTDIR)$(localstatedir)/run/libvirt/lxc" ||:
endif WITH_LXC
if WITH_LIBXL
	rmdir "$(DESTDIR)$(localstatedir)/lib/libvirt/libxl" ||:
	rmdir "$(DESTDIR)$(localstatedir)/run/libvirt/libxl" ||:
	rmdir "$(DESTDIR)$(localstatedir)/log/libvirt/libxl" ||:
endif WITH_LIBXL
if WITH_UML
	rmdir "$(DESTDIR)$(localstatedir)/lib/libvirt/uml" ||:
	rmdir "$(DESTDIR)$(localstatedir)/run/libvirt/uml" ||:
endif WITH_UML
if WITH_XEN
	rmdir "$(DESTDIR)$(localstatedir)/lib/libvirt/xen" ||:
endif WITH_XEN
if WITH_NETWORK
	rm -f $(DESTDIR)$(confdir)/qemu/networks/autostart/default.xml
	rm -f $(DESTDIR)$(confdir)/qemu/networks/default.xml
	rmdir "$(DESTDIR)$(confdir)/qemu/networks/autostart" || :
	rmdir "$(DESTDIR)$(confdir)/qemu/networks" || :
	rmdir "$(DESTDIR)$(localstatedir)/lib/libvirt/network" ||:
	rmdir "$(DESTDIR)$(localstatedir)/run/libvirt/network" ||:
endif WITH_NETWORK
	rmdir "$(DESTDIR)$(localstatedir)/lib/libvirt" ||:

CLEANFILES += *.gcov .libs/*.gcda .libs/*.gcno *.gcno *.gcda *.i *.s
DISTCLEANFILES += $(GENERATED_SYM_FILES)
MAINTAINERCLEANFILES += $(REMOTE_DRIVER_GENERATED) $(VIR_NET_RPC_GENERATED)<|MERGE_RESOLUTION|>--- conflicted
+++ resolved
@@ -1994,10 +1994,7 @@
 libvirt_setuid_rpc_client_la_SOURCES = 		\
 		util/viralloc.c			\
 		util/viratomic.c		\
-<<<<<<< HEAD
-=======
 		util/viratomic.h		\
->>>>>>> 8674e058
 		util/virbitmap.c		\
 		util/virbuffer.c		\
 		util/vircommand.c		\
