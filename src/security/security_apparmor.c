--- conflicted
+++ resolved
@@ -436,11 +436,7 @@
         return rc;
     }
 
-<<<<<<< HEAD
-    if ((secdef->label) || (secdef->imagelabel)) {
-=======
     if (secdef->label || secdef->imagelabel) {
->>>>>>> fdaf3323
         virReportError(VIR_ERR_INTERNAL_ERROR,
                        "%s",
                        _("security label already defined for VM"));
@@ -464,12 +460,7 @@
         goto err;
     }
 
-<<<<<<< HEAD
-    if (!secdef->model &&
-        !(secdef->model = strdup(SECURITY_APPARMOR_NAME))) {
-=======
     if (!secdef->model && !(secdef->model = strdup(SECURITY_APPARMOR_NAME))) {
->>>>>>> fdaf3323
         virReportOOMError();
         goto err;
     }
@@ -906,13 +897,8 @@
 
 static int
 AppArmorSetFDLabel(virSecurityManagerPtr mgr,
-<<<<<<< HEAD
-                        virDomainDefPtr def,
-                        int fd)
-=======
                    virDomainDefPtr def,
                    int fd)
->>>>>>> fdaf3323
 {
     int rc = -1;
     char *proc = NULL;
