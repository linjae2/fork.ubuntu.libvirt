/*
 * AppArmor security driver for libvirt
 * Copyright (C) 2011 Red Hat, Inc.
 * Copyright (C) 2009-2010 Canonical Ltd.
 *
 * This library is free software; you can redistribute it and/or
 * modify it under the terms of the GNU Lesser General Public
 * License as published by the Free Software Foundation; either
 * version 2.1 of the License, or (at your option) any later version.
 *
 * Author:
 *   Jamie Strandboge <jamie@canonical.com>
 *   Based on security_selinux.c by James Morris <jmorris@namei.org>
 *
 * AppArmor security driver.
 */

#include <config.h>

#include <sys/types.h>
#include <sys/stat.h>
#include <fcntl.h>
#include <sys/apparmor.h>
#include <errno.h>
#include <unistd.h>
#include <wait.h>

#include "internal.h"

#include "security_apparmor.h"
#include "util.h"
#include "memory.h"
#include "virterror_internal.h"
#include "datatypes.h"
#include "uuid.h"
#include "pci.h"
#include "hostusb.h"
#include "virfile.h"
#include "configmake.h"
#include "command.h"
#include "logging.h"

#define VIR_FROM_THIS VIR_FROM_SECURITY
#define SECURITY_APPARMOR_VOID_DOI      "0"
#define SECURITY_APPARMOR_NAME          "apparmor"
#define VIRT_AA_HELPER LIBEXECDIR "/virt-aa-helper"

/* Data structure to pass to *FileIterate so we have everything we need */
struct SDPDOP {
    virSecurityManagerPtr mgr;
    virDomainDefPtr def;
};

/*
 * profile_status returns '-1' on error, '0' if loaded
 *
 * If check_enforcing is set to '1', then returns '-1' on error, '0' if
 * loaded in complain mode, and '1' if loaded in enforcing mode.
 */
static int
profile_status(const char *str, const int check_enforcing)
{
    char *content = NULL;
    char *tmp = NULL;
    char *etmp = NULL;
    int rc = -1;

    /* create string that is '<str> \0' for accurate matching */
    if (virAsprintf(&tmp, "%s ", str) == -1) {
        virReportOOMError();
        return rc;
    }

    if (check_enforcing != 0) {
        /* create string that is '<str> (enforce)\0' for accurate matching */
        if (virAsprintf(&etmp, "%s (enforce)", str) == -1) {
            VIR_FREE(tmp);
            virReportOOMError();
            return rc;
        }
    }

    if (virFileReadAll(APPARMOR_PROFILES_PATH, MAX_FILE_LEN, &content) < 0) {
        virReportSystemError(errno,
                             _("Failed to read AppArmor profiles list "
                             "\'%s\'"), APPARMOR_PROFILES_PATH);
        goto clean;
    }

    if (strstr(content, tmp) != NULL)
        rc = 0;
    if (check_enforcing != 0) {
        if (rc == 0 && strstr(content, etmp) != NULL)
            rc = 1;                 /* return '1' if loaded and enforcing */
    }

    VIR_FREE(content);
  clean:
    VIR_FREE(tmp);
    VIR_FREE(etmp);

    return rc;
}

static int
profile_loaded(const char *str)
{
    return profile_status(str, 0);
}

/*
 * profile_status_file returns '-1' on error, '0' if file on disk is in
 * complain mode and '1' if file on disk is in enforcing mode
 */
static int
profile_status_file(const char *str)
{
    char *profile = NULL;
    char *content = NULL;
    char *tmp = NULL;
    int rc = -1;
    int len;

    if (virAsprintf(&profile, "%s/%s", APPARMOR_DIR "/libvirt", str) == -1) {
        virReportOOMError();
        return rc;
    }

    if (!virFileExists(profile))
        goto failed;

    if ((len = virFileReadAll(profile, MAX_FILE_LEN, &content)) < 0) {
        virReportSystemError(errno,
                             _("Failed to read \'%s\'"), profile);
        goto failed;
    }

    /* create string that is ' <str> flags=(complain)\0' */
    if (virAsprintf(&tmp, " %s flags=(complain)", str) == -1) {
        virReportOOMError();
        goto failed;
    }

    if (strstr(content, tmp) != NULL)
        rc = 0;
    else
        rc = 1;

  failed:
    VIR_FREE(tmp);
    VIR_FREE(profile);
    VIR_FREE(content);

    return rc;
}

/*
 * load (add) a profile. Will create one if necessary
 */
static int
load_profile(virSecurityManagerPtr mgr,
             const char *profile,
             virDomainDefPtr def,
             const char *fn,
             bool append)
{
    int rc = -1;
    bool create = true;
    char *xml = NULL;
    virCommandPtr cmd;
    const char *probe = virSecurityManagerGetAllowDiskFormatProbing(mgr)
        ? "1" : "0";

    xml = virDomainDefFormat(def, VIR_DOMAIN_XML_SECURE);
    if (!xml)
        goto clean;

    if (profile_status_file(profile) >= 0)
        create = false;

    cmd = virCommandNewArgList(VIRT_AA_HELPER, "-p", probe,
                               create ? "-c" : "-r",
                               "-u", profile, NULL);
    if (!create && fn) {
        if (append) {
            virCommandAddArgList(cmd, "-F", fn, NULL);
        } else {
            virCommandAddArgList(cmd, "-f", fn, NULL);
        }
    }

    virCommandSetInputBuffer(cmd, xml);
    rc = virCommandRun(cmd, NULL);

  clean:
    VIR_FREE(xml);

    return rc;
}

static int
remove_profile(const char *profile)
{
    int rc = -1;
    const char * const argv[] = {
        VIRT_AA_HELPER, "-R", "-u", profile, NULL
    };

    if (virRun(argv, NULL) == 0)
        rc = 0;

    return rc;
}

static char *
get_profile_name(virDomainDefPtr def)
{
    char uuidstr[VIR_UUID_STRING_BUFLEN];
    char *name = NULL;

    virUUIDFormat(def->uuid, uuidstr);
    if (virAsprintf(&name, "%s%s", AA_PREFIX, uuidstr) < 0) {
        virReportOOMError();
        return NULL;
    }

    return name;
}

/* returns -1 on error or profile for libvirtd is unconfined, 0 if complain
 * mode and 1 if enforcing. This is required because at present you cannot
 * aa_change_profile() from a process that is unconfined.
 */
static int
use_apparmor(void)
{
    int rc = -1;
    char *libvirt_daemon = NULL;

    if (virFileResolveLink("/proc/self/exe", &libvirt_daemon) < 0) {
        virSecurityReportError(VIR_ERR_INTERNAL_ERROR,
                               "%s", _("could not find libvirtd"));
        return rc;
    }

    if (access(APPARMOR_PROFILES_PATH, R_OK) != 0)
        goto cleanup;

    rc = profile_status(libvirt_daemon, 1);

cleanup:
    VIR_FREE(libvirt_daemon);
    return rc;
}

/* reload the profile, adding read/write file specified by fn if it is not
 * NULL.
 */
static int
reload_profile(virSecurityManagerPtr mgr,
               virDomainDefPtr def,
               const char *fn,
               bool append)
{
    const virSecurityLabelDefPtr secdef = &def->seclabel;
    int rc = -1;
    char *profile_name = NULL;

    if (secdef->norelabel)
        return 0;

    if ((profile_name = get_profile_name(def)) == NULL)
        return rc;

    /* Update the profile only if it is loaded */
    if (profile_loaded(secdef->imagelabel) >= 0) {
        if (load_profile(mgr, secdef->imagelabel, def, fn, append) < 0) {
            virSecurityReportError(VIR_ERR_INTERNAL_ERROR,
                                   _("cannot update AppArmor profile "
                                     "\'%s\'"),
                                   secdef->imagelabel);
            goto clean;
        }
    }

    rc = 0;
  clean:
    VIR_FREE(profile_name);

    return rc;
}

static int
AppArmorSetSecurityUSBLabel(usbDevice *dev ATTRIBUTE_UNUSED,
                           const char *file, void *opaque)
{
    struct SDPDOP *ptr = opaque;
    virDomainDefPtr def = ptr->def;

    if (reload_profile(ptr->mgr, def, file, true) < 0) {
        const virSecurityLabelDefPtr secdef = &def->seclabel;
        virSecurityReportError(VIR_ERR_INTERNAL_ERROR,
                               _("cannot update AppArmor profile "
                                 "\'%s\'"),
                               secdef->imagelabel);
        return -1;
    }
    return 0;
}

static int
AppArmorSetSecurityPCILabel(pciDevice *dev ATTRIBUTE_UNUSED,
                           const char *file, void *opaque)
{
    struct SDPDOP *ptr = opaque;
    virDomainDefPtr def = ptr->def;

    if (reload_profile(ptr->mgr, def, file, true) < 0) {
        const virSecurityLabelDefPtr secdef = &def->seclabel;
        virSecurityReportError(VIR_ERR_INTERNAL_ERROR,
                               _("cannot update AppArmor profile "
                                 "\'%s\'"),
                               secdef->imagelabel);
        return -1;
    }
    return 0;
}

/* Called on libvirtd startup to see if AppArmor is available */
static int
AppArmorSecurityManagerProbe(void)
{
    char *template = NULL;
    int rc = SECURITY_DRIVER_DISABLE;

    if (use_apparmor() < 0)
        return rc;

    /* see if template file exists */
    if (virAsprintf(&template, "%s/TEMPLATE",
                               APPARMOR_DIR "/libvirt") == -1) {
        virReportOOMError();
        return rc;
    }

    if (!virFileExists(template)) {
        virSecurityReportError(VIR_ERR_INTERNAL_ERROR,
                               _("template \'%s\' does not exist"), template);
        goto clean;
    }
    rc = SECURITY_DRIVER_ENABLE;

  clean:
    VIR_FREE(template);

    return rc;
}

/* Security driver initialization. DOI is for 'Domain of Interpretation' and is
 * currently not used.
 */
static int
AppArmorSecurityManagerOpen(virSecurityManagerPtr mgr ATTRIBUTE_UNUSED)
{
    return 0;
}

static int
AppArmorSecurityManagerClose(virSecurityManagerPtr mgr ATTRIBUTE_UNUSED)
{
    return 0;
}

static const char *
AppArmorSecurityManagerGetModel(virSecurityManagerPtr mgr ATTRIBUTE_UNUSED)
{
    return SECURITY_APPARMOR_NAME;
}

static const char *
AppArmorSecurityManagerGetDOI(virSecurityManagerPtr mgr ATTRIBUTE_UNUSED)
{
    return SECURITY_APPARMOR_VOID_DOI;
}


/* Currently called in qemudStartVMDaemon to setup a 'label'. We look for and
 * use a profile based on the UUID, otherwise create one based on a template.
 * Keep in mind that this is called on 'start' with RestoreSecurityLabel being
 * called on shutdown.
*/
static int
AppArmorGenSecurityLabel(virSecurityManagerPtr mgr ATTRIBUTE_UNUSED,
                         virDomainDefPtr def)
{
    int rc = -1;
    char *profile_name = NULL;

    if (def->seclabel.type == VIR_DOMAIN_SECLABEL_STATIC)
        return 0;

    if (def->seclabel.baselabel) {
        virSecurityReportError(VIR_ERR_CONFIG_UNSUPPORTED,
                               "%s", _("Cannot set a base label with AppArmour"));
        return rc;
    }

    if ((def->seclabel.label) ||
        (def->seclabel.model) || (def->seclabel.imagelabel)) {
        virSecurityReportError(VIR_ERR_INTERNAL_ERROR,
                               "%s",
                               _("security label already defined for VM"));
        return rc;
    }

    if ((profile_name = get_profile_name(def)) == NULL)
        return rc;

    def->seclabel.label = strndup(profile_name, strlen(profile_name));
    if (!def->seclabel.label) {
        virReportOOMError();
        goto clean;
    }

    /* set imagelabel the same as label (but we won't use it) */
    def->seclabel.imagelabel = strndup(profile_name,
                                           strlen(profile_name));
    if (!def->seclabel.imagelabel) {
        virReportOOMError();
        goto err;
    }

    def->seclabel.model = strdup(SECURITY_APPARMOR_NAME);
    if (!def->seclabel.model) {
        virReportOOMError();
        goto err;
    }

    /* Now that we have a label, load the profile into the kernel. */
    if (load_profile(mgr, def->seclabel.label, def, NULL, false) < 0) {
        virSecurityReportError(VIR_ERR_INTERNAL_ERROR,
                               _("cannot load AppArmor profile "
                               "\'%s\'"), def->seclabel.label);
        goto err;
    }

    rc = 0;
    goto clean;

  err:
    VIR_FREE(def->seclabel.label);
    VIR_FREE(def->seclabel.imagelabel);
    VIR_FREE(def->seclabel.model);

  clean:
    VIR_FREE(profile_name);

    return rc;
}

static int
AppArmorSetSecurityAllLabel(virSecurityManagerPtr mgr,
                            virDomainDefPtr def, const char *stdin_path)
{
    if (def->seclabel.norelabel)
        return 0;

    /* Reload the profile if stdin_path is specified. Note that
       GenSecurityLabel() will have already been run. */
    if (stdin_path)
        return reload_profile(mgr, def, stdin_path, true);

    return 0;
}

/* Seen with 'virsh dominfo <vm>'. This function only called if the VM is
 * running.
 */
static int
AppArmorGetSecurityProcessLabel(virSecurityManagerPtr mgr ATTRIBUTE_UNUSED,
                                virDomainDefPtr def,
                                pid_t pid ATTRIBUTE_UNUSED,
                                virSecurityLabelPtr sec)
{
    int rc = -1;
    char *profile_name = NULL;

    if ((profile_name = get_profile_name(def)) == NULL)
        return rc;

    if (virStrcpy(sec->label, profile_name,
        VIR_SECURITY_LABEL_BUFLEN) == NULL) {
        virSecurityReportError(VIR_ERR_INTERNAL_ERROR,
                               "%s", _("error copying profile name"));
        goto clean;
    }

    if ((sec->enforcing = profile_status(profile_name, 1)) < 0) {
        virSecurityReportError(VIR_ERR_INTERNAL_ERROR,
                               "%s", _("error calling profile_status()"));
        goto clean;
    }
    rc = 0;

  clean:
    VIR_FREE(profile_name);

    return rc;
}

/* Called on VM shutdown and destroy. See AppArmorGenSecurityLabel (above) for
 * more details. Currently called via qemudShutdownVMDaemon.
 */
static int
AppArmorReleaseSecurityLabel(virSecurityManagerPtr mgr ATTRIBUTE_UNUSED,
                             virDomainDefPtr def)
{
    const virSecurityLabelDefPtr secdef = &def->seclabel;

    VIR_FREE(secdef->model);
    VIR_FREE(secdef->label);
    VIR_FREE(secdef->imagelabel);

    return 0;
}


static int
AppArmorRestoreSecurityAllLabel(virSecurityManagerPtr mgr ATTRIBUTE_UNUSED,
                                virDomainDefPtr def,
                                int migrated ATTRIBUTE_UNUSED)
{
    const virSecurityLabelDefPtr secdef = &def->seclabel;
    int rc = 0;

    if (secdef->type == VIR_DOMAIN_SECLABEL_DYNAMIC) {
        if ((rc = remove_profile(secdef->label)) != 0) {
            virSecurityReportError(VIR_ERR_INTERNAL_ERROR,
                                   _("could not remove profile for \'%s\'"),
                                   secdef->label);
        }
    }
    return rc;
}

/* Called via virCommand hook. Output goes to
 * LOCALSTATEDIR/log/libvirt/qemu/<vm name>.log
 */
static int
AppArmorSetSecurityProcessLabel(virSecurityManagerPtr mgr, virDomainDefPtr def)
{
    const virSecurityLabelDefPtr secdef = &def->seclabel;
    int rc = -1;
    char *profile_name = NULL;

    if ((profile_name = get_profile_name(def)) == NULL)
        return rc;

    if (STRNEQ(virSecurityManagerGetModel(mgr), secdef->model)) {
        virSecurityReportError(VIR_ERR_INTERNAL_ERROR,
                               _("security label driver mismatch: "
                               "\'%s\' model configured for domain, but "
                               "hypervisor driver is \'%s\'."),
                               secdef->model, virSecurityManagerGetModel(mgr));
        if (use_apparmor() > 0)
            goto clean;
    }

    if (aa_change_profile(profile_name) < 0) {
        virSecurityReportError(VIR_ERR_INTERNAL_ERROR, "%s",
                               _("error calling aa_change_profile()"));
        goto clean;
    }
    rc = 0;

  clean:
    VIR_FREE(profile_name);

    return rc;
}

static int
AppArmorSetSecurityDaemonSocketLabel(virSecurityManagerPtr mgr ATTRIBUTE_UNUSED,
                                     virDomainDefPtr vm ATTRIBUTE_UNUSED)
{
    return 0;
}

static int
AppArmorSetSecuritySocketLabel(virSecurityManagerPtr mgr ATTRIBUTE_UNUSED,
                               virDomainDefPtr def ATTRIBUTE_UNUSED)
{
    return 0;
}

static int
AppArmorClearSecuritySocketLabel(virSecurityManagerPtr mgr ATTRIBUTE_UNUSED,
                                 virDomainDefPtr def ATTRIBUTE_UNUSED)
{
    return 0;
}


/* Called when hotplugging */
static int
AppArmorRestoreSecurityImageLabel(virSecurityManagerPtr mgr,
                                  virDomainDefPtr def,
                                  virDomainDiskDefPtr disk)
{
    if (disk->type == VIR_DOMAIN_DISK_TYPE_NETWORK)
        return 0;

<<<<<<< HEAD
    return reload_profile(mgr, vm, NULL, false);
=======
    return reload_profile(mgr, def, NULL, false);
>>>>>>> 01f872fa
}

/* Called when hotplugging */
static int
AppArmorSetSecurityImageLabel(virSecurityManagerPtr mgr,
                              virDomainDefPtr def, virDomainDiskDefPtr disk)
{
    const virSecurityLabelDefPtr secdef = &def->seclabel;
    int rc = -1;
    char *profile_name;

    if (secdef->norelabel)
        return 0;

    if (!disk->src || disk->type == VIR_DOMAIN_DISK_TYPE_NETWORK)
        return 0;

    if (secdef->imagelabel) {
        /* if the device doesn't exist, error out */
        if (!virFileExists(disk->src)) {
            virSecurityReportError(VIR_ERR_INTERNAL_ERROR,
                                   _("\'%s\' does not exist"), disk->src);
            return rc;
        }

        if ((profile_name = get_profile_name(def)) == NULL)
            return rc;

        /* update the profile only if it is loaded */
        if (profile_loaded(secdef->imagelabel) >= 0) {
            if (load_profile(mgr, secdef->imagelabel, def, disk->src,
                             false) < 0) {
                virSecurityReportError(VIR_ERR_INTERNAL_ERROR,
                                     _("cannot update AppArmor profile "
                                     "\'%s\'"),
                                     secdef->imagelabel);
                goto clean;
            }
        }
    }
    rc = 0;

  clean:
    VIR_FREE(profile_name);

    return rc;
}

static int
AppArmorSecurityVerify(virSecurityManagerPtr mgr ATTRIBUTE_UNUSED,
                       virDomainDefPtr def)
{
    const virSecurityLabelDefPtr secdef = &def->seclabel;

    if (secdef->type == VIR_DOMAIN_SECLABEL_STATIC) {
        if (use_apparmor() < 0 || profile_status(secdef->label, 0) < 0) {
            virSecurityReportError(VIR_ERR_XML_ERROR,
                                   _("Invalid security label \'%s\'"),
                                   secdef->label);
            return -1;
        }
    }
    return 0;
}

static int
AppArmorReserveSecurityLabel(virSecurityManagerPtr mgr ATTRIBUTE_UNUSED,
                             virDomainDefPtr def ATTRIBUTE_UNUSED,
                             pid_t pid ATTRIBUTE_UNUSED)
{
    /* NOOP. Nothing to reserve with AppArmor */
    return 0;
}

static int
AppArmorSetSecurityHostdevLabel(virSecurityManagerPtr mgr,
                                virDomainDefPtr def,
                                virDomainHostdevDefPtr dev)

{
    const virSecurityLabelDefPtr secdef = &def->seclabel;
    struct SDPDOP *ptr;
    int ret = -1;

    if (secdef->norelabel)
        return 0;

    if (dev->mode != VIR_DOMAIN_HOSTDEV_MODE_SUBSYS)
        return 0;

    if (profile_loaded(secdef->imagelabel) < 0)
        return 0;

    if (VIR_ALLOC(ptr) < 0)
        return -1;
    ptr->mgr = mgr;
    ptr->def = def;

    switch (dev->source.subsys.type) {
    case VIR_DOMAIN_HOSTDEV_SUBSYS_TYPE_USB: {
        usbDevice *usb = usbGetDevice(dev->source.subsys.u.usb.bus,
                                      dev->source.subsys.u.usb.device);

        if (!usb)
            goto done;

        ret = usbDeviceFileIterate(usb, AppArmorSetSecurityUSBLabel, ptr);
        usbFreeDevice(usb);
        break;
    }

    case VIR_DOMAIN_HOSTDEV_SUBSYS_TYPE_PCI: {
        pciDevice *pci = pciGetDevice(dev->source.subsys.u.pci.domain,
                                      dev->source.subsys.u.pci.bus,
                                      dev->source.subsys.u.pci.slot,
                                      dev->source.subsys.u.pci.function);

        if (!pci)
            goto done;

        ret = pciDeviceFileIterate(pci, AppArmorSetSecurityPCILabel, ptr);
        pciFreeDevice(pci);
        break;
    }

    default:
        ret = 0;
        break;
    }

done:
    VIR_FREE(ptr);
    return ret;
}


static int
AppArmorRestoreSecurityHostdevLabel(virSecurityManagerPtr mgr,
                                    virDomainDefPtr def,
                                    virDomainHostdevDefPtr dev ATTRIBUTE_UNUSED)

{
    const virSecurityLabelDefPtr secdef = &def->seclabel;
    if (secdef->norelabel)
        return 0;

    return reload_profile(mgr, def, NULL, false);
}

static int
AppArmorSetSavedStateLabel(virSecurityManagerPtr mgr,
                           virDomainDefPtr def,
                           const char *savefile)
{
    return reload_profile(mgr, def, savefile, true);
}


static int
AppArmorRestoreSavedStateLabel(virSecurityManagerPtr mgr,
                               virDomainDefPtr def,
                               const char *savefile ATTRIBUTE_UNUSED)
{
    return reload_profile(mgr, def, NULL, false);
}

static int
AppArmorSetImageFDLabel(virSecurityManagerPtr mgr,
                        virDomainDefPtr def,
                        int fd)
{
    int rc = -1;
    char *proc = NULL;
    char *fd_path = NULL;

    const virSecurityLabelDefPtr secdef = &def->seclabel;

    if (secdef->imagelabel == NULL)
        return 0;

    if (virAsprintf(&proc, "/proc/self/fd/%d", fd) == -1) {
        virReportOOMError();
        return rc;
    }

    if (virFileResolveLink(proc, &fd_path) < 0) {
        /* it's a deleted file, presumably.  Ignore? */
        VIR_WARN("could not find path for descriptor %s, skipping", proc);
        return 0;
    }

    return reload_profile(mgr, def, fd_path, true);
}

virSecurityDriver virAppArmorSecurityDriver = {
    0,
    SECURITY_APPARMOR_NAME,
    AppArmorSecurityManagerProbe,
    AppArmorSecurityManagerOpen,
    AppArmorSecurityManagerClose,

    AppArmorSecurityManagerGetModel,
    AppArmorSecurityManagerGetDOI,

    AppArmorSecurityVerify,

    AppArmorSetSecurityImageLabel,
    AppArmorRestoreSecurityImageLabel,

    AppArmorSetSecurityDaemonSocketLabel,
    AppArmorSetSecuritySocketLabel,
    AppArmorClearSecuritySocketLabel,

    AppArmorGenSecurityLabel,
    AppArmorReserveSecurityLabel,
    AppArmorReleaseSecurityLabel,

    AppArmorGetSecurityProcessLabel,
    AppArmorSetSecurityProcessLabel,

    AppArmorSetSecurityAllLabel,
    AppArmorRestoreSecurityAllLabel,

    AppArmorSetSecurityHostdevLabel,
    AppArmorRestoreSecurityHostdevLabel,

    AppArmorSetSavedStateLabel,
    AppArmorRestoreSavedStateLabel,

    AppArmorSetImageFDLabel,
};<|MERGE_RESOLUTION|>--- conflicted
+++ resolved
@@ -610,11 +610,7 @@
     if (disk->type == VIR_DOMAIN_DISK_TYPE_NETWORK)
         return 0;
 
-<<<<<<< HEAD
-    return reload_profile(mgr, vm, NULL, false);
-=======
     return reload_profile(mgr, def, NULL, false);
->>>>>>> 01f872fa
 }
 
 /* Called when hotplugging */
