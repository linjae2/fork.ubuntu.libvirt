# Last Modified: Mon Apr  5 15:10:27 2010
#include <tunables/global>

profile virt-aa-helper /usr/{lib,lib64}/libvirt/virt-aa-helper {
  #include <abstractions/base>
  #include <abstractions/nameservice>

  # needed for searching directories
  capability dac_override,
  capability dac_read_search,

  # needed for when disk is on a network filesystem
  network inet,
  network inet6,

  deny @{PROC}/[0-9]*/mounts r,
  @{PROC}/[0-9]*/net/psched r,
  owner @{PROC}/[0-9]*/status r,
  @{PROC}/filesystems r,

  # Used when internally running another command (namely apparmor_parser)
<<<<<<< HEAD
  @{PROC}/self/fd/ r,
=======
>>>>>>> 129d0478
  @{PROC}/@{pid}/fd/ r,

  /etc/libnl-3/classid r,

  # for gl enabled graphics
  /dev/dri/{,*} r,

  # for hostdev
  /sys/devices/ r,
  /sys/devices/** r,
  /sys/bus/usb/devices/ r,
  deny /dev/sd* r,
  deny /dev/vd* r,
  deny /dev/dm-* r,
  deny /dev/drbd[0-9]* r,
  deny /dev/dasd* r,
  deny /dev/nvme* r,
  deny /dev/zd[0-9]* r,
  deny /dev/mapper/ r,
  deny /dev/mapper/* r,

  /usr/{lib,lib64}/libvirt/virt-aa-helper mr,
  /{usr/,}sbin/apparmor_parser Ux,

  /etc/apparmor.d/libvirt/* r,
  /etc/apparmor.d/libvirt/libvirt-[0-9a-f]*-[0-9a-f]*-[0-9a-f]*-[0-9a-f]*-[0-9a-f]* rw,

  # for backingstore -- allow access to non-hidden files in @{HOME} as well
  # as storage pools
  audit deny @{HOME}/.* mrwkl,
  audit deny @{HOME}/.*/ rw,
  audit deny @{HOME}/.*/** mrwkl,
  audit deny @{HOME}/bin/ rw,
  audit deny @{HOME}/bin/** mrwkl,
  @{HOME}/ r,
  @{HOME}/** r,
  /var/lib/libvirt/images/ r,
  /var/lib/libvirt/images/** r,
  /var/lib/nova/instances/_base/* r,
  /{media,mnt,opt,srv}/** r,
  # For virt-sandbox
  /{,var/}run/libvirt/**/[sv]d[a-z] r,

  /**.img r,
  /**.raw r,
  /**.qcow{,2} r,
  /**.qed r,
  /**.vmdk r,
  /**.vhd r,
  /**.[iI][sS][oO] r,
  /**/disk{,.*} r,

  # Site-specific additions and overrides. See local/README for details.
  #include <local/usr.lib.libvirt.virt-aa-helper>
}<|MERGE_RESOLUTION|>--- conflicted
+++ resolved
@@ -19,10 +19,6 @@
   @{PROC}/filesystems r,
 
   # Used when internally running another command (namely apparmor_parser)
-<<<<<<< HEAD
-  @{PROC}/self/fd/ r,
-=======
->>>>>>> 129d0478
   @{PROC}/@{pid}/fd/ r,
 
   /etc/libnl-3/classid r,
