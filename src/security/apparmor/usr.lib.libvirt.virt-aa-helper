--- conflicted
+++ resolved
@@ -4,10 +4,7 @@
 profile virt-aa-helper /usr/{lib,lib64}/libvirt/virt-aa-helper {
   #include <abstractions/base>
   #include <abstractions/nameservice>
-<<<<<<< HEAD
-=======
   #include <abstractions/user-tmp>
->>>>>>> ba989dac
 
   # needed for searching directories
   capability dac_override,
@@ -23,10 +20,6 @@
   @{PROC}/filesystems r,
 
   # Used when internally running another command (namely apparmor_parser)
-<<<<<<< HEAD
-  @{PROC}/self/fd/ r,
-=======
->>>>>>> ba989dac
   @{PROC}/@{pid}/fd/ r,
 
   /etc/libnl-3/classid r,
