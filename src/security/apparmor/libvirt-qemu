  #include <abstractions/base>
  #include <abstractions/consoles>
  #include <abstractions/nameservice>

  # required for reading disk images
  capability dac_override,
  capability dac_read_search,
  capability chown,

  # needed to drop privileges
  capability setgid,
  capability setuid,

  # for 9p
  capability fsetid,
  capability fowner,

  network inet stream,
  network inet6 stream,

  ptrace (readby, tracedby) peer=libvirtd,
  ptrace (readby, tracedby) peer=/usr/sbin/libvirtd,
  ptrace (readby, tracedby) peer=virtqemud,

  signal (receive) peer=libvirtd,
  signal (receive) peer=/usr/sbin/libvirtd,
  signal (receive) peer=virtqemud,

  /dev/kvm rw,
  /dev/net/tun rw,
  /dev/ptmx rw,
  @{PROC}/*/status r,
  # When qemu is signaled to terminate, it will read cmdline of signaling
  # process for reporting purposes. Allowing read access to a process
  # cmdline may leak sensitive information embedded in the cmdline.
  @{PROC}/@{pid}/cmdline r,
  # Per man(5) proc, the kernel enforces that a thread may
  # only modify its comm value or those in its thread group.
  owner @{PROC}/@{pid}/task/@{tid}/comm rw,
  @{PROC}/sys/kernel/cap_last_cap r,
  @{PROC}/sys/vm/overcommit_memory r,
  # detect hardware capabilities via qemu_getauxval
  owner @{PROC}/*/auxv r,
  # allow reading libnl's classid file
  /etc/libnl{,-3}/classid r,

  # For hostdev access. The actual devices will be added dynamically
  /sys/bus/usb/devices/ r,
  /sys/devices/**/usb[0-9]*/** r,
  # libusb needs udev data about usb devices (~equal to content of lsusb -v)
  /run/udev/data/+usb* r,
  /run/udev/data/c16[6,7]* r,
  /run/udev/data/c18[0,8,9]* r,

  # WARNING: this gives the guest direct access to host hardware and specific
  # portions of shared memory. This is required for sound using ALSA with kvm,
  # but may constitute a security risk. If your environment does not require
  # the use of sound in your VMs, feel free to comment out or prepend 'deny' to
  # the rules for files in /dev.
  /dev/snd/* rw,
  /{dev,run}/shm r,
  /{dev,run}/shmpulse-shm* r,
  /{dev,run}/shmpulse-shm* rwk,
  capability ipc_lock,
  # spice
  owner /{dev,run}/shm/spice.* rw,
  # 'kill' is not required for sound and is a security risk. Do not enable
  # unless you absolutely need it.
  deny capability kill,

  # Uncomment the following if you need access to /dev/fb*
  #/dev/fb* rw,

  /etc/pulse/client.conf r,
  @{HOME}/.pulse-cookie rwk,
  owner /root/.pulse-cookie rwk,
  owner /root/.pulse/ rw,
  owner /root/.pulse/* rw,
  /usr/share/alsa/** r,
  owner /tmp/pulse-*/ rw,
  owner /tmp/pulse-*/* rw,
  /var/lib/dbus/machine-id r,

  # access to firmware's etc
  /usr/share/AAVMF/** r,
  /usr/share/bochs/** r,
  /usr/share/edk2-ovmf/** rk,
  /usr/share/kvm/** r,
  /usr/share/misc/sgabios.bin r,
  /usr/share/openbios/** r,
  /usr/share/openhackware/** r,
  /usr/share/OVMF/** rk,
  /usr/share/ovmf/** rk,
  /usr/share/proll/** r,
  /usr/share/qemu-efi/** r,
  /usr/share/qemu-kvm/** r,
  /usr/share/qemu/** r,
  /usr/share/seabios/** r,
  /usr/share/sgabios/** r,
  /usr/share/slof/** r,
  /usr/share/vgabios/** r,

  # pki for libvirt-vnc and libvirt-spice (LP: #901272, #1690140)
  /etc/pki/CA/ r,
  /etc/pki/CA/* r,
  /etc/pki/libvirt{,-spice,-vnc}/ r,
  /etc/pki/libvirt{,-spice,-vnc}/** r,
  /etc/pki/qemu/ r,
  /etc/pki/qemu/** r,

  # the various binaries
  /usr/bin/kvm rmix,
  /usr/bin/kvm-spice rmix,
  /usr/bin/qemu rmix,
  /usr/bin/qemu-aarch64 rmix,
  /usr/bin/qemu-alpha rmix,
  /usr/bin/qemu-arm rmix,
  /usr/bin/qemu-armeb rmix,
  /usr/bin/qemu-cris rmix,
  /usr/bin/qemu-i386 rmix,
  /usr/bin/qemu-kvm rmix,
  /usr/bin/qemu-m68k rmix,
  /usr/bin/qemu-microblaze rmix,
  /usr/bin/qemu-microblazeel rmix,
  /usr/bin/qemu-mips rmix,
  /usr/bin/qemu-mips64 rmix,
  /usr/bin/qemu-mips64el rmix,
  /usr/bin/qemu-mipsel rmix,
  /usr/bin/qemu-mipsn32 rmix,
  /usr/bin/qemu-mipsn32el rmix,
  /usr/bin/qemu-or32 rmix,
  /usr/bin/qemu-ppc rmix,
  /usr/bin/qemu-ppc64 rmix,
  /usr/bin/qemu-ppc64abi32 rmix,
  /usr/bin/qemu-ppc64le rmix,
  /usr/bin/qemu-s390x rmix,
  /usr/bin/qemu-sh4 rmix,
  /usr/bin/qemu-sh4eb rmix,
  /usr/bin/qemu-sparc rmix,
  /usr/bin/qemu-sparc32plus rmix,
  /usr/bin/qemu-sparc64 rmix,
  /usr/bin/qemu-system-aarch64 rmix,
  /usr/bin/qemu-system-alpha rmix,
  /usr/bin/qemu-system-arm rmix,
  /usr/bin/qemu-system-cris rmix,
  /usr/bin/qemu-system-hppa rmix,
  /usr/bin/qemu-system-i386 rmix,
  /usr/bin/qemu-system-lm32 rmix,
  /usr/bin/qemu-system-m68k rmix,
  /usr/bin/qemu-system-microblaze rmix,
  /usr/bin/qemu-system-microblazeel rmix,
  /usr/bin/qemu-system-mips rmix,
  /usr/bin/qemu-system-mips64 rmix,
  /usr/bin/qemu-system-mips64el rmix,
  /usr/bin/qemu-system-mipsel rmix,
  /usr/bin/qemu-system-moxie rmix,
  /usr/bin/qemu-system-nios2 rmix,
  /usr/bin/qemu-system-or1k rmix,
  /usr/bin/qemu-system-or32 rmix,
  /usr/bin/qemu-system-ppc rmix,
  /usr/bin/qemu-system-ppc64 rmix,
  /usr/bin/qemu-system-ppcemb rmix,
  /usr/bin/qemu-system-riscv32 rmix,
  /usr/bin/qemu-system-riscv64 rmix,
  /usr/bin/qemu-system-s390x rmix,
  /usr/bin/qemu-system-sh4 rmix,
  /usr/bin/qemu-system-sh4eb rmix,
  /usr/bin/qemu-system-sparc rmix,
  /usr/bin/qemu-system-sparc64 rmix,
  /usr/bin/qemu-system-tricore rmix,
  /usr/bin/qemu-system-unicore32 rmix,
  /usr/bin/qemu-system-x86_64 rmix,
  /usr/bin/qemu-system-xtensa rmix,
  /usr/bin/qemu-system-xtensaeb rmix,
  /usr/bin/qemu-unicore32 rmix,
  /usr/bin/qemu-x86_64 rmix,
  # for Debian/Ubuntu qemu-block-extra / RPMs qemu-block-* (LP: #1554761)
  /usr/{lib,lib64}/qemu/*.so mr,
  /usr/lib/@{multiarch}/qemu/*.so mr,

  # let qemu load old shared objects after upgrades (LP: #1847361)
  /{var/,}run/qemu/*/*.so mr,
  # but explicitly deny writing to these files
  audit deny /{var/,}run/qemu/*/*.so w,

  # swtpm
  /{usr/,}bin/swtpm rmix,
  /usr/{lib,lib64}/libswtpm_libtpms.so mr,
  /usr/lib/@{multiarch}/libswtpm_libtpms.so mr,

  # for save and resume
  /{usr/,}bin/dash rmix,
  /{usr/,}bin/dd rmix,
  /{usr/,}bin/cat rmix,

  # for restore
  /{usr/,}bin/bash rmix,

  # for usb access
  /dev/bus/usb/ r,
  /etc/udev/udev.conf r,
  /sys/bus/ r,
  /sys/class/ r,

  # for rbd
  /etc/ceph/*.conf r,

  # Various functions will need to enumerate /tmp (e.g. ceph), allow the base
  # dir and a few known functions like samba support.
  # We want to avoid to give blanket rw permission to everything under /tmp,
  # users are expected to add site specific addons for more uncommon cases.
  # Qemu processes usually all run as the same users, so the "owner"
  # restriction prevents access to other services files, but not across
  # different instances.
  # This is a tradeoff between usability and security - if paths would be more
  # predictable that would be preferred - at least for write rules we would
  # want more unique paths per rule.
  /{,var/}tmp/ r,
  owner /{,var/}tmp/**/ r,

  # for file-posix getting limits since 9103f1ce
  /sys/devices/**/block/*/queue/max_segments r,

  # for ppc device-tree access
  @{PROC}/device-tree/ r,
  @{PROC}/device-tree/** r,
  /sys/firmware/devicetree/** r,

  # allow connect with openGraphicsFD to work
  unix (send, receive) type=stream addr=none peer=(label=libvirtd),
  unix (send, receive) type=stream addr=none peer=(label=/usr/sbin/libvirtd),
  unix (send, receive) type=stream addr=none peer=(label=virtqemud),

  # allow access to charm-specific ceph config (LP: #1403648).
  # No more silencing spurious denials as it can more critically hide other issues (LP: #1719579)
  # Also allow the optional asok key that might be enabled by the charm (LP: #1779674)
  /var/lib/charm/*/ceph.conf r,
  /run/ceph/rbd-client-*.asok rw,

  # kvm.powerpc executes/accesses this
  /{usr/,}bin/uname rmix,
  /{usr/,}sbin/ppc64_cpu rmix,
  /{usr/,}bin/grep rmix,
  /sys/devices/system/cpu/subcores_per_core r,
  /sys/devices/system/cpu/cpu*/online r,

  # for gathering information about available host resources
  /sys/devices/system/cpu/ r,
  /sys/devices/system/node/ r,
  /sys/devices/system/node/node[0-9]*/meminfo r,
  /sys/module/vhost/parameters/max_mem_regions r,

  # silence refusals to open lttng files (see LP: #1432644)
  deny /dev/shm/lttng-ust-wait-* r,
  deny /run/shm/lttng-ust-wait-* r,

  # for vfio hotplug on systems without static vfio (LP: #1775777)
  /dev/vfio/vfio rw,

  # for vhost-net/vsock/scsi hotplug (LP: #1815910)
  /dev/vhost-net rw,
  /dev/vhost-vsock rw,
  /dev/vhost-scsi rw,

  # required for sasl GSSAPI plugin
  /etc/gss/mech.d/ r,
  /etc/gss/mech.d/* r,

  # required by libpmem init to fts_open()/fts_read() the symlinks in
  # /sys/bus/nd/devices
  / r, # harmless on any lsb compliant system
  /sys/bus/nd/devices/{,**/} r,

<<<<<<< HEAD
=======
  # required for QEMU accessing UEFI nvram variables
  owner /var/lib/libvirt/qemu/nvram/*_VARS.fd rwk,
  owner /var/lib/libvirt/qemu/nvram/*_VARS.ms.fd rwk,

>>>>>>> da53c935
  # Site-specific additions and overrides. See local/README for details.
  #include <local/abstractions/libvirt-qemu><|MERGE_RESOLUTION|>--- conflicted
+++ resolved
@@ -271,12 +271,9 @@
   / r, # harmless on any lsb compliant system
   /sys/bus/nd/devices/{,**/} r,
 
-<<<<<<< HEAD
-=======
   # required for QEMU accessing UEFI nvram variables
   owner /var/lib/libvirt/qemu/nvram/*_VARS.fd rwk,
   owner /var/lib/libvirt/qemu/nvram/*_VARS.ms.fd rwk,
 
->>>>>>> da53c935
   # Site-specific additions and overrides. See local/README for details.
   #include <local/abstractions/libvirt-qemu>