#include <tunables/global>
@{LIBVIRT}="libvirt"

profile libvirtd @sbindir@/libvirtd flags=(attach_disconnected) {
  #include <abstractions/base>
  #include <abstractions/dbus>

  capability kill,
  capability net_admin,
  capability net_raw,
  capability setgid,
  capability sys_admin,
  capability sys_module,
  capability sys_ptrace,
  capability sys_pacct,
  capability sys_nice,
  capability sys_chroot,
  capability setuid,
  capability dac_override,
  capability dac_read_search,
  capability fowner,
  capability chown,
  capability setpcap,
  capability mknod,
  capability fsetid,
  capability audit_write,
  capability ipc_lock,
  capability sys_rawio,
  capability bpf,
  capability perfmon,

  # Needed for vfio
  capability sys_resource,

  mount options=(rw,rslave)  -> /,
  mount options=(rw, nosuid) -> /{var/,}run/libvirt/qemu/*.dev/,
  umount /{var/,}run/libvirt/qemu/*.dev/,
  umount /dev/,

  # libvirt provides any mounts under /dev to qemu namespaces
  mount options=(rw, move) /dev/ -> /{,var/}run/libvirt/qemu/*.dev/,
  mount options=(rw, move) /dev/** -> /{,var/}run/libvirt/qemu/*{,/},
  mount options=(rw, move) /{,var/}run/libvirt/qemu/*.dev/ -> /dev/,
  mount options=(rw, move) /{,var/}run/libvirt/qemu/*{,/} -> /dev/**,

  network inet stream,
  network inet dgram,
  network inet6 stream,
  network inet6 dgram,
  network netlink raw,
  network packet dgram,
  network packet raw,

  # for --p2p migrations
  unix (send, receive) type=stream addr=none peer=(label=unconfined addr=none),

  ptrace (read,trace) peer=unconfined,
  ptrace (read,trace) peer=@{profile_name},
  ptrace (read,trace) peer=dnsmasq,
  ptrace (read,trace) peer=/usr/sbin/dnsmasq,
  ptrace (read,trace) peer=libvirt-*,
  ptrace (read,trace) peer=swtpm,

  signal (send) peer=dnsmasq,
  signal (send) peer=/usr/sbin/dnsmasq,
  signal (read, send) peer=libvirt-*,
  signal (send) set=("kill", "term") peer=unconfined,

  # For communication/control to qemu-bridge-helper
  unix (send, receive) type=stream addr=none peer=(label=libvirtd//qemu_bridge_helper),
  signal (send) set=("term") peer=libvirtd//qemu_bridge_helper,

  # allow connect with openGraphicsFD, direction reversed in newer versions
  unix (send, receive) type=stream addr=none peer=(label=libvirt-[0-9a-f]*-[0-9a-f]*-[0-9a-f]*-[0-9a-f]*-[0-9a-f]*),
  # unconfined also required if guests run without security module
  unix (send, receive) type=stream addr=none peer=(label=unconfined),

  # required if guests run unconfined seclabel type='none' but libvirtd is confined
  signal (read, send) peer=unconfined,

  # Very lenient profile for libvirtd since we want to first focus on confining
  # the guests. Guests will have a very restricted profile.
  / r,
  /** rwmkl,

  /bin/* PUx,
  /sbin/* PUx,
  /usr/bin/* PUx,
  @sbindir@/virtlogd pix,
  @sbindir@/* PUx,
  /{usr/,}lib/udev/scsi_id PUx,
  /usr/{lib,lib64}/xen-common/bin/xen-toolstack PUx,
  /usr/{lib,lib64,libexec}/xen/bin/* Ux,
  /usr/{lib,libexec}/xen-*/bin/libxl-save-helper PUx,
  /usr/{lib,libexec}/xen-*/bin/pygrub PUx,
  /usr/{lib,lib64,lib/qemu,libexec}/vhost-user-gpu PUx,
  /usr/{lib,lib64,lib/qemu,libexec}/virtiofsd PUx,

  # Required by nwfilter_ebiptables_driver.c:ebiptablesWriteToTempFile() to
  # read and run an ebtables script.
  /var/lib/libvirt/virtd* ixr,

  # force the use of virt-aa-helper
  audit deny /{usr/,}sbin/apparmor_parser rwxl,
  audit deny /etc/apparmor.d/libvirt/** wxl,
  audit deny /sys/kernel/security/apparmor/features rwxl,
  audit deny /sys/kernel/security/apparmor/matching rwxl,
  audit deny /sys/kernel/security/apparmor/.* rwxl,
  /sys/kernel/security/apparmor/profiles r,
  @libexecdir@/* PUxr,
  @libexecdir@/libvirt_parthelper ix,
  @libexecdir@/libvirt_iohelper ix,
  /etc/libvirt/hooks/** rmix,
  /etc/xen/scripts/** rmix,

  # allow changing to our UUID-based named profiles
  change_profile -> @{LIBVIRT}-[0-9a-f]*-[0-9a-f]*-[0-9a-f]*-[0-9a-f]*-[0-9a-f]*,

  /usr/{lib,lib64,lib/qemu,libexec}/qemu-bridge-helper Cx -> qemu_bridge_helper,
  # child profile for bridge helper process
  profile qemu_bridge_helper {
   #include <abstractions/base>

   capability setuid,
   capability setgid,
   capability setpcap,
   capability net_admin,

   network inet stream,

   # For communication/control from libvirtd
   unix (send, receive) type=stream addr=none peer=(label=libvirtd),
   signal (receive) set=("term") peer=/usr/sbin/libvirtd,
   signal (receive) set=("term") peer=libvirtd,

   /dev/net/tun rw,
   /etc/qemu/** r,
   owner @{PROC}/*/status r,

   /usr/{lib,lib64,lib/qemu,libexec}/qemu-bridge-helper rmix,
  }

<<<<<<< HEAD
  # Site-specific additions and overrides. See local/README for details.
  #include <local/usr.sbin.libvirtd>
=======
@BEGIN_APPARMOR_3@
  include if exists <local/usr.sbin.libvirtd>
@END_APPARMOR_3@
>>>>>>> 72bc0c48
}<|MERGE_RESOLUTION|>--- conflicted
+++ resolved
@@ -140,12 +140,7 @@
    /usr/{lib,lib64,lib/qemu,libexec}/qemu-bridge-helper rmix,
   }
 
-<<<<<<< HEAD
-  # Site-specific additions and overrides. See local/README for details.
-  #include <local/usr.sbin.libvirtd>
-=======
 @BEGIN_APPARMOR_3@
   include if exists <local/usr.sbin.libvirtd>
 @END_APPARMOR_3@
->>>>>>> 72bc0c48
 }