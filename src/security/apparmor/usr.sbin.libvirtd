--- conflicted
+++ resolved
@@ -88,10 +88,7 @@
   /usr/{lib,lib64}/xen/bin/* Ux,
   /usr/lib/xen-*/bin/libxl-save-helper PUx,
   /usr/lib/xen-*/bin/pygrub PUx,
-<<<<<<< HEAD
-=======
   /usr/{lib,lib64,lib/qemu,libexec}/vhost-user-gpu PUx,
->>>>>>> 7efdc3d5
 
   # Required by nwfilter_ebiptables_driver.c:ebiptablesWriteToTempFile() to
   # read and run an ebtables script.
