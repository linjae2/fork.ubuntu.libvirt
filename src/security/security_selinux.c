--- conflicted
+++ resolved
@@ -689,15 +689,12 @@
     if (disk->type == VIR_DOMAIN_DISK_TYPE_NETWORK)
         return 0;
 
-<<<<<<< HEAD
-=======
     /* XXX On one hand, it would be nice to have the driver's uid:gid
      * here so we could retry opens with it. On the other hand, it
      * probably doesn't matter because in practice that's only useful
      * for files on root-squashed NFS shares, and NFS doesn't properly
      * support selinux anyway.
      */
->>>>>>> 01f872fa
     return virDomainDiskDefForeachPath(disk,
                                        allowDiskFormatProbing,
                                        true,
