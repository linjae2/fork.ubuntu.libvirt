--- conflicted
+++ resolved
@@ -448,11 +448,7 @@
 
 
 static int
-<<<<<<< HEAD
-SELinuxSecurityDriverProbe(const char *virtDriver ATTRIBUTE_UNUSED)
-=======
 SELinuxSecurityDriverProbe(const char *virtDriver)
->>>>>>> 142446ed
 {
     if (!is_selinux_enabled())
         return SECURITY_DRIVER_DISABLE;
