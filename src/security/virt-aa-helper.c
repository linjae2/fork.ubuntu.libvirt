--- conflicted
+++ resolved
@@ -1145,11 +1145,7 @@
             /* We don't need to add deny rw rules for readonly mounts,
              * this can only lead to troubles when mounting / readonly.
              */
-<<<<<<< HEAD
-            if (vah_add_path(&buf, fs->src, "rwl", true) != 0)
-=======
             if (vah_add_path(&buf, fs->src, fs->readonly ? "R" : "rwl", true) != 0)
->>>>>>> 81254ad0
                 goto cleanup;
         }
     }
