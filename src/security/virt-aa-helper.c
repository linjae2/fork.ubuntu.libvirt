/*
 * virt-aa-helper: wrapper program used by AppArmor security driver.
 *
 * Copyright (C) 2010-2014 Red Hat, Inc.
 * Copyright (C) 2009-2011 Canonical Ltd.
 *
 * This library is free software; you can redistribute it and/or
 * modify it under the terms of the GNU Lesser General Public
 * License as published by the Free Software Foundation; either
 * version 2.1 of the License, or (at your option) any later version.
 *
 * This library is distributed in the hope that it will be useful,
 * but WITHOUT ANY WARRANTY; without even the implied warranty of
 * MERCHANTABILITY or FITNESS FOR A PARTICULAR PURPOSE.  See the GNU
 * Lesser General Public License for more details.
 *
 * You should have received a copy of the GNU Lesser General Public
 * License along with this library.  If not, see
 * <http://www.gnu.org/licenses/>.
 *
 * Author:
 *   Jamie Strandboge <jamie@canonical.com>
 *
 */

#include <config.h>

#include <stdio.h>
#include <stdlib.h>
#include <string.h>
#include <stdarg.h>
#include <unistd.h>
#include <errno.h>
#include <sys/types.h>
#include <fcntl.h>
#include <getopt.h>
#include <sys/utsname.h>
#include <locale.h>

#include "internal.h"
#include "virbuffer.h"
#include "viralloc.h"
#include "vircommand.h"
#include "virlog.h"

#include "security_driver.h"
#include "security_apparmor.h"
#include "domain_conf.h"
#include "virxml.h"
#include "viruuid.h"
#include "virusb.h"
#include "virpci.h"
#include "virfile.h"
#include "configmake.h"
#include "virrandom.h"
#include "virstring.h"

#include "storage/storage_driver.h"

#define VIR_FROM_THIS VIR_FROM_SECURITY

static char *progname;

typedef struct {
    bool allowDiskFormatProbing;
    char uuid[PROFILE_NAME_SIZE];       /* UUID of vm */
    bool dryrun;                /* dry run */
    char cmd;                   /* 'c'   create
                                 * 'a'   add (load)
                                 * 'r'   replace
                                 * 'R'   remove */
    char *files;                /* list of files */
    virDomainDefPtr def;        /* VM definition */
    virCapsPtr caps;            /* VM capabilities */
    virDomainXMLOptionPtr xmlopt; /* XML parser data */
    char *virtType;                  /* type of hypervisor (eg qemu, xen, lxc) */
    char *os;                   /* type of os (eg hvm, xen, exe) */
    virArch arch;               /* machine architecture */
    char *newfile;              /* newly added file */
    bool append;                /* append to .files instead of rewrite */
} vahControl;

static int
vahDeinit(vahControl * ctl)
{
    if (ctl == NULL)
        return -1;

    VIR_FREE(ctl->def);
    virObjectUnref(ctl->caps);
    virObjectUnref(ctl->xmlopt);
    VIR_FREE(ctl->files);
    VIR_FREE(ctl->virtType);
    VIR_FREE(ctl->os);
    VIR_FREE(ctl->newfile);

    return 0;
}

/*
 * Print usage
 */
static void
vah_usage(void)
{
    printf(_("\n%s [options] [< def.xml]\n\n"
            "  Options:\n"
            "    -a | --add                     load profile\n"
            "    -c | --create                  create profile from template\n"
            "    -d | --dryrun                  dry run\n"
            "    -D | --delete                  unload and delete profile\n"
            "    -f | --add-file <file>         add file to profile\n"
            "    -F | --append-file <file>      append file to profile\n"
            "    -r | --replace                 reload profile\n"
            "    -R | --remove                  unload profile\n"
            "    -h | --help                    this help\n"
            "    -p | --probing [0|1]           allow disk format probing\n"
            "    -u | --uuid <uuid>             uuid (profile name)\n"
            "\n"), progname);

    puts(_("This command is intended to be used by libvirtd "
           "and not used directly.\n"));
    return;
}

static void
vah_error(vahControl * ctl, int doexit, const char *str)
{
    fprintf(stderr, _("%s: error: %s%c"), progname, str, '\n');

    if (doexit) {
        if (ctl != NULL)
            vahDeinit(ctl);
        exit(EXIT_FAILURE);
    }
}

static void
vah_warning(const char *str)
{
    fprintf(stderr, _("%s: warning: %s%c"), progname, str, '\n');
}

static void
vah_info(const char *str)
{
    fprintf(stderr, _("%s:\n%s%c"), progname, str, '\n');
}

/*
 * Replace @oldstr in @orig with @repstr
 * @len is number of bytes allocated for @orig. Assumes @orig, @oldstr and
 * @repstr are null terminated
 */
static int
replace_string(char *orig, const size_t len, const char *oldstr,
               const char *repstr)
{
    int idx;
    char *pos = NULL;
    char *tmp = NULL;

    if ((pos = strstr(orig, oldstr)) == NULL) {
        vah_error(NULL, 0, _("could not find replacement string"));
        return -1;
    }

    if (VIR_ALLOC_N_QUIET(tmp, len) < 0) {
        vah_error(NULL, 0, _("could not allocate memory for string"));
        return -1;
    }
    tmp[0] = '\0';

    idx = abs(pos - orig);

    /* copy everything up to oldstr */
    strncat(tmp, orig, idx);

    /* add the replacement string */
    if (strlen(tmp) + strlen(repstr) > len - 1) {
        vah_error(NULL, 0, _("not enough space in target buffer"));
        VIR_FREE(tmp);
        return -1;
    }
    strcat(tmp, repstr);

    /* add everything after oldstr */
    if (strlen(tmp) + strlen(orig) - (idx + strlen(oldstr)) > len - 1) {
        vah_error(NULL, 0, _("not enough space in target buffer"));
        VIR_FREE(tmp);
        return -1;
    }
    strncat(tmp, orig + idx + strlen(oldstr),
            strlen(orig) - (idx + strlen(oldstr)));

    if (virStrcpy(orig, tmp, len) == NULL) {
        vah_error(NULL, 0, _("error replacing string"));
        VIR_FREE(tmp);
        return -1;
    }
    VIR_FREE(tmp);

    return 0;
}

/*
 * run an apparmor_parser command
 */
static int
parserCommand(const char *profile_name, const char cmd)
{
    int result = -1;
    char flag[3];
    char *profile;
    int status;
    int ret;

    if (strchr("arR", cmd) == NULL) {
        vah_error(NULL, 0, _("invalid flag"));
        return -1;
    }

    snprintf(flag, 3, "-%c", cmd);

    if (virAsprintfQuiet(&profile, "%s/%s",
                         APPARMOR_DIR "/libvirt", profile_name) < 0) {
        vah_error(NULL, 0, _("profile name exceeds maximum length"));
        return -1;
    }

    if (!virFileExists(profile)) {
        vah_error(NULL, 0, _("profile does not exist"));
        goto cleanup;
    } else {
        const char * const argv[] = {
            "/sbin/apparmor_parser", flag, profile, NULL
        };
        if ((ret = virRun(argv, &status)) != 0 ||
            (WIFEXITED(status) && WEXITSTATUS(status) != 0)) {
            if (ret != 0) {
                vah_error(NULL, 0, _("failed to run apparmor_parser"));
                goto cleanup;
            } else if (cmd == 'R' && WIFEXITED(status) &&
                       WEXITSTATUS(status) == 234) {
                vah_warning(_("unable to unload already unloaded profile"));
            } else {
                vah_error(NULL, 0, _("apparmor_parser exited with error"));
                goto cleanup;
            }
        }
    }

    result = 0;

 cleanup:
    VIR_FREE(profile);

    return result;
}

/*
 * Update the dynamic files
 */
static int
update_include_file(const char *include_file, const char *included_files,
                    bool append)
{
    int rc = -1;
    int plen, flen = 0;
    int fd;
    char *pcontent = NULL;
    char *existing = NULL;
    const char *warning =
         "# DO NOT EDIT THIS FILE DIRECTLY. IT IS MANAGED BY LIBVIRT.\n";

    if (virFileExists(include_file)) {
        flen = virFileReadAll(include_file, MAX_FILE_LEN, &existing);
        if (flen < 0)
            return rc;
    }

    if (append && virFileExists(include_file)) {
        if (virAsprintfQuiet(&pcontent, "%s%s", existing, included_files) == -1) {
            vah_error(NULL, 0, _("could not allocate memory for profile"));
            goto cleanup;
        }
    } else {
        if (virAsprintfQuiet(&pcontent, "%s%s", warning, included_files) == -1) {
            vah_error(NULL, 0, _("could not allocate memory for profile"));
            goto cleanup;
        }
    }

    plen = strlen(pcontent);
    if (plen > MAX_FILE_LEN) {
        vah_error(NULL, 0, _("invalid length for new profile"));
        goto cleanup;
    }

    /* only update the disk profile if it is different */
    if (flen > 0 && flen == plen && STREQLEN(existing, pcontent, plen)) {
        rc = 0;
        goto cleanup;
    }

    /* write the file */
    if ((fd = open(include_file, O_CREAT | O_TRUNC | O_WRONLY, 0644)) == -1) {
        vah_error(NULL, 0, _("failed to create include file"));
        goto cleanup;
    }

    if (safewrite(fd, pcontent, plen) < 0) { /* don't write the '\0' */
        VIR_FORCE_CLOSE(fd);
        vah_error(NULL, 0, _("failed to write to profile"));
        goto cleanup;
    }

    if (VIR_CLOSE(fd) != 0) {
        vah_error(NULL, 0, _("failed to close or write to profile"));
        goto cleanup;
    }
    rc = 0;

 cleanup:
    VIR_FREE(pcontent);
    VIR_FREE(existing);

    return rc;
}

/*
 * Create a profile based on a template
 */
static int
create_profile(const char *profile, const char *profile_name,
               const char *profile_files, int virtType)
{
    char *template;
    char *tcontent = NULL;
    char *pcontent = NULL;
    char *replace_name = NULL;
    char *replace_files = NULL;
    const char *template_name = "\nprofile LIBVIRT_TEMPLATE";
    const char *template_end = "\n}";
    int tlen, plen;
    int fd;
    int rc = -1;
    const char *driver_name = NULL;

    if (virFileExists(profile)) {
        vah_error(NULL, 0, _("profile exists"));
        goto end;
    }

    switch (virtType) {
    case VIR_DOMAIN_VIRT_QEMU:
    case VIR_DOMAIN_VIRT_KQEMU:
    case VIR_DOMAIN_VIRT_KVM:
        driver_name = "qemu";
        break;
    default:
        driver_name = virDomainVirtTypeToString(virtType);
    }

    if (virAsprintfQuiet(&template, "%s/TEMPLATE.%s", APPARMOR_DIR "/libvirt",
                         driver_name) < 0) {
        vah_error(NULL, 0, _("template name exceeds maximum length"));
        goto end;
    }

    if (!virFileExists(template)) {
        vah_error(NULL, 0, _("template does not exist"));
        goto end;
    }

    if ((tlen = virFileReadAll(template, MAX_FILE_LEN, &tcontent)) < 0) {
        vah_error(NULL, 0, _("failed to read AppArmor template"));
        goto end;
    }

    if (strstr(tcontent, template_name) == NULL) {
        vah_error(NULL, 0, _("no replacement string in template"));
        goto clean_tcontent;
    }

    if (strstr(tcontent, template_end) == NULL) {
        vah_error(NULL, 0, _("no replacement string in template"));
        goto clean_tcontent;
    }

    /* '\nprofile <profile_name>\0' */
    if (virAsprintfQuiet(&replace_name, "\nprofile %s", profile_name) == -1) {
        vah_error(NULL, 0, _("could not allocate memory for profile name"));
        goto clean_tcontent;
    }

    /* '\n<profile_files>\n}\0' */
    if ((virtType != VIR_DOMAIN_VIRT_LXC) &&
            virAsprintfQuiet(&replace_files, "\n%s\n}", profile_files) == -1) {
        vah_error(NULL, 0, _("could not allocate memory for profile files"));
        VIR_FREE(replace_name);
        goto clean_tcontent;
    }

    plen = tlen + strlen(replace_name) - strlen(template_name) + 1;

    if (virtType != VIR_DOMAIN_VIRT_LXC)
        plen += strlen(replace_files) - strlen(template_end);

    if (plen > MAX_FILE_LEN || plen < tlen) {
        vah_error(NULL, 0, _("invalid length for new profile"));
        goto clean_replace;
    }

    if (VIR_ALLOC_N_QUIET(pcontent, plen) < 0) {
        vah_error(NULL, 0, _("could not allocate memory for profile"));
        goto clean_replace;
    }
    pcontent[0] = '\0';
    strcpy(pcontent, tcontent);

    if (replace_string(pcontent, plen, template_name, replace_name) < 0)
        goto clean_all;

    if ((virtType != VIR_DOMAIN_VIRT_LXC) &&
            replace_string(pcontent, plen, template_end, replace_files) < 0)
        goto clean_all;

    /* write the file */
    if ((fd = open(profile, O_CREAT | O_EXCL | O_WRONLY, 0644)) == -1) {
        vah_error(NULL, 0, _("failed to create profile"));
        goto clean_all;
    }

    if (safewrite(fd, pcontent, plen - 1) < 0) { /* don't write the '\0' */
        VIR_FORCE_CLOSE(fd);
        vah_error(NULL, 0, _("failed to write to profile"));
        goto clean_all;
    }

    if (VIR_CLOSE(fd) != 0) {
        vah_error(NULL, 0, _("failed to close or write to profile"));
        goto clean_all;
    }
    rc = 0;

 clean_all:
    VIR_FREE(pcontent);
 clean_replace:
    VIR_FREE(replace_name);
    VIR_FREE(replace_files);
 clean_tcontent:
    VIR_FREE(tcontent);
 end:
    VIR_FREE(template);
    return rc;
}

/*
 * Load an existing profile
 */
static int
parserLoad(const char *profile_name)
{
    return parserCommand(profile_name, 'a');
}

/*
 * Remove an existing profile
 */
static int
parserRemove(const char *profile_name)
{
    return parserCommand(profile_name, 'R');
}

/*
 * Replace an existing profile
 */
static int
parserReplace(const char *profile_name)
{
    return parserCommand(profile_name, 'r');
}

static int
valid_uuid(const char *uuid)
{
    unsigned char rawuuid[VIR_UUID_BUFLEN];

    if (strlen(uuid) != PROFILE_NAME_SIZE - 1)
        return -1;

    if (!STRPREFIX(uuid, AA_PREFIX))
        return -1;

    if (virUUIDParse(uuid + strlen(AA_PREFIX), rawuuid) < 0)
        return -1;

    return 0;
}

static int
valid_name(const char *name)
{
    /* just try to filter out any dangerous characters in the name that can be
     * used to subvert the profile */
    const char *bad = " /[]*";

    if (strlen(name) == 0)
        return -1;

    if (strcspn(name, bad) != strlen(name))
        return -1;

    return 0;
}

/* see if one of the strings in arr starts with str */
static int
array_starts_with(const char *str, const char * const *arr, const long size)
{
    size_t i;
    for (i = 0; i < size; i++) {
        if (strlen(str) < strlen(arr[i]))
            continue;

        if (STRPREFIX(str, arr[i]))
            return 0;
    }
    return 1;
}

/*
 * Don't allow access to special files or restricted paths such as /bin, /sbin,
 * /usr/bin, /usr/sbin and /etc. This is in an effort to prevent read/write
 * access to system files which could be used to elevate privileges. This is a
 * safety measure in case libvirtd is under a restrictive profile and is
 * subverted and trying to escape confinement.
 *
 * Note that we cannot exclude block devices because they are valid devices.
 * The TEMPLATE file can be adjusted to explicitly disallow these if needed.
 *
 * RETURN: -1 on error, 0 if ok, 1 if blocked
 */
static int
valid_path(const char *path, const bool readonly)
{
    const char * const restricted[] = {
        "/bin/",
        "/etc/",
        "/lib",
        "/lost+found/",
        "/proc/",
        "/sbin/",
        "/selinux/",
        "/sys/",
        "/usr/bin/",
        "/usr/lib",
        "/usr/sbin/",
        "/usr/share/",
        "/usr/local/bin/",
        "/usr/local/etc/",
        "/usr/local/lib",
        "/usr/local/sbin/"
    };
    /* these paths are ok for readonly, but not read/write */
    const char * const restricted_rw[] = {
        "/boot/",
        "/vmlinuz",
        "/initrd",
        "/initrd.img",
        "/usr/share/OVMF/",              /* for OVMF images */
        "/usr/share/ovmf/"               /* for OVMF images */
    };
    /* override the above with these */
    const char * const override[] = {
        "/sys/devices/pci",              /* for hostdev pci devices */
        "/etc/libvirt-sandbox/services/" /* for virt-sandbox service config */
    };

    const int nropaths = ARRAY_CARDINALITY(restricted);
    const int nrwpaths = ARRAY_CARDINALITY(restricted_rw);
    const int nopaths = ARRAY_CARDINALITY(override);

    if (path == NULL) {
        vah_error(NULL, 0, _("bad pathname"));
        return -1;
    }

    /* Don't allow double quotes, since we use them to quote the filename
     * and this will confuse the apparmor parser.
     */
    if (strchr(path, '"') != NULL)
        return 1;

    /* Require an absolute path */
    if (STRNEQLEN(path, "/", 1))
        return 1;

    if (!virFileExists(path))
        vah_warning(_("path does not exist, skipping file type checks"));

    /* overrides are always allowed */
    if (array_starts_with(path, override, nopaths) == 0)
        return 0;

    /* allow read only paths upfront */
    if (readonly) {
        if (array_starts_with(path, restricted_rw, nrwpaths) == 0)
            return 0;
    }

    /* disallow RW acess to all paths in restricted and restriced_rw */
    if ((array_starts_with(path, restricted, nropaths) == 0 ||
         array_starts_with(path, restricted_rw, nrwpaths) == 0))
        return 1;

    return 0;
}

static int
verify_xpath_context(xmlXPathContextPtr ctxt)
{
    int rc = -1;
    char *tmp = NULL;

    if (!ctxt) {
        vah_warning(_("Invalid context"));
        goto error;
    }

    /* check if have <name> */
    if (!(tmp = virXPathString("string(./name[1])", ctxt))) {
        vah_warning(_("Could not find <name>"));
        goto error;
    }
    VIR_FREE(tmp);

    /* check if have <uuid> */
    if (!(tmp = virXPathString("string(./uuid[1])", ctxt))) {
        vah_warning(_("Could not find <uuid>"));
        goto error;
    }
    VIR_FREE(tmp);

    rc = 0;

 error:
    return rc;
}

/*
 * Parse the xml we received to fill in the following:
 * ctl->virtType
 * ctl->os
 * ctl->arch
 *
 * These are suitable for setting up a virCapsPtr
 */
static int
caps_mockup(vahControl * ctl, const char *xmlStr)
{
    int rc = -1;
    xmlDocPtr xml = NULL;
    xmlXPathContextPtr ctxt = NULL;
    char *arch;

    if (!(xml = virXMLParseStringCtxt(xmlStr, _("(domain_definition)"),
                                      &ctxt))) {
        goto cleanup;
    }

    if (!xmlStrEqual(ctxt->node->name, BAD_CAST "domain")) {
        vah_error(NULL, 0, _("unexpected root element, expecting <domain>"));
        goto cleanup;
    }

    /* Quick sanity check for some required elements */
    if (verify_xpath_context(ctxt) != 0)
        goto cleanup;

    ctl->virtType = virXPathString("string(./@type)", ctxt);
    if (!ctl->virtType) {
        vah_error(ctl, 0, _("domain type is not defined"));
        goto cleanup;
    }
    ctl->os = virXPathString("string(./os/type[1])", ctxt);
    if (!ctl->os) {
        vah_error(ctl, 0, _("os.type is not defined"));
        goto cleanup;
    }
    arch = virXPathString("string(./os/type[1]/@arch)", ctxt);
    if (!arch) {
        ctl->arch = virArchFromHost();
    } else {
        ctl->arch = virArchFromString(arch);
        VIR_FREE(arch);
    }

    rc = 0;

 cleanup:
    xmlFreeDoc(xml);
    xmlXPathFreeContext(ctxt);

    return rc;
}


static int
get_definition(vahControl * ctl, const char *xmlStr)
{
    int rc = -1, ostype, virtType;
    virCapsGuestPtr guest;  /* this is freed when caps is freed */

    /*
     * mock up some capabilities. We don't currently use these explicitly,
     * but need them for virDomainDefParseString().
     */
    if (caps_mockup(ctl, xmlStr) != 0)
        goto exit;

    if ((ctl->caps = virCapabilitiesNew(ctl->arch, true, true)) == NULL) {
        vah_error(ctl, 0, _("could not allocate memory"));
        goto exit;
    }

    if (!(ctl->xmlopt = virDomainXMLOptionNew(NULL, NULL, NULL))) {
        vah_error(ctl, 0, _("Failed to create XML config object"));
        goto exit;
    }

    if ((ostype = virDomainOSTypeFromString(ctl->os)) < 0) {
        vah_error(ctl, 0, _("unknown OS type"));
        goto exit;
    }

    if ((guest = virCapabilitiesAddGuest(ctl->caps,
                                         ostype,
                                         ctl->arch,
                                         NULL,
                                         NULL,
                                         0,
                                         NULL)) == NULL) {
        vah_error(ctl, 0, _("could not allocate memory"));
        goto exit;
    }

    if ((virtType = virDomainVirtTypeFromString(ctl->virtType)) < 0) {
        vah_error(ctl, 0, _("unknown virtualization type"));
        goto exit;
    }

    if (virCapabilitiesAddGuestDomain(guest,
                                      virtType,
                                      NULL,
                                      NULL,
                                      0,
                                      NULL) == NULL) {
        vah_error(ctl, 0, _("could not allocate memory"));
        goto exit;
    }

    ctl->def = virDomainDefParseString(xmlStr,
                                       ctl->caps, ctl->xmlopt,
                                       VIR_DOMAIN_DEF_PARSE_INACTIVE);
    if (ctl->def == NULL) {
        vah_error(ctl, 0, _("could not parse XML"));
        goto exit;
    }

    if (!ctl->def->name) {
        vah_error(ctl, 0, _("could not find name in XML"));
        goto exit;
    }

    if (valid_name(ctl->def->name) != 0) {
        vah_error(ctl, 0, _("bad name"));
        goto exit;
    }

    rc = 0;

 exit:
    return rc;
}

/*
 * The permissions allowed are apparmor valid permissions and 'R'. 'R' stands
 * for read with no explicit deny rule.
 */
static int
vah_add_path(virBufferPtr buf, const char *path, const char *inperms, bool recursive)
{
    char *tmp = NULL;
    int rc = -1;
    bool readonly = true;
    bool explicit_deny_rule = true;
<<<<<<< HEAD
=======
    char *perms = strdupa(inperms);
>>>>>>> d20f86e3
    char *sub = NULL;

    if (path == NULL)
        return rc;

    /* Skip files without an absolute path. Not having one confuses the
     * apparmor parser and this also ensures things like tcp consoles don't
     * get added to the profile.
     */
    if (STRNEQLEN(path, "/", 1)) {
        vah_warning(path);
        vah_warning(_("skipped non-absolute path"));
        return 0;
    }

    if (virFileExists(path)) {
        if ((tmp = realpath(path, NULL)) == NULL) {
            vah_error(NULL, 0, path);
            vah_error(NULL, 0, _("could not find realpath for disk"));
            return rc;
        }
    } else if (VIR_STRDUP_QUIET(tmp, path) < 0) {
        return rc;
    }

    if (strchr(perms, 'w') != NULL) {
        readonly = false;
        explicit_deny_rule = false;
    }

    if ((sub = strchr(perms, 'R')) != NULL) {
        /* Don't write the invalid 'R' permission, replace with 'r' */
        sub[0] = 'r';
        explicit_deny_rule = false;
    }

    rc = valid_path(tmp, readonly);
    if (rc != 0) {
        if (rc > 0) {
            vah_error(NULL, 0, path);
            vah_error(NULL, 0, _("skipped restricted file"));
        }
        goto cleanup;
    }

    if (tmp[strlen(tmp) - 1] == '/')
        tmp[strlen(tmp) - 1] = '\0';

    virBufferAsprintf(buf, "  \"%s%s\" %s,\n", tmp, recursive ? "/**" : "", perms);
    if (explicit_deny_rule) {
        virBufferAddLit(buf, "  # don't audit writes to readonly files\n");
        virBufferAsprintf(buf, "  deny \"%s%s\" w,\n", tmp, recursive ? "/**" : "");
    }
    if (recursive) {
        /* allow reading (but not creating) the dir */
        virBufferAsprintf(buf, "  \"%s/\" r,\n", tmp);
    }

 cleanup:
    VIR_FREE(tmp);

    return rc;
}

static int
vah_add_file(virBufferPtr buf, const char *path, const char *perms)
{
    return vah_add_path(buf, path, perms, false);
}

static int
vah_add_file_chardev(virBufferPtr buf,
                     const char *path,
                     const char *perms,
                     const int type)
{
    char *pipe_in;
    char *pipe_out;
    int rc = -1;

    if (type == VIR_DOMAIN_CHR_TYPE_PIPE) {
        /* add the pipe input */
        if (virAsprintfQuiet(&pipe_in, "%s.in", path) == -1) {
            vah_error(NULL, 0, _("could not allocate memory"));
            goto cleanup;
        }

        if (vah_add_file(buf, pipe_in, perms) != 0)
            goto clean_pipe_in;

        /* add the pipe output */
        if (virAsprintfQuiet(&pipe_out, "%s.out", path) == -1) {
            vah_error(NULL, 0, _("could not allocate memory"));
            goto clean_pipe_in;
        }

        if (vah_add_file(buf, pipe_out, perms) != 0)
            goto clean_pipe_out;

        rc = 0;
      clean_pipe_out:
        VIR_FREE(pipe_out);
      clean_pipe_in:
        VIR_FREE(pipe_in);
    } else {
        /* add the file */
        if (vah_add_file(buf, path, perms) != 0)
            goto cleanup;
        rc = 0;
    }

 cleanup:
    return rc;
}

static int
file_iterate_hostdev_cb(virUSBDevicePtr dev ATTRIBUTE_UNUSED,
                        const char *file, void *opaque)
{
    virBufferPtr buf = opaque;
    return vah_add_file(buf, file, "rw");
}

static int
file_iterate_pci_cb(virPCIDevicePtr dev ATTRIBUTE_UNUSED,
                    const char *file, void *opaque)
{
    virBufferPtr buf = opaque;
    return vah_add_file(buf, file, "rw");
}

static int
add_file_path(virDomainDiskDefPtr disk,
              const char *path,
              size_t depth,
              void *opaque)
{
    virBufferPtr buf = opaque;
    int ret;

    if (depth == 0) {
        if (disk->src->readonly)
            ret = vah_add_file(buf, path, "R");
        else
            ret = vah_add_file(buf, path, "rw");
    } else {
        ret = vah_add_file(buf, path, "R");
    }

    if (ret != 0)
        ret = -1;

    return ret;
}

static int
is_qemu_guest_agent(virDomainChrDefPtr channel)
{

    return channel->targetType == VIR_DOMAIN_CHR_CHANNEL_TARGET_TYPE_VIRTIO &&
                    STREQ_NULLABLE(channel->target.name, "org.qemu.guest_agent.0");
}

static int
get_files(vahControl * ctl)
{
    virBuffer buf = VIR_BUFFER_INITIALIZER;
    int rc = -1;
    size_t i;
    char *uuid;
    char uuidstr[VIR_UUID_STRING_BUFLEN];
    bool needsVfio = false, needsvhost = false;

    /* verify uuid is same as what we were given on the command line */
    virUUIDFormat(ctl->def->uuid, uuidstr);
    if (virAsprintfQuiet(&uuid, "%s%s", AA_PREFIX, uuidstr) == -1) {
        vah_error(ctl, 0, _("could not allocate memory"));
        return rc;
    }

    if (STRNEQ(uuid, ctl->uuid)) {
        vah_error(ctl, 0, _("given uuid does not match XML uuid"));
        goto cleanup;
    }

    for (i = 0; i < ctl->def->ndisks; i++) {
        virDomainDiskDefPtr disk = ctl->def->disks[i];

        if (!virDomainDiskGetSource(disk))
            continue;
        /* XXX - if we knew the qemu user:group here we could send it in
         *        so that the open could be re-tried as that user:group.
         */
        if (!disk->src->backingStore) {
            bool probe = ctl->allowDiskFormatProbing;
            virStorageFileGetMetadata(disk->src, -1, -1, probe, false);
        }

        /* XXX passing ignoreOpenFailure = true to get back to the behavior
         * from before using virDomainDiskDefForeachPath. actually we should
         * be passing ignoreOpenFailure = false and handle open errors more
         * careful than just ignoring them.
         */
        if (virDomainDiskDefForeachPath(disk, true, add_file_path, &buf) < 0)
            goto cleanup;
    }

    for (i = 0; i < ctl->def->nserials; i++)
        if (ctl->def->serials[i] &&
            (ctl->def->serials[i]->source.type == VIR_DOMAIN_CHR_TYPE_PTY ||
             ctl->def->serials[i]->source.type == VIR_DOMAIN_CHR_TYPE_DEV ||
             ctl->def->serials[i]->source.type == VIR_DOMAIN_CHR_TYPE_FILE ||
             ctl->def->serials[i]->source.type == VIR_DOMAIN_CHR_TYPE_UNIX ||
             ctl->def->serials[i]->source.type == VIR_DOMAIN_CHR_TYPE_PIPE) &&
            ctl->def->serials[i]->source.data.file.path &&
            ctl->def->serials[i]->source.data.file.path[0] != '\0')
            if (vah_add_file_chardev(&buf,
                                     ctl->def->serials[i]->source.data.file.path,
                                     "rw",
                                     ctl->def->serials[i]->source.type) != 0)
                goto cleanup;

    for (i = 0; i < ctl->def->nconsoles; i++)
        if (ctl->def->consoles[i] &&
            (ctl->def->consoles[i]->source.type == VIR_DOMAIN_CHR_TYPE_PTY ||
             ctl->def->consoles[i]->source.type == VIR_DOMAIN_CHR_TYPE_DEV ||
             ctl->def->consoles[i]->source.type == VIR_DOMAIN_CHR_TYPE_FILE ||
             ctl->def->consoles[i]->source.type == VIR_DOMAIN_CHR_TYPE_UNIX ||
             ctl->def->consoles[i]->source.type == VIR_DOMAIN_CHR_TYPE_PIPE) &&
            ctl->def->consoles[i]->source.data.file.path &&
            ctl->def->consoles[i]->source.data.file.path[0] != '\0')
            if (vah_add_file(&buf,
                             ctl->def->consoles[i]->source.data.file.path, "rw") != 0)
                goto cleanup;

    for (i = 0; i < ctl->def->nparallels; i++)
        if (ctl->def->parallels[i] &&
            (ctl->def->parallels[i]->source.type == VIR_DOMAIN_CHR_TYPE_PTY ||
             ctl->def->parallels[i]->source.type == VIR_DOMAIN_CHR_TYPE_DEV ||
             ctl->def->parallels[i]->source.type == VIR_DOMAIN_CHR_TYPE_FILE ||
             ctl->def->parallels[i]->source.type == VIR_DOMAIN_CHR_TYPE_UNIX ||
             ctl->def->parallels[i]->source.type == VIR_DOMAIN_CHR_TYPE_PIPE) &&
            ctl->def->parallels[i]->source.data.file.path &&
            ctl->def->parallels[i]->source.data.file.path[0] != '\0')
            if (vah_add_file_chardev(&buf,
                                     ctl->def->parallels[i]->source.data.file.path,
                                     "rw",
                                     ctl->def->parallels[i]->source.type) != 0)
                goto cleanup;

    for (i = 0; i < ctl->def->nchannels; i++)
        if (ctl->def->channels[i] &&
            (ctl->def->channels[i]->source.type == VIR_DOMAIN_CHR_TYPE_PTY ||
             ctl->def->channels[i]->source.type == VIR_DOMAIN_CHR_TYPE_DEV ||
             ctl->def->channels[i]->source.type == VIR_DOMAIN_CHR_TYPE_FILE ||
             ctl->def->channels[i]->source.type == VIR_DOMAIN_CHR_TYPE_UNIX ||
             ctl->def->channels[i]->source.type == VIR_DOMAIN_CHR_TYPE_PIPE) &&
            ctl->def->channels[i]->source.data.file.path &&
            ctl->def->channels[i]->source.data.file.path[0] != '\0') {
            if (is_qemu_guest_agent(ctl->def->channels[i]))
                virBufferAsprintf(&buf, "  capability mknod,\n");
            if (vah_add_file_chardev(&buf,
                                     ctl->def->channels[i]->source.data.file.path,
                                     "rw",
                                     ctl->def->channels[i]->source.type) != 0)
                goto cleanup;
        }

    if (ctl->def->os.kernel)
        if (vah_add_file(&buf, ctl->def->os.kernel, "r") != 0)
            goto cleanup;

    if (ctl->def->os.initrd)
        if (vah_add_file(&buf, ctl->def->os.initrd, "r") != 0)
            goto cleanup;

    if (ctl->def->os.dtb)
        if (vah_add_file(&buf, ctl->def->os.dtb, "r") != 0)
            goto cleanup;

    if (ctl->def->os.loader && ctl->def->os.loader->path)
        if (vah_add_file(&buf, ctl->def->os.loader->path, "r") != 0)
            goto cleanup;

    if (ctl->def->os.loader && ctl->def->os.loader->nvram)
        if (vah_add_file(&buf, ctl->def->os.loader->nvram, "rw") != 0)
            goto cleanup;

    for (i = 0; i < ctl->def->ngraphics; i++) {
        if (ctl->def->graphics[i]->type == VIR_DOMAIN_GRAPHICS_TYPE_VNC &&
            ctl->def->graphics[i]->data.vnc.socket &&
            vah_add_file(&buf, ctl->def->graphics[i]->data.vnc.socket, "rw"))
            goto cleanup;
    }

    if (ctl->def->ngraphics == 1 &&
        ctl->def->graphics[0]->type == VIR_DOMAIN_GRAPHICS_TYPE_SDL)
        if (vah_add_file(&buf, ctl->def->graphics[0]->data.sdl.xauth,
                         "r") != 0)
            goto cleanup;

    for (i = 0; i < ctl->def->nhostdevs; i++)
        if (ctl->def->hostdevs[i]) {
            virDomainHostdevDefPtr dev = ctl->def->hostdevs[i];
            virDomainHostdevSubsysUSBPtr usbsrc = &dev->source.subsys.u.usb;
            switch (dev->source.subsys.type) {
            case VIR_DOMAIN_HOSTDEV_SUBSYS_TYPE_USB: {
                virUSBDevicePtr usb =
                    virUSBDeviceNew(usbsrc->bus, usbsrc->device, NULL);

                if (usb == NULL)
                    continue;

                rc = virUSBDeviceFileIterate(usb, file_iterate_hostdev_cb, &buf);
                virUSBDeviceFree(usb);
                if (rc != 0)
                    goto cleanup;
                break;
            }

            case VIR_DOMAIN_HOSTDEV_SUBSYS_TYPE_PCI: {
                virPCIDevicePtr pci = virPCIDeviceNew(
                           dev->source.subsys.u.pci.addr.domain,
                           dev->source.subsys.u.pci.addr.bus,
                           dev->source.subsys.u.pci.addr.slot,
                           dev->source.subsys.u.pci.addr.function);

                virDomainHostdevSubsysPCIBackendType backend = dev->source.subsys.u.pci.backend;
                if (backend == VIR_DOMAIN_HOSTDEV_PCI_BACKEND_VFIO ||
                        backend == VIR_DOMAIN_HOSTDEV_PCI_BACKEND_DEFAULT) {
                    needsVfio = true;
                }

                if (pci == NULL)
                    continue;

                rc = virPCIDeviceFileIterate(pci, file_iterate_pci_cb, &buf);
                virPCIDeviceFree(pci);

                break;
            }

            default:
                rc = 0;
                break;
            } /* switch */
        }

    for (i = 0; i < ctl->def->nfss; i++) {
        if (ctl->def->fss[i] &&
                ctl->def->fss[i]->type == VIR_DOMAIN_FS_TYPE_MOUNT &&
                (ctl->def->fss[i]->fsdriver == VIR_DOMAIN_FS_DRIVER_TYPE_PATH ||
                 ctl->def->fss[i]->fsdriver == VIR_DOMAIN_FS_DRIVER_TYPE_DEFAULT) &&
                ctl->def->fss[i]->src) {
            virDomainFSDefPtr fs = ctl->def->fss[i];

            /* We don't need to add deny rw rules for readonly mounts,
             * this can only lead to troubles when mounting / readonly.
             */
            if (vah_add_path(&buf, fs->src, fs->readonly ? "R" : "rwl", true) != 0)
                goto cleanup;
        }
    }

    for (i = 0; i < ctl->def->nnets; i++) {
        if (ctl->def->nets[i] &&
                ctl->def->nets[i]->type == VIR_DOMAIN_NET_TYPE_VHOSTUSER &&
                ctl->def->nets[i]->data.vhostuser) {
            virDomainChrSourceDefPtr vhu = ctl->def->nets[i]->data.vhostuser;

            if (vah_add_file_chardev(&buf, vhu->data.nix.path, "rw",
                       vhu->type) != 0)
                goto cleanup;
        }
    }

    if (ctl->def->virtType == VIR_DOMAIN_VIRT_KVM) {
        for (i = 0; i < ctl->def->nnets; i++) {
            virDomainNetDefPtr net = ctl->def->nets[i];
            if (net && net->model) {
                if (net->driver.virtio.name == VIR_DOMAIN_NET_BACKEND_TYPE_QEMU)
                    continue;
                if (STRNEQ(net->model, "virtio"))
                    continue;
            }
            needsvhost = true;
        }
    }
    if (needsvhost)
        virBufferAddLit(&buf, "  /dev/vhost-net rw,\n");

    if (needsVfio) {
        virBufferAddLit(&buf, "  /dev/vfio/vfio rw,\n");
        virBufferAddLit(&buf, "  /dev/vfio/[0-9]* rw,\n");
    }

    if (ctl->newfile)
        if (vah_add_file(&buf, ctl->newfile, "rw") != 0)
            goto cleanup;

    if (virBufferError(&buf)) {
        virBufferFreeAndReset(&buf);
        vah_error(NULL, 0, _("failed to allocate file buffer"));
        goto cleanup;
    }

    rc = 0;
    ctl->files = virBufferContentAndReset(&buf);

 cleanup:
    VIR_FREE(uuid);
    return rc;
}

static int
vahParseArgv(vahControl * ctl, int argc, char **argv)
{
    int arg, idx = 0;
    struct option opt[] = {
        {"probing", 1, 0, 'p' },
        {"add", 0, 0, 'a'},
        {"create", 0, 0, 'c'},
        {"dryrun", 0, 0, 'd'},
        {"delete", 0, 0, 'D'},
        {"add-file", 0, 0, 'f'},
        {"append-file", 0, 0, 'F'},
        {"help", 0, 0, 'h'},
        {"replace", 0, 0, 'r'},
        {"remove", 0, 0, 'R'},
        {"uuid", 1, 0, 'u'},
        {0, 0, 0, 0}
    };

    while ((arg = getopt_long(argc, argv, "acdDhrRH:b:u:p:f:F:", opt,
            &idx)) != -1) {
        switch (arg) {
            case 'a':
                ctl->cmd = 'a';
                break;
            case 'c':
                ctl->cmd = 'c';
                break;
            case 'd':
                ctl->dryrun = true;
                break;
            case 'D':
                ctl->cmd = 'D';
                break;
            case 'f':
            case 'F':
                if (VIR_STRDUP_QUIET(ctl->newfile, optarg) < 0)
                    vah_error(ctl, 1, _("could not allocate memory for disk"));
                ctl->append = arg == 'F';
                break;
            case 'h':
                vah_usage();
                exit(EXIT_SUCCESS);
                break;
            case 'r':
                ctl->cmd = 'r';
                break;
            case 'R':
                ctl->cmd = 'R';
                break;
            case 'u':
                if (strlen(optarg) > PROFILE_NAME_SIZE - 1)
                    vah_error(ctl, 1, _("invalid UUID"));
                if (virStrcpy((char *) ctl->uuid, optarg,
                    PROFILE_NAME_SIZE) == NULL)
                    vah_error(ctl, 1, _("error copying UUID"));
                break;
            case 'p':
                if (STREQ(optarg, "1"))
                    ctl->allowDiskFormatProbing = true;
                else
                    ctl->allowDiskFormatProbing = false;
                break;
            default:
                vah_error(ctl, 1, _("unsupported option"));
                break;
        }
    }
    if (strchr("acDrR", ctl->cmd) == NULL)
        vah_error(ctl, 1, _("bad command"));

    if (valid_uuid(ctl->uuid) != 0)
        vah_error(ctl, 1, _("invalid UUID"));

    if (!ctl->cmd) {
        vah_usage();
        exit(EXIT_FAILURE);
    }

    if (ctl->cmd == 'c' || ctl->cmd == 'r') {
        char *xmlStr = NULL;
        if (virFileReadLimFD(STDIN_FILENO, MAX_FILE_LEN, &xmlStr) < 0)
            vah_error(ctl, 1, _("could not read xml file"));

        if (get_definition(ctl, xmlStr) != 0 || ctl->def == NULL) {
            VIR_FREE(xmlStr);
            vah_error(ctl, 1, _("could not get VM definition"));
        }
        VIR_FREE(xmlStr);

        if (get_files(ctl) != 0)
            vah_error(ctl, 1, _("invalid VM definition"));
    }
    return 0;
}


/*
 * virt-aa-helper -c -u UUID < file.xml
 * virt-aa-helper -r -u UUID [-f <file>] < file.xml
 * virt-aa-helper -a -u UUID
 * virt-aa-helper -R -u UUID
 * virt-aa-helper -D -u UUID
 */
int
main(int argc, char **argv)
{
    vahControl _ctl, *ctl = &_ctl;
    virBuffer buf = VIR_BUFFER_INITIALIZER;
    int rc = -1;
    char *profile = NULL;
    char *include_file = NULL;

    if (setlocale(LC_ALL, "") == NULL ||
        bindtextdomain(PACKAGE, LOCALEDIR) == NULL ||
        textdomain(PACKAGE) == NULL) {
        fprintf(stderr, _("%s: initialization failed\n"), argv[0]);
        exit(EXIT_FAILURE);
    }

    if (virThreadInitialize() < 0 ||
        virErrorInitialize() < 0) {
        fprintf(stderr, _("%s: initialization failed\n"), argv[0]);
        exit(EXIT_FAILURE);
    }

    /* Initialize the log system */
    virLogSetFromEnv();

    /* clear the environment */
    environ = NULL;
    if (setenv("PATH", "/sbin:/usr/sbin", 1) != 0)
        vah_error(ctl, 1, _("could not set PATH"));

    /* ensure the traditional IFS setting */
    if (setenv("IFS", " \t\n", 1) != 0)
        vah_error(ctl, 1, _("could not set IFS"));

    if (!(progname = strrchr(argv[0], '/')))
        progname = argv[0];
    else
        progname++;

    memset(ctl, 0, sizeof(vahControl));

    if (vahParseArgv(ctl, argc, argv) != 0)
        vah_error(ctl, 1, _("could not parse arguments"));

    if (virAsprintfQuiet(&profile, "%s/%s",
                         APPARMOR_DIR "/libvirt", ctl->uuid) < 0)
        vah_error(ctl, 0, _("could not allocate memory"));

    if (virAsprintfQuiet(&include_file, "%s/%s.files",
                         APPARMOR_DIR "/libvirt", ctl->uuid) < 0)
        vah_error(ctl, 0, _("could not allocate memory"));

    if (ctl->cmd == 'a') {
        rc = parserLoad(ctl->uuid);
    } else if (ctl->cmd == 'R' || ctl->cmd == 'D') {
        rc = parserRemove(ctl->uuid);
        if (ctl->cmd == 'D') {
            unlink(include_file);
            unlink(profile);
        }
    } else if (ctl->cmd == 'c' || ctl->cmd == 'r') {
        char *included_files = NULL;

        if (ctl->cmd == 'c' && virFileExists(profile))
            vah_error(ctl, 1, _("profile exists"));

        if (ctl->append && ctl->newfile) {
            if (vah_add_file(&buf, ctl->newfile, "rw") != 0)
                goto cleanup;
        } else {
            if (ctl->def->virtType == VIR_DOMAIN_VIRT_QEMU ||
                ctl->def->virtType == VIR_DOMAIN_VIRT_KQEMU ||
                ctl->def->virtType == VIR_DOMAIN_VIRT_KVM) {
                virBufferAsprintf(&buf, "  \"%s/log/libvirt/**/%s.log\" w,\n",
                                  LOCALSTATEDIR, ctl->def->name);
                virBufferAsprintf(&buf, "  \"%s/lib/libvirt/qemu/domain-%s/monitor.sock\" rw,\n",
                                  LOCALSTATEDIR, ctl->def->name);
                virBufferAsprintf(&buf, "  \"%s/run/libvirt/**/%s.pid\" rwk,\n",
                                  LOCALSTATEDIR, ctl->def->name);
                virBufferAsprintf(&buf, "  \"/run/libvirt/**/%s.pid\" rwk,\n",
                                  ctl->def->name);
                virBufferAsprintf(&buf, "  \"%s/run/libvirt/**/*.tunnelmigrate.dest.%s\" rw,\n",
                                  LOCALSTATEDIR, ctl->def->name);
                virBufferAsprintf(&buf, "  \"/run/libvirt/**/*.tunnelmigrate.dest.%s\" rw,\n",
                                  ctl->def->name);
            }
            if (ctl->files)
                virBufferAdd(&buf, ctl->files, -1);
        }

        if (virBufferError(&buf)) {
            virBufferFreeAndReset(&buf);
            vah_error(ctl, 1, _("failed to allocate buffer"));
        }

        included_files = virBufferContentAndReset(&buf);

        /* (re)create the include file using included_files */
        if (ctl->dryrun) {
            vah_info(include_file);
            vah_info(included_files);
            rc = 0;
        } else if (ctl->def->virtType == VIR_DOMAIN_VIRT_LXC) {
            rc = 0;
        } else if ((rc = update_include_file(include_file,
                                             included_files,
                                             ctl->append)) != 0) {
            goto cleanup;
        }


        /* create the profile from TEMPLATE */
        if (ctl->cmd == 'c') {
            char *tmp = NULL;
            if (virAsprintfQuiet(&tmp, "  #include <libvirt/%s.files>\n",
                                 ctl->uuid) == -1) {
                vah_error(ctl, 0, _("could not allocate memory"));
                goto cleanup;
            }

            if (ctl->dryrun) {
                vah_info(profile);
                vah_info(ctl->uuid);
                vah_info(tmp);
                rc = 0;
            } else if ((rc = create_profile(profile, ctl->uuid, tmp,
                                            ctl->def->virtType)) != 0) {
                vah_error(ctl, 0, _("could not create profile"));
                unlink(include_file);
            }
            VIR_FREE(tmp);
        }

        if (rc == 0 && !ctl->dryrun) {
            if (ctl->cmd == 'c')
                rc = parserLoad(ctl->uuid);
            else
                rc = parserReplace(ctl->uuid);

            /* cleanup */
            if (rc != 0) {
                unlink(include_file);
                if (ctl->cmd == 'c')
                    unlink(profile);
            }
        }
      cleanup:
        VIR_FREE(included_files);
    }

    vahDeinit(ctl);

    VIR_FREE(profile);
    VIR_FREE(include_file);

    exit(rc == 0 ? EXIT_SUCCESS : EXIT_FAILURE);
}<|MERGE_RESOLUTION|>--- conflicted
+++ resolved
@@ -797,10 +797,7 @@
     int rc = -1;
     bool readonly = true;
     bool explicit_deny_rule = true;
-<<<<<<< HEAD
-=======
     char *perms = strdupa(inperms);
->>>>>>> d20f86e3
     char *sub = NULL;
 
     if (path == NULL)
