/*
 * virt-aa-helper: wrapper program used by AppArmor security driver.
 *
 * Copyright (C) 2010-2014 Red Hat, Inc.
 * Copyright (C) 2009-2011 Canonical Ltd.
 *
 * This library is free software; you can redistribute it and/or
 * modify it under the terms of the GNU Lesser General Public
 * License as published by the Free Software Foundation; either
 * version 2.1 of the License, or (at your option) any later version.
 *
 * This library is distributed in the hope that it will be useful,
 * but WITHOUT ANY WARRANTY; without even the implied warranty of
 * MERCHANTABILITY or FITNESS FOR A PARTICULAR PURPOSE.  See the GNU
 * Lesser General Public License for more details.
 *
 * You should have received a copy of the GNU Lesser General Public
 * License along with this library.  If not, see
 * <http://www.gnu.org/licenses/>.
 *
 * Author:
 *   Jamie Strandboge <jamie@canonical.com>
 *
 */

#include <config.h>

#include <stdio.h>
#include <stdlib.h>
#include <string.h>
#include <stdarg.h>
#include <unistd.h>
#include <errno.h>
#include <sys/types.h>
#include <fcntl.h>
#include <getopt.h>
#include <sys/utsname.h>

#include "internal.h"
#include "virbuffer.h"
#include "viralloc.h"
#include "vircommand.h"
#include "virlog.h"

#include "security_driver.h"
#include "security_apparmor.h"
#include "domain_conf.h"
#include "virxml.h"
#include "viruuid.h"
#include "virusb.h"
#include "virpci.h"
#include "virfile.h"
#include "configmake.h"
#include "virrandom.h"
#include "virstring.h"
#include "virgettext.h"

#include "storage/storage_driver.h"

#define VIR_FROM_THIS VIR_FROM_SECURITY

static char *progname;

typedef struct {
    bool allowDiskFormatProbing;
    char uuid[PROFILE_NAME_SIZE];       /* UUID of vm */
    bool dryrun;                /* dry run */
    char cmd;                   /* 'c'   create
                                 * 'a'   add (load)
                                 * 'r'   replace
                                 * 'R'   remove */
    char *files;                /* list of files */
    virDomainDefPtr def;        /* VM definition */
    virCapsPtr caps;            /* VM capabilities */
    virDomainXMLOptionPtr xmlopt; /* XML parser data */
    char *virtType;                  /* type of hypervisor (eg qemu, xen, lxc) */
    char *os;                   /* type of os (eg hvm, xen, exe) */
    virArch arch;               /* machine architecture */
    char *newfile;              /* newly added file */
    bool append;                /* append to .files instead of rewrite */
} vahControl;

static int
vahDeinit(vahControl * ctl)
{
    if (ctl == NULL)
        return -1;

    VIR_FREE(ctl->def);
    virObjectUnref(ctl->caps);
    virObjectUnref(ctl->xmlopt);
    VIR_FREE(ctl->files);
    VIR_FREE(ctl->virtType);
    VIR_FREE(ctl->os);
    VIR_FREE(ctl->newfile);

    return 0;
}

/*
 * Print usage
 */
static void
vah_usage(void)
{
    printf(_("\n%s [options] [< def.xml]\n\n"
            "  Options:\n"
            "    -a | --add                     load profile\n"
            "    -c | --create                  create profile from template\n"
            "    -d | --dryrun                  dry run\n"
            "    -D | --delete                  unload and delete profile\n"
            "    -f | --add-file <file>         add file to profile\n"
            "    -F | --append-file <file>      append file to profile\n"
            "    -r | --replace                 reload profile\n"
            "    -R | --remove                  unload profile\n"
            "    -h | --help                    this help\n"
            "    -p | --probing [0|1]           allow disk format probing\n"
            "    -u | --uuid <uuid>             uuid (profile name)\n"
            "\n"), progname);

    puts(_("This command is intended to be used by libvirtd "
           "and not used directly.\n"));
    return;
}

static void
vah_error(vahControl * ctl, int doexit, const char *str)
{
    fprintf(stderr, _("%s: error: %s%c"), progname, str, '\n');

    if (doexit) {
        if (ctl != NULL)
            vahDeinit(ctl);
        exit(EXIT_FAILURE);
    }
}

static void
vah_warning(const char *str)
{
    fprintf(stderr, _("%s: warning: %s%c"), progname, str, '\n');
}

static void
vah_info(const char *str)
{
    fprintf(stderr, _("%s:\n%s%c"), progname, str, '\n');
}

/*
 * run an apparmor_parser command
 */
static int
parserCommand(const char *profile_name, const char cmd)
{
    int result = -1;
    char flag[3];
    char *profile;
    int status;
    int ret;

    if (strchr("arR", cmd) == NULL) {
        vah_error(NULL, 0, _("invalid flag"));
        return -1;
    }

    snprintf(flag, 3, "-%c", cmd);

    if (virAsprintfQuiet(&profile, "%s/%s",
                         APPARMOR_DIR "/libvirt", profile_name) < 0) {
        vah_error(NULL, 0, _("profile name exceeds maximum length"));
        return -1;
    }

    if (!virFileExists(profile)) {
        vah_error(NULL, 0, _("profile does not exist"));
        goto cleanup;
    } else {
        const char * const argv[] = {
            "/sbin/apparmor_parser", flag, profile, NULL
        };
        if ((ret = virRun(argv, &status)) != 0 ||
            (WIFEXITED(status) && WEXITSTATUS(status) != 0)) {
            if (ret != 0) {
                vah_error(NULL, 0, _("failed to run apparmor_parser"));
                goto cleanup;
            } else if (cmd == 'R' && WIFEXITED(status) &&
                       WEXITSTATUS(status) == 234) {
                vah_warning(_("unable to unload already unloaded profile"));
            } else {
                vah_error(NULL, 0, _("apparmor_parser exited with error"));
                goto cleanup;
            }
        }
    }

    result = 0;

 cleanup:
    VIR_FREE(profile);

    return result;
}

/*
 * Update the dynamic files
 */
static int
update_include_file(const char *include_file, const char *included_files,
                    bool append)
{
    int rc = -1;
    int plen, flen = 0;
    int fd;
    char *pcontent = NULL;
    char *existing = NULL;
    const char *warning =
         "# DO NOT EDIT THIS FILE DIRECTLY. IT IS MANAGED BY LIBVIRT.\n";

    if (virFileExists(include_file)) {
        flen = virFileReadAll(include_file, MAX_FILE_LEN, &existing);
        if (flen < 0)
            return rc;
    }

    if (append && virFileExists(include_file)) {
        if (virAsprintfQuiet(&pcontent, "%s%s", existing, included_files) == -1) {
            vah_error(NULL, 0, _("could not allocate memory for profile"));
            goto cleanup;
        }
    } else {
        if (virAsprintfQuiet(&pcontent, "%s%s", warning, included_files) == -1) {
            vah_error(NULL, 0, _("could not allocate memory for profile"));
            goto cleanup;
        }
    }

    plen = strlen(pcontent);
    if (plen > MAX_FILE_LEN) {
        vah_error(NULL, 0, _("invalid length for new profile"));
        goto cleanup;
    }

    /* only update the disk profile if it is different */
    if (flen > 0 && flen == plen && STREQLEN(existing, pcontent, plen)) {
        rc = 0;
        goto cleanup;
    }

    /* write the file */
    if ((fd = open(include_file, O_CREAT | O_TRUNC | O_WRONLY, 0644)) == -1) {
        vah_error(NULL, 0, _("failed to create include file"));
        goto cleanup;
    }

    if (safewrite(fd, pcontent, plen) < 0) { /* don't write the '\0' */
        VIR_FORCE_CLOSE(fd);
        vah_error(NULL, 0, _("failed to write to profile"));
        goto cleanup;
    }

    if (VIR_CLOSE(fd) != 0) {
        vah_error(NULL, 0, _("failed to close or write to profile"));
        goto cleanup;
    }
    rc = 0;

 cleanup:
    VIR_FREE(pcontent);
    VIR_FREE(existing);

    return rc;
}

/*
 * Create a profile based on a template
 */
static int
create_profile(const char *profile, const char *profile_name,
               const char *profile_files, int virtType)
{
    char *template;
    char *tcontent = NULL;
    char *pcontent = NULL;
    char *replace_name = NULL;
    char *replace_files = NULL;
    char *tmp = NULL;
    const char *template_name = "\nprofile LIBVIRT_TEMPLATE";
    const char *template_end = "\n}";
    int tlen, plen;
    int fd;
    int rc = -1;
    const char *driver_name = NULL;

    if (virFileExists(profile)) {
        vah_error(NULL, 0, _("profile exists"));
        goto end;
    }

    switch (virtType) {
    case VIR_DOMAIN_VIRT_QEMU:
    case VIR_DOMAIN_VIRT_KQEMU:
    case VIR_DOMAIN_VIRT_KVM:
        driver_name = "qemu";
        break;
    default:
        driver_name = virDomainVirtTypeToString(virtType);
    }

    if (virAsprintfQuiet(&template, "%s/TEMPLATE.%s", APPARMOR_DIR "/libvirt",
                         driver_name) < 0) {
        vah_error(NULL, 0, _("template name exceeds maximum length"));
        goto end;
    }

    if (!virFileExists(template)) {
        vah_error(NULL, 0, _("template does not exist"));
        goto end;
    }

    if ((tlen = virFileReadAll(template, MAX_FILE_LEN, &tcontent)) < 0) {
        vah_error(NULL, 0, _("failed to read AppArmor template"));
        goto end;
    }

    if (strstr(tcontent, template_name) == NULL) {
        vah_error(NULL, 0, _("no replacement string in template"));
        goto clean_tcontent;
    }

    if (strstr(tcontent, template_end) == NULL) {
        vah_error(NULL, 0, _("no replacement string in template"));
        goto clean_tcontent;
    }

    /* '\nprofile <profile_name>\0' */
    if (virAsprintfQuiet(&replace_name, "\nprofile %s", profile_name) == -1) {
        vah_error(NULL, 0, _("could not allocate memory for profile name"));
        goto clean_tcontent;
    }

    /* '\n<profile_files>\n}\0' */
    if ((virtType != VIR_DOMAIN_VIRT_LXC) &&
            virAsprintfQuiet(&replace_files, "\n%s\n}", profile_files) == -1) {
        vah_error(NULL, 0, _("could not allocate memory for profile files"));
        VIR_FREE(replace_name);
        goto clean_tcontent;
    }

    plen = tlen + strlen(replace_name) - strlen(template_name) + 1;

    if (virtType != VIR_DOMAIN_VIRT_LXC)
        plen += strlen(replace_files) - strlen(template_end);

    if (plen > MAX_FILE_LEN || plen < tlen) {
        vah_error(NULL, 0, _("invalid length for new profile"));
        goto clean_replace;
    }

    if (!(pcontent = virStringReplace(tcontent, template_name, replace_name)))
        goto clean_all;

    if (virtType != VIR_DOMAIN_VIRT_LXC) {
        if (!(tmp = virStringReplace(pcontent, template_end, replace_files)))
            goto clean_all;
        VIR_FREE(pcontent);
        pcontent = tmp;
        tmp = NULL;
    }

    /* write the file */
    if ((fd = open(profile, O_CREAT | O_EXCL | O_WRONLY, 0644)) == -1) {
        vah_error(NULL, 0, _("failed to create profile"));
        goto clean_all;
    }

    if (safewrite(fd, pcontent, plen - 1) < 0) { /* don't write the '\0' */
        VIR_FORCE_CLOSE(fd);
        vah_error(NULL, 0, _("failed to write to profile"));
        goto clean_all;
    }

    if (VIR_CLOSE(fd) != 0) {
        vah_error(NULL, 0, _("failed to close or write to profile"));
        goto clean_all;
    }
    rc = 0;

 clean_all:
    VIR_FREE(pcontent);
 clean_replace:
    VIR_FREE(replace_name);
    VIR_FREE(replace_files);
 clean_tcontent:
    VIR_FREE(tcontent);
 end:
    VIR_FREE(template);
    return rc;
}

/*
 * Load an existing profile
 */
static int
parserLoad(const char *profile_name)
{
    return parserCommand(profile_name, 'a');
}

/*
 * Remove an existing profile
 */
static int
parserRemove(const char *profile_name)
{
    return parserCommand(profile_name, 'R');
}

/*
 * Replace an existing profile
 */
static int
parserReplace(const char *profile_name)
{
    return parserCommand(profile_name, 'r');
}

static int
valid_uuid(const char *uuid)
{
    unsigned char rawuuid[VIR_UUID_BUFLEN];

    if (strlen(uuid) != PROFILE_NAME_SIZE - 1)
        return -1;

    if (!STRPREFIX(uuid, AA_PREFIX))
        return -1;

    if (virUUIDParse(uuid + strlen(AA_PREFIX), rawuuid) < 0)
        return -1;

    return 0;
}

static int
valid_name(const char *name)
{
    /* just try to filter out any dangerous characters in the name that can be
     * used to subvert the profile */
    const char *bad = " /[]*";

    if (strlen(name) == 0)
        return -1;

    if (strcspn(name, bad) != strlen(name))
        return -1;

    return 0;
}

/* see if one of the strings in arr starts with str */
static int
array_starts_with(const char *str, const char * const *arr, const long size)
{
    size_t i;
    for (i = 0; i < size; i++) {
        if (strlen(str) < strlen(arr[i]))
            continue;

        if (STRPREFIX(str, arr[i]))
            return 0;
    }
    return 1;
}

/*
 * Don't allow access to special files or restricted paths such as /bin, /sbin,
 * /usr/bin, /usr/sbin and /etc. This is in an effort to prevent read/write
 * access to system files which could be used to elevate privileges. This is a
 * safety measure in case libvirtd is under a restrictive profile and is
 * subverted and trying to escape confinement.
 *
 * Note that we cannot exclude block devices because they are valid devices.
 * The TEMPLATE file can be adjusted to explicitly disallow these if needed.
 *
 * RETURN: -1 on error, 0 if ok, 1 if blocked
 */
static int
valid_path(const char *path, const bool readonly)
{
    const char * const restricted[] = {
        "/bin/",
        "/etc/",
        "/lib",
        "/lost+found/",
        "/proc/",
        "/sbin/",
        "/selinux/",
        "/sys/",
        "/usr/bin/",
        "/usr/lib",
        "/usr/sbin/",
        "/usr/share/",
        "/usr/local/bin/",
        "/usr/local/etc/",
        "/usr/local/lib",
        "/usr/local/sbin/"
    };
    /* these paths are ok for readonly, but not read/write */
    const char * const restricted_rw[] = {
        "/boot/",
        "/vmlinuz",
        "/initrd",
        "/initrd.img",
        "/usr/share/OVMF/",              /* for OVMF images */
<<<<<<< HEAD
        "/usr/share/ovmf/"               /* for OVMF images */
=======
        "/usr/share/ovmf/",              /* for OVMF images */
        "/usr/share/AAVMF/",             /* for AAVMF images */
        "/usr/share/qemu-efi/"           /* for AAVMF images */
>>>>>>> e0d0e036
    };
    /* override the above with these */
    const char * const override[] = {
        "/sys/devices/pci",              /* for hostdev pci devices */
        "/etc/libvirt-sandbox/services/" /* for virt-sandbox service config */
    };

    const int nropaths = ARRAY_CARDINALITY(restricted);
    const int nrwpaths = ARRAY_CARDINALITY(restricted_rw);
    const int nopaths = ARRAY_CARDINALITY(override);

    if (path == NULL) {
        vah_error(NULL, 0, _("bad pathname"));
        return -1;
    }

    /* Don't allow double quotes, since we use them to quote the filename
     * and this will confuse the apparmor parser.
     */
    if (strchr(path, '"') != NULL)
        return 1;

    /* Require an absolute path */
    if (STRNEQLEN(path, "/", 1))
        return 1;

    if (!virFileExists(path))
        vah_warning(_("path does not exist, skipping file type checks"));

    /* overrides are always allowed */
    if (array_starts_with(path, override, nopaths) == 0)
        return 0;

    /* allow read only paths upfront */
    if (readonly) {
        if (array_starts_with(path, restricted_rw, nrwpaths) == 0)
            return 0;
    }

    /* disallow RW acess to all paths in restricted and restriced_rw */
    if ((array_starts_with(path, restricted, nropaths) == 0 ||
         array_starts_with(path, restricted_rw, nrwpaths) == 0))
        return 1;

    return 0;
}

static int
verify_xpath_context(xmlXPathContextPtr ctxt)
{
    int rc = -1;
    char *tmp = NULL;

    if (!ctxt) {
        vah_warning(_("Invalid context"));
        goto error;
    }

    /* check if have <name> */
    if (!(tmp = virXPathString("string(./name[1])", ctxt))) {
        vah_warning(_("Could not find <name>"));
        goto error;
    }
    VIR_FREE(tmp);

    /* check if have <uuid> */
    if (!(tmp = virXPathString("string(./uuid[1])", ctxt))) {
        vah_warning(_("Could not find <uuid>"));
        goto error;
    }
    VIR_FREE(tmp);

    rc = 0;

 error:
    return rc;
}

/*
 * Parse the xml we received to fill in the following:
 * ctl->virtType
 * ctl->os
 * ctl->arch
 *
 * These are suitable for setting up a virCapsPtr
 */
static int
caps_mockup(vahControl * ctl, const char *xmlStr)
{
    int rc = -1;
    xmlDocPtr xml = NULL;
    xmlXPathContextPtr ctxt = NULL;
    char *arch;

    if (!(xml = virXMLParseStringCtxt(xmlStr, _("(domain_definition)"),
                                      &ctxt))) {
        goto cleanup;
    }

    if (!xmlStrEqual(ctxt->node->name, BAD_CAST "domain")) {
        vah_error(NULL, 0, _("unexpected root element, expecting <domain>"));
        goto cleanup;
    }

    /* Quick sanity check for some required elements */
    if (verify_xpath_context(ctxt) != 0)
        goto cleanup;

    ctl->virtType = virXPathString("string(./@type)", ctxt);
    if (!ctl->virtType) {
        vah_error(ctl, 0, _("domain type is not defined"));
        goto cleanup;
    }
    ctl->os = virXPathString("string(./os/type[1])", ctxt);
    if (!ctl->os) {
        vah_error(ctl, 0, _("os.type is not defined"));
        goto cleanup;
    }
    arch = virXPathString("string(./os/type[1]/@arch)", ctxt);
    if (!arch) {
        ctl->arch = virArchFromHost();
    } else {
        ctl->arch = virArchFromString(arch);
        VIR_FREE(arch);
    }

    rc = 0;

 cleanup:
    xmlFreeDoc(xml);
    xmlXPathFreeContext(ctxt);

    return rc;
}


static int
get_definition(vahControl * ctl, const char *xmlStr)
{
    int rc = -1, ostype, virtType;
    virCapsGuestPtr guest;  /* this is freed when caps is freed */

    /*
     * mock up some capabilities. We don't currently use these explicitly,
     * but need them for virDomainDefParseString().
     */
    if (caps_mockup(ctl, xmlStr) != 0)
        goto exit;

    if ((ctl->caps = virCapabilitiesNew(ctl->arch, true, true)) == NULL) {
        vah_error(ctl, 0, _("could not allocate memory"));
        goto exit;
    }

    if (!(ctl->xmlopt = virDomainXMLOptionNew(NULL, NULL, NULL, NULL, NULL))) {
        vah_error(ctl, 0, _("Failed to create XML config object"));
        goto exit;
    }

    if ((ostype = virDomainOSTypeFromString(ctl->os)) < 0) {
        vah_error(ctl, 0, _("unknown OS type"));
        goto exit;
    }

    if ((guest = virCapabilitiesAddGuest(ctl->caps,
                                         ostype,
                                         ctl->arch,
                                         NULL,
                                         NULL,
                                         0,
                                         NULL)) == NULL) {
        vah_error(ctl, 0, _("could not allocate memory"));
        goto exit;
    }

    if ((virtType = virDomainVirtTypeFromString(ctl->virtType)) < 0) {
        vah_error(ctl, 0, _("unknown virtualization type"));
        goto exit;
    }

    if (virCapabilitiesAddGuestDomain(guest,
                                      virtType,
                                      NULL,
                                      NULL,
                                      0,
                                      NULL) == NULL) {
        vah_error(ctl, 0, _("could not allocate memory"));
        goto exit;
    }

    ctl->def = virDomainDefParseString(xmlStr,
                                       ctl->caps, ctl->xmlopt, NULL,
                                       VIR_DOMAIN_DEF_PARSE_SKIP_SECLABEL |
                                       VIR_DOMAIN_DEF_PARSE_SKIP_VALIDATE);

    if (ctl->def == NULL) {
        vah_error(ctl, 0, _("could not parse XML"));
        goto exit;
    }

    if (!ctl->def->name) {
        vah_error(ctl, 0, _("could not find name in XML"));
        goto exit;
    }

    if (valid_name(ctl->def->name) != 0) {
        vah_error(ctl, 0, _("bad name"));
        goto exit;
    }

    rc = 0;

 exit:
    return rc;
}

/**
  * The permissions allowed are apparmor valid permissions and 'R'. 'R' stands for
  * read with no explicit deny rule.
  */
static int
vah_add_path(virBufferPtr buf, const char *path, const char *perms, bool recursive)
{
    char *tmp = NULL;
    int rc = -1;
    bool readonly = true;
    bool explicit_deny_rule = true;
    char *sub = NULL;
    char *perms_new = NULL;

    if (path == NULL)
        return rc;

    /* Skip files without an absolute path. Not having one confuses the
     * apparmor parser and this also ensures things like tcp consoles don't
     * get added to the profile.
     */
    if (STRNEQLEN(path, "/", 1)) {
        vah_warning(path);
        vah_warning(_("skipped non-absolute path"));
        return 0;
    }

    if (virFileExists(path)) {
        if ((tmp = realpath(path, NULL)) == NULL) {
            vah_error(NULL, 0, path);
            vah_error(NULL, 0, _("could not find realpath for disk"));
            return rc;
        }
    } else if (VIR_STRDUP_QUIET(tmp, path) < 0) {
        return rc;
    }

    if (VIR_STRDUP_QUIET(perms_new, perms) < 0)
        goto cleanup;

    if (strchr(perms_new, 'w') != NULL) {
        readonly = false;
        explicit_deny_rule = false;
    }

    if ((sub = strchr(perms_new, 'R')) != NULL) {
        /* Don't write the invalid R permission, replace it with 'r' */
        sub[0] = 'r';
        explicit_deny_rule = false;
    }

    rc = valid_path(tmp, readonly);
    if (rc != 0) {
        if (rc > 0) {
            vah_error(NULL, 0, path);
            vah_error(NULL, 0, _("skipped restricted file"));
        }
        goto cleanup;
    }

    if (tmp[strlen(tmp) - 1] == '/')
        tmp[strlen(tmp) - 1] = '\0';

    virBufferAsprintf(buf, "  \"%s%s\" %s,\n", tmp, recursive ? "/**" : "",
                      perms_new);
    if (explicit_deny_rule) {
        virBufferAddLit(buf, "  # don't audit writes to readonly files\n");
        virBufferAsprintf(buf, "  deny \"%s%s\" w,\n", tmp, recursive ? "/**" : "");
    }
    if (recursive) {
        /* allow reading (but not creating) the dir */
        virBufferAsprintf(buf, "  \"%s/\" r,\n", tmp);
    }

 cleanup:
    VIR_FREE(perms_new);
    VIR_FREE(tmp);

    return rc;
}

static int
vah_add_file(virBufferPtr buf, const char *path, const char *perms)
{
    return vah_add_path(buf, path, perms, false);
}

static int
vah_add_file_chardev(virBufferPtr buf,
                     const char *path,
                     const char *perms,
                     const int type)
{
    char *pipe_in;
    char *pipe_out;
    int rc = -1;

    if (type == VIR_DOMAIN_CHR_TYPE_PIPE) {
        /* add the pipe input */
        if (virAsprintfQuiet(&pipe_in, "%s.in", path) == -1) {
            vah_error(NULL, 0, _("could not allocate memory"));
            goto cleanup;
        }

        if (vah_add_file(buf, pipe_in, perms) != 0)
            goto clean_pipe_in;

        /* add the pipe output */
        if (virAsprintfQuiet(&pipe_out, "%s.out", path) == -1) {
            vah_error(NULL, 0, _("could not allocate memory"));
            goto clean_pipe_in;
        }

        if (vah_add_file(buf, pipe_out, perms) != 0)
            goto clean_pipe_out;

        rc = 0;
      clean_pipe_out:
        VIR_FREE(pipe_out);
      clean_pipe_in:
        VIR_FREE(pipe_in);
    } else {
        /* add the file */
        if (vah_add_file(buf, path, perms) != 0)
            goto cleanup;
        rc = 0;
    }

 cleanup:
    return rc;
}

static int
file_iterate_hostdev_cb(virUSBDevicePtr dev ATTRIBUTE_UNUSED,
                        const char *file, void *opaque)
{
    virBufferPtr buf = opaque;
    return vah_add_file(buf, file, "rw");
}

static int
file_iterate_pci_cb(virPCIDevicePtr dev ATTRIBUTE_UNUSED,
                    const char *file, void *opaque)
{
    virBufferPtr buf = opaque;
    return vah_add_file(buf, file, "rw");
}

static int
add_file_path(virDomainDiskDefPtr disk,
              const char *path,
              size_t depth,
              void *opaque)
{
    virBufferPtr buf = opaque;
    int ret;

    if (depth == 0) {
        if (disk->src->readonly)
            ret = vah_add_file(buf, path, "r");
        else
            ret = vah_add_file(buf, path, "rw");
    } else {
        ret = vah_add_file(buf, path, "r");
    }

    if (ret != 0)
        ret = -1;

    return ret;
}

static int
get_files(vahControl * ctl)
{
    virBuffer buf = VIR_BUFFER_INITIALIZER;
    int rc = -1;
    size_t i;
    char *uuid;
    char uuidstr[VIR_UUID_STRING_BUFLEN];
    bool needsVfio = false, needsvhost = false;

    /* verify uuid is same as what we were given on the command line */
    virUUIDFormat(ctl->def->uuid, uuidstr);
    if (virAsprintfQuiet(&uuid, "%s%s", AA_PREFIX, uuidstr) == -1) {
        vah_error(ctl, 0, _("could not allocate memory"));
        return rc;
    }

    if (STRNEQ(uuid, ctl->uuid)) {
        vah_error(ctl, 0, _("given uuid does not match XML uuid"));
        goto cleanup;
    }

    for (i = 0; i < ctl->def->ndisks; i++) {
        virDomainDiskDefPtr disk = ctl->def->disks[i];

        if (!virDomainDiskGetSource(disk))
            continue;
        /* XXX - if we knew the qemu user:group here we could send it in
         *        so that the open could be re-tried as that user:group.
         */
        if (!disk->src->backingStore) {
            bool probe = ctl->allowDiskFormatProbing;
            virStorageFileGetMetadata(disk->src, -1, -1, probe, false);
        }

        /* XXX passing ignoreOpenFailure = true to get back to the behavior
         * from before using virDomainDiskDefForeachPath. actually we should
         * be passing ignoreOpenFailure = false and handle open errors more
         * careful than just ignoring them.
         */
        if (virDomainDiskDefForeachPath(disk, true, add_file_path, &buf) < 0)
            goto cleanup;
    }

    for (i = 0; i < ctl->def->nserials; i++)
        if (ctl->def->serials[i] &&
            (ctl->def->serials[i]->source->type == VIR_DOMAIN_CHR_TYPE_PTY ||
             ctl->def->serials[i]->source->type == VIR_DOMAIN_CHR_TYPE_DEV ||
             ctl->def->serials[i]->source->type == VIR_DOMAIN_CHR_TYPE_FILE ||
             ctl->def->serials[i]->source->type == VIR_DOMAIN_CHR_TYPE_UNIX ||
             ctl->def->serials[i]->source->type == VIR_DOMAIN_CHR_TYPE_PIPE) &&
            ctl->def->serials[i]->source->data.file.path &&
            ctl->def->serials[i]->source->data.file.path[0] != '\0')
            if (vah_add_file_chardev(&buf,
                                     ctl->def->serials[i]->source->data.file.path,
                                     "rw",
                                     ctl->def->serials[i]->source->type) != 0)
                goto cleanup;

    for (i = 0; i < ctl->def->nconsoles; i++)
        if (ctl->def->consoles[i] &&
            (ctl->def->consoles[i]->source->type == VIR_DOMAIN_CHR_TYPE_PTY ||
             ctl->def->consoles[i]->source->type == VIR_DOMAIN_CHR_TYPE_DEV ||
             ctl->def->consoles[i]->source->type == VIR_DOMAIN_CHR_TYPE_FILE ||
             ctl->def->consoles[i]->source->type == VIR_DOMAIN_CHR_TYPE_UNIX ||
             ctl->def->consoles[i]->source->type == VIR_DOMAIN_CHR_TYPE_PIPE) &&
            ctl->def->consoles[i]->source->data.file.path &&
            ctl->def->consoles[i]->source->data.file.path[0] != '\0')
            if (vah_add_file(&buf,
                             ctl->def->consoles[i]->source->data.file.path, "rw") != 0)
                goto cleanup;

    for (i = 0; i < ctl->def->nparallels; i++)
        if (ctl->def->parallels[i] &&
            (ctl->def->parallels[i]->source->type == VIR_DOMAIN_CHR_TYPE_PTY ||
             ctl->def->parallels[i]->source->type == VIR_DOMAIN_CHR_TYPE_DEV ||
             ctl->def->parallels[i]->source->type == VIR_DOMAIN_CHR_TYPE_FILE ||
             ctl->def->parallels[i]->source->type == VIR_DOMAIN_CHR_TYPE_UNIX ||
             ctl->def->parallels[i]->source->type == VIR_DOMAIN_CHR_TYPE_PIPE) &&
            ctl->def->parallels[i]->source->data.file.path &&
            ctl->def->parallels[i]->source->data.file.path[0] != '\0')
            if (vah_add_file_chardev(&buf,
                                     ctl->def->parallels[i]->source->data.file.path,
                                     "rw",
                                     ctl->def->parallels[i]->source->type) != 0)
                goto cleanup;

    for (i = 0; i < ctl->def->nchannels; i++)
        if (ctl->def->channels[i] &&
            (ctl->def->channels[i]->source->type == VIR_DOMAIN_CHR_TYPE_PTY ||
             ctl->def->channels[i]->source->type == VIR_DOMAIN_CHR_TYPE_DEV ||
             ctl->def->channels[i]->source->type == VIR_DOMAIN_CHR_TYPE_FILE ||
             ctl->def->channels[i]->source->type == VIR_DOMAIN_CHR_TYPE_UNIX ||
             ctl->def->channels[i]->source->type == VIR_DOMAIN_CHR_TYPE_PIPE) &&
            ctl->def->channels[i]->source->data.file.path &&
            ctl->def->channels[i]->source->data.file.path[0] != '\0')
            if (vah_add_file_chardev(&buf,
                                     ctl->def->channels[i]->source->data.file.path,
                                     "rw",
                                     ctl->def->channels[i]->source->type) != 0)
                goto cleanup;

    if (ctl->def->os.kernel)
        if (vah_add_file(&buf, ctl->def->os.kernel, "r") != 0)
            goto cleanup;

    if (ctl->def->os.initrd)
        if (vah_add_file(&buf, ctl->def->os.initrd, "r") != 0)
            goto cleanup;

    if (ctl->def->os.dtb)
        if (vah_add_file(&buf, ctl->def->os.dtb, "r") != 0)
            goto cleanup;

    if (ctl->def->os.slic_table)
        if (vah_add_file(&buf, ctl->def->os.slic_table, "r") != 0)
            goto cleanup;

    if (ctl->def->os.loader && ctl->def->os.loader->path)
        if (vah_add_file(&buf, ctl->def->os.loader->path, "r") != 0)
            goto cleanup;

    if (ctl->def->os.loader && ctl->def->os.loader->nvram)
        if (vah_add_file(&buf, ctl->def->os.loader->nvram, "rw") != 0)
            goto cleanup;

    for (i = 0; i < ctl->def->ngraphics; i++) {
        virDomainGraphicsDefPtr graphics = ctl->def->graphics[i];
        size_t n;

        for (n = 0; n < graphics->nListens; n++) {
            virDomainGraphicsListenDef listenObj = graphics->listens[n];

            if (listenObj.type == VIR_DOMAIN_GRAPHICS_LISTEN_TYPE_SOCKET &&
                listenObj.socket &&
                vah_add_file(&buf, listenObj.socket, "rw"))
                goto cleanup;
        }
    }

    if (ctl->def->ngraphics == 1 &&
        ctl->def->graphics[0]->type == VIR_DOMAIN_GRAPHICS_TYPE_SDL)
        if (vah_add_file(&buf, ctl->def->graphics[0]->data.sdl.xauth,
                         "r") != 0)
            goto cleanup;

    for (i = 0; i < ctl->def->nhostdevs; i++)
        if (ctl->def->hostdevs[i]) {
            virDomainHostdevDefPtr dev = ctl->def->hostdevs[i];
            virDomainHostdevSubsysUSBPtr usbsrc = &dev->source.subsys.u.usb;
            switch (dev->source.subsys.type) {
            case VIR_DOMAIN_HOSTDEV_SUBSYS_TYPE_USB: {
                virUSBDevicePtr usb =
                    virUSBDeviceNew(usbsrc->bus, usbsrc->device, NULL);

                if (usb == NULL)
                    continue;

                rc = virUSBDeviceFileIterate(usb, file_iterate_hostdev_cb, &buf);
                virUSBDeviceFree(usb);
                if (rc != 0)
                    goto cleanup;
                break;
            }

            case VIR_DOMAIN_HOSTDEV_SUBSYS_TYPE_PCI: {
                virPCIDevicePtr pci = virPCIDeviceNew(
                           dev->source.subsys.u.pci.addr.domain,
                           dev->source.subsys.u.pci.addr.bus,
                           dev->source.subsys.u.pci.addr.slot,
                           dev->source.subsys.u.pci.addr.function);

                virDomainHostdevSubsysPCIBackendType backend = dev->source.subsys.u.pci.backend;
                if (backend == VIR_DOMAIN_HOSTDEV_PCI_BACKEND_VFIO ||
                        backend == VIR_DOMAIN_HOSTDEV_PCI_BACKEND_DEFAULT) {
                    needsVfio = true;
                }

                if (pci == NULL)
                    continue;

                rc = virPCIDeviceFileIterate(pci, file_iterate_pci_cb, &buf);
                virPCIDeviceFree(pci);

                break;
            }

            default:
                rc = 0;
                break;
            } /* switch */
        }

    for (i = 0; i < ctl->def->nfss; i++) {
        if (ctl->def->fss[i] &&
                ctl->def->fss[i]->type == VIR_DOMAIN_FS_TYPE_MOUNT &&
                (ctl->def->fss[i]->fsdriver == VIR_DOMAIN_FS_DRIVER_TYPE_PATH ||
                 ctl->def->fss[i]->fsdriver == VIR_DOMAIN_FS_DRIVER_TYPE_DEFAULT) &&
                ctl->def->fss[i]->src) {
            virDomainFSDefPtr fs = ctl->def->fss[i];

            /* We don't need to add deny rw rules for readonly mounts,
             * this can only lead to troubles when mounting / readonly.
             */
            if (vah_add_path(&buf, fs->src->path, fs->readonly ? "R" : "rw", true) != 0)
                goto cleanup;
        }
    }

    for (i = 0; i < ctl->def->nnets; i++) {
        if (ctl->def->nets[i] &&
                ctl->def->nets[i]->type == VIR_DOMAIN_NET_TYPE_VHOSTUSER &&
                ctl->def->nets[i]->data.vhostuser) {
            virDomainChrSourceDefPtr vhu = ctl->def->nets[i]->data.vhostuser;

            if (vah_add_file_chardev(&buf, vhu->data.nix.path, "rw",
                       vhu->type) != 0)
                goto cleanup;
        }
    }

    if (ctl->def->virtType == VIR_DOMAIN_VIRT_KVM) {
        for (i = 0; i < ctl->def->nnets; i++) {
            virDomainNetDefPtr net = ctl->def->nets[i];
            if (net && net->model) {
                if (net->driver.virtio.name == VIR_DOMAIN_NET_BACKEND_TYPE_QEMU)
                    continue;
                if (STRNEQ(net->model, "virtio"))
                    continue;
            }
            needsvhost = true;
        }
    }
    if (needsvhost)
        virBufferAddLit(&buf, "  /dev/vhost-net rw,\n");

    if (needsVfio) {
        virBufferAddLit(&buf, "  /dev/vfio/vfio rw,\n");
        virBufferAddLit(&buf, "  /dev/vfio/[0-9]* rw,\n");
    }

    if (ctl->newfile)
        if (vah_add_file(&buf, ctl->newfile, "rw") != 0)
            goto cleanup;

    if (virBufferError(&buf)) {
        virBufferFreeAndReset(&buf);
        vah_error(NULL, 0, _("failed to allocate file buffer"));
        goto cleanup;
    }

    rc = 0;
    ctl->files = virBufferContentAndReset(&buf);

 cleanup:
    VIR_FREE(uuid);
    return rc;
}

static int
vahParseArgv(vahControl * ctl, int argc, char **argv)
{
    int arg, idx = 0;
    struct option opt[] = {
        {"probing", 1, 0, 'p' },
        {"add", 0, 0, 'a'},
        {"create", 0, 0, 'c'},
        {"dryrun", 0, 0, 'd'},
        {"delete", 0, 0, 'D'},
        {"add-file", 0, 0, 'f'},
        {"append-file", 0, 0, 'F'},
        {"help", 0, 0, 'h'},
        {"replace", 0, 0, 'r'},
        {"remove", 0, 0, 'R'},
        {"uuid", 1, 0, 'u'},
        {0, 0, 0, 0}
    };

    while ((arg = getopt_long(argc, argv, "acdDhrRH:b:u:p:f:F:", opt,
            &idx)) != -1) {
        switch (arg) {
            case 'a':
                ctl->cmd = 'a';
                break;
            case 'c':
                ctl->cmd = 'c';
                break;
            case 'd':
                ctl->dryrun = true;
                break;
            case 'D':
                ctl->cmd = 'D';
                break;
            case 'f':
            case 'F':
                if (VIR_STRDUP_QUIET(ctl->newfile, optarg) < 0)
                    vah_error(ctl, 1, _("could not allocate memory for disk"));
                ctl->append = arg == 'F';
                break;
            case 'h':
                vah_usage();
                exit(EXIT_SUCCESS);
                break;
            case 'r':
                ctl->cmd = 'r';
                break;
            case 'R':
                ctl->cmd = 'R';
                break;
            case 'u':
                if (strlen(optarg) > PROFILE_NAME_SIZE - 1)
                    vah_error(ctl, 1, _("invalid UUID"));
                if (virStrcpy((char *) ctl->uuid, optarg,
                    PROFILE_NAME_SIZE) == NULL)
                    vah_error(ctl, 1, _("error copying UUID"));
                break;
            case 'p':
                if (STREQ(optarg, "1"))
                    ctl->allowDiskFormatProbing = true;
                else
                    ctl->allowDiskFormatProbing = false;
                break;
            default:
                vah_error(ctl, 1, _("unsupported option"));
                break;
        }
    }
    if (strchr("acDrR", ctl->cmd) == NULL)
        vah_error(ctl, 1, _("bad command"));

    if (valid_uuid(ctl->uuid) != 0)
        vah_error(ctl, 1, _("invalid UUID"));

    if (!ctl->cmd) {
        vah_usage();
        exit(EXIT_FAILURE);
    }

    if (ctl->cmd == 'c' || ctl->cmd == 'r') {
        char *xmlStr = NULL;
        if (virFileReadLimFD(STDIN_FILENO, MAX_FILE_LEN, &xmlStr) < 0)
            vah_error(ctl, 1, _("could not read xml file"));

        if (get_definition(ctl, xmlStr) != 0 || ctl->def == NULL) {
            VIR_FREE(xmlStr);
            vah_error(ctl, 1, _("could not get VM definition"));
        }
        VIR_FREE(xmlStr);

        if (get_files(ctl) != 0)
            vah_error(ctl, 1, _("invalid VM definition"));
    }
    return 0;
}


/*
 * virt-aa-helper -c -u UUID < file.xml
 * virt-aa-helper -r -u UUID [-f <file>] < file.xml
 * virt-aa-helper -a -u UUID
 * virt-aa-helper -R -u UUID
 * virt-aa-helper -D -u UUID
 */
int
main(int argc, char **argv)
{
    vahControl _ctl, *ctl = &_ctl;
    virBuffer buf = VIR_BUFFER_INITIALIZER;
    int rc = -1;
    char *profile = NULL;
    char *include_file = NULL;

    if (virGettextInitialize() < 0 ||
        virThreadInitialize() < 0 ||
        virErrorInitialize() < 0) {
        fprintf(stderr, _("%s: initialization failed\n"), argv[0]);
        exit(EXIT_FAILURE);
    }

    /* Initialize the log system */
    virLogSetFromEnv();

    /* clear the environment */
    environ = NULL;
    if (setenv("PATH", "/sbin:/usr/sbin", 1) != 0)
        vah_error(ctl, 1, _("could not set PATH"));

    /* ensure the traditional IFS setting */
    if (setenv("IFS", " \t\n", 1) != 0)
        vah_error(ctl, 1, _("could not set IFS"));

    if (!(progname = strrchr(argv[0], '/')))
        progname = argv[0];
    else
        progname++;

    memset(ctl, 0, sizeof(vahControl));

    if (vahParseArgv(ctl, argc, argv) != 0)
        vah_error(ctl, 1, _("could not parse arguments"));

    if (virAsprintfQuiet(&profile, "%s/%s",
                         APPARMOR_DIR "/libvirt", ctl->uuid) < 0)
        vah_error(ctl, 0, _("could not allocate memory"));

    if (virAsprintfQuiet(&include_file, "%s/%s.files",
                         APPARMOR_DIR "/libvirt", ctl->uuid) < 0)
        vah_error(ctl, 0, _("could not allocate memory"));

    if (ctl->cmd == 'a') {
        rc = parserLoad(ctl->uuid);
    } else if (ctl->cmd == 'R' || ctl->cmd == 'D') {
        rc = parserRemove(ctl->uuid);
        if (ctl->cmd == 'D') {
            unlink(include_file);
            unlink(profile);
        }
    } else if (ctl->cmd == 'c' || ctl->cmd == 'r') {
        char *included_files = NULL;

        if (ctl->cmd == 'c' && virFileExists(profile))
            vah_error(ctl, 1, _("profile exists"));

        if (ctl->append && ctl->newfile) {
            if (vah_add_file(&buf, ctl->newfile, "rw") != 0)
                goto cleanup;
        } else {
            if (ctl->def->virtType == VIR_DOMAIN_VIRT_QEMU ||
                ctl->def->virtType == VIR_DOMAIN_VIRT_KQEMU ||
                ctl->def->virtType == VIR_DOMAIN_VIRT_KVM) {
                virBufferAsprintf(&buf, "  \"%s/log/libvirt/**/%s.log\" w,\n",
                                  LOCALSTATEDIR, ctl->def->name);
                virBufferAsprintf(&buf, "  \"%s/lib/libvirt/qemu/domain-%s/monitor.sock\" rw,\n",
                                  LOCALSTATEDIR, ctl->def->name);
                virBufferAsprintf(&buf, "  \"%s/lib/libvirt/qemu/domain-%d-%.*s/*\" rw,\n",
                                  LOCALSTATEDIR, ctl->def->id, 20, ctl->def->name);
                virBufferAsprintf(&buf, "  \"%s/lib/libvirt/qemu/channel/target/domain-%d-%.*s/*\" rw,\n",
                                  LOCALSTATEDIR, ctl->def->id, 20, ctl->def->name);
                virBufferAsprintf(&buf, "  \"%s/run/libvirt/**/%s.pid\" rwk,\n",
                                  LOCALSTATEDIR, ctl->def->name);
                virBufferAsprintf(&buf, "  \"/run/libvirt/**/%s.pid\" rwk,\n",
                                  ctl->def->name);
                virBufferAsprintf(&buf, "  \"%s/run/libvirt/**/*.tunnelmigrate.dest.%s\" rw,\n",
                                  LOCALSTATEDIR, ctl->def->name);
                virBufferAsprintf(&buf, "  \"/run/libvirt/**/*.tunnelmigrate.dest.%s\" rw,\n",
                                  ctl->def->name);
            }
            if (ctl->files)
                virBufferAdd(&buf, ctl->files, -1);
        }

        if (virBufferError(&buf)) {
            virBufferFreeAndReset(&buf);
            vah_error(ctl, 1, _("failed to allocate buffer"));
        }

        included_files = virBufferContentAndReset(&buf);

        /* (re)create the include file using included_files */
        if (ctl->dryrun) {
            vah_info(include_file);
            vah_info(included_files);
            rc = 0;
        } else if (ctl->def->virtType == VIR_DOMAIN_VIRT_LXC) {
            rc = 0;
        } else if ((rc = update_include_file(include_file,
                                             included_files,
                                             ctl->append)) != 0) {
            goto cleanup;
        }


        /* create the profile from TEMPLATE */
        if (ctl->cmd == 'c') {
            char *tmp = NULL;
            if (virAsprintfQuiet(&tmp, "  #include <libvirt/%s.files>\n",
                                 ctl->uuid) == -1) {
                vah_error(ctl, 0, _("could not allocate memory"));
                goto cleanup;
            }

            if (ctl->dryrun) {
                vah_info(profile);
                vah_info(ctl->uuid);
                vah_info(tmp);
                rc = 0;
            } else if ((rc = create_profile(profile, ctl->uuid, tmp,
                                            ctl->def->virtType)) != 0) {
                vah_error(ctl, 0, _("could not create profile"));
                unlink(include_file);
            }
            VIR_FREE(tmp);
        }

        if (rc == 0 && !ctl->dryrun) {
            if (ctl->cmd == 'c')
                rc = parserLoad(ctl->uuid);
            else
                rc = parserReplace(ctl->uuid);

            /* cleanup */
            if (rc != 0) {
                unlink(include_file);
                if (ctl->cmd == 'c')
                    unlink(profile);
            }
        }
      cleanup:
        VIR_FREE(included_files);
    }

    vahDeinit(ctl);

    VIR_FREE(profile);
    VIR_FREE(include_file);

    exit(rc == 0 ? EXIT_SUCCESS : EXIT_FAILURE);
}<|MERGE_RESOLUTION|>--- conflicted
+++ resolved
@@ -513,13 +513,9 @@
         "/initrd",
         "/initrd.img",
         "/usr/share/OVMF/",              /* for OVMF images */
-<<<<<<< HEAD
-        "/usr/share/ovmf/"               /* for OVMF images */
-=======
         "/usr/share/ovmf/",              /* for OVMF images */
         "/usr/share/AAVMF/",             /* for AAVMF images */
         "/usr/share/qemu-efi/"           /* for AAVMF images */
->>>>>>> e0d0e036
     };
     /* override the above with these */
     const char * const override[] = {
