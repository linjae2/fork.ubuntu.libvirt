--- conflicted
+++ resolved
@@ -1071,11 +1071,7 @@
                 ctl->def->fss[i]->src){
             virDomainFSDefPtr fs = ctl->def->fss[i];
 
-<<<<<<< HEAD
-            if (vah_add_path(&buf, fs->src, fs->readonly ? "r" : "rw", true) != 0)
-=======
             if (vah_add_path(&buf, fs->src, fs->readonly ? "r" : "rwl", true) != 0)
->>>>>>> 64a0036c
                 goto cleanup;
         }
     }
