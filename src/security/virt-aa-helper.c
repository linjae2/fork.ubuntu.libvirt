
/*
 * virt-aa-helper: wrapper program used by AppArmor security driver.
 *
 * Copyright (C) 2010-2012 Red Hat, Inc.
 * Copyright (C) 2009-2011 Canonical Ltd.
 *
 * This library is free software; you can redistribute it and/or
 * modify it under the terms of the GNU Lesser General Public
 * License as published by the Free Software Foundation; either
 * version 2.1 of the License, or (at your option) any later version.
 *
 * This library is distributed in the hope that it will be useful,
 * but WITHOUT ANY WARRANTY; without even the implied warranty of
 * MERCHANTABILITY or FITNESS FOR A PARTICULAR PURPOSE.  See the GNU
 * Lesser General Public License for more details.
 *
 * You should have received a copy of the GNU Lesser General Public
 * License along with this library.  If not, see
 * <http://www.gnu.org/licenses/>.
 *
 * Author:
 *   Jamie Strandboge <jamie@canonical.com>
 *
 */

#include <config.h>

#include <stdio.h>
#include <stdlib.h>
#include <string.h>
#include <stdarg.h>
#include <unistd.h>
#include <errno.h>
#include <sys/types.h>
#include <sys/stat.h>
#include <fcntl.h>
#include <getopt.h>
#include <sys/utsname.h>
#include <locale.h>

#include "internal.h"
#include "buf.h"
#include "util.h"
#include "memory.h"
#include "command.h"

#include "security_driver.h"
#include "security_apparmor.h"
#include "domain_conf.h"
#include "xml.h"
#include "uuid.h"
#include "hostusb.h"
#include "pci.h"
#include "virfile.h"
#include "configmake.h"
#include "virrandom.h"

#define VIR_FROM_THIS VIR_FROM_SECURITY

static char *progname;

typedef struct {
    bool allowDiskFormatProbing;
    char uuid[PROFILE_NAME_SIZE];       /* UUID of vm */
    bool dryrun;                /* dry run */
    char cmd;                   /* 'c'   create
                                 * 'a'   add (load)
                                 * 'r'   replace
                                 * 'R'   remove */
    char *files;                /* list of files */
    virDomainDefPtr def;        /* VM definition */
    virCapsPtr caps;            /* VM capabilities */
    char *hvm;                  /* type of hypervisor (eg hvm, xen) */
    char *arch;                 /* machine architecture */
    int bits;                   /* bits in the guest */
    char *newfile;              /* newly added file */
    bool append;                /* append to .files instead of rewrite */
} vahControl;

static int
vahDeinit(vahControl * ctl)
{
    if (ctl == NULL)
        return -1;

    VIR_FREE(ctl->def);
    virCapabilitiesFree(ctl->caps);
    VIR_FREE(ctl->files);
    VIR_FREE(ctl->hvm);
    VIR_FREE(ctl->arch);
    VIR_FREE(ctl->newfile);

    return 0;
}

/*
 * Print usage
 */
static void
vah_usage(void)
{
    printf(_("\n%s [options] [< def.xml]\n\n"
            "  Options:\n"
            "    -a | --add                     load profile\n"
            "    -c | --create                  create profile from template\n"
            "    -D | --delete                  unload and delete profile\n"
            "    -f | --add-file <file>         add file to profile\n"
            "    -F | --append-file <file>      append file to profile\n"
            "    -r | --replace                 reload profile\n"
            "    -R | --remove                  unload profile\n"
            "    -h | --help                    this help\n"
            "    -u | --uuid <uuid>             uuid (profile name)\n"
            "\n"), progname);

    puts(_("This command is intended to be used by libvirtd "
           "and not used directly.\n"));
    return;
}

static void
vah_error(vahControl * ctl, int doexit, const char *str)
{
    fprintf(stderr, _("%s: error: %s%c"), progname, str, '\n');

    if (doexit) {
        if (ctl != NULL)
            vahDeinit(ctl);
        exit(EXIT_FAILURE);
    }
}

static void
vah_warning(const char *str)
{
    fprintf(stderr, _("%s: warning: %s%c"), progname, str, '\n');
}

static void
vah_info(const char *str)
{
    fprintf(stderr, _("%s:\n%s%c"), progname, str, '\n');
}

/*
 * Replace @oldstr in @orig with @repstr
 * @len is number of bytes allocated for @orig. Assumes @orig, @oldstr and
 * @repstr are null terminated
 */
static int
replace_string(char *orig, const size_t len, const char *oldstr,
               const char *repstr)
{
    int idx;
    char *pos = NULL;
    char *tmp = NULL;

    if ((pos = strstr(orig, oldstr)) == NULL) {
        vah_error(NULL, 0, _("could not find replacement string"));
        return -1;
    }

    if (VIR_ALLOC_N(tmp, len) < 0) {
        vah_error(NULL, 0, _("could not allocate memory for string"));
        return -1;
    }
    tmp[0] = '\0';

    idx = abs(pos - orig);

    /* copy everything up to oldstr */
    strncat(tmp, orig, idx);

    /* add the replacement string */
    if (strlen(tmp) + strlen(repstr) > len - 1) {
        vah_error(NULL, 0, _("not enough space in target buffer"));
        VIR_FREE(tmp);
        return -1;
    }
    strcat(tmp, repstr);

    /* add everything after oldstr */
    if (strlen(tmp) + strlen(orig) - (idx + strlen(oldstr)) > len - 1) {
        vah_error(NULL, 0, _("not enough space in target buffer"));
        VIR_FREE(tmp);
        return -1;
    }
    strncat(tmp, orig + idx + strlen(oldstr),
            strlen(orig) - (idx + strlen(oldstr)));

    if (virStrcpy(orig, tmp, len) == NULL) {
        vah_error(NULL, 0, _("error replacing string"));
        VIR_FREE(tmp);
        return -1;
    }
    VIR_FREE(tmp);

    return 0;
}

/*
 * run an apparmor_parser command
 */
static int
parserCommand(const char *profile_name, const char cmd)
{
    int result = -1;
    char flag[3];
    char *profile;
    int status;
    int ret;

    if (strchr("arR", cmd) == NULL) {
        vah_error(NULL, 0, _("invalid flag"));
        return -1;
    }

    snprintf(flag, 3, "-%c", cmd);

    if (virAsprintf(&profile, "%s/%s",
                    APPARMOR_DIR "/libvirt", profile_name) < 0) {
        vah_error(NULL, 0, _("profile name exceeds maximum length"));
        return -1;
    }

    if (!virFileExists(profile)) {
        vah_error(NULL, 0, _("profile does not exist"));
        goto cleanup;
    } else {
        const char * const argv[] = {
            "/sbin/apparmor_parser", flag, profile, NULL
        };
        if ((ret = virRun(argv, &status)) != 0 ||
            (WIFEXITED(status) && WEXITSTATUS(status) != 0)) {
            if (ret != 0) {
                vah_error(NULL, 0, _("failed to run apparmor_parser"));
                goto cleanup;
            } else if (cmd == 'R' && WIFEXITED(status) &&
                       WEXITSTATUS(status) == 234) {
                vah_warning(_("unable to unload already unloaded profile"));
            } else {
                vah_error(NULL, 0, _("apparmor_parser exited with error"));
                goto cleanup;
            }
        }
    }

    result = 0;

cleanup:
    VIR_FREE(profile);

    return result;
}

/*
 * Update the dynamic files
 */
static int
update_include_file(const char *include_file, const char *included_files,
                    bool append)
{
    int rc = -1;
    int plen, flen = 0;
    int fd;
    char *pcontent = NULL;
    char *existing = NULL;
    const char *warning =
         "# DO NOT EDIT THIS FILE DIRECTLY. IT IS MANAGED BY LIBVIRT.\n";

    if (virFileExists(include_file)) {
        flen = virFileReadAll(include_file, MAX_FILE_LEN, &existing);
        if (flen < 0)
            return rc;
    }

    if (append && virFileExists(include_file)) {
        if (virAsprintf(&pcontent, "%s%s", existing, included_files) == -1) {
            vah_error(NULL, 0, _("could not allocate memory for profile"));
            goto clean;
        }
    } else {
        if (virAsprintf(&pcontent, "%s%s", warning, included_files) == -1) {
            vah_error(NULL, 0, _("could not allocate memory for profile"));
            goto clean;
        }
    }

    plen = strlen(pcontent);
    if (plen > MAX_FILE_LEN) {
        vah_error(NULL, 0, _("invalid length for new profile"));
        goto clean;
    }

    /* only update the disk profile if it is different */
    if (flen > 0 && flen == plen && STREQLEN(existing, pcontent, plen)) {
        rc = 0;
        goto clean;
    }

    /* write the file */
    if ((fd = open(include_file, O_CREAT | O_TRUNC | O_WRONLY, 0644)) == -1) {
        vah_error(NULL, 0, _("failed to create include file"));
        goto clean;
    }

    if (safewrite(fd, pcontent, plen) < 0) { /* don't write the '\0' */
        VIR_FORCE_CLOSE(fd);
        vah_error(NULL, 0, _("failed to write to profile"));
        goto clean;
    }

    if (VIR_CLOSE(fd) != 0) {
        vah_error(NULL, 0, _("failed to close or write to profile"));
        goto clean;
    }
    rc = 0;

  clean:
    VIR_FREE(pcontent);
    VIR_FREE(existing);

    return rc;
}

/*
 * Create a profile based on a template
 */
static int
create_profile(const char *profile, const char *profile_name,
               const char *profile_files)
{
    char *template;
    char *tcontent = NULL;
    char *pcontent = NULL;
    char *replace_name = NULL;
    char *replace_files = NULL;
    const char *template_name = "\nprofile LIBVIRT_TEMPLATE";
    const char *template_end = "\n}";
    int tlen, plen;
    int fd;
    int rc = -1;

    if (virFileExists(profile)) {
        vah_error(NULL, 0, _("profile exists"));
        goto end;
    }

    if (virAsprintf(&template, "%s/TEMPLATE", APPARMOR_DIR "/libvirt") < 0) {
        vah_error(NULL, 0, _("template name exceeds maximum length"));
        goto end;
    }

    if (!virFileExists(template)) {
        vah_error(NULL, 0, _("template does not exist"));
        goto end;
    }

    if ((tlen = virFileReadAll(template, MAX_FILE_LEN, &tcontent)) < 0) {
        vah_error(NULL, 0, _("failed to read AppArmor template"));
        goto end;
    }

    if (strstr(tcontent, template_name) == NULL) {
        vah_error(NULL, 0, _("no replacement string in template"));
        goto clean_tcontent;
    }

    if (strstr(tcontent, template_end) == NULL) {
        vah_error(NULL, 0, _("no replacement string in template"));
        goto clean_tcontent;
    }

    /* '\nprofile <profile_name>\0' */
    if (virAsprintf(&replace_name, "\nprofile %s", profile_name) == -1) {
        vah_error(NULL, 0, _("could not allocate memory for profile name"));
        goto clean_tcontent;
    }

    /* '\n<profile_files>\n}\0' */
    if (virAsprintf(&replace_files, "\n%s\n}", profile_files) == -1) {
        vah_error(NULL, 0, _("could not allocate memory for profile files"));
        VIR_FREE(replace_name);
        goto clean_tcontent;
    }

    plen = tlen + strlen(replace_name) - strlen(template_name) +
           strlen(replace_files) - strlen(template_end) + 1;
    if (plen > MAX_FILE_LEN || plen < tlen) {
        vah_error(NULL, 0, _("invalid length for new profile"));
        goto clean_replace;
    }

    if (VIR_ALLOC_N(pcontent, plen) < 0) {
        vah_error(NULL, 0, _("could not allocate memory for profile"));
        goto clean_replace;
    }
    pcontent[0] = '\0';
    strcpy(pcontent, tcontent);

    if (replace_string(pcontent, plen, template_name, replace_name) < 0)
        goto clean_all;

    if (replace_string(pcontent, plen, template_end, replace_files) < 0)
        goto clean_all;

    /* write the file */
    if ((fd = open(profile, O_CREAT | O_EXCL | O_WRONLY, 0644)) == -1) {
        vah_error(NULL, 0, _("failed to create profile"));
        goto clean_all;
    }

    if (safewrite(fd, pcontent, plen - 1) < 0) { /* don't write the '\0' */
        VIR_FORCE_CLOSE(fd);
        vah_error(NULL, 0, _("failed to write to profile"));
        goto clean_all;
    }

    if (VIR_CLOSE(fd) != 0) {
        vah_error(NULL, 0, _("failed to close or write to profile"));
        goto clean_all;
    }
    rc = 0;

  clean_all:
    VIR_FREE(pcontent);
  clean_replace:
    VIR_FREE(replace_name);
    VIR_FREE(replace_files);
  clean_tcontent:
    VIR_FREE(tcontent);
  end:
    VIR_FREE(template);
    return rc;
}

/*
 * Load an existing profile
 */
static int
parserLoad(const char *profile_name)
{
    return parserCommand(profile_name, 'a');
}

/*
 * Remove an existing profile
 */
static int
parserRemove(const char *profile_name)
{
    return parserCommand(profile_name, 'R');
}

/*
 * Replace an existing profile
 */
static int
parserReplace(const char *profile_name)
{
    return parserCommand(profile_name, 'r');
}

static int
valid_uuid(const char *uuid)
{
    unsigned char rawuuid[VIR_UUID_BUFLEN];

    if (strlen(uuid) != PROFILE_NAME_SIZE - 1)
        return -1;

    if (!STRPREFIX(uuid, AA_PREFIX))
        return -1;

    if (virUUIDParse(uuid + strlen(AA_PREFIX), rawuuid) < 0)
        return -1;

    return 0;
}

static int
valid_name(const char *name)
{
    /* just try to filter out any dangerous characters in the name that can be
     * used to subvert the profile */
    const char *bad = " /[]*";

    if (strlen(name) == 0)
        return -1;

    if (strcspn(name, bad) != strlen(name))
        return -1;

    return 0;
}

/* see if one of the strings in arr starts with str */
static int
array_starts_with(const char *str, const char * const *arr, const long size)
{
    int i;
    for (i = 0; i < size; i++) {
        if (strlen(str) < strlen(arr[i]))
            continue;

        if (STRPREFIX(str, arr[i]))
            return 0;
    }
    return 1;
}

/*
 * Don't allow access to special files or restricted paths such as /bin, /sbin,
 * /usr/bin, /usr/sbin and /etc. This is in an effort to prevent read/write
 * access to system files which could be used to elevate privileges. This is a
 * safety measure in case libvirtd is under a restrictive profile and is
 * subverted and trying to escape confinement.
 *
 * Note that we cannot exclude block devices because they are valid devices.
 * The TEMPLATE file can be adjusted to explicitly disallow these if needed.
 *
 * RETURN: -1 on error, 0 if ok, 1 if blocked
 */
static int
valid_path(const char *path, const bool readonly)
{
    struct stat sb;
    int npaths, opaths;
    const char * const restricted[] = {
        "/bin/",
        "/etc/",
        "/lib",
        "/lost+found/",
        "/proc/",
        "/sbin/",
        "/selinux/",
        "/sys/",
        "/usr/bin/",
        "/usr/lib",
        "/usr/sbin/",
        "/usr/share/",
        "/usr/local/bin/",
        "/usr/local/etc/",
        "/usr/local/lib",
        "/usr/local/sbin/"
    };
    /* these paths are ok for readonly, but not read/write */
    const char * const restricted_rw[] = {
        "/boot/",
        "/vmlinuz",
        "/initrd",
        "/initrd.img"
    };
    /* override the above with these */
    const char * const override[] = {
        "/sys/devices/pci"	/* for hostdev pci devices */
    };

    if (path == NULL) {
        vah_error(NULL, 0, _("bad pathname"));
        return -1;
    }

    /* Don't allow double quotes, since we use them to quote the filename
     * and this will confuse the apparmor parser.
     */
    if (strchr(path, '"') != NULL)
        return 1;

    /* Require an absolute path */
    if (STRNEQLEN(path, "/", 1))
        return 1;

    if (!virFileExists(path))
        vah_warning(_("path does not exist, skipping file type checks"));
    else {
        if (stat(path, &sb) == -1)
            return -1;

        switch (sb.st_mode & S_IFMT) {
            case S_IFDIR:
                return 1;
                break;
            case S_IFSOCK:
                return 1;
                break;
            default:
                break;
        }
    }

    opaths = sizeof(override)/sizeof(*(override));

    npaths = sizeof(restricted)/sizeof(*(restricted));
    if (array_starts_with(path, restricted, npaths) == 0 &&
        array_starts_with(path, override, opaths) != 0)
            return 1;

    npaths = sizeof(restricted_rw)/sizeof(*(restricted_rw));
    if (!readonly) {
        if (array_starts_with(path, restricted_rw, npaths) == 0)
            return 1;
    }

    return 0;
}

static int
verify_xpath_context(xmlXPathContextPtr ctxt)
{
    int rc = -1;
    char *tmp = NULL;

    if (!ctxt) {
        vah_warning(_("Invalid context"));
        goto error;
    }

    /* check if have <name> */
    if (!(tmp = virXPathString("string(./name[1])", ctxt))) {
        vah_warning(_("Could not find <name>"));
        goto error;
    }
    VIR_FREE(tmp);

    /* check if have <uuid> */
    if (!(tmp = virXPathString("string(./uuid[1])", ctxt))) {
        vah_warning(_("Could not find <uuid>"));
        goto error;
    }
    VIR_FREE(tmp);

    rc = 0;

  error:
    return rc;
}

/*
 * Parse the xml we received to fill in the following:
 * ctl->hvm
 * ctl->arch
 * ctl->bits
 *
 * These are suitable for setting up a virCapsPtr
 */
static int
caps_mockup(vahControl * ctl, const char *xmlStr)
{
    int rc = -1;
    xmlDocPtr xml = NULL;
    xmlXPathContextPtr ctxt = NULL;

    if (!(xml = virXMLParseStringCtxt(xmlStr, _("(domain_definition)"),
                                      &ctxt))) {
        goto cleanup;
    }

    if (!xmlStrEqual(ctxt->node->name, BAD_CAST "domain")) {
        vah_error(NULL, 0, _("unexpected root element, expecting <domain>"));
        goto cleanup;
    }

    /* Quick sanity check for some required elements */
    if (verify_xpath_context(ctxt) != 0)
        goto cleanup;

    ctl->hvm = virXPathString("string(./os/type[1])", ctxt);
    if (!ctl->hvm || STRNEQ(ctl->hvm, "hvm")) {
        vah_error(ctl, 0, _("os.type is not 'hvm'"));
        goto cleanup;
    }
    ctl->arch = virXPathString("string(./os/type[1]/@arch)", ctxt);
    if (!ctl->arch) {
        /* The XML we are given should have an arch, but in case it doesn't,
         * just use the host's arch.
         */
        struct utsname utsname;

        /* Really, this never fails - look at the man-page. */
        uname(&utsname);
        if ((ctl->arch = strdup(utsname.machine)) == NULL) {
            vah_error(ctl, 0, _("could not allocate memory"));
            goto cleanup;
        }
    }
    if (STREQ(ctl->arch, "x86_64"))
        ctl->bits = 64;
    else
        ctl->bits = 32;

    rc = 0;

  cleanup:
    xmlFreeDoc(xml);
    xmlXPathFreeContext(ctxt);

    return rc;
}

static int aaDefaultConsoleType(const char *ostype ATTRIBUTE_UNUSED,
                                const char *arch ATTRIBUTE_UNUSED)
{
    return VIR_DOMAIN_CHR_CONSOLE_TARGET_TYPE_SERIAL;
}

static int
get_definition(vahControl * ctl, const char *xmlStr)
{
    int rc = -1;
    virCapsGuestPtr guest;  /* this is freed when caps is freed */

    /*
     * mock up some capabilities. We don't currently use these explicitly,
     * but need them for virDomainDefParseString().
     */
    if (caps_mockup(ctl, xmlStr) != 0)
        goto exit;

    if ((ctl->caps = virCapabilitiesNew(ctl->arch, 1, 1)) == NULL) {
        vah_error(ctl, 0, _("could not allocate memory"));
        goto exit;
    }

    ctl->caps->defaultConsoleTargetType = aaDefaultConsoleType;

    if ((guest = virCapabilitiesAddGuest(ctl->caps,
                                         ctl->hvm,
                                         ctl->arch,
                                         ctl->bits,
                                         NULL,
                                         NULL,
                                         0,
                                         NULL)) == NULL) {
        vah_error(ctl, 0, _("could not allocate memory"));
        goto exit;
    }

    ctl->def = virDomainDefParseString(ctl->caps, xmlStr, -1,
                                       VIR_DOMAIN_XML_INACTIVE);
    if (ctl->def == NULL) {
        vah_error(ctl, 0, _("could not parse XML"));
        goto exit;
    }

    if (!ctl->def->name) {
        vah_error(ctl, 0, _("could not find name in XML"));
        goto exit;
    }

    if (valid_name(ctl->def->name) != 0) {
        vah_error(ctl, 0, _("bad name"));
        goto exit;
    }

    rc = 0;

  exit:
    return rc;
}

static int
vah_add_file(virBufferPtr buf, const char *path, const char *perms)
{
    char *tmp = NULL;
    int rc = -1;
    bool readonly = true;

    if (path == NULL)
        return rc;

    /* Skip files without an absolute path. Not having one confuses the
     * apparmor parser and this also ensures things like tcp consoles don't
     * get added to the profile.
     */
    if (STRNEQLEN(path, "/", 1)) {
        vah_warning(path);
        vah_warning(_("skipped non-absolute path"));
        return 0;
    }

    if (virFileExists(path)) {
        if ((tmp = realpath(path, NULL)) == NULL) {
            vah_error(NULL, 0, path);
            vah_error(NULL, 0, _("could not find realpath for disk"));
            return rc;
        }
    } else
        if ((tmp = strdup(path)) == NULL)
            return rc;

    if (strchr(perms, 'w') != NULL)
        readonly = false;

    rc = valid_path(tmp, readonly);
    if (rc != 0) {
        if (rc > 0) {
            vah_error(NULL, 0, path);
            vah_error(NULL, 0, _("skipped restricted file"));
        }
        goto clean;
    }

    virBufferAsprintf(buf, "  \"%s\" %s,\n", tmp, perms);
    if (readonly) {
        virBufferAsprintf(buf, "  # don't audit writes to readonly files\n");
        virBufferAsprintf(buf, "  deny \"%s\" w,\n", tmp);
    }

  clean:
    VIR_FREE(tmp);

    return rc;
}

static int
vah_add_file_chardev(virBufferPtr buf,
                     const char *path,
                     const char *perms,
                     const int type)
{
    char *pipe_in;
    char *pipe_out;
    int rc = -1;

    if (type == VIR_DOMAIN_CHR_TYPE_PIPE) {
        /* add the pipe input */
        if (virAsprintf(&pipe_in, "%s.in", path) == -1) {
            vah_error(NULL, 0, _("could not allocate memory"));
            goto clean;
        }

        if (vah_add_file(buf, pipe_in, perms) != 0)
            goto clean_pipe_in;

        /* add the pipe output */
        if (virAsprintf(&pipe_out, "%s.out", path) == -1) {
            vah_error(NULL, 0, _("could not allocate memory"));
            goto clean_pipe_in;
        }

        if (vah_add_file(buf, pipe_out, perms) != 0)
            goto clean_pipe_out;

        rc = 0;
      clean_pipe_out:
        VIR_FREE(pipe_out);
      clean_pipe_in:
        VIR_FREE(pipe_in);
    } else {
        /* add the file */
        if (vah_add_file(buf, path, perms) != 0)
            goto clean;
        rc = 0;
    }

  clean:
    return rc;
}

static int
file_iterate_hostdev_cb(usbDevice *dev ATTRIBUTE_UNUSED,
                        const char *file, void *opaque)
{
    virBufferPtr buf = opaque;
    return vah_add_file(buf, file, "rw");
}

static int
file_iterate_pci_cb(pciDevice *dev ATTRIBUTE_UNUSED,
                        const char *file, void *opaque)
{
    virBufferPtr buf = opaque;
    return vah_add_file(buf, file, "rw");
}

static int
add_file_path(virDomainDiskDefPtr disk,
              const char *path,
              size_t depth,
              void *opaque)
{
    virBufferPtr buf = opaque;
    int ret;

    if (depth == 0) {
        if (disk->readonly)
            ret = vah_add_file(buf, path, "r");
        else
            ret = vah_add_file(buf, path, "rw");
    } else {
        ret = vah_add_file(buf, path, "r");
    }

    if (ret != 0)
        ret = -1;

    return ret;
}

static int
get_files(vahControl * ctl)
{
    virBuffer buf = VIR_BUFFER_INITIALIZER;
    int rc = -1;
    int i;
    char *uuid;
    char uuidstr[VIR_UUID_STRING_BUFLEN];

    /* verify uuid is same as what we were given on the command line */
    virUUIDFormat(ctl->def->uuid, uuidstr);
    if (virAsprintf(&uuid, "%s%s", AA_PREFIX, uuidstr) == -1) {
        vah_error(ctl, 0, _("could not allocate memory"));
        return rc;
    }

    if (STRNEQ(uuid, ctl->uuid)) {
        vah_error(ctl, 0, _("given uuid does not match XML uuid"));
        goto clean;
    }

    for (i = 0; i < ctl->def->ndisks; i++) {
        virDomainDiskDefPtr disk = ctl->def->disks[i];

        /* XXX - if we knew the qemu user:group here we could send it in
         *        so that the open could be re-tried as that user:group.
         */
        if (!disk->backingChain) {
            bool probe = ctl->allowDiskFormatProbing;
            disk->backingChain = virStorageFileGetMetadata(disk->src,
                                                           disk->format,
                                                           -1, -1, probe);
        }

        /* XXX passing ignoreOpenFailure = true to get back to the behavior
         * from before using virDomainDiskDefForeachPath. actually we should
         * be passing ignoreOpenFailure = false and handle open errors more
         * careful than just ignoring them.
         */
        if (virDomainDiskDefForeachPath(disk, true, add_file_path, &buf) < 0)
            goto clean;
    }

    for (i = 0; i < ctl->def->nserials; i++)
        if (ctl->def->serials[i] &&
            (ctl->def->serials[i]->source.type == VIR_DOMAIN_CHR_TYPE_PTY ||
             ctl->def->serials[i]->source.type == VIR_DOMAIN_CHR_TYPE_DEV ||
             ctl->def->serials[i]->source.type == VIR_DOMAIN_CHR_TYPE_FILE ||
             ctl->def->serials[i]->source.type == VIR_DOMAIN_CHR_TYPE_PIPE) &&
            ctl->def->serials[i]->source.data.file.path)
            if (vah_add_file_chardev(&buf,
                                     ctl->def->serials[i]->source.data.file.path,
                                     "rw",
                                     ctl->def->serials[i]->source.type) != 0)
                goto clean;

    for (i = 0; i < ctl->def->nconsoles; i++)
        if (ctl->def->consoles[i] &&
            (ctl->def->consoles[i]->source.type == VIR_DOMAIN_CHR_TYPE_PTY ||
             ctl->def->consoles[i]->source.type == VIR_DOMAIN_CHR_TYPE_DEV ||
             ctl->def->consoles[i]->source.type == VIR_DOMAIN_CHR_TYPE_FILE ||
             ctl->def->consoles[i]->source.type == VIR_DOMAIN_CHR_TYPE_PIPE) &&
            ctl->def->consoles[i]->source.data.file.path)
            if (vah_add_file(&buf,
                             ctl->def->consoles[i]->source.data.file.path, "rw") != 0)
                goto clean;

    for (i = 0 ; i < ctl->def->nparallels; i++)
        if (ctl->def->parallels[i] &&
            (ctl->def->parallels[i]->source.type == VIR_DOMAIN_CHR_TYPE_PTY ||
             ctl->def->parallels[i]->source.type == VIR_DOMAIN_CHR_TYPE_DEV ||
             ctl->def->parallels[i]->source.type == VIR_DOMAIN_CHR_TYPE_FILE ||
             ctl->def->parallels[i]->source.type == VIR_DOMAIN_CHR_TYPE_PIPE) &&
            ctl->def->parallels[i]->source.data.file.path)
            if (vah_add_file_chardev(&buf,
                                     ctl->def->parallels[i]->source.data.file.path,
                                     "rw",
                                     ctl->def->parallels[i]->source.type) != 0)
                goto clean;

    for (i = 0 ; i < ctl->def->nchannels; i++)
        if (ctl->def->channels[i] &&
            (ctl->def->channels[i]->source.type == VIR_DOMAIN_CHR_TYPE_PTY ||
             ctl->def->channels[i]->source.type == VIR_DOMAIN_CHR_TYPE_DEV ||
             ctl->def->channels[i]->source.type == VIR_DOMAIN_CHR_TYPE_FILE ||
             ctl->def->channels[i]->source.type == VIR_DOMAIN_CHR_TYPE_PIPE) &&
            ctl->def->channels[i]->source.data.file.path)
            if (vah_add_file_chardev(&buf,
                                     ctl->def->channels[i]->source.data.file.path,
                                     "rw",
                                     ctl->def->channels[i]->source.type) != 0)
                goto clean;

    if (ctl->def->os.kernel)
        if (vah_add_file(&buf, ctl->def->os.kernel, "r") != 0)
            goto clean;

    if (ctl->def->os.initrd)
        if (vah_add_file(&buf, ctl->def->os.initrd, "r") != 0)
            goto clean;

    if (ctl->def->os.loader && ctl->def->os.loader)
        if (vah_add_file(&buf, ctl->def->os.loader, "r") != 0)
            goto clean;

    for (i = 0; i < ctl->def->ngraphics; i++) {
        if (ctl->def->graphics[i]->type == VIR_DOMAIN_GRAPHICS_TYPE_VNC &&
<<<<<<< HEAD
=======
            ctl->def->graphics[i]->data.vnc.socket &&
            vah_add_file(&buf, ctl->def->graphics[i]->data.vnc.socket, "rw"))
            goto clean;
    }

    for (i = 0; i < ctl->def->ngraphics; i++) {
        if (ctl->def->graphics[i]->type == VIR_DOMAIN_GRAPHICS_TYPE_VNC &&
>>>>>>> 4fb1772f
                    ctl->def->graphics[i]->data.vnc.socket &&
                    vah_add_file(&buf, ctl->def->graphics[i]->data.vnc.socket, "rw"))
                goto clean;
    }

    if (ctl->def->ngraphics == 1 &&
        ctl->def->graphics[0]->type == VIR_DOMAIN_GRAPHICS_TYPE_SDL)
        if (vah_add_file(&buf, ctl->def->graphics[0]->data.sdl.xauth,
                         "r") != 0)
            goto clean;

    for (i = 0; i < ctl->def->nhostdevs; i++)
        if (ctl->def->hostdevs[i]) {
            virDomainHostdevDefPtr dev = ctl->def->hostdevs[i];
            switch (dev->source.subsys.type) {
            case VIR_DOMAIN_HOSTDEV_SUBSYS_TYPE_USB: {
                usbDevice *usb = usbGetDevice(dev->source.subsys.u.usb.bus,
                                              dev->source.subsys.u.usb.device);

                if (usb == NULL)
                    continue;

                rc = usbDeviceFileIterate(usb, file_iterate_hostdev_cb, &buf);
                usbFreeDevice(usb);
                if (rc != 0)
                    goto clean;
                break;
            }

            case VIR_DOMAIN_HOSTDEV_SUBSYS_TYPE_PCI: {
                pciDevice *pci = pciGetDevice(
                           dev->source.subsys.u.pci.domain,
                           dev->source.subsys.u.pci.bus,
                           dev->source.subsys.u.pci.slot,
                           dev->source.subsys.u.pci.function);

                if (pci == NULL)
                    continue;

                rc = pciDeviceFileIterate(pci, file_iterate_pci_cb, &buf);
                pciFreeDevice(pci);

                break;
            }

            default:
                rc = 0;
                break;
            } /* switch */
        }

    if (ctl->newfile)
        if (vah_add_file(&buf, ctl->newfile, "rw") != 0)
            goto clean;

    if (virBufferError(&buf)) {
        virBufferFreeAndReset(&buf);
        vah_error(NULL, 0, _("failed to allocate file buffer"));
        goto clean;
    }

    rc = 0;
    ctl->files = virBufferContentAndReset(&buf);

  clean:
    VIR_FREE(uuid);
    return rc;
}

static int
vahParseArgv(vahControl * ctl, int argc, char **argv)
{
    int arg, idx = 0;
    struct option opt[] = {
        {"probing", 1, 0, 'p' },
        {"add", 0, 0, 'a'},
        {"create", 0, 0, 'c'},
        {"dryrun", 0, 0, 'd'},
        {"delete", 0, 0, 'D'},
        {"add-file", 0, 0, 'f'},
        {"append-file", 0, 0, 'F'},
        {"help", 0, 0, 'h'},
        {"replace", 0, 0, 'r'},
        {"remove", 0, 0, 'R'},
        {"uuid", 1, 0, 'u'},
        {0, 0, 0, 0}
    };

    while ((arg = getopt_long(argc, argv, "acdDhrRH:b:u:p:f:F:", opt,
            &idx)) != -1) {
        switch (arg) {
            case 'a':
                ctl->cmd = 'a';
                break;
            case 'c':
                ctl->cmd = 'c';
                break;
            case 'd':
                ctl->dryrun = true;
                break;
            case 'D':
                ctl->cmd = 'D';
                break;
            case 'f':
            case 'F':
                if ((ctl->newfile = strdup(optarg)) == NULL)
                    vah_error(ctl, 1, _("could not allocate memory for disk"));
                ctl->append = arg == 'F';
                break;
            case 'h':
                vah_usage();
                exit(EXIT_SUCCESS);
                break;
            case 'r':
                ctl->cmd = 'r';
                break;
            case 'R':
                ctl->cmd = 'R';
                break;
            case 'u':
                if (strlen(optarg) > PROFILE_NAME_SIZE - 1)
                    vah_error(ctl, 1, _("invalid UUID"));
                if (virStrcpy((char *) ctl->uuid, optarg,
                    PROFILE_NAME_SIZE) == NULL)
                    vah_error(ctl, 1, _("error copying UUID"));
                break;
            case 'p':
                if (STREQ(optarg, "1"))
                    ctl->allowDiskFormatProbing = true;
                else
                    ctl->allowDiskFormatProbing = false;
                break;
            default:
                vah_error(ctl, 1, _("unsupported option"));
                break;
        }
    }
    if (strchr("acDrR", ctl->cmd) == NULL)
        vah_error(ctl, 1, _("bad command"));

    if (valid_uuid(ctl->uuid) != 0)
        vah_error(ctl, 1, _("invalid UUID"));

    if (!ctl->cmd) {
        vah_usage();
        exit(EXIT_FAILURE);
    }

    if (ctl->cmd == 'c' || ctl->cmd == 'r') {
        char *xmlStr = NULL;
        if (virFileReadLimFD(STDIN_FILENO, MAX_FILE_LEN, &xmlStr) < 0)
            vah_error(ctl, 1, _("could not read xml file"));

        if (get_definition(ctl, xmlStr) != 0 || ctl->def == NULL) {
            VIR_FREE(xmlStr);
            vah_error(ctl, 1, _("could not get VM definition"));
        }
        VIR_FREE(xmlStr);

        if (get_files(ctl) != 0)
            vah_error(ctl, 1, _("invalid VM definition"));
    }
    return 0;
}


/*
 * virt-aa-helper -c -u UUID < file.xml
 * virt-aa-helper -r -u UUID [-f <file>] < file.xml
 * virt-aa-helper -a -u UUID
 * virt-aa-helper -R -u UUID
 * virt-aa-helper -D -u UUID
 */
int
main(int argc, char **argv)
{
    vahControl _ctl, *ctl = &_ctl;
    virBuffer buf = VIR_BUFFER_INITIALIZER;
    int rc = -1;
    char *profile = NULL;
    char *include_file = NULL;

    if (setlocale(LC_ALL, "") == NULL ||
        bindtextdomain(PACKAGE, LOCALEDIR) == NULL ||
        textdomain(PACKAGE) == NULL) {
        fprintf(stderr, _("%s: initialization failed\n"), argv[0]);
        exit(EXIT_FAILURE);
    }

    /* clear the environment */
    environ = NULL;
    if (setenv("PATH", "/sbin:/usr/sbin", 1) != 0) {
        vah_error(ctl, 1, _("could not set PATH"));
    }

    if (setenv("IFS", " \t\n", 1) != 0) {
        vah_error(ctl, 1, _("could not set IFS"));
    }

    if (!(progname = strrchr(argv[0], '/')))
        progname = argv[0];
    else
        progname++;

    memset(ctl, 0, sizeof(vahControl));

    if (vahParseArgv(ctl, argc, argv) != 0)
        vah_error(ctl, 1, _("could not parse arguments"));

    if (virAsprintf(&profile, "%s/%s",
                    APPARMOR_DIR "/libvirt", ctl->uuid) < 0)
        vah_error(ctl, 0, _("could not allocate memory"));

    if (virAsprintf(&include_file, "%s/%s.files",
                    APPARMOR_DIR "/libvirt", ctl->uuid) < 0)
        vah_error(ctl, 0, _("could not allocate memory"));

    if (ctl->cmd == 'a')
        rc = parserLoad(ctl->uuid);
    else if (ctl->cmd == 'R' || ctl->cmd == 'D') {
        rc = parserRemove(ctl->uuid);
        if (ctl->cmd == 'D') {
            unlink(include_file);
            unlink(profile);
        }
    } else if (ctl->cmd == 'c' || ctl->cmd == 'r') {
        char *included_files = NULL;

        if (ctl->cmd == 'c' && virFileExists(profile)) {
            vah_error(ctl, 1, _("profile exists"));
        }

        if (ctl->append && ctl->newfile) {
            if (vah_add_file(&buf, ctl->newfile, "rw") != 0)
                goto clean;
        } else {
            virBufferAsprintf(&buf, "  \"%s/log/libvirt/**/%s.log\" w,\n",
                              LOCALSTATEDIR, ctl->def->name);
            virBufferAsprintf(&buf, "  \"%s/lib/libvirt/**/%s.monitor\" rw,\n",
                              LOCALSTATEDIR, ctl->def->name);
            virBufferAsprintf(&buf, "  \"%s/run/libvirt/**/%s.pid\" rwk,\n",
                              LOCALSTATEDIR, ctl->def->name);
            virBufferAsprintf(&buf, "  \"/run/libvirt/**/%s.pid\" rwk,\n",
                              ctl->def->name);
            virBufferAsprintf(&buf, "  \"%s/run/libvirt/**/*.tunnelmigrate.dest.%s\" rw,\n",
                              LOCALSTATEDIR, ctl->def->name);
            virBufferAsprintf(&buf, "  \"/run/libvirt/**/*.tunnelmigrate.dest.%s\" rw,\n",
                              ctl->def->name);
            if (ctl->files)
                virBufferAdd(&buf, ctl->files, -1);
        }

        if (virBufferError(&buf)) {
            virBufferFreeAndReset(&buf);
            vah_error(ctl, 1, _("failed to allocate buffer"));
        }

        included_files = virBufferContentAndReset(&buf);

        /* (re)create the include file using included_files */
        if (ctl->dryrun) {
            vah_info(include_file);
            vah_info(included_files);
            rc = 0;
        } else if ((rc = update_include_file(include_file,
                                             included_files,
                                             ctl->append)) != 0)
            goto clean;


        /* create the profile from TEMPLATE */
        if (ctl->cmd == 'c') {
            char *tmp = NULL;
            if (virAsprintf(&tmp, "  #include <libvirt/%s.files>\n",
                            ctl->uuid) == -1) {
                vah_error(ctl, 0, _("could not allocate memory"));
                goto clean;
            }

            if (ctl->dryrun) {
                vah_info(profile);
                vah_info(ctl->uuid);
                vah_info(tmp);
                rc = 0;
            } else if ((rc = create_profile(profile, ctl->uuid, tmp)) != 0) {
                vah_error(ctl, 0, _("could not create profile"));
                unlink(include_file);
            }
            VIR_FREE(tmp);
        }

        if (rc == 0 && !ctl->dryrun) {
            if (ctl->cmd == 'c')
                rc = parserLoad(ctl->uuid);
            else
                rc = parserReplace(ctl->uuid);

            /* cleanup */
            if (rc != 0) {
                unlink(include_file);
                if (ctl->cmd == 'c')
                    unlink(profile);
            }
        }
      clean:
        VIR_FREE(included_files);
    }

    vahDeinit(ctl);

    VIR_FREE(profile);
    VIR_FREE(include_file);

    exit(rc == 0 ? EXIT_SUCCESS : EXIT_FAILURE);
}<|MERGE_RESOLUTION|>--- conflicted
+++ resolved
@@ -1005,8 +1005,6 @@
 
     for (i = 0; i < ctl->def->ngraphics; i++) {
         if (ctl->def->graphics[i]->type == VIR_DOMAIN_GRAPHICS_TYPE_VNC &&
-<<<<<<< HEAD
-=======
             ctl->def->graphics[i]->data.vnc.socket &&
             vah_add_file(&buf, ctl->def->graphics[i]->data.vnc.socket, "rw"))
             goto clean;
@@ -1014,7 +1012,6 @@
 
     for (i = 0; i < ctl->def->ngraphics; i++) {
         if (ctl->def->graphics[i]->type == VIR_DOMAIN_GRAPHICS_TYPE_VNC &&
->>>>>>> 4fb1772f
                     ctl->def->graphics[i]->data.vnc.socket &&
                     vah_add_file(&buf, ctl->def->graphics[i]->data.vnc.socket, "rw"))
                 goto clean;
