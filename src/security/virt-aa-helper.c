--- conflicted
+++ resolved
@@ -1094,8 +1094,6 @@
             virDomainFSDefPtr fs = ctl->def->fss[i];
 
             if (vah_add_path(&buf, fs->src, fs->readonly ? "r" : "rwl", true) != 0)
-<<<<<<< HEAD
-=======
                 goto cleanup;
         }
     }
@@ -1108,7 +1106,6 @@
 
             if (vah_add_file_chardev(&buf, vhu->data.nix.path, "rw",
                        vhu->type) != 0)
->>>>>>> 12812864
                 goto cleanup;
         }
     }
