/*
 * virt-aa-helper: wrapper program used by AppArmor security driver.
 *
 * Copyright (C) 2010-2014 Red Hat, Inc.
 * Copyright (C) 2009-2011 Canonical Ltd.
 *
 * This library is free software; you can redistribute it and/or
 * modify it under the terms of the GNU Lesser General Public
 * License as published by the Free Software Foundation; either
 * version 2.1 of the License, or (at your option) any later version.
 *
 * This library is distributed in the hope that it will be useful,
 * but WITHOUT ANY WARRANTY; without even the implied warranty of
 * MERCHANTABILITY or FITNESS FOR A PARTICULAR PURPOSE.  See the GNU
 * Lesser General Public License for more details.
 *
 * You should have received a copy of the GNU Lesser General Public
 * License along with this library.  If not, see
 * <http://www.gnu.org/licenses/>.
 *
 * Author:
 *   Jamie Strandboge <jamie@canonical.com>
 *
 */

#include <config.h>

#include <stdio.h>
#include <stdlib.h>
#include <string.h>
#include <stdarg.h>
#include <unistd.h>
#include <errno.h>
#include <sys/types.h>
#include <sys/stat.h>
#include <fcntl.h>
#include <getopt.h>
#include <sys/utsname.h>
#include <locale.h>

#include "internal.h"
#include "virbuffer.h"
#include "viralloc.h"
#include "vircommand.h"

#include "security_driver.h"
#include "security_apparmor.h"
#include "domain_conf.h"
#include "virxml.h"
#include "viruuid.h"
#include "virusb.h"
#include "virpci.h"
#include "virfile.h"
#include "configmake.h"
#include "virrandom.h"
#include "virstring.h"

#define VIR_FROM_THIS VIR_FROM_SECURITY

static char *progname;

typedef struct {
    bool allowDiskFormatProbing;
    char uuid[PROFILE_NAME_SIZE];       /* UUID of vm */
    bool dryrun;                /* dry run */
    char cmd;                   /* 'c'   create
                                 * 'a'   add (load)
                                 * 'r'   replace
                                 * 'R'   remove */
    char *files;                /* list of files */
    virDomainDefPtr def;        /* VM definition */
    virCapsPtr caps;            /* VM capabilities */
    virDomainXMLOptionPtr xmlopt; /* XML parser data */
    char *hvm;                  /* type of hypervisor (eg hvm, xen) */
    virArch arch;               /* machine architecture */
    char *newfile;              /* newly added file */
    bool append;                /* append to .files instead of rewrite */
} vahControl;

static int
vahDeinit(vahControl * ctl)
{
    if (ctl == NULL)
        return -1;

    VIR_FREE(ctl->def);
    virObjectUnref(ctl->caps);
    virObjectUnref(ctl->xmlopt);
    VIR_FREE(ctl->files);
    VIR_FREE(ctl->hvm);
    VIR_FREE(ctl->newfile);

    return 0;
}

/*
 * Print usage
 */
static void
vah_usage(void)
{
    printf(_("\n%s [options] [< def.xml]\n\n"
            "  Options:\n"
            "    -a | --add                     load profile\n"
            "    -c | --create                  create profile from template\n"
            "    -D | --delete                  unload and delete profile\n"
            "    -f | --add-file <file>         add file to profile\n"
            "    -F | --append-file <file>      append file to profile\n"
            "    -r | --replace                 reload profile\n"
            "    -R | --remove                  unload profile\n"
            "    -h | --help                    this help\n"
            "    -u | --uuid <uuid>             uuid (profile name)\n"
            "\n"), progname);

    puts(_("This command is intended to be used by libvirtd "
           "and not used directly.\n"));
    return;
}

static void
vah_error(vahControl * ctl, int doexit, const char *str)
{
    fprintf(stderr, _("%s: error: %s%c"), progname, str, '\n');

    if (doexit) {
        if (ctl != NULL)
            vahDeinit(ctl);
        exit(EXIT_FAILURE);
    }
}

static void
vah_warning(const char *str)
{
    fprintf(stderr, _("%s: warning: %s%c"), progname, str, '\n');
}

static void
vah_info(const char *str)
{
    fprintf(stderr, _("%s:\n%s%c"), progname, str, '\n');
}

/*
 * Replace @oldstr in @orig with @repstr
 * @len is number of bytes allocated for @orig. Assumes @orig, @oldstr and
 * @repstr are null terminated
 */
static int
replace_string(char *orig, const size_t len, const char *oldstr,
               const char *repstr)
{
    int idx;
    char *pos = NULL;
    char *tmp = NULL;

    if ((pos = strstr(orig, oldstr)) == NULL) {
        vah_error(NULL, 0, _("could not find replacement string"));
        return -1;
    }

    if (VIR_ALLOC_N_QUIET(tmp, len) < 0) {
        vah_error(NULL, 0, _("could not allocate memory for string"));
        return -1;
    }
    tmp[0] = '\0';

    idx = abs(pos - orig);

    /* copy everything up to oldstr */
    strncat(tmp, orig, idx);

    /* add the replacement string */
    if (strlen(tmp) + strlen(repstr) > len - 1) {
        vah_error(NULL, 0, _("not enough space in target buffer"));
        VIR_FREE(tmp);
        return -1;
    }
    strcat(tmp, repstr);

    /* add everything after oldstr */
    if (strlen(tmp) + strlen(orig) - (idx + strlen(oldstr)) > len - 1) {
        vah_error(NULL, 0, _("not enough space in target buffer"));
        VIR_FREE(tmp);
        return -1;
    }
    strncat(tmp, orig + idx + strlen(oldstr),
            strlen(orig) - (idx + strlen(oldstr)));

    if (virStrcpy(orig, tmp, len) == NULL) {
        vah_error(NULL, 0, _("error replacing string"));
        VIR_FREE(tmp);
        return -1;
    }
    VIR_FREE(tmp);

    return 0;
}

/*
 * run an apparmor_parser command
 */
static int
parserCommand(const char *profile_name, const char cmd)
{
    int result = -1;
    char flag[3];
    char *profile;
    int status;
    int ret;

    if (strchr("arR", cmd) == NULL) {
        vah_error(NULL, 0, _("invalid flag"));
        return -1;
    }

    snprintf(flag, 3, "-%c", cmd);

    if (virAsprintfQuiet(&profile, "%s/%s",
                         APPARMOR_DIR "/libvirt", profile_name) < 0) {
        vah_error(NULL, 0, _("profile name exceeds maximum length"));
        return -1;
    }

    if (!virFileExists(profile)) {
        vah_error(NULL, 0, _("profile does not exist"));
        goto cleanup;
    } else {
        const char * const argv[] = {
            "/sbin/apparmor_parser", flag, profile, NULL
        };
        if ((ret = virRun(argv, &status)) != 0 ||
            (WIFEXITED(status) && WEXITSTATUS(status) != 0)) {
            if (ret != 0) {
                vah_error(NULL, 0, _("failed to run apparmor_parser"));
                goto cleanup;
            } else if (cmd == 'R' && WIFEXITED(status) &&
                       WEXITSTATUS(status) == 234) {
                vah_warning(_("unable to unload already unloaded profile"));
            } else {
                vah_error(NULL, 0, _("apparmor_parser exited with error"));
                goto cleanup;
            }
        }
    }

    result = 0;

 cleanup:
    VIR_FREE(profile);

    return result;
}

/*
 * Update the dynamic files
 */
static int
update_include_file(const char *include_file, const char *included_files,
                    bool append)
{
    int rc = -1;
    int plen, flen = 0;
    int fd;
    char *pcontent = NULL;
    char *existing = NULL;
    const char *warning =
         "# DO NOT EDIT THIS FILE DIRECTLY. IT IS MANAGED BY LIBVIRT.\n";

    if (virFileExists(include_file)) {
        flen = virFileReadAll(include_file, MAX_FILE_LEN, &existing);
        if (flen < 0)
            return rc;
    }

    if (append && virFileExists(include_file)) {
        if (virAsprintfQuiet(&pcontent, "%s%s", existing, included_files) == -1) {
            vah_error(NULL, 0, _("could not allocate memory for profile"));
            goto cleanup;
        }
    } else {
        if (virAsprintfQuiet(&pcontent, "%s%s", warning, included_files) == -1) {
            vah_error(NULL, 0, _("could not allocate memory for profile"));
            goto cleanup;
        }
    }

    plen = strlen(pcontent);
    if (plen > MAX_FILE_LEN) {
        vah_error(NULL, 0, _("invalid length for new profile"));
        goto cleanup;
    }

    /* only update the disk profile if it is different */
    if (flen > 0 && flen == plen && STREQLEN(existing, pcontent, plen)) {
        rc = 0;
        goto cleanup;
    }

    /* write the file */
    if ((fd = open(include_file, O_CREAT | O_TRUNC | O_WRONLY, 0644)) == -1) {
        vah_error(NULL, 0, _("failed to create include file"));
        goto cleanup;
    }

    if (safewrite(fd, pcontent, plen) < 0) { /* don't write the '\0' */
        VIR_FORCE_CLOSE(fd);
        vah_error(NULL, 0, _("failed to write to profile"));
        goto cleanup;
    }

    if (VIR_CLOSE(fd) != 0) {
        vah_error(NULL, 0, _("failed to close or write to profile"));
        goto cleanup;
    }
    rc = 0;

 cleanup:
    VIR_FREE(pcontent);
    VIR_FREE(existing);

    return rc;
}

/*
 * Create a profile based on a template
 */
static int
create_profile(const char *profile, const char *profile_name,
               const char *profile_files, int virtType)
{
    char *template;
    char *tcontent = NULL;
    char *pcontent = NULL;
    char *replace_name = NULL;
    char *replace_files = NULL;
    char *replace_driver = NULL;
    const char *template_name = "\nprofile LIBVIRT_TEMPLATE";
    const char *template_end = "\n}";
    const char *template_driver = "libvirt-driver";
    int tlen, plen;
    int fd;
    int rc = -1;
    const char *driver_name = "qemu";

    if (virtType == VIR_DOMAIN_VIRT_LXC)
        driver_name = "lxc";

    if (virFileExists(profile)) {
        vah_error(NULL, 0, _("profile exists"));
        goto end;
    }

    if (virAsprintfQuiet(&template, "%s/TEMPLATE", APPARMOR_DIR "/libvirt") < 0) {
        vah_error(NULL, 0, _("template name exceeds maximum length"));
        goto end;
    }

    if (!virFileExists(template)) {
        vah_error(NULL, 0, _("template does not exist"));
        goto end;
    }

    if ((tlen = virFileReadAll(template, MAX_FILE_LEN, &tcontent)) < 0) {
        vah_error(NULL, 0, _("failed to read AppArmor template"));
        goto end;
    }

    if (strstr(tcontent, template_name) == NULL) {
        vah_error(NULL, 0, _("no replacement string in template"));
        goto clean_tcontent;
    }

    if (strstr(tcontent, template_end) == NULL) {
        vah_error(NULL, 0, _("no replacement string in template"));
        goto clean_tcontent;
    }

    if (strstr(tcontent, template_driver) == NULL) {
        vah_error(NULL, 0, _("no replacement string in template"));
        goto clean_tcontent;
    }

    /* '\nprofile <profile_name>\0' */
    if (virAsprintfQuiet(&replace_name, "\nprofile %s", profile_name) == -1) {
        vah_error(NULL, 0, _("could not allocate memory for profile name"));
        goto clean_tcontent;
    }

    /* '\n<profile_files>\n}\0' */
    if ((virtType != VIR_DOMAIN_VIRT_LXC) &&
            virAsprintfQuiet(&replace_files, "\n%s\n}", profile_files) == -1) {
        vah_error(NULL, 0, _("could not allocate memory for profile files"));
        VIR_FREE(replace_name);
        goto clean_tcontent;
    }

    /* 'libvirt-<driver_name>\0' */
    if (virAsprintfQuiet(&replace_driver, "libvirt-%s", driver_name) == -1) {
        vah_error(NULL, 0, _("could not allocate memory for profile driver"));
        VIR_FREE(replace_driver);
        goto clean_tcontent;
    }

    plen = tlen + strlen(replace_name) - strlen(template_name) +
           strlen(replace_driver) - strlen(template_driver) + 1;

    if (virtType != VIR_DOMAIN_VIRT_LXC)
        plen += strlen(replace_files) - strlen(template_end);

    if (plen > MAX_FILE_LEN || plen < tlen) {
        vah_error(NULL, 0, _("invalid length for new profile"));
        goto clean_replace;
    }

    if (VIR_ALLOC_N_QUIET(pcontent, plen) < 0) {
        vah_error(NULL, 0, _("could not allocate memory for profile"));
        goto clean_replace;
    }
    pcontent[0] = '\0';
    strcpy(pcontent, tcontent);

    if (replace_string(pcontent, plen, template_driver, replace_driver) < 0)
        goto clean_all;

    if (replace_string(pcontent, plen, template_name, replace_name) < 0)
        goto clean_all;

    if ((virtType != VIR_DOMAIN_VIRT_LXC) &&
            replace_string(pcontent, plen, template_end, replace_files) < 0)
        goto clean_all;

    /* write the file */
    if ((fd = open(profile, O_CREAT | O_EXCL | O_WRONLY, 0644)) == -1) {
        vah_error(NULL, 0, _("failed to create profile"));
        goto clean_all;
    }

    if (safewrite(fd, pcontent, plen - 1) < 0) { /* don't write the '\0' */
        VIR_FORCE_CLOSE(fd);
        vah_error(NULL, 0, _("failed to write to profile"));
        goto clean_all;
    }

    if (VIR_CLOSE(fd) != 0) {
        vah_error(NULL, 0, _("failed to close or write to profile"));
        goto clean_all;
    }
    rc = 0;

 clean_all:
    VIR_FREE(pcontent);
 clean_replace:
    VIR_FREE(replace_name);
    VIR_FREE(replace_files);
    VIR_FREE(replace_driver);
 clean_tcontent:
    VIR_FREE(tcontent);
 end:
    VIR_FREE(template);
    return rc;
}

/*
 * Load an existing profile
 */
static int
parserLoad(const char *profile_name)
{
    return parserCommand(profile_name, 'a');
}

/*
 * Remove an existing profile
 */
static int
parserRemove(const char *profile_name)
{
    return parserCommand(profile_name, 'R');
}

/*
 * Replace an existing profile
 */
static int
parserReplace(const char *profile_name)
{
    return parserCommand(profile_name, 'r');
}

static int
valid_uuid(const char *uuid)
{
    unsigned char rawuuid[VIR_UUID_BUFLEN];

    if (strlen(uuid) != PROFILE_NAME_SIZE - 1)
        return -1;

    if (!STRPREFIX(uuid, AA_PREFIX))
        return -1;

    if (virUUIDParse(uuid + strlen(AA_PREFIX), rawuuid) < 0)
        return -1;

    return 0;
}

static int
valid_name(const char *name)
{
    /* just try to filter out any dangerous characters in the name that can be
     * used to subvert the profile */
    const char *bad = " /[]*";

    if (strlen(name) == 0)
        return -1;

    if (strcspn(name, bad) != strlen(name))
        return -1;

    return 0;
}

/* see if one of the strings in arr starts with str */
static int
array_starts_with(const char *str, const char * const *arr, const long size)
{
    size_t i;
    for (i = 0; i < size; i++) {
        if (strlen(str) < strlen(arr[i]))
            continue;

        if (STRPREFIX(str, arr[i]))
            return 0;
    }
    return 1;
}

/*
 * Don't allow access to special files or restricted paths such as /bin, /sbin,
 * /usr/bin, /usr/sbin and /etc. This is in an effort to prevent read/write
 * access to system files which could be used to elevate privileges. This is a
 * safety measure in case libvirtd is under a restrictive profile and is
 * subverted and trying to escape confinement.
 *
 * Note that we cannot exclude block devices because they are valid devices.
 * The TEMPLATE file can be adjusted to explicitly disallow these if needed.
 *
 * RETURN: -1 on error, 0 if ok, 1 if blocked
 */
static int
valid_path(const char *path, const bool readonly)
{
    struct stat sb;
    int npaths, opaths;
    const char * const restricted[] = {
        "/bin/",
        "/etc/",
        "/lib",
        "/lost+found/",
        "/proc/",
        "/sbin/",
        "/selinux/",
        "/sys/",
        "/usr/bin/",
        "/usr/lib",
        "/usr/sbin/",
        "/usr/share/",
        "/usr/local/bin/",
        "/usr/local/etc/",
        "/usr/local/lib",
        "/usr/local/sbin/"
    };
    /* these paths are ok for readonly, but not read/write */
    const char * const restricted_rw[] = {
        "/boot/",
        "/vmlinuz",
        "/initrd",
        "/initrd.img"
    };
    /* override the above with these */
    const char * const override[] = {
        "/sys/devices/pci"	/* for hostdev pci devices */
    };

    if (path == NULL) {
        vah_error(NULL, 0, _("bad pathname"));
        return -1;
    }

    /* Don't allow double quotes, since we use them to quote the filename
     * and this will confuse the apparmor parser.
     */
    if (strchr(path, '"') != NULL)
        return 1;

    /* Require an absolute path */
    if (STRNEQLEN(path, "/", 1))
        return 1;

    if (!virFileExists(path))
        vah_warning(_("path does not exist, skipping file type checks"));
    else {
        if (stat(path, &sb) == -1)
            return -1;

        switch (sb.st_mode & S_IFMT) {
            case S_IFSOCK:
                return 1;
                break;
            default:
                break;
        }
    }

    opaths = sizeof(override)/sizeof(*(override));

    npaths = sizeof(restricted)/sizeof(*(restricted));
    if (array_starts_with(path, restricted, npaths) == 0 &&
        array_starts_with(path, override, opaths) != 0)
            return 1;

    npaths = sizeof(restricted_rw)/sizeof(*(restricted_rw));
    if (!readonly) {
        if (array_starts_with(path, restricted_rw, npaths) == 0)
            return 1;
    }

    return 0;
}

static int
verify_xpath_context(xmlXPathContextPtr ctxt)
{
    int rc = -1;
    char *tmp = NULL;

    if (!ctxt) {
        vah_warning(_("Invalid context"));
        goto error;
    }

    /* check if have <name> */
    if (!(tmp = virXPathString("string(./name[1])", ctxt))) {
        vah_warning(_("Could not find <name>"));
        goto error;
    }
    VIR_FREE(tmp);

    /* check if have <uuid> */
    if (!(tmp = virXPathString("string(./uuid[1])", ctxt))) {
        vah_warning(_("Could not find <uuid>"));
        goto error;
    }
    VIR_FREE(tmp);

    rc = 0;

 error:
    return rc;
}

/*
 * Parse the xml we received to fill in the following:
 * ctl->hvm
 * ctl->arch
 *
 * These are suitable for setting up a virCapsPtr
 */
static int
caps_mockup(vahControl * ctl, const char *xmlStr)
{
    int rc = -1;
    xmlDocPtr xml = NULL;
    xmlXPathContextPtr ctxt = NULL;
    char *arch;

    if (!(xml = virXMLParseStringCtxt(xmlStr, _("(domain_definition)"),
                                      &ctxt))) {
        goto cleanup;
    }

    if (!xmlStrEqual(ctxt->node->name, BAD_CAST "domain")) {
        vah_error(NULL, 0, _("unexpected root element, expecting <domain>"));
        goto cleanup;
    }

    /* Quick sanity check for some required elements */
    if (verify_xpath_context(ctxt) != 0)
        goto cleanup;

    ctl->hvm = virXPathString("string(./os/type[1])", ctxt);
    if (!ctl->hvm) {
        vah_error(ctl, 0, _("os.type is not defined"));
        goto cleanup;
    }
    arch = virXPathString("string(./os/type[1]/@arch)", ctxt);
    if (!arch) {
        ctl->arch = virArchFromHost();
    } else {
        ctl->arch = virArchFromString(arch);
        VIR_FREE(arch);
    }

    rc = 0;

 cleanup:
    xmlFreeDoc(xml);
    xmlXPathFreeContext(ctxt);

    return rc;
}


static int
get_definition(vahControl * ctl, const char *xmlStr)
{
    int rc = -1;
    virCapsGuestPtr guest;  /* this is freed when caps is freed */

    /*
     * mock up some capabilities. We don't currently use these explicitly,
     * but need them for virDomainDefParseString().
     */
    if (caps_mockup(ctl, xmlStr) != 0)
        goto exit;

    if ((ctl->caps = virCapabilitiesNew(ctl->arch, 1, 1)) == NULL) {
        vah_error(ctl, 0, _("could not allocate memory"));
        goto exit;
    }

    if (!(ctl->xmlopt = virDomainXMLOptionNew(NULL, NULL, NULL))) {
        vah_error(ctl, 0, _("Failed to create XML config object"));
        goto exit;
    }

    if ((guest = virCapabilitiesAddGuest(ctl->caps,
                                         ctl->hvm,
                                         ctl->arch,
                                         NULL,
                                         NULL,
                                         0,
                                         NULL)) == NULL) {
        vah_error(ctl, 0, _("could not allocate memory"));
        goto exit;
    }

    ctl->def = virDomainDefParseString(xmlStr,
                                       ctl->caps, ctl->xmlopt,
                                       -1, VIR_DOMAIN_XML_INACTIVE);
    if (ctl->def == NULL) {
        vah_error(ctl, 0, _("could not parse XML"));
        goto exit;
    }

    if (!ctl->def->name) {
        vah_error(ctl, 0, _("could not find name in XML"));
        goto exit;
    }

    if (valid_name(ctl->def->name) != 0) {
        vah_error(ctl, 0, _("bad name"));
        goto exit;
    }

    rc = 0;

 exit:
    return rc;
}

static int
vah_add_path(virBufferPtr buf, const char *path, const char *perms, bool recursive)
{
    char *tmp = NULL;
    int rc = -1;
    bool readonly = true;

    if (path == NULL)
        return rc;

    /* Skip files without an absolute path. Not having one confuses the
     * apparmor parser and this also ensures things like tcp consoles don't
     * get added to the profile.
     */
    if (STRNEQLEN(path, "/", 1)) {
        vah_warning(path);
        vah_warning(_("skipped non-absolute path"));
        return 0;
    }

    if (virFileExists(path)) {
        if ((tmp = realpath(path, NULL)) == NULL) {
            vah_error(NULL, 0, path);
            vah_error(NULL, 0, _("could not find realpath for disk"));
            return rc;
        }
    } else
        if (VIR_STRDUP_QUIET(tmp, path) < 0)
            return rc;

    if (strchr(perms, 'w') != NULL)
        readonly = false;

    rc = valid_path(tmp, readonly);
    if (rc != 0) {
        if (rc > 0) {
            vah_error(NULL, 0, path);
            vah_error(NULL, 0, _("skipped restricted file"));
        }
        goto cleanup;
    }

    virBufferAsprintf(buf, "  \"%s%s\" %s,\n", tmp, recursive ? "/**" : "", perms);
    if (readonly) {
        virBufferAddLit(buf, "  # don't audit writes to readonly files\n");
        virBufferAsprintf(buf, "  deny \"%s%s\" w,\n", tmp, recursive ? "/**" : "");
    }
    if (recursive) {
<<<<<<< HEAD
        // allow reading (but not creating) the dir
=======
        /* allow reading (but not creating) the dir */
>>>>>>> 235069b3
        virBufferAsprintf(buf, "  \"%s/\" r,\n", tmp);
    }

 cleanup:
    VIR_FREE(tmp);

    return rc;
}

static int
vah_add_file(virBufferPtr buf, const char *path, const char *perms)
{
    return vah_add_path(buf, path, perms, false);
}

static int
vah_add_file_chardev(virBufferPtr buf,
                     const char *path,
                     const char *perms,
                     const int type)
{
    char *pipe_in;
    char *pipe_out;
    int rc = -1;

    if (type == VIR_DOMAIN_CHR_TYPE_PIPE) {
        /* add the pipe input */
        if (virAsprintfQuiet(&pipe_in, "%s.in", path) == -1) {
            vah_error(NULL, 0, _("could not allocate memory"));
            goto cleanup;
        }

        if (vah_add_file(buf, pipe_in, perms) != 0)
            goto clean_pipe_in;

        /* add the pipe output */
        if (virAsprintfQuiet(&pipe_out, "%s.out", path) == -1) {
            vah_error(NULL, 0, _("could not allocate memory"));
            goto clean_pipe_in;
        }

        if (vah_add_file(buf, pipe_out, perms) != 0)
            goto clean_pipe_out;

        rc = 0;
      clean_pipe_out:
        VIR_FREE(pipe_out);
      clean_pipe_in:
        VIR_FREE(pipe_in);
    } else {
        /* add the file */
        if (vah_add_file(buf, path, perms) != 0)
            goto cleanup;
        rc = 0;
    }

 cleanup:
    return rc;
}

static int
file_iterate_hostdev_cb(virUSBDevicePtr dev ATTRIBUTE_UNUSED,
                        const char *file, void *opaque)
{
    virBufferPtr buf = opaque;
    return vah_add_file(buf, file, "rw");
}

static int
file_iterate_pci_cb(virPCIDevicePtr dev ATTRIBUTE_UNUSED,
                    const char *file, void *opaque)
{
    virBufferPtr buf = opaque;
    return vah_add_file(buf, file, "rw");
}

static int
add_file_path(virDomainDiskDefPtr disk,
              const char *path,
              size_t depth,
              void *opaque)
{
    virBufferPtr buf = opaque;
    int ret;

    if (depth == 0) {
        if (disk->readonly)
            ret = vah_add_file(buf, path, "r");
        else
            ret = vah_add_file(buf, path, "rw");
    } else {
        ret = vah_add_file(buf, path, "r");
    }

    if (ret != 0)
        ret = -1;

    return ret;
}

static int
get_files(vahControl * ctl)
{
    virBuffer buf = VIR_BUFFER_INITIALIZER;
    int rc = -1;
    size_t i;
    char *uuid;
    char uuidstr[VIR_UUID_STRING_BUFLEN];
    bool needsVfio = false;

    /* verify uuid is same as what we were given on the command line */
    virUUIDFormat(ctl->def->uuid, uuidstr);
    if (virAsprintfQuiet(&uuid, "%s%s", AA_PREFIX, uuidstr) == -1) {
        vah_error(ctl, 0, _("could not allocate memory"));
        return rc;
    }

    if (STRNEQ(uuid, ctl->uuid)) {
        vah_error(ctl, 0, _("given uuid does not match XML uuid"));
        goto cleanup;
    }

    for (i = 0; i < ctl->def->ndisks; i++) {
        virDomainDiskDefPtr disk = ctl->def->disks[i];

        if (!virDomainDiskGetSource(disk))
            continue;
        /* XXX - if we knew the qemu user:group here we could send it in
         *        so that the open could be re-tried as that user:group.
         */
        if (!disk->src.backingStore) {
            bool probe = ctl->allowDiskFormatProbing;
            virStorageFileGetMetadata(&disk->src, -1, -1, probe);
        }

        /* XXX passing ignoreOpenFailure = true to get back to the behavior
         * from before using virDomainDiskDefForeachPath. actually we should
         * be passing ignoreOpenFailure = false and handle open errors more
         * careful than just ignoring them.
         */
        if (virDomainDiskDefForeachPath(disk, true, add_file_path, &buf) < 0)
            goto cleanup;
    }

    for (i = 0; i < ctl->def->nserials; i++)
        if (ctl->def->serials[i] &&
            (ctl->def->serials[i]->source.type == VIR_DOMAIN_CHR_TYPE_PTY ||
             ctl->def->serials[i]->source.type == VIR_DOMAIN_CHR_TYPE_DEV ||
             ctl->def->serials[i]->source.type == VIR_DOMAIN_CHR_TYPE_FILE ||
             ctl->def->serials[i]->source.type == VIR_DOMAIN_CHR_TYPE_PIPE) &&
            ctl->def->serials[i]->source.data.file.path)
            if (vah_add_file_chardev(&buf,
                                     ctl->def->serials[i]->source.data.file.path,
                                     "rw",
                                     ctl->def->serials[i]->source.type) != 0)
                goto cleanup;

    for (i = 0; i < ctl->def->nconsoles; i++)
        if (ctl->def->consoles[i] &&
            (ctl->def->consoles[i]->source.type == VIR_DOMAIN_CHR_TYPE_PTY ||
             ctl->def->consoles[i]->source.type == VIR_DOMAIN_CHR_TYPE_DEV ||
             ctl->def->consoles[i]->source.type == VIR_DOMAIN_CHR_TYPE_FILE ||
             ctl->def->consoles[i]->source.type == VIR_DOMAIN_CHR_TYPE_PIPE) &&
            ctl->def->consoles[i]->source.data.file.path)
            if (vah_add_file(&buf,
                             ctl->def->consoles[i]->source.data.file.path, "rw") != 0)
                goto cleanup;

    for (i = 0; i < ctl->def->nparallels; i++)
        if (ctl->def->parallels[i] &&
            (ctl->def->parallels[i]->source.type == VIR_DOMAIN_CHR_TYPE_PTY ||
             ctl->def->parallels[i]->source.type == VIR_DOMAIN_CHR_TYPE_DEV ||
             ctl->def->parallels[i]->source.type == VIR_DOMAIN_CHR_TYPE_FILE ||
             ctl->def->parallels[i]->source.type == VIR_DOMAIN_CHR_TYPE_PIPE) &&
            ctl->def->parallels[i]->source.data.file.path)
            if (vah_add_file_chardev(&buf,
                                     ctl->def->parallels[i]->source.data.file.path,
                                     "rw",
                                     ctl->def->parallels[i]->source.type) != 0)
                goto cleanup;

    for (i = 0; i < ctl->def->nchannels; i++)
        if (ctl->def->channels[i] &&
            (ctl->def->channels[i]->source.type == VIR_DOMAIN_CHR_TYPE_PTY ||
             ctl->def->channels[i]->source.type == VIR_DOMAIN_CHR_TYPE_DEV ||
             ctl->def->channels[i]->source.type == VIR_DOMAIN_CHR_TYPE_FILE ||
             ctl->def->channels[i]->source.type == VIR_DOMAIN_CHR_TYPE_PIPE) &&
            ctl->def->channels[i]->source.data.file.path)
            if (vah_add_file_chardev(&buf,
                                     ctl->def->channels[i]->source.data.file.path,
                                     "rw",
                                     ctl->def->channels[i]->source.type) != 0)
                goto cleanup;

    if (ctl->def->os.kernel)
        if (vah_add_file(&buf, ctl->def->os.kernel, "r") != 0)
            goto cleanup;

    if (ctl->def->os.initrd)
        if (vah_add_file(&buf, ctl->def->os.initrd, "r") != 0)
            goto cleanup;

    if (ctl->def->os.dtb)
        if (vah_add_file(&buf, ctl->def->os.dtb, "r") != 0)
            goto cleanup;

    if (ctl->def->os.loader && ctl->def->os.loader)
        if (vah_add_file(&buf, ctl->def->os.loader, "r") != 0)
            goto cleanup;

    for (i = 0; i < ctl->def->ngraphics; i++) {
        if (ctl->def->graphics[i]->type == VIR_DOMAIN_GRAPHICS_TYPE_VNC &&
            ctl->def->graphics[i]->data.vnc.socket &&
            vah_add_file(&buf, ctl->def->graphics[i]->data.vnc.socket, "rw"))
            goto cleanup;
    }

    if (ctl->def->ngraphics == 1 &&
        ctl->def->graphics[0]->type == VIR_DOMAIN_GRAPHICS_TYPE_SDL)
        if (vah_add_file(&buf, ctl->def->graphics[0]->data.sdl.xauth,
                         "r") != 0)
            goto cleanup;

    for (i = 0; i < ctl->def->nhostdevs; i++)
        if (ctl->def->hostdevs[i]) {
            virDomainHostdevDefPtr dev = ctl->def->hostdevs[i];
            switch (dev->source.subsys.type) {
            case VIR_DOMAIN_HOSTDEV_SUBSYS_TYPE_USB: {
                virUSBDevicePtr usb =
                    virUSBDeviceNew(dev->source.subsys.u.usb.bus,
                                    dev->source.subsys.u.usb.device,
                                    NULL);

                if (usb == NULL)
                    continue;

                rc = virUSBDeviceFileIterate(usb, file_iterate_hostdev_cb, &buf);
                virUSBDeviceFree(usb);
                if (rc != 0)
                    goto cleanup;
                break;
            }

            case VIR_DOMAIN_HOSTDEV_SUBSYS_TYPE_PCI: {
                virPCIDevicePtr pci = virPCIDeviceNew(
                           dev->source.subsys.u.pci.addr.domain,
                           dev->source.subsys.u.pci.addr.bus,
                           dev->source.subsys.u.pci.addr.slot,
                           dev->source.subsys.u.pci.addr.function);

                virDomainHostdevSubsysPCIBackendType backend = dev->source.subsys.u.pci.backend;
                if (backend == VIR_DOMAIN_HOSTDEV_PCI_BACKEND_VFIO ||
                        backend == VIR_DOMAIN_HOSTDEV_PCI_BACKEND_DEFAULT) {
                    needsVfio = true;
                }

                if (pci == NULL)
                    continue;

                rc = virPCIDeviceFileIterate(pci, file_iterate_pci_cb, &buf);
                virPCIDeviceFree(pci);

                break;
            }

            default:
                rc = 0;
                break;
            } /* switch */
        }

    for (i = 0; i < ctl->def->nfss; i++) {
        if (ctl->def->fss[i] &&
                ctl->def->fss[i]->type == VIR_DOMAIN_FS_TYPE_MOUNT &&
                (ctl->def->fss[i]->fsdriver == VIR_DOMAIN_FS_DRIVER_TYPE_PATH ||
                 ctl->def->fss[i]->fsdriver == VIR_DOMAIN_FS_DRIVER_TYPE_DEFAULT) &&
                ctl->def->fss[i]->src){
            virDomainFSDefPtr fs = ctl->def->fss[i];

            if (vah_add_path(&buf, fs->src, fs->readonly ? "r" : "rw", true) != 0)
                goto cleanup;
        }
    }

<<<<<<< HEAD
=======
    if (needsVfio) {
        virBufferAddLit(&buf, "  /dev/vfio/vfio rw,\n");
        virBufferAddLit(&buf, "  /dev/vfio/[0-9]* rw,\n");
    }

>>>>>>> 235069b3
    if (ctl->newfile)
        if (vah_add_file(&buf, ctl->newfile, "rw") != 0)
            goto cleanup;

    if (virBufferError(&buf)) {
        virBufferFreeAndReset(&buf);
        vah_error(NULL, 0, _("failed to allocate file buffer"));
        goto cleanup;
    }

    rc = 0;
    ctl->files = virBufferContentAndReset(&buf);

 cleanup:
    VIR_FREE(uuid);
    return rc;
}

static int
vahParseArgv(vahControl * ctl, int argc, char **argv)
{
    int arg, idx = 0;
    struct option opt[] = {
        {"probing", 1, 0, 'p' },
        {"add", 0, 0, 'a'},
        {"create", 0, 0, 'c'},
        {"dryrun", 0, 0, 'd'},
        {"delete", 0, 0, 'D'},
        {"add-file", 0, 0, 'f'},
        {"append-file", 0, 0, 'F'},
        {"help", 0, 0, 'h'},
        {"replace", 0, 0, 'r'},
        {"remove", 0, 0, 'R'},
        {"uuid", 1, 0, 'u'},
        {0, 0, 0, 0}
    };

    while ((arg = getopt_long(argc, argv, "acdDhrRH:b:u:p:f:F:", opt,
            &idx)) != -1) {
        switch (arg) {
            case 'a':
                ctl->cmd = 'a';
                break;
            case 'c':
                ctl->cmd = 'c';
                break;
            case 'd':
                ctl->dryrun = true;
                break;
            case 'D':
                ctl->cmd = 'D';
                break;
            case 'f':
            case 'F':
                if (VIR_STRDUP_QUIET(ctl->newfile, optarg) < 0)
                    vah_error(ctl, 1, _("could not allocate memory for disk"));
                ctl->append = arg == 'F';
                break;
            case 'h':
                vah_usage();
                exit(EXIT_SUCCESS);
                break;
            case 'r':
                ctl->cmd = 'r';
                break;
            case 'R':
                ctl->cmd = 'R';
                break;
            case 'u':
                if (strlen(optarg) > PROFILE_NAME_SIZE - 1)
                    vah_error(ctl, 1, _("invalid UUID"));
                if (virStrcpy((char *) ctl->uuid, optarg,
                    PROFILE_NAME_SIZE) == NULL)
                    vah_error(ctl, 1, _("error copying UUID"));
                break;
            case 'p':
                if (STREQ(optarg, "1"))
                    ctl->allowDiskFormatProbing = true;
                else
                    ctl->allowDiskFormatProbing = false;
                break;
            default:
                vah_error(ctl, 1, _("unsupported option"));
                break;
        }
    }
    if (strchr("acDrR", ctl->cmd) == NULL)
        vah_error(ctl, 1, _("bad command"));

    if (valid_uuid(ctl->uuid) != 0)
        vah_error(ctl, 1, _("invalid UUID"));

    if (!ctl->cmd) {
        vah_usage();
        exit(EXIT_FAILURE);
    }

    if (ctl->cmd == 'c' || ctl->cmd == 'r') {
        char *xmlStr = NULL;
        if (virFileReadLimFD(STDIN_FILENO, MAX_FILE_LEN, &xmlStr) < 0)
            vah_error(ctl, 1, _("could not read xml file"));

        if (get_definition(ctl, xmlStr) != 0 || ctl->def == NULL) {
            VIR_FREE(xmlStr);
            vah_error(ctl, 1, _("could not get VM definition"));
        }
        VIR_FREE(xmlStr);

        if (get_files(ctl) != 0)
            vah_error(ctl, 1, _("invalid VM definition"));
    }
    return 0;
}


/*
 * virt-aa-helper -c -u UUID < file.xml
 * virt-aa-helper -r -u UUID [-f <file>] < file.xml
 * virt-aa-helper -a -u UUID
 * virt-aa-helper -R -u UUID
 * virt-aa-helper -D -u UUID
 */
int
main(int argc, char **argv)
{
    vahControl _ctl, *ctl = &_ctl;
    virBuffer buf = VIR_BUFFER_INITIALIZER;
    int rc = -1;
    char *profile = NULL;
    char *include_file = NULL;

    if (setlocale(LC_ALL, "") == NULL ||
        bindtextdomain(PACKAGE, LOCALEDIR) == NULL ||
        textdomain(PACKAGE) == NULL) {
        fprintf(stderr, _("%s: initialization failed\n"), argv[0]);
        exit(EXIT_FAILURE);
    }

    /* clear the environment */
    environ = NULL;
    if (setenv("PATH", "/sbin:/usr/sbin", 1) != 0) {
        vah_error(ctl, 1, _("could not set PATH"));
    }

    if (setenv("IFS", " \t\n", 1) != 0) {
        vah_error(ctl, 1, _("could not set IFS"));
    }

    if (!(progname = strrchr(argv[0], '/')))
        progname = argv[0];
    else
        progname++;

    memset(ctl, 0, sizeof(vahControl));

    if (vahParseArgv(ctl, argc, argv) != 0)
        vah_error(ctl, 1, _("could not parse arguments"));

    if (virAsprintfQuiet(&profile, "%s/%s",
                         APPARMOR_DIR "/libvirt", ctl->uuid) < 0)
        vah_error(ctl, 0, _("could not allocate memory"));

    if (virAsprintfQuiet(&include_file, "%s/%s.files",
                         APPARMOR_DIR "/libvirt", ctl->uuid) < 0)
        vah_error(ctl, 0, _("could not allocate memory"));

    if (ctl->cmd == 'a')
        rc = parserLoad(ctl->uuid);
    else if (ctl->cmd == 'R' || ctl->cmd == 'D') {
        rc = parserRemove(ctl->uuid);
        if (ctl->cmd == 'D') {
            unlink(include_file);
            unlink(profile);
        }
    } else if (ctl->cmd == 'c' || ctl->cmd == 'r') {
        char *included_files = NULL;

        if (ctl->cmd == 'c' && virFileExists(profile)) {
            vah_error(ctl, 1, _("profile exists"));
        }

        if (ctl->append && ctl->newfile) {
            if (vah_add_file(&buf, ctl->newfile, "rw") != 0)
                goto cleanup;
        } else {
            if (ctl->def->virtType == VIR_DOMAIN_VIRT_QEMU ||
                ctl->def->virtType == VIR_DOMAIN_VIRT_KQEMU ||
                ctl->def->virtType == VIR_DOMAIN_VIRT_KVM) {
                virBufferAsprintf(&buf, "  \"%s/log/libvirt/**/%s.log\" w,\n",
                                  LOCALSTATEDIR, ctl->def->name);
                virBufferAsprintf(&buf, "  \"%s/lib/libvirt/**/%s.monitor\" rw,\n",
                                  LOCALSTATEDIR, ctl->def->name);
                virBufferAsprintf(&buf, "  \"%s/run/libvirt/**/%s.pid\" rwk,\n",
                                  LOCALSTATEDIR, ctl->def->name);
                virBufferAsprintf(&buf, "  \"/run/libvirt/**/%s.pid\" rwk,\n",
                                  ctl->def->name);
                virBufferAsprintf(&buf, "  \"%s/run/libvirt/**/*.tunnelmigrate.dest.%s\" rw,\n",
                                  LOCALSTATEDIR, ctl->def->name);
                virBufferAsprintf(&buf, "  \"/run/libvirt/**/*.tunnelmigrate.dest.%s\" rw,\n",
                                  ctl->def->name);
            }
            if (ctl->files)
                virBufferAdd(&buf, ctl->files, -1);
        }

        if (virBufferError(&buf)) {
            virBufferFreeAndReset(&buf);
            vah_error(ctl, 1, _("failed to allocate buffer"));
        }

        included_files = virBufferContentAndReset(&buf);

        /* (re)create the include file using included_files */
        if (ctl->dryrun) {
            vah_info(include_file);
            vah_info(included_files);
            rc = 0;
        } else if ((rc = update_include_file(include_file,
                                             included_files,
                                             ctl->append)) != 0)
            goto cleanup;


        /* create the profile from TEMPLATE */
        if (ctl->cmd == 'c') {
            char *tmp = NULL;
            if (virAsprintfQuiet(&tmp, "  #include <libvirt/%s.files>\n",
                                 ctl->uuid) == -1) {
                vah_error(ctl, 0, _("could not allocate memory"));
                goto cleanup;
            }

            if (ctl->dryrun) {
                vah_info(profile);
                vah_info(ctl->uuid);
                vah_info(tmp);
                rc = 0;
            } else if ((rc = create_profile(profile, ctl->uuid, tmp,
                                            ctl->def->virtType)) != 0) {
                vah_error(ctl, 0, _("could not create profile"));
                unlink(include_file);
            }
            VIR_FREE(tmp);
        }

        if (rc == 0 && !ctl->dryrun) {
            if (ctl->cmd == 'c')
                rc = parserLoad(ctl->uuid);
            else
                rc = parserReplace(ctl->uuid);

            /* cleanup */
            if (rc != 0) {
                unlink(include_file);
                if (ctl->cmd == 'c')
                    unlink(profile);
            }
        }
      cleanup:
        VIR_FREE(included_files);
    }

    vahDeinit(ctl);

    VIR_FREE(profile);
    VIR_FREE(include_file);

    exit(rc == 0 ? EXIT_SUCCESS : EXIT_FAILURE);
}<|MERGE_RESOLUTION|>--- conflicted
+++ resolved
@@ -818,11 +818,7 @@
         virBufferAsprintf(buf, "  deny \"%s%s\" w,\n", tmp, recursive ? "/**" : "");
     }
     if (recursive) {
-<<<<<<< HEAD
-        // allow reading (but not creating) the dir
-=======
         /* allow reading (but not creating) the dir */
->>>>>>> 235069b3
         virBufferAsprintf(buf, "  \"%s/\" r,\n", tmp);
     }
 
@@ -1107,14 +1103,11 @@
         }
     }
 
-<<<<<<< HEAD
-=======
     if (needsVfio) {
         virBufferAddLit(&buf, "  /dev/vfio/vfio rw,\n");
         virBufferAddLit(&buf, "  /dev/vfio/[0-9]* rw,\n");
     }
 
->>>>>>> 235069b3
     if (ctl->newfile)
         if (vah_add_file(&buf, ctl->newfile, "rw") != 0)
             goto cleanup;
