
/*
 * virt-aa-helper: wrapper program used by AppArmor security driver.
 * Copyright (C) 2009 Canonical Ltd.
 *
 * See COPYING.LIB for the License of this software
 *
 * Author:
 *   Jamie Strandboge <jamie@canonical.com>
 *
 */

#include <config.h>

#include <stdio.h>
#include <stdlib.h>
#include <string.h>
#include <stdarg.h>
#include <unistd.h>
#include <errno.h>
#include <sys/types.h>
#include <fcntl.h>
#include <getopt.h>
#include <stdbool.h>
#include <sys/utsname.h>

#include "internal.h"
#include "buf.h"
#include "util.h"
#include "memory.h"

#include "security_driver.h"
#include "security_apparmor.h"
#include "domain_conf.h"
#include "xml.h"
#include "uuid.h"
#include "hostusb.h"
#include "pci.h"

static char *progname;

typedef struct {
    bool allowDiskFormatProbing;
    char uuid[PROFILE_NAME_SIZE];       /* UUID of vm */
    bool dryrun;                /* dry run */
    char cmd;                   /* 'c'   create
                                 * 'a'   add (load)
                                 * 'r'   replace
                                 * 'R'   remove */
    char *files;                /* list of files */
    virDomainDefPtr def;        /* VM definition */
    virCapsPtr caps;            /* VM capabilities */
    char *hvm;                  /* type of hypervisor (eg hvm, xen) */
    char *arch;                 /* machine architecture */
    int bits;                   /* bits in the guest */
    char *newdisk;              /* newly added disk */
} vahControl;

static int
vahDeinit(vahControl * ctl)
{
    if (ctl == NULL)
        return -1;

    VIR_FREE(ctl->def);
    virCapabilitiesFree(ctl->caps);
    VIR_FREE(ctl->files);
    VIR_FREE(ctl->hvm);
    VIR_FREE(ctl->arch);
    VIR_FREE(ctl->newdisk);

    return 0;
}

/*
 * Print usage
 */
static void
vah_usage(void)
{
    fprintf(stdout, "\n%s [options] [< def.xml]\n\n"
            "  Options:\n"
            "    -a | --add                     load profile\n"
            "    -c | --create                  create profile from template\n"
            "    -D | --delete                  unload and delete profile\n"
            "    -r | --replace                 reload profile\n"
            "    -R | --remove                  unload profile\n"
            "    -h | --help                    this help\n"
            "    -u | --uuid <uuid>             uuid (profile name)\n"
            "\n", progname);

    fprintf(stdout, "This command is intended to be used by libvirtd "
            "and not used directly.\n");
    return;
}

static void
vah_error(vahControl * ctl, int doexit, const char *str)
{
    fprintf(stderr, _("%s: error: %s\n"), progname, str);

    if (doexit) {
        if (ctl != NULL)
            vahDeinit(ctl);
        exit(EXIT_FAILURE);
    }
}

static void
vah_warning(const char *str)
{
    fprintf(stderr, _("%s: warning: %s\n"), progname, str);
}

static void
vah_info(const char *str)
{
    fprintf(stderr, _("%s:\n%s\n"), progname, str);
}

/*
 * Replace @oldstr in @orig with @repstr
 * @len is number of bytes allocated for @orig. Assumes @orig, @oldstr and
 * @repstr are null terminated
 */
static int
replace_string(char *orig, const size_t len, const char *oldstr,
               const char *repstr)
{
    int idx;
    char *pos = NULL;
    char *tmp = NULL;

    if ((pos = strstr(orig, oldstr)) == NULL) {
        vah_error(NULL, 0, "could not find replacement string");
        return -1;
    }

    if (VIR_ALLOC_N(tmp, len) < 0) {
        vah_error(NULL, 0, "could not allocate memory for string");
        return -1;
    }
    tmp[0] = '\0';

    idx = abs(pos - orig);

    /* copy everything up to oldstr */
    strncat(tmp, orig, idx);

    /* add the replacement string */
    if (strlen(tmp) + strlen(repstr) > len - 1) {
        vah_error(NULL, 0, "not enough space in target buffer");
        VIR_FREE(tmp);
        return -1;
    }
    strcat(tmp, repstr);

    /* add everything after oldstr */
    if (strlen(tmp) + strlen(orig) - (idx + strlen(oldstr)) > len - 1) {
        vah_error(NULL, 0, "not enough space in target buffer");
        VIR_FREE(tmp);
        return -1;
    }
    strncat(tmp, orig + idx + strlen(oldstr),
            strlen(orig) - (idx + strlen(oldstr)));

    if (virStrcpy(orig, tmp, len) == NULL) {
        vah_error(NULL, 0, "error replacing string");
        VIR_FREE(tmp);
        return -1;
    }
    VIR_FREE(tmp);

    return 0;
}

/*
 * run an apparmor_parser command
 */
static int
parserCommand(const char *profile_name, const char cmd)
{
    char flag[3];
    char profile[PATH_MAX];
    int status;
    int ret;

    if (strchr("arR", cmd) == NULL) {
        vah_error(NULL, 0, "invalid flag");
        return -1;
    }

    snprintf(flag, 3, "-%c", cmd);

    if (snprintf(profile, PATH_MAX, "%s/%s",
                 APPARMOR_DIR "/libvirt", profile_name) > PATH_MAX - 1) {
        vah_error(NULL, 0, "profile name exceeds maximum length");
        return -1;
    }

    if (!virFileExists(profile)) {
        vah_error(NULL, 0, "profile does not exist");
        return -1;
    } else {
        const char * const argv[] = {
            "/sbin/apparmor_parser", flag, profile, NULL
        };
        if ((ret = virRun(argv, &status)) != 0 ||
            (WIFEXITED(status) && WEXITSTATUS(status) != 0)) {
            if (ret != 0) {
                vah_error(NULL, 0, "failed to run apparmor_parser");
                return -1;
            } else if (cmd == 'R' && WIFEXITED(status) && WEXITSTATUS(status) == 234) {
                vah_warning("unable to unload already unloaded profile (non-fatal)");
            } else {
                vah_error(NULL, 0, "apparmor_parser exited with error");
                return -1;
            }
        }
    }

    return 0;
}

/*
 * Update the dynamic files
 */
static int
update_include_file(const char *include_file, const char *included_files)
{
    int rc = -1;
    int plen;
    int fd;
    char *pcontent = NULL;
    const char *warning =
         "# DO NOT EDIT THIS FILE DIRECTLY. IT IS MANAGED BY LIBVIRT.\n";

    if (virAsprintf(&pcontent, "%s%s", warning, included_files) == -1) {
        vah_error(NULL, 0, "could not allocate memory for profile");
        return rc;
    }

    plen = strlen(pcontent);
    if (plen > MAX_FILE_LEN) {
        vah_error(NULL, 0, "invalid length for new profile");
        goto clean;
    }

    /* only update the disk profile if it is different */
    if (virFileExists(include_file)) {
        char *existing = NULL;
        int flen = virFileReadAll(include_file, MAX_FILE_LEN, &existing);
        if (flen < 0)
            goto clean;

        if (flen == plen) {
            if (STREQLEN(existing, pcontent, plen)) {
                rc = 0;
                VIR_FREE(existing);
                goto clean;
            }
        }
        VIR_FREE(existing);
    }

    /* write the file */
    if ((fd = open(include_file, O_CREAT | O_TRUNC | O_WRONLY, 0644)) == -1) {
        vah_error(NULL, 0, "failed to create include file");
        goto clean;
    }

    if (safewrite(fd, pcontent, plen) < 0) { /* don't write the '\0' */
        close(fd);
        vah_error(NULL, 0, "failed to write to profile");
        goto clean;
    }

    if (close(fd) != 0) {
        vah_error(NULL, 0, "failed to close or write to profile");
        goto clean;
    }
    rc = 0;

  clean:
    VIR_FREE(pcontent);

    return rc;
}

/*
 * Create a profile based on a template
 */
static int
create_profile(const char *profile, const char *profile_name,
               const char *profile_files)
{
    char template[PATH_MAX];
    char *tcontent = NULL;
    char *pcontent = NULL;
    char *replace_name = NULL;
    char *replace_files = NULL;
    const char *template_name = "\nprofile LIBVIRT_TEMPLATE";
    const char *template_end = "\n}";
    int tlen, plen;
    int fd;
    int rc = -1;

    if (virFileExists(profile)) {
        vah_error(NULL, 0, "profile exists");
        goto end;
    }

    if (snprintf(template, PATH_MAX, "%s/TEMPLATE",
                 APPARMOR_DIR "/libvirt") > PATH_MAX - 1) {
        vah_error(NULL, 0, "template name exceeds maximum length");
        goto end;
    }

    if (!virFileExists(template)) {
        vah_error(NULL, 0, "template does not exist");
        goto end;
    }

    if ((tlen = virFileReadAll(template, MAX_FILE_LEN, &tcontent)) < 0) {
        vah_error(NULL, 0, "failed to read AppArmor template");
        goto end;
    }

    if (strstr(tcontent, template_name) == NULL) {
        vah_error(NULL, 0, "no replacement string in template");
        goto clean_tcontent;
    }

    if (strstr(tcontent, template_end) == NULL) {
        vah_error(NULL, 0, "no replacement string in template");
        goto clean_tcontent;
    }

    /* '\nprofile <profile_name>\0' */
    if (virAsprintf(&replace_name, "\nprofile %s", profile_name) == -1) {
        vah_error(NULL, 0, "could not allocate memory for profile name");
        goto clean_tcontent;
    }

    /* '\n<profile_files>\n}\0' */
    if (virAsprintf(&replace_files, "\n%s\n}", profile_files) == -1) {
        vah_error(NULL, 0, "could not allocate memory for profile files");
        VIR_FREE(replace_name);
        goto clean_tcontent;
    }

    plen = tlen + strlen(replace_name) - strlen(template_name) +
           strlen(replace_files) - strlen(template_end) + 1;
    if (plen > MAX_FILE_LEN || plen < tlen) {
        vah_error(NULL, 0, "invalid length for new profile");
        goto clean_replace;
    }

    if (VIR_ALLOC_N(pcontent, plen) < 0) {
        vah_error(NULL, 0, "could not allocate memory for profile");
        goto clean_replace;
    }
    pcontent[0] = '\0';
    strcpy(pcontent, tcontent);

    if (replace_string(pcontent, plen, template_name, replace_name) < 0)
        goto clean_all;

    if (replace_string(pcontent, plen, template_end, replace_files) < 0)
        goto clean_all;

    /* write the file */
    if ((fd = open(profile, O_CREAT | O_EXCL | O_WRONLY, 0644)) == -1) {
        vah_error(NULL, 0, "failed to create profile");
        goto clean_all;
    }

    if (safewrite(fd, pcontent, plen - 1) < 0) { /* don't write the '\0' */
        close(fd);
        vah_error(NULL, 0, "failed to write to profile");
        goto clean_all;
    }

    if (close(fd) != 0) {
        vah_error(NULL, 0, "failed to close or write to profile");
        goto clean_all;
    }
    rc = 0;

  clean_all:
    VIR_FREE(pcontent);
  clean_replace:
    VIR_FREE(replace_name);
    VIR_FREE(replace_files);
  clean_tcontent:
    VIR_FREE(tcontent);
  end:
    return rc;
}

/*
 * Load an existing profile
 */
static int
parserLoad(const char *profile_name)
{
    return parserCommand(profile_name, 'a');
}

/*
 * Remove an existing profile
 */
static int
parserRemove(const char *profile_name)
{
    return parserCommand(profile_name, 'R');
}

/*
 * Replace an existing profile
 */
static int
parserReplace(const char *profile_name)
{
    return parserCommand(profile_name, 'r');
}

static int
valid_uuid(const char *uuid)
{
    unsigned char rawuuid[VIR_UUID_BUFLEN];

    if (strlen(uuid) != PROFILE_NAME_SIZE - 1)
        return -1;

    if (!STRPREFIX(uuid, AA_PREFIX))
        return -1;

    if (virUUIDParse(uuid + strlen(AA_PREFIX), rawuuid) < 0)
        return -1;

    return 0;
}

static int
valid_name(const char *name)
{
    /* just try to filter out any dangerous characters in the name that can be
     * used to subvert the profile */
    const char *bad = " /[]*";

    if (strlen(name) == 0 || strlen(name) > PATH_MAX - 1)
        return -1;

    if (strcspn(name, bad) != strlen(name))
        return -1;

    return 0;
}

/* see if one of the strings in arr starts with str */
static int
array_starts_with(const char *str, const char * const *arr, const long size)
{
    int i;
    for (i = 0; i < size; i++) {
        if (strlen(str) < strlen(arr[i]))
            continue;

        if (STRPREFIX(str, arr[i]))
            return 0;
    }
    return 1;
}

/*
 * Don't allow access to special files or restricted paths such as /bin, /sbin,
 * /usr/bin, /usr/sbin and /etc. This is in an effort to prevent read/write
 * access to system files which could be used to elevate privileges. This is a
 * safety measure in case libvirtd is under a restrictive profile and is
 * subverted and trying to escape confinement.
 *
 * Note that we cannot exclude block devices because they are valid devices.
 * The TEMPLATE file can be adjusted to explicitly disallow these if needed.
 *
 * RETURN: -1 on error, 0 if ok, 1 if blocked
 */
static int
valid_path(const char *path, const bool readonly)
{
    struct stat sb;
    int npaths, opaths;
    const char * const restricted[] = {
        "/bin/",
        "/etc/",
        "/lib",
        "/lost+found/",
        "/proc/",
        "/sbin/",
        "/selinux/",
        "/sys/",
        "/usr/bin/",
        "/usr/lib",
        "/usr/sbin/",
        "/usr/share/",
        "/usr/local/bin/",
        "/usr/local/etc/",
        "/usr/local/lib",
        "/usr/local/sbin/"
    };
    /* these paths are ok for readonly, but not read/write */
    const char * const restricted_rw[] = {
        "/boot/",
        "/vmlinuz",
        "/initrd",
        "/initrd.img"
    };
    /* override the above with these */
    const char * const override[] = {
        "/sys/devices/pci"	/* for hostdev pci devices */
    };

    if (path == NULL || strlen(path) > PATH_MAX - 1) {
        vah_error(NULL, 0, "bad pathname");
        return -1;
    }

    /* Don't allow double quotes, since we use them to quote the filename
     * and this will confuse the apparmor parser.
     */
    if (strchr(path, '"') != NULL)
        return 1;

    /* Require an absolute path */
    if (STRNEQLEN(path, "/", 1))
        return 1;

    if (!virFileExists(path))
        vah_warning("path does not exist, skipping file type checks");
    else {
        if (stat(path, &sb) == -1)
            return -1;

        switch (sb.st_mode & S_IFMT) {
            case S_IFDIR:
                return 1;
                break;
            case S_IFIFO:
                return 1;
                break;
            case S_IFSOCK:
                return 1;
                break;
            default:
                break;
        }
    }

    opaths = sizeof(override)/sizeof *(override);

    npaths = sizeof(restricted)/sizeof *(restricted);
    if (array_starts_with(path, restricted, npaths) == 0 &&
        array_starts_with(path, override, opaths) != 0)
            return 1;

    npaths = sizeof(restricted_rw)/sizeof *(restricted_rw);
    if (!readonly) {
        if (array_starts_with(path, restricted_rw, npaths) == 0)
            return 1;
    }

    return 0;
}

/* Called from SAX on parsing errors in the XML. */
static void
catchXMLError (void *ctx, const char *msg ATTRIBUTE_UNUSED, ...)
{
    xmlParserCtxtPtr ctxt = (xmlParserCtxtPtr) ctx;

    if (ctxt) {
        if (virGetLastError() == NULL &&
            ctxt->lastError.level == XML_ERR_FATAL &&
            ctxt->lastError.message != NULL) {
                char *err_str = NULL;
                if (virAsprintf(&err_str, "XML error at line %d: %s",
                                ctxt->lastError.line,
                                ctxt->lastError.message) == -1)
                    vah_error(NULL, 0, "Could not get XML error");
                else {
                    vah_error(NULL, 0, err_str);
                    VIR_FREE(err_str);
                }
        }
    }
}

/*
 * Parse the xml we received to fill in the following:
 * ctl->hvm
 * ctl->arch
 * ctl->bits
 *
 * These are suitable for setting up a virCapsPtr
 */
static int
caps_mockup(vahControl * ctl, const char *xmlStr)
{
    int rc = -1;
    xmlParserCtxtPtr pctxt = NULL;
    xmlDocPtr xml = NULL;
    xmlXPathContextPtr ctxt = NULL;
    xmlNodePtr root;

    /* Set up a parser context so we can catch the details of XML errors. */
    pctxt = xmlNewParserCtxt ();
    if (!pctxt || !pctxt->sax)
        goto cleanup;
    pctxt->sax->error = catchXMLError;

    xml = xmlCtxtReadDoc (pctxt, BAD_CAST xmlStr, "domain.xml", NULL,
                          XML_PARSE_NOENT | XML_PARSE_NONET |
                          XML_PARSE_NOWARNING);
    if (!xml) {
        if (virGetLastError() == NULL)
            vah_error(NULL, 0, "failed to parse xml document");
        goto cleanup;
    }

    if ((root = xmlDocGetRootElement(xml)) == NULL) {
        vah_error(NULL, 0, "missing root element");
        goto cleanup;
    }

    if (!xmlStrEqual(root->name, BAD_CAST "domain")) {
        vah_error(NULL, 0, "incorrect root element");
        goto cleanup;
    }

    if ((ctxt = xmlXPathNewContext(xml)) == NULL) {
        vah_error(ctl, 0, "could not allocate memory");
        goto cleanup;
    }
    ctxt->node = root;

    ctl->hvm = virXPathString("string(./os/type[1])", ctxt);
    if (!ctl->hvm || STRNEQ(ctl->hvm, "hvm")) {
        vah_error(ctl, 0, "os.type is not 'hvm'");
        goto cleanup;
    }
    ctl->arch = virXPathString("string(./os/type[1]/@arch)", ctxt);
    if (!ctl->arch) {
        /* The XML we are given should have an arch, but in case it doesn't,
         * just use the host's arch.
         */
        struct utsname utsname;

        /* Really, this never fails - look at the man-page. */
        uname (&utsname);
        if ((ctl->arch = strdup(utsname.machine)) == NULL) {
            vah_error(ctl, 0, "could not allocate memory");
            goto cleanup;
        }
    }
    if (STREQ(ctl->arch, "x86_64"))
        ctl->bits = 64;
    else
        ctl->bits = 32;

    rc = 0;

  cleanup:
    xmlFreeParserCtxt (pctxt);
    xmlFreeDoc (xml);
    xmlXPathFreeContext(ctxt);

    return rc;
}

static int
get_definition(vahControl * ctl, const char *xmlStr)
{
    int rc = -1;
    virCapsGuestPtr guest;  /* this is freed when caps is freed */

    /*
     * mock up some capabilities. We don't currently use these explicitly,
     * but need them for virDomainDefParseString().
     */
    if (caps_mockup(ctl, xmlStr) != 0)
        goto exit;

    if ((ctl->caps = virCapabilitiesNew(ctl->arch, 1, 1)) == NULL) {
        vah_error(ctl, 0, "could not allocate memory");
        goto exit;
    }

    if ((guest = virCapabilitiesAddGuest(ctl->caps,
                                         ctl->hvm,
                                         ctl->arch,
                                         ctl->bits,
                                         NULL,
                                         NULL,
                                         0,
                                         NULL)) == NULL) {
        vah_error(ctl, 0, "could not allocate memory");
        goto exit;
    }

    ctl->def = virDomainDefParseString(ctl->caps, xmlStr,
                                       VIR_DOMAIN_XML_INACTIVE);
    if (ctl->def == NULL) {
        vah_error(ctl, 0, "could not parse XML");
        goto exit;
    }

    if (!ctl->def->name) {
        vah_error(ctl, 0, "could not find name in XML");
        goto exit;
    }

    if (valid_name(ctl->def->name) != 0) {
        vah_error(ctl, 0, "bad name");
        goto exit;
    }

    rc = 0;

  exit:
    return rc;
}

static int
vah_add_file(virBufferPtr buf, const char *path, const char *perms)
{
    char *tmp = NULL;
    int rc = -1;
    bool readonly = true;

    if (path == NULL)
        return rc;

    /* Skip files without an absolute path. Not having one confuses the
     * apparmor parser and this also ensures things like tcp consoles don't
     * get added to the profile.
     */
    if (STRNEQLEN(path, "/", 1)) {
        vah_warning(path);
        vah_warning("  skipped non-absolute path");
        return 0;
    }

    if (virFileExists(path)) {
        if ((tmp = realpath(path, NULL)) == NULL) {
            vah_error(NULL, 0, path);
            vah_error(NULL, 0, "  could not find realpath for disk");
            return rc;
        }
    } else
        if ((tmp = strdup(path)) == NULL)
            return rc;

    if (strchr(perms, 'w') != NULL)
        readonly = false;

    rc = valid_path(tmp, readonly);
    if (rc != 0) {
        if (rc > 0) {
            vah_error(NULL, 0, path);
            vah_error(NULL, 0, "  skipped restricted file");
        }
        goto clean;
    }

    virBufferVSprintf(buf, "  \"%s\" %s,\n", tmp, perms);
    if (readonly) {
        virBufferVSprintf(buf, "  # don't audit writes to readonly files\n");
        virBufferVSprintf(buf, "  deny \"%s\" w,\n", tmp);
    }

  clean:
    VIR_FREE(tmp);

    return rc;
}

static int
file_iterate_hostdev_cb(usbDevice *dev ATTRIBUTE_UNUSED,
                        const char *file, void *opaque)
{
    virBufferPtr buf = opaque;
    return vah_add_file(buf, file, "rw");
}

static int
file_iterate_pci_cb(pciDevice *dev ATTRIBUTE_UNUSED,
                        const char *file, void *opaque)
{
    virBufferPtr buf = opaque;
    return vah_add_file(buf, file, "rw");
}

static int
add_file_path(virDomainDiskDefPtr disk,
              const char *path,
              size_t depth,
              void *opaque)
{
    virBufferPtr buf = opaque;
    int ret;

    if (depth == 0) {
        if (disk->readonly)
            ret = vah_add_file(buf, path, "r");
        else
            ret = vah_add_file(buf, path, "rw");
    } else {
        ret = vah_add_file(buf, path, "r");
    }

    if (ret != 0)
        ret = -1;

    return ret;
}


static int
get_files(vahControl * ctl)
{
    virBuffer buf = VIR_BUFFER_INITIALIZER;
    int rc = -1;
    int i;
    char *uuid;
    char uuidstr[VIR_UUID_STRING_BUFLEN];

    /* verify uuid is same as what we were given on the command line */
    virUUIDFormat(ctl->def->uuid, uuidstr);
    if (virAsprintf(&uuid, "%s%s", AA_PREFIX, uuidstr) == -1) {
        vah_error(ctl, 0, "could not allocate memory");
        return rc;
    }

    if (STRNEQ(uuid, ctl->uuid)) {
        vah_error(ctl, 0, "given uuid does not match XML uuid");
        goto clean;
    }

    for (i = 0; i < ctl->def->ndisks; i++) {
        /* XXX passing ignoreOpenFailure = true to get back to the behavior
         * from before using virDomainDiskDefForeachPath. actually we should
         * be passing ignoreOpenFailure = false and handle open errors more
         * careful than just ignoring them */
        int ret = virDomainDiskDefForeachPath(ctl->def->disks[i],
                                              ctl->allowDiskFormatProbing,
                                              false,
                                              add_file_path,
                                              &buf);
        /*
         * If virDomainDiskDefForeachPath() fails, then exit with error,
         * unless the disk doesn't exist, in which case we just skip it
         * without error in order to preserve previous behavior.
         */
        if (ret != 0) {
            if (ctl->def->disks[i] && ctl->def->disks[i]->src) {
                if (!virFileExists(ctl->def->disks[i]->src)) {
                    continue;
                } else {
                    vah_warning(ctl->def->disks[i]->src);
                    vah_warning("  skipped (bad disk format)");
                }
            }
            goto clean;
        }
    }

    for (i = 0; i < ctl->def->nserials; i++)
        if (ctl->def->serials[i] &&
            (ctl->def->serials[i]->type == VIR_DOMAIN_CHR_TYPE_PTY ||
             ctl->def->serials[i]->type == VIR_DOMAIN_CHR_TYPE_DEV ||
             ctl->def->serials[i]->type == VIR_DOMAIN_CHR_TYPE_FILE ||
             ctl->def->serials[i]->type == VIR_DOMAIN_CHR_TYPE_PIPE) &&
            ctl->def->serials[i]->data.file.path)
            if (vah_add_file(&buf,
                             ctl->def->serials[i]->data.file.path, "rw") != 0)
                goto clean;

    if (ctl->def->console && ctl->def->console->data.file.path)
        if (vah_add_file(&buf, ctl->def->console->data.file.path, "rw") != 0)
            goto clean;

    for (i = 0 ; i < ctl->def->nparallels; i++)
<<<<<<< HEAD
        if (ctl->def->parallels[i] && ctl->def->parallels[i]->data.file.path)
=======
        if (ctl->def->parallels[i] &&
            (ctl->def->parallels[i]->type == VIR_DOMAIN_CHR_TYPE_PTY ||
             ctl->def->parallels[i]->type == VIR_DOMAIN_CHR_TYPE_DEV ||
             ctl->def->parallels[i]->type == VIR_DOMAIN_CHR_TYPE_FILE ||
             ctl->def->parallels[i]->type == VIR_DOMAIN_CHR_TYPE_PIPE) &&
            ctl->def->parallels[i]->data.file.path)
>>>>>>> b6c3a854
            if (vah_add_file(&buf,
                             ctl->def->parallels[i]->data.file.path,
                             "rw") != 0)
                goto clean;

    for (i = 0 ; i < ctl->def->nchannels; i++)
<<<<<<< HEAD
        if (ctl->def->channels[i] && ctl->def->channels[i]->data.file.path)
=======
        if (ctl->def->channels[i] &&
            (ctl->def->channels[i]->type == VIR_DOMAIN_CHR_TYPE_PTY ||
             ctl->def->channels[i]->type == VIR_DOMAIN_CHR_TYPE_DEV ||
             ctl->def->channels[i]->type == VIR_DOMAIN_CHR_TYPE_FILE ||
             ctl->def->channels[i]->type == VIR_DOMAIN_CHR_TYPE_PIPE) &&
            ctl->def->channels[i]->data.file.path)
>>>>>>> b6c3a854
            if (vah_add_file(&buf,
                             ctl->def->channels[i]->data.file.path,
                             "rw") != 0)
                goto clean;

    if (ctl->def->os.kernel)
        if (vah_add_file(&buf, ctl->def->os.kernel, "r") != 0)
            goto clean;

    if (ctl->def->os.initrd)
        if (vah_add_file(&buf, ctl->def->os.initrd, "r") != 0)
            goto clean;

    if (ctl->def->os.loader && ctl->def->os.loader)
        if (vah_add_file(&buf, ctl->def->os.loader, "r") != 0)
            goto clean;

    if (ctl->def->ngraphics == 1 &&
        ctl->def->graphics[0]->type == VIR_DOMAIN_GRAPHICS_TYPE_SDL)
        if (vah_add_file(&buf, ctl->def->graphics[0]->data.sdl.xauth,
                         "r") != 0)
            goto clean;

    for (i = 0; i < ctl->def->nhostdevs; i++)
        if (ctl->def->hostdevs[i]) {
            virDomainHostdevDefPtr dev = ctl->def->hostdevs[i];
            switch (dev->source.subsys.type) {
            case VIR_DOMAIN_HOSTDEV_SUBSYS_TYPE_USB: {
                usbDevice *usb = usbGetDevice(dev->source.subsys.u.usb.bus,
                                              dev->source.subsys.u.usb.device);

                if (usb == NULL)
                    continue;

                rc = usbDeviceFileIterate(usb, file_iterate_hostdev_cb, &buf);
                usbFreeDevice(usb);
                if (rc != 0)
                    goto clean;
                break;
            }

            case VIR_DOMAIN_HOSTDEV_SUBSYS_TYPE_PCI: {
                pciDevice *pci = pciGetDevice(
                           dev->source.subsys.u.pci.domain,
                           dev->source.subsys.u.pci.bus,
                           dev->source.subsys.u.pci.slot,
                           dev->source.subsys.u.pci.function);

                if (pci == NULL)
                    continue;

                rc = pciDeviceFileIterate(pci, file_iterate_pci_cb, &buf);
                pciFreeDevice(pci);

                break;
            }

            default:
                rc = 0;
                break;
            } /* switch */
        }

    if (ctl->newdisk)
        if (vah_add_file(&buf, ctl->newdisk, "rw") != 0)
            goto clean;

    if (virBufferError(&buf)) {
        virBufferFreeAndReset(&buf);
        vah_error(NULL, 0, "failed to allocate file buffer");
        goto clean;
    }

    rc = 0;
    ctl->files = virBufferContentAndReset(&buf);

  clean:
    VIR_FREE(uuid);
    return rc;
}

static int
vahParseArgv(vahControl * ctl, int argc, char **argv)
{
    int arg, idx = 0;
    struct option opt[] = {
        {"probing", 1, 0, 'p' },
        {"add", 0, 0, 'a'},
        {"create", 0, 0, 'c'},
        {"dryrun", 0, 0, 'd'},
        {"delete", 0, 0, 'D'},
        {"add-file", 0, 0, 'f'},
        {"help", 0, 0, 'h'},
        {"replace", 0, 0, 'r'},
        {"remove", 0, 0, 'R'},
        {"uuid", 1, 0, 'u'},
        {0, 0, 0, 0}
    };

    while ((arg = getopt_long(argc, argv, "acdDhrRH:b:u:p:f:", opt,
            &idx)) != -1) {
        switch (arg) {
            case 'a':
                ctl->cmd = 'a';
                break;
            case 'c':
                ctl->cmd = 'c';
                break;
            case 'd':
                ctl->dryrun = true;
                break;
            case 'D':
                ctl->cmd = 'D';
                break;
            case 'f':
                if ((ctl->newdisk = strdup(optarg)) == NULL)
                    vah_error(ctl, 1, "could not allocate memory for disk");
                break;
            case 'h':
                vah_usage();
                exit(EXIT_SUCCESS);
                break;
            case 'r':
                ctl->cmd = 'r';
                break;
            case 'R':
                ctl->cmd = 'R';
                break;
            case 'u':
                if (strlen(optarg) > PROFILE_NAME_SIZE - 1)
                    vah_error(ctl, 1, "invalid UUID");
                if (virStrcpy((char *) ctl->uuid, optarg,
                    PROFILE_NAME_SIZE) == NULL)
                    vah_error(ctl, 1, "error copying UUID");
                break;
            case 'p':
                if (STREQ(optarg, "1"))
                    ctl->allowDiskFormatProbing = true;
                else
                    ctl->allowDiskFormatProbing = false;
                break;
            default:
                vah_error(ctl, 1, "unsupported option");
                break;
        }
    }
    if (strchr("acDrR", ctl->cmd) == NULL)
        vah_error(ctl, 1, "bad command");

    if (valid_uuid(ctl->uuid) != 0)
        vah_error(ctl, 1, "invalid UUID");

    if (!ctl->cmd) {
        vah_usage();
        exit(EXIT_FAILURE);
    }

    if (ctl->cmd == 'c' || ctl->cmd == 'r') {
        char *xmlStr = NULL;
        if (virFileReadLimFD(STDIN_FILENO, MAX_FILE_LEN, &xmlStr) < 0)
            vah_error(ctl, 1, "could not read xml file");

        if (get_definition(ctl, xmlStr) != 0 || ctl->def == NULL) {
            VIR_FREE(xmlStr);
            vah_error(ctl, 1, "could not get VM definition");
        }
        VIR_FREE(xmlStr);

        if (get_files(ctl) != 0)
            vah_error(ctl, 1, "invalid VM definition");
    }
    return 0;
}


/*
 * virt-aa-helper -c -u UUID < file.xml
 * virt-aa-helper -r -u UUID [-f <file>] < file.xml
 * virt-aa-helper -a -u UUID
 * virt-aa-helper -R -u UUID
 * virt-aa-helper -D -u UUID
 */
int
main(int argc, char **argv)
{
    vahControl _ctl, *ctl = &_ctl;
    virBuffer buf = VIR_BUFFER_INITIALIZER;
    int rc = -1;
    char profile[PATH_MAX];
    char include_file[PATH_MAX];

    /* clear the environment */
    environ = NULL;
    if (setenv("PATH", "/sbin:/usr/sbin", 1) != 0) {
        vah_error(ctl, 1, "could not set PATH");
    }
    if (setenv("IFS", " \t\n", 1) != 0) {
        vah_error(ctl, 1, "could not set IFS");
    }

    if (!(progname = strrchr(argv[0], '/')))
        progname = argv[0];
    else
        progname++;

    memset(ctl, 0, sizeof(vahControl));

    if (vahParseArgv(ctl, argc, argv) != 0)
        vah_error(ctl, 1, "could not parse arguments");

    if (snprintf(profile, PATH_MAX, "%s/%s",
                 APPARMOR_DIR "/libvirt", ctl->uuid) > PATH_MAX - 1)
        vah_error(ctl, 1, "profile name exceeds maximum length");

    if (snprintf(include_file, PATH_MAX, "%s/%s.files",
                 APPARMOR_DIR "/libvirt", ctl->uuid) > PATH_MAX - 1)
        vah_error(ctl, 1, "disk profile name exceeds maximum length");

    if (ctl->cmd == 'a')
        rc = parserLoad(ctl->uuid);
    else if (ctl->cmd == 'R' || ctl->cmd == 'D') {
        rc = parserRemove(ctl->uuid);
        if (ctl->cmd == 'D') {
            unlink(include_file);
            unlink(profile);
        }
    } else if (ctl->cmd == 'c' || ctl->cmd == 'r') {
        char *included_files = NULL;

        if (ctl->cmd == 'c' && virFileExists(profile))
            vah_error(ctl, 1, "profile exists");

        virBufferVSprintf(&buf, "  \"%s/log/libvirt/**/%s.log\" w,\n",
                          LOCAL_STATE_DIR, ctl->def->name);
        virBufferVSprintf(&buf, "  \"%s/lib/libvirt/**/%s.monitor\" rw,\n",
                          LOCAL_STATE_DIR, ctl->def->name);
        virBufferVSprintf(&buf, "  \"%s/run/libvirt/**/%s.pid\" rwk,\n",
                          LOCAL_STATE_DIR, ctl->def->name);
        if (ctl->files)
            virBufferVSprintf(&buf, "%s", ctl->files);

        if (virBufferError(&buf)) {
            virBufferFreeAndReset(&buf);
            vah_error(ctl, 1, "failed to allocate buffer");
        }

        included_files = virBufferContentAndReset(&buf);

        /* (re)create the include file using included_files */
        if (ctl->dryrun) {
            vah_info(include_file);
            vah_info(included_files);
            rc = 0;
        } else if ((rc = update_include_file(include_file,
                                             included_files)) != 0)
            goto clean;


        /* create the profile from TEMPLATE */
        if (ctl->cmd == 'c') {
            char *tmp = NULL;
            if (virAsprintf(&tmp, "  #include <libvirt/%s.files>\n",
                            ctl->uuid) == -1) {
                vah_error(ctl, 0, "could not allocate memory");
                goto clean;
            }

            if (ctl->dryrun) {
                vah_info(profile);
                vah_info(ctl->uuid);
                vah_info(tmp);
                rc = 0;
            } else if ((rc = create_profile(profile, ctl->uuid, tmp)) != 0) {
                vah_error(ctl, 0, "could not create profile");
                unlink(include_file);
            }
            VIR_FREE(tmp);
        }

        if (rc == 0 && !ctl->dryrun) {
            if (ctl->cmd == 'c')
                rc = parserLoad(ctl->uuid);
            else
                rc = parserReplace(ctl->uuid);

            /* cleanup */
            if (rc != 0) {
                unlink(include_file);
                if (ctl->cmd == 'c')
                    unlink(profile);
            }
        }
      clean:
        VIR_FREE(included_files);
    }

    vahDeinit(ctl);
    exit(rc == 0 ? EXIT_SUCCESS : EXIT_FAILURE);
}<|MERGE_RESOLUTION|>--- conflicted
+++ resolved
@@ -853,25 +853,11 @@
          * careful than just ignoring them */
         int ret = virDomainDiskDefForeachPath(ctl->def->disks[i],
                                               ctl->allowDiskFormatProbing,
-                                              false,
+                                              true,
                                               add_file_path,
                                               &buf);
-        /*
-         * If virDomainDiskDefForeachPath() fails, then exit with error,
-         * unless the disk doesn't exist, in which case we just skip it
-         * without error in order to preserve previous behavior.
-         */
-        if (ret != 0) {
-            if (ctl->def->disks[i] && ctl->def->disks[i]->src) {
-                if (!virFileExists(ctl->def->disks[i]->src)) {
-                    continue;
-                } else {
-                    vah_warning(ctl->def->disks[i]->src);
-                    vah_warning("  skipped (bad disk format)");
-                }
-            }
+        if (ret != 0)
             goto clean;
-        }
     }
 
     for (i = 0; i < ctl->def->nserials; i++)
@@ -890,32 +876,24 @@
             goto clean;
 
     for (i = 0 ; i < ctl->def->nparallels; i++)
-<<<<<<< HEAD
-        if (ctl->def->parallels[i] && ctl->def->parallels[i]->data.file.path)
-=======
         if (ctl->def->parallels[i] &&
             (ctl->def->parallels[i]->type == VIR_DOMAIN_CHR_TYPE_PTY ||
              ctl->def->parallels[i]->type == VIR_DOMAIN_CHR_TYPE_DEV ||
              ctl->def->parallels[i]->type == VIR_DOMAIN_CHR_TYPE_FILE ||
              ctl->def->parallels[i]->type == VIR_DOMAIN_CHR_TYPE_PIPE) &&
             ctl->def->parallels[i]->data.file.path)
->>>>>>> b6c3a854
             if (vah_add_file(&buf,
                              ctl->def->parallels[i]->data.file.path,
                              "rw") != 0)
                 goto clean;
 
     for (i = 0 ; i < ctl->def->nchannels; i++)
-<<<<<<< HEAD
-        if (ctl->def->channels[i] && ctl->def->channels[i]->data.file.path)
-=======
         if (ctl->def->channels[i] &&
             (ctl->def->channels[i]->type == VIR_DOMAIN_CHR_TYPE_PTY ||
              ctl->def->channels[i]->type == VIR_DOMAIN_CHR_TYPE_DEV ||
              ctl->def->channels[i]->type == VIR_DOMAIN_CHR_TYPE_FILE ||
              ctl->def->channels[i]->type == VIR_DOMAIN_CHR_TYPE_PIPE) &&
             ctl->def->channels[i]->data.file.path)
->>>>>>> b6c3a854
             if (vah_add_file(&buf,
                              ctl->def->channels[i]->data.file.path,
                              "rw") != 0)
