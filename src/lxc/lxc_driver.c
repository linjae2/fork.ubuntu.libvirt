/*
 * Copyright (C) 2010-2013 Red Hat, Inc.
 * Copyright IBM Corp. 2008
 *
 * lxc_driver.c: linux container driver functions
 *
 * Authors:
 *  David L. Leskovec <dlesko at linux.vnet.ibm.com>
 *
 * This library is free software; you can redistribute it and/or
 * modify it under the terms of the GNU Lesser General Public
 * License as published by the Free Software Foundation; either
 * version 2.1 of the License, or (at your option) any later version.
 *
 * This library is distributed in the hope that it will be useful,
 * but WITHOUT ANY WARRANTY; without even the implied warranty of
 * MERCHANTABILITY or FITNESS FOR A PARTICULAR PURPOSE.  See the GNU
 * Lesser General Public License for more details.
 *
 * You should have received a copy of the GNU Lesser General Public
 * License along with this library.  If not, see
 * <http://www.gnu.org/licenses/>.
 */

#include <config.h>

#include <fcntl.h>
#include <sched.h>
#include <sys/utsname.h>
#include <string.h>
#include <sys/types.h>
#include <sys/socket.h>
#include <sys/stat.h>
#include <sys/un.h>
#include <sys/poll.h>
#include <unistd.h>
#include <wait.h>

#include "virerror.h"
#include "virlog.h"
#include "datatypes.h"
#include "lxc_cgroup.h"
#include "lxc_conf.h"
#include "lxc_container.h"
#include "lxc_domain.h"
#include "lxc_driver.h"
#include "lxc_process.h"
#include "viralloc.h"
#include "virnetdevbridge.h"
#include "virnetdevveth.h"
#include "nodeinfo.h"
#include "viruuid.h"
#include "virstatslinux.h"
#include "virhook.h"
#include "virfile.h"
#include "virpidfile.h"
#include "fdstream.h"
#include "domain_audit.h"
#include "domain_nwfilter.h"
#include "nwfilter_conf.h"
#include "network/bridge_driver.h"
#include "virinitctl.h"
#include "virnetdev.h"
#include "virnetdevtap.h"
#include "virnodesuspend.h"
#include "virprocess.h"
#include "virtime.h"
#include "virtypedparam.h"
#include "viruri.h"
#include "virstring.h"
#include "viraccessapicheck.h"
#include "viraccessapichecklxc.h"

#define VIR_FROM_THIS VIR_FROM_LXC


#define LXC_NB_MEM_PARAM  3

static int lxcStateInitialize(bool privileged,
                              virStateInhibitCallback callback,
                              void *opaque);
static int lxcStateCleanup(void);
virLXCDriverPtr lxc_driver = NULL;

/* callbacks for nwfilter */
static int
lxcVMFilterRebuild(virDomainObjListIterator iter, void *data)
{
    return virDomainObjListForEach(lxc_driver->domains, iter, data);
}

static void
lxcVMDriverLock(void)
{
    lxcDriverLock(lxc_driver);
}

static void
lxcVMDriverUnlock(void)
{
    lxcDriverUnlock(lxc_driver);
}

static virNWFilterCallbackDriver lxcCallbackDriver = {
    .name = "LXC",
    .vmFilterRebuild = lxcVMFilterRebuild,
    .vmDriverLock = lxcVMDriverLock,
    .vmDriverUnlock = lxcVMDriverUnlock,
};

/**
 * lxcDomObjFromDomain:
 * @domain: Domain pointer that has to be looked up
 *
 * This function looks up @domain and returns the appropriate
 * virDomainObjPtr.
 *
 * Returns the domain object which is locked on success, NULL
 * otherwise.
 */
static virDomainObjPtr
lxcDomObjFromDomain(virDomainPtr domain)
{
    virDomainObjPtr vm;
    virLXCDriverPtr driver = domain->conn->privateData;
    char uuidstr[VIR_UUID_STRING_BUFLEN];

    vm = virDomainObjListFindByUUID(driver->domains, domain->uuid);
    if (!vm) {
        virUUIDFormat(domain->uuid, uuidstr);
        virReportError(VIR_ERR_NO_DOMAIN,
                       _("no domain with matching uuid '%s' (%s)"),
                       uuidstr, domain->name);
        return NULL;
    }

    return vm;
}

/* Functions */

static virDrvOpenStatus lxcConnectOpen(virConnectPtr conn,
                                       virConnectAuthPtr auth ATTRIBUTE_UNUSED,
                                       unsigned int flags)
{
    virCheckFlags(VIR_CONNECT_RO, VIR_DRV_OPEN_ERROR);

    /* Verify uri was specified */
    if (conn->uri == NULL) {
        if (lxc_driver == NULL)
            return VIR_DRV_OPEN_DECLINED;

        if (!(conn->uri = virURIParse("lxc:///")))
            return VIR_DRV_OPEN_ERROR;
    } else {
        if (conn->uri->scheme == NULL ||
            STRNEQ(conn->uri->scheme, "lxc"))
            return VIR_DRV_OPEN_DECLINED;

        /* Leave for remote driver */
        if (conn->uri->server != NULL)
            return VIR_DRV_OPEN_DECLINED;

        /* If path isn't '/' then they typoed, tell them correct path */
        if (conn->uri->path != NULL &&
            STRNEQ(conn->uri->path, "/")) {
            virReportError(VIR_ERR_INTERNAL_ERROR,
                           _("Unexpected LXC URI path '%s', try lxc:///"),
                           conn->uri->path);
            return VIR_DRV_OPEN_ERROR;
        }

        /* URI was good, but driver isn't active */
        if (lxc_driver == NULL) {
            virReportError(VIR_ERR_INTERNAL_ERROR,
                           "%s", _("lxc state driver is not active"));
            return VIR_DRV_OPEN_ERROR;
        }
    }

    if (virConnectOpenEnsureACL(conn) < 0)
        return VIR_DRV_OPEN_ERROR;

    conn->privateData = lxc_driver;

    return VIR_DRV_OPEN_SUCCESS;
}

static int lxcConnectClose(virConnectPtr conn)
{
    virLXCDriverPtr driver = conn->privateData;

    virCloseCallbacksRun(driver->closeCallbacks, conn, driver->domains, driver);
    conn->privateData = NULL;
    return 0;
}


static int lxcConnectIsSecure(virConnectPtr conn ATTRIBUTE_UNUSED)
{
    /* Trivially secure, since always inside the daemon */
    return 1;
}


static int lxcConnectIsEncrypted(virConnectPtr conn ATTRIBUTE_UNUSED)
{
    /* Not encrypted, but remote driver takes care of that */
    return 0;
}


static int lxcConnectIsAlive(virConnectPtr conn ATTRIBUTE_UNUSED)
{
    return 1;
}


static char *lxcConnectGetCapabilities(virConnectPtr conn) {
    virLXCDriverPtr driver = conn->privateData;
    virCapsPtr caps;
    char *xml;

    if (virConnectGetCapabilitiesEnsureACL(conn) < 0)
        return NULL;

    if (!(caps = virLXCDriverGetCapabilities(driver, false)))
        return NULL;

    if ((xml = virCapabilitiesFormatXML(caps)) == NULL)
        virReportOOMError();

    virObjectUnref(caps);
    return xml;
}


static virDomainPtr lxcDomainLookupByID(virConnectPtr conn,
                                        int id)
{
    virLXCDriverPtr driver = conn->privateData;
    virDomainObjPtr vm;
    virDomainPtr dom = NULL;

    vm = virDomainObjListFindByID(driver->domains, id);

    if (!vm) {
        virReportError(VIR_ERR_NO_DOMAIN,
                       _("No domain with matching id %d"), id);
        goto cleanup;
    }

    if (virDomainLookupByIDEnsureACL(conn, vm->def) < 0)
        goto cleanup;

    dom = virGetDomain(conn, vm->def->name, vm->def->uuid);
    if (dom)
        dom->id = vm->def->id;

cleanup:
    if (vm)
        virObjectUnlock(vm);
    return dom;
}

static virDomainPtr lxcDomainLookupByUUID(virConnectPtr conn,
                                          const unsigned char *uuid)
{
    virLXCDriverPtr driver = conn->privateData;
    virDomainObjPtr vm;
    virDomainPtr dom = NULL;

    vm = virDomainObjListFindByUUID(driver->domains, uuid);

    if (!vm) {
        char uuidstr[VIR_UUID_STRING_BUFLEN];
        virUUIDFormat(uuid, uuidstr);
        virReportError(VIR_ERR_NO_DOMAIN,
                       _("No domain with matching uuid '%s'"), uuidstr);
        goto cleanup;
    }

    if (virDomainLookupByUUIDEnsureACL(conn, vm->def) < 0)
        goto cleanup;

    dom = virGetDomain(conn, vm->def->name, vm->def->uuid);
    if (dom)
        dom->id = vm->def->id;

cleanup:
    if (vm)
        virObjectUnlock(vm);
    return dom;
}

static virDomainPtr lxcDomainLookupByName(virConnectPtr conn,
                                          const char *name)
{
    virLXCDriverPtr driver = conn->privateData;
    virDomainObjPtr vm;
    virDomainPtr dom = NULL;

    vm = virDomainObjListFindByName(driver->domains, name);
    if (!vm) {
        virReportError(VIR_ERR_NO_DOMAIN,
                       _("No domain with matching name '%s'"), name);
        goto cleanup;
    }

    if (virDomainLookupByNameEnsureACL(conn, vm->def) < 0)
        goto cleanup;

    dom = virGetDomain(conn, vm->def->name, vm->def->uuid);
    if (dom)
        dom->id = vm->def->id;

cleanup:
    if (vm)
        virObjectUnlock(vm);
    return dom;
}


static int lxcDomainIsActive(virDomainPtr dom)
{
    virDomainObjPtr obj;
    int ret = -1;

    if (!(obj = lxcDomObjFromDomain(dom)))
        goto cleanup;

    if (virDomainIsActiveEnsureACL(dom->conn, obj->def) < 0)
        goto cleanup;

    ret = virDomainObjIsActive(obj);

cleanup:
    if (obj)
        virObjectUnlock(obj);
    return ret;
}


static int lxcDomainIsPersistent(virDomainPtr dom)
{
    virDomainObjPtr obj;
    int ret = -1;

    if (!(obj = lxcDomObjFromDomain(dom)))
        goto cleanup;

    if (virDomainIsPersistentEnsureACL(dom->conn, obj->def) < 0)
        goto cleanup;

    ret = obj->persistent;

cleanup:
    if (obj)
        virObjectUnlock(obj);
    return ret;
}

static int lxcDomainIsUpdated(virDomainPtr dom)
{
    virDomainObjPtr obj;
    int ret = -1;

    if (!(obj = lxcDomObjFromDomain(dom)))
        goto cleanup;

    if (virDomainIsUpdatedEnsureACL(dom->conn, obj->def) < 0)
        goto cleanup;

    ret = obj->updated;

cleanup:
    if (obj)
        virObjectUnlock(obj);
    return ret;
}

static int lxcConnectListDomains(virConnectPtr conn, int *ids, int nids) {
    virLXCDriverPtr driver = conn->privateData;
    int n;

    if (virConnectListDomainsEnsureACL(conn) < 0)
        return -1;

    n = virDomainObjListGetActiveIDs(driver->domains, ids, nids,
                                     virConnectListDomainsCheckACL, conn);

    return n;
}

static int lxcConnectNumOfDomains(virConnectPtr conn) {
    virLXCDriverPtr driver = conn->privateData;
    int n;

    if (virConnectNumOfDomainsEnsureACL(conn) < 0)
        return -1;

    n = virDomainObjListNumOfDomains(driver->domains, true,
                                     virConnectNumOfDomainsCheckACL, conn);

    return n;
}

static int lxcConnectListDefinedDomains(virConnectPtr conn,
                                        char **const names, int nnames) {
    virLXCDriverPtr driver = conn->privateData;
    int n;

    if (virConnectListDefinedDomainsEnsureACL(conn) < 0)
        return -1;

    n = virDomainObjListGetInactiveNames(driver->domains, names, nnames,
                                         virConnectListDefinedDomainsCheckACL, conn);

    return n;
}


static int lxcConnectNumOfDefinedDomains(virConnectPtr conn) {
    virLXCDriverPtr driver = conn->privateData;
    int n;

    if (virConnectNumOfDefinedDomainsEnsureACL(conn) < 0)
        return -1;

    n = virDomainObjListNumOfDomains(driver->domains, false,
                                     virConnectNumOfDefinedDomainsCheckACL, conn);

    return n;
}



static virDomainPtr lxcDomainDefineXML(virConnectPtr conn, const char *xml)
{
    virLXCDriverPtr driver = conn->privateData;
    virDomainDefPtr def = NULL;
    virDomainObjPtr vm = NULL;
    virDomainPtr dom = NULL;
    virDomainEventPtr event = NULL;
    virDomainDefPtr oldDef = NULL;
    virLXCDriverConfigPtr cfg = virLXCDriverGetConfig(driver);
    virCapsPtr caps = NULL;

    if (!(caps = virLXCDriverGetCapabilities(driver, false)))
        goto cleanup;

    if (!(def = virDomainDefParseString(xml, caps, driver->xmlopt,
                                        1 << VIR_DOMAIN_VIRT_LXC,
                                        VIR_DOMAIN_XML_INACTIVE)))
        goto cleanup;

    if (virDomainDefineXMLEnsureACL(conn, def) < 0)
        goto cleanup;

    if (virSecurityManagerVerify(driver->securityManager, def) < 0)
        goto cleanup;

    if ((def->nets != NULL) && !(cfg->have_netns)) {
        virReportError(VIR_ERR_OPERATION_INVALID,
                       "%s", _("System lacks NETNS support"));
        goto cleanup;
    }

    if (!(vm = virDomainObjListAdd(driver->domains, def,
                                   driver->xmlopt,
                                   0, &oldDef)))
        goto cleanup;
    def = NULL;
    vm->persistent = 1;

    if (virDomainSaveConfig(cfg->configDir,
                            vm->newDef ? vm->newDef : vm->def) < 0) {
        virDomainObjListRemove(driver->domains, vm);
        vm = NULL;
        goto cleanup;
    }

    event = virDomainEventNewFromObj(vm,
                                     VIR_DOMAIN_EVENT_DEFINED,
                                     !oldDef ?
                                     VIR_DOMAIN_EVENT_DEFINED_ADDED :
                                     VIR_DOMAIN_EVENT_DEFINED_UPDATED);

    dom = virGetDomain(conn, vm->def->name, vm->def->uuid);
    if (dom)
        dom->id = vm->def->id;

cleanup:
    virDomainDefFree(def);
    virDomainDefFree(oldDef);
    if (vm)
        virObjectUnlock(vm);
    if (event)
        virDomainEventStateQueue(driver->domainEventState, event);
    virObjectUnref(caps);
    virObjectUnref(cfg);
    return dom;
}

static int lxcDomainUndefineFlags(virDomainPtr dom,
                                  unsigned int flags)
{
    virLXCDriverPtr driver = dom->conn->privateData;
    virDomainObjPtr vm;
    virDomainEventPtr event = NULL;
    int ret = -1;
    virLXCDriverConfigPtr cfg = virLXCDriverGetConfig(driver);

    virCheckFlags(0, -1);

    if (!(vm = lxcDomObjFromDomain(dom)))
        goto cleanup;

    if (virDomainUndefineFlagsEnsureACL(dom->conn, vm->def) < 0)
        goto cleanup;

    if (!vm->persistent) {
        virReportError(VIR_ERR_OPERATION_INVALID,
                       "%s", _("Cannot undefine transient domain"));
        goto cleanup;
    }

    if (virDomainDeleteConfig(cfg->configDir,
                              cfg->autostartDir,
                              vm) < 0)
        goto cleanup;

    event = virDomainEventNewFromObj(vm,
                                     VIR_DOMAIN_EVENT_UNDEFINED,
                                     VIR_DOMAIN_EVENT_UNDEFINED_REMOVED);

    if (virDomainObjIsActive(vm)) {
        vm->persistent = 0;
    } else {
        virDomainObjListRemove(driver->domains, vm);
        vm = NULL;
    }

    ret = 0;

cleanup:
    if (vm)
        virObjectUnlock(vm);
    if (event)
        virDomainEventStateQueue(driver->domainEventState, event);
    virObjectUnref(cfg);
    return ret;
}

static int lxcDomainUndefine(virDomainPtr dom)
{
    return lxcDomainUndefineFlags(dom, 0);
}

static int lxcDomainGetInfo(virDomainPtr dom,
                            virDomainInfoPtr info)
{
    virDomainObjPtr vm;
    int ret = -1;
    virLXCDomainObjPrivatePtr priv;

    if (!(vm = lxcDomObjFromDomain(dom)))
        goto cleanup;

    priv = vm->privateData;

    if (virDomainGetInfoEnsureACL(dom->conn, vm->def) < 0)
        goto cleanup;

    info->state = virDomainObjGetState(vm, NULL);

    if (!virDomainObjIsActive(vm)) {
        info->cpuTime = 0;
        info->memory = vm->def->mem.cur_balloon;
    } else {
        if (virCgroupGetCpuacctUsage(priv->cgroup, &(info->cpuTime)) < 0) {
            virReportError(VIR_ERR_OPERATION_FAILED,
                           "%s", _("Cannot read cputime for domain"));
            goto cleanup;
        }
        if (virCgroupGetMemoryUsage(priv->cgroup, &(info->memory)) < 0) {
            /* Don't fail if we can't read memory usage due to a lack of
             * kernel support */
            if (virLastErrorIsSystemErrno(ENOENT)) {
                virResetLastError();
                info->memory = 0;
            } else {
                goto cleanup;
            }
        }
    }

    info->maxMem = vm->def->mem.max_balloon;
    info->nrVirtCpu = vm->def->vcpus;
    ret = 0;

cleanup:
    if (vm)
        virObjectUnlock(vm);
    return ret;
}

static int
lxcDomainGetState(virDomainPtr dom,
                  int *state,
                  int *reason,
                  unsigned int flags)
{
    virDomainObjPtr vm;
    int ret = -1;

    virCheckFlags(0, -1);

    if (!(vm = lxcDomObjFromDomain(dom)))
        goto cleanup;

    if (virDomainGetStateEnsureACL(dom->conn, vm->def) < 0)
        goto cleanup;

    *state = virDomainObjGetState(vm, reason);
    ret = 0;

cleanup:
    if (vm)
        virObjectUnlock(vm);
    return ret;
}

static char *lxcDomainGetOSType(virDomainPtr dom)
{
    virDomainObjPtr vm;
    char *ret = NULL;

    if (!(vm = lxcDomObjFromDomain(dom)))
        goto cleanup;

    if (virDomainGetOSTypeEnsureACL(dom->conn, vm->def) < 0)
        goto cleanup;

    if (VIR_STRDUP(ret, vm->def->os.type) < 0)
        goto cleanup;

cleanup:
    if (vm)
        virObjectUnlock(vm);
    return ret;
}

/* Returns max memory in kb, 0 if error */
static unsigned long long
lxcDomainGetMaxMemory(virDomainPtr dom)
{
    virDomainObjPtr vm;
    unsigned long long ret = 0;

    if (!(vm = lxcDomObjFromDomain(dom)))
        goto cleanup;

    if (virDomainGetMaxMemoryEnsureACL(dom->conn, vm->def) < 0)
        goto cleanup;

    ret = vm->def->mem.max_balloon;

cleanup:
    if (vm)
        virObjectUnlock(vm);
    return ret;
}

static int lxcDomainSetMaxMemory(virDomainPtr dom, unsigned long newmax) {
    virDomainObjPtr vm;
    int ret = -1;

    if (!(vm = lxcDomObjFromDomain(dom)))
        goto cleanup;

    if (virDomainSetMaxMemoryEnsureACL(dom->conn, vm->def) < 0)
        goto cleanup;

    if (newmax < vm->def->mem.cur_balloon) {
        virReportError(VIR_ERR_INVALID_ARG,
                       "%s", _("Cannot set max memory lower than current memory"));
        goto cleanup;
    }

    vm->def->mem.max_balloon = newmax;
    ret = 0;

cleanup:
    if (vm)
        virObjectUnlock(vm);
    return ret;
}

static int lxcDomainSetMemory(virDomainPtr dom, unsigned long newmem) {
    virDomainObjPtr vm;
    int ret = -1;
    virLXCDomainObjPrivatePtr priv;

    if (!(vm = lxcDomObjFromDomain(dom)))
        goto cleanup;

    priv = vm->privateData;

    if (virDomainSetMemoryEnsureACL(dom->conn, vm->def) < 0)
        goto cleanup;

    if (newmem > vm->def->mem.max_balloon) {
        virReportError(VIR_ERR_INVALID_ARG,
                       "%s", _("Cannot set memory higher than max memory"));
        goto cleanup;
    }

    if (!virDomainObjIsActive(vm)) {
        virReportError(VIR_ERR_OPERATION_INVALID,
                       "%s", _("Domain is not running"));
        goto cleanup;
    }

    if (virCgroupSetMemory(priv->cgroup, newmem) < 0) {
        virReportError(VIR_ERR_OPERATION_FAILED,
                       "%s", _("Failed to set memory for domain"));
        goto cleanup;
    }

    ret = 0;

cleanup:
    if (vm)
        virObjectUnlock(vm);
    return ret;
}

static int
lxcDomainSetMemoryParameters(virDomainPtr dom,
                             virTypedParameterPtr params,
                             int nparams,
                             unsigned int flags)
{
    size_t i;
    virDomainObjPtr vm = NULL;
    int ret = -1;
    virLXCDomainObjPrivatePtr priv;

    virCheckFlags(0, -1);
    if (virTypedParamsValidate(params, nparams,
                               VIR_DOMAIN_MEMORY_HARD_LIMIT,
                               VIR_TYPED_PARAM_ULLONG,
                               VIR_DOMAIN_MEMORY_SOFT_LIMIT,
                               VIR_TYPED_PARAM_ULLONG,
                               VIR_DOMAIN_MEMORY_SWAP_HARD_LIMIT,
                               VIR_TYPED_PARAM_ULLONG,
                               NULL) < 0)
        return -1;

    if (!(vm = lxcDomObjFromDomain(dom)))
        goto cleanup;

    priv = vm->privateData;

    if (virDomainSetMemoryParametersEnsureACL(dom->conn, vm->def, flags) < 0)
        goto cleanup;

    ret = 0;
    for (i = 0; i < nparams; i++) {
        virTypedParameterPtr param = &params[i];

        if (STREQ(param->field, VIR_DOMAIN_MEMORY_HARD_LIMIT)) {
            if (virCgroupSetMemoryHardLimit(priv->cgroup, params[i].value.ul) < 0)
                ret = -1;
        } else if (STREQ(param->field, VIR_DOMAIN_MEMORY_SOFT_LIMIT)) {
            if (virCgroupSetMemorySoftLimit(priv->cgroup, params[i].value.ul) < 0)
                ret = -1;
        } else if (STREQ(param->field, VIR_DOMAIN_MEMORY_SWAP_HARD_LIMIT)) {
            if (virCgroupSetMemSwapHardLimit(priv->cgroup, params[i].value.ul) < 0)
                ret = -1;
        }
    }

cleanup:
    if (vm)
        virObjectUnlock(vm);
    return ret;
}

static int
lxcDomainGetMemoryParameters(virDomainPtr dom,
                             virTypedParameterPtr params,
                             int *nparams,
                             unsigned int flags)
{
    virCapsPtr caps = NULL;
    virDomainDefPtr vmdef = NULL;
    virDomainObjPtr vm = NULL;
    virLXCDomainObjPrivatePtr priv = NULL;
    virLXCDriverPtr driver = dom->conn->privateData;
    unsigned long long val;
    int ret = -1;
    size_t i;

    virCheckFlags(VIR_DOMAIN_AFFECT_LIVE |
                  VIR_DOMAIN_AFFECT_CONFIG, -1);

    if (!(vm = lxcDomObjFromDomain(dom)))
        goto cleanup;

    priv = vm->privateData;

    if (virDomainGetMemoryParametersEnsureACL(dom->conn, vm->def) < 0 ||
        !(caps = virLXCDriverGetCapabilities(driver, false)) ||
        virDomainLiveConfigHelperMethod(caps, driver->xmlopt,
                                        vm, &flags, &vmdef) < 0)
<<<<<<< HEAD
=======
        goto cleanup;

    if (flags & VIR_DOMAIN_AFFECT_LIVE &&
        !virCgroupHasController(priv->cgroup, VIR_CGROUP_CONTROLLER_MEMORY)) {
        virReportError(VIR_ERR_OPERATION_INVALID,
                       "%s", _("cgroup memory controller is not mounted"));
>>>>>>> f60bc9c8
        goto cleanup;
    }

    if (flags & VIR_DOMAIN_AFFECT_LIVE &&
        !virCgroupHasController(priv->cgroup, VIR_CGROUP_CONTROLLER_MEMORY)) {
        virReportError(VIR_ERR_OPERATION_INVALID,
                       "%s", _("cgroup memory controller is not mounted"));
        goto cleanup;
    }

    if ((*nparams) == 0) {
        /* Current number of memory parameters supported by cgroups */
        *nparams = LXC_NB_MEM_PARAM;
        ret = 0;
        goto cleanup;
    }

    for (i = 0; i < LXC_NB_MEM_PARAM && i < *nparams; i++) {
        virTypedParameterPtr param = &params[i];
        val = 0;

        switch (i) {
        case 0: /* fill memory hard limit here */
            if (flags & VIR_DOMAIN_AFFECT_CONFIG) {
                val = vmdef->mem.hard_limit;
                val = val ? val : VIR_DOMAIN_MEMORY_PARAM_UNLIMITED;
            } else if (virCgroupGetMemoryHardLimit(priv->cgroup, &val) < 0) {
                goto cleanup;
            }
            if (virTypedParameterAssign(param, VIR_DOMAIN_MEMORY_HARD_LIMIT,
                                        VIR_TYPED_PARAM_ULLONG, val) < 0)
                goto cleanup;
            break;
        case 1: /* fill memory soft limit here */
            if (flags & VIR_DOMAIN_AFFECT_CONFIG) {
                val = vmdef->mem.soft_limit;
                val = val ? val : VIR_DOMAIN_MEMORY_PARAM_UNLIMITED;
            } else if (virCgroupGetMemorySoftLimit(priv->cgroup, &val) < 0) {
                goto cleanup;
            }
            if (virTypedParameterAssign(param, VIR_DOMAIN_MEMORY_SOFT_LIMIT,
                                        VIR_TYPED_PARAM_ULLONG, val) < 0)
                goto cleanup;
            break;
        case 2: /* fill swap hard limit here */
            if (flags & VIR_DOMAIN_AFFECT_CONFIG) {
                val = vmdef->mem.swap_hard_limit;
                val = val ? val : VIR_DOMAIN_MEMORY_PARAM_UNLIMITED;
            } else if (virCgroupGetMemSwapHardLimit(priv->cgroup, &val) < 0) {
                goto cleanup;
            }
            if (virTypedParameterAssign(param,
                                        VIR_DOMAIN_MEMORY_SWAP_HARD_LIMIT,
                                        VIR_TYPED_PARAM_ULLONG, val) < 0)
                goto cleanup;
            break;

        /* coverity[dead_error_begin] */
        default:
            break;
            /* should not hit here */
        }
    }

    if (*nparams > LXC_NB_MEM_PARAM)
        *nparams = LXC_NB_MEM_PARAM;
    ret = 0;

cleanup:
    if (vm)
        virObjectUnlock(vm);
    virObjectUnref(caps);
    return ret;
}

static char *lxcDomainGetXMLDesc(virDomainPtr dom,
                                 unsigned int flags)
{
    virDomainObjPtr vm;
    char *ret = NULL;

    /* Flags checked by virDomainDefFormat */

    if (!(vm = lxcDomObjFromDomain(dom)))
        goto cleanup;

    if (virDomainGetXMLDescEnsureACL(dom->conn, vm->def, flags) < 0)
        goto cleanup;

    ret = virDomainDefFormat((flags & VIR_DOMAIN_XML_INACTIVE) &&
                             vm->newDef ? vm->newDef : vm->def,
                             flags);

cleanup:
    if (vm)
        virObjectUnlock(vm);
    return ret;
}

/**
 * lxcDomainCreateWithFlags:
 * @dom: domain to start
 * @flags: Must be 0 for now
 *
 * Looks up domain and starts it.
 *
 * Returns 0 on success or -1 in case of error
 */
static int lxcDomainCreateWithFiles(virDomainPtr dom,
                                    unsigned int nfiles,
                                    int *files,
                                    unsigned int flags)
{
    virLXCDriverPtr driver = dom->conn->privateData;
    virDomainObjPtr vm;
    virDomainEventPtr event = NULL;
    int ret = -1;
    virLXCDriverConfigPtr cfg = virLXCDriverGetConfig(driver);

    virCheckFlags(VIR_DOMAIN_START_AUTODESTROY, -1);

    virNWFilterReadLockFilterUpdates();

    if (!(vm = lxcDomObjFromDomain(dom)))
        goto cleanup;

    if (virDomainCreateWithFilesEnsureACL(dom->conn, vm->def) < 0)
        goto cleanup;

    if ((vm->def->nets != NULL) && !(cfg->have_netns)) {
        virReportError(VIR_ERR_OPERATION_INVALID,
                       "%s", _("System lacks NETNS support"));
        goto cleanup;
    }

    if (virDomainObjIsActive(vm)) {
        virReportError(VIR_ERR_OPERATION_INVALID,
                       "%s", _("Domain is already running"));
        goto cleanup;
    }

    ret = virLXCProcessStart(dom->conn, driver, vm,
                             nfiles, files,
                             (flags & VIR_DOMAIN_START_AUTODESTROY),
                             VIR_DOMAIN_RUNNING_BOOTED);

    if (ret == 0) {
        event = virDomainEventNewFromObj(vm,
                                         VIR_DOMAIN_EVENT_STARTED,
                                         VIR_DOMAIN_EVENT_STARTED_BOOTED);
        virDomainAuditStart(vm, "booted", true);
    } else {
        virDomainAuditStart(vm, "booted", false);
    }

cleanup:
    if (vm)
        virObjectUnlock(vm);
    if (event)
        virDomainEventStateQueue(driver->domainEventState, event);
    virObjectUnref(cfg);
    virNWFilterUnlockFilterUpdates();
    return ret;
}

/**
 * lxcDomainCreate:
 * @dom: domain to start
 *
 * Looks up domain and starts it.
 *
 * Returns 0 on success or -1 in case of error
 */
static int lxcDomainCreate(virDomainPtr dom)
{
    return lxcDomainCreateWithFiles(dom, 0, NULL, 0);
}

/**
 * lxcDomainCreateWithFlags:
 * @dom: domain to start
 *
 * Looks up domain and starts it.
 *
 * Returns 0 on success or -1 in case of error
 */
static int lxcDomainCreateWithFlags(virDomainPtr dom,
                                    unsigned int flags)
{
    return lxcDomainCreateWithFiles(dom, 0, NULL, flags);
}

/**
 * lxcDomainCreateXML:
 * @conn: pointer to connection
 * @xml: XML definition of domain
 * @flags: Must be 0 for now
 *
 * Creates a domain based on xml and starts it
 *
 * Returns 0 on success or -1 in case of error
 */
static virDomainPtr
lxcDomainCreateXMLWithFiles(virConnectPtr conn,
                            const char *xml,
                            unsigned int nfiles,
                            int *files,
                            unsigned int flags) {
    virLXCDriverPtr driver = conn->privateData;
    virDomainObjPtr vm = NULL;
    virDomainDefPtr def = NULL;
    virDomainPtr dom = NULL;
    virDomainEventPtr event = NULL;
    virLXCDriverConfigPtr cfg = virLXCDriverGetConfig(driver);
    virCapsPtr caps = NULL;

    virCheckFlags(VIR_DOMAIN_START_AUTODESTROY, NULL);

    virNWFilterReadLockFilterUpdates();

    if (!(caps = virLXCDriverGetCapabilities(driver, false)))
        goto cleanup;

    if (!(def = virDomainDefParseString(xml, caps, driver->xmlopt,
                                        1 << VIR_DOMAIN_VIRT_LXC,
                                        VIR_DOMAIN_XML_INACTIVE)))
        goto cleanup;

    if (virDomainCreateXMLWithFilesEnsureACL(conn, def) < 0)
        goto cleanup;

    if (virSecurityManagerVerify(driver->securityManager, def) < 0)
        goto cleanup;

    if ((def->nets != NULL) && !(cfg->have_netns)) {
        virReportError(VIR_ERR_CONFIG_UNSUPPORTED,
                       "%s", _("System lacks NETNS support"));
        goto cleanup;
    }


    if (!(vm = virDomainObjListAdd(driver->domains, def,
                                   driver->xmlopt,
                                   VIR_DOMAIN_OBJ_LIST_ADD_CHECK_LIVE,
                                   NULL)))
        goto cleanup;
    def = NULL;

    if (virLXCProcessStart(conn, driver, vm,
                           nfiles, files,
                           (flags & VIR_DOMAIN_START_AUTODESTROY),
                           VIR_DOMAIN_RUNNING_BOOTED) < 0) {
        virDomainAuditStart(vm, "booted", false);
        virDomainObjListRemove(driver->domains, vm);
        vm = NULL;
        goto cleanup;
    }

    event = virDomainEventNewFromObj(vm,
                                     VIR_DOMAIN_EVENT_STARTED,
                                     VIR_DOMAIN_EVENT_STARTED_BOOTED);
    virDomainAuditStart(vm, "booted", true);

    dom = virGetDomain(conn, vm->def->name, vm->def->uuid);
    if (dom)
        dom->id = vm->def->id;

cleanup:
    virDomainDefFree(def);
    if (vm)
        virObjectUnlock(vm);
    if (event)
        virDomainEventStateQueue(driver->domainEventState, event);
    virObjectUnref(caps);
    virObjectUnref(cfg);
    virNWFilterUnlockFilterUpdates();
    return dom;
}


static virDomainPtr
lxcDomainCreateXML(virConnectPtr conn,
                   const char *xml,
                   unsigned int flags) {
    return lxcDomainCreateXMLWithFiles(conn, xml, 0, NULL,  flags);
}


static int lxcDomainGetSecurityLabel(virDomainPtr dom, virSecurityLabelPtr seclabel)
{
    virLXCDriverPtr driver = dom->conn->privateData;
    virDomainObjPtr vm;
    int ret = -1;

    memset(seclabel, 0, sizeof(*seclabel));

    if (!(vm = lxcDomObjFromDomain(dom)))
        goto cleanup;

    if (virDomainGetSecurityLabelEnsureACL(dom->conn, vm->def) < 0)
        goto cleanup;

    if (!virDomainVirtTypeToString(vm->def->virtType)) {
        virReportError(VIR_ERR_INTERNAL_ERROR,
                       _("unknown virt type in domain definition '%d'"),
                       vm->def->virtType);
        goto cleanup;
    }

    /*
     * Theoretically, the pid can be replaced during this operation and
     * return the label of a different process.  If atomicity is needed,
     * further validation will be required.
     *
     * Comment from Dan Berrange:
     *
     *   Well the PID as stored in the virDomainObjPtr can't be changed
     *   because you've got a locked object.  The OS level PID could have
     *   exited, though and in extreme circumstances have cycled through all
     *   PIDs back to ours. We could sanity check that our PID still exists
     *   after reading the label, by checking that our FD connecting to the
     *   LXC monitor hasn't seen SIGHUP/ERR on poll().
     */
    if (virDomainObjIsActive(vm)) {
        virLXCDomainObjPrivatePtr priv = vm->privateData;

        if (!priv->initpid) {
            virReportError(VIR_ERR_OPERATION_INVALID, "%s",
                           _("Init pid is not yet available"));
            goto cleanup;
        }

        if (virSecurityManagerGetProcessLabel(driver->securityManager,
                                              vm->def, priv->initpid, seclabel) < 0) {
            virReportError(VIR_ERR_INTERNAL_ERROR,
                           "%s", _("Failed to get security label"));
            goto cleanup;
        }
    }

    ret = 0;

cleanup:
    if (vm)
        virObjectUnlock(vm);
    return ret;
}

static int lxcNodeGetSecurityModel(virConnectPtr conn,
                                   virSecurityModelPtr secmodel)
{
    virLXCDriverPtr driver = conn->privateData;
    virCapsPtr caps = NULL;
    int ret = 0;

    memset(secmodel, 0, sizeof(*secmodel));

    if (virNodeGetSecurityModelEnsureACL(conn) < 0)
        goto cleanup;

    if (!(caps = virLXCDriverGetCapabilities(driver, false)))
        goto cleanup;

    /* we treat no driver as success, but simply return no data in *secmodel */
    if (caps->host.nsecModels == 0
        || caps->host.secModels[0].model == NULL)
        goto cleanup;

    if (!virStrcpy(secmodel->model, caps->host.secModels[0].model,
                   VIR_SECURITY_MODEL_BUFLEN)) {
        virReportError(VIR_ERR_INTERNAL_ERROR,
                       _("security model string exceeds max %d bytes"),
                       VIR_SECURITY_MODEL_BUFLEN - 1);
        ret = -1;
        goto cleanup;
    }

    if (!virStrcpy(secmodel->doi, caps->host.secModels[0].doi,
                   VIR_SECURITY_DOI_BUFLEN)) {
        virReportError(VIR_ERR_INTERNAL_ERROR,
                       _("security DOI string exceeds max %d bytes"),
                       VIR_SECURITY_DOI_BUFLEN-1);
        ret = -1;
        goto cleanup;
    }

cleanup:
    virObjectUnref(caps);
    return ret;
}


static int
lxcConnectDomainEventRegister(virConnectPtr conn,
                              virConnectDomainEventCallback callback,
                              void *opaque,
                              virFreeCallback freecb)
{
    virLXCDriverPtr driver = conn->privateData;
    int ret;

    if (virConnectDomainEventRegisterEnsureACL(conn) < 0)
        return -1;

    ret = virDomainEventStateRegister(conn,
                                      driver->domainEventState,
                                      virConnectDomainEventRegisterCheckACL,
                                      callback, opaque, freecb);

    return ret;
}


static int
lxcConnectDomainEventDeregister(virConnectPtr conn,
                                virConnectDomainEventCallback callback)
{
    virLXCDriverPtr driver = conn->privateData;
    int ret;

    if (virConnectDomainEventDeregisterEnsureACL(conn) < 0)
        return -1;

    ret = virDomainEventStateDeregister(conn,
                                        driver->domainEventState,
                                        callback);

    return ret;
}


static int
lxcConnectDomainEventRegisterAny(virConnectPtr conn,
                                 virDomainPtr dom,
                                 int eventID,
                                 virConnectDomainEventGenericCallback callback,
                                 void *opaque,
                                 virFreeCallback freecb)
{
    virLXCDriverPtr driver = conn->privateData;
    int ret;

    if (virConnectDomainEventRegisterAnyEnsureACL(conn) < 0)
        return -1;

    if (virDomainEventStateRegisterID(conn,
                                      driver->domainEventState,
                                      virConnectDomainEventRegisterAnyCheckACL,
                                      dom, eventID,
                                      callback, opaque, freecb, &ret) < 0)
        ret = -1;

    return ret;
}


static int
lxcConnectDomainEventDeregisterAny(virConnectPtr conn,
                                   int callbackID)
{
    virLXCDriverPtr driver = conn->privateData;
    int ret;

    if (virConnectDomainEventDeregisterAnyEnsureACL(conn) < 0)
        return -1;

    ret = virDomainEventStateDeregisterID(conn,
                                          driver->domainEventState,
                                          callbackID);

    return ret;
}


/**
 * lxcDomainDestroyFlags:
 * @dom: pointer to domain to destroy
 * @flags: an OR'ed set of virDomainDestroyFlags
 *
 * Sends SIGKILL to container root process to terminate the container
 *
 * Returns 0 on success or -1 in case of error
 */
static int
lxcDomainDestroyFlags(virDomainPtr dom,
                      unsigned int flags)
{
    virLXCDriverPtr driver = dom->conn->privateData;
    virDomainObjPtr vm;
    virDomainEventPtr event = NULL;
    int ret = -1;
    virLXCDomainObjPrivatePtr priv;

    virCheckFlags(0, -1);

    if (!(vm = lxcDomObjFromDomain(dom)))
        goto cleanup;

    if (virDomainDestroyFlagsEnsureACL(dom->conn, vm->def) < 0)
        goto cleanup;

    if (!virDomainObjIsActive(vm)) {
        virReportError(VIR_ERR_OPERATION_INVALID,
                       "%s", _("Domain is not running"));
        goto cleanup;
    }

    priv = vm->privateData;
    ret = virLXCProcessStop(driver, vm, VIR_DOMAIN_SHUTOFF_DESTROYED);
    event = virDomainEventNewFromObj(vm,
                                     VIR_DOMAIN_EVENT_STOPPED,
                                     VIR_DOMAIN_EVENT_STOPPED_DESTROYED);
    priv->doneStopEvent = true;
    virDomainAuditStop(vm, "destroyed");
    if (!vm->persistent) {
        virDomainObjListRemove(driver->domains, vm);
        vm = NULL;
    }

cleanup:
    if (vm)
        virObjectUnlock(vm);
    if (event)
        virDomainEventStateQueue(driver->domainEventState, event);
    return ret;
}

/**
 * lxcDomainDestroy:
 * @dom: pointer to domain to destroy
 *
 * Sends SIGKILL to container root process to terminate the container
 *
 * Returns 0 on success or -1 in case of error
 */
static int
lxcDomainDestroy(virDomainPtr dom)
{
    return lxcDomainDestroyFlags(dom, 0);
}

static int lxcCheckNetNsSupport(void)
{
    const char *argv[] = {"ip", "link", "set", "lo", "netns", "-1", NULL};
    int ip_rc;

    if (virRun(argv, &ip_rc) < 0 ||
        !(WIFEXITED(ip_rc) && (WEXITSTATUS(ip_rc) != 255)))
        return 0;

    if (lxcContainerAvailable(LXC_CONTAINER_FEATURE_NET) < 0)
        return 0;

    return 1;
}


static virSecurityManagerPtr
lxcSecurityInit(virLXCDriverConfigPtr cfg)
{
    VIR_INFO("lxcSecurityInit %s", cfg->securityDriverName);
    virSecurityManagerPtr mgr = virSecurityManagerNew(cfg->securityDriverName,
                                                      LXC_DRIVER_NAME,
                                                      false,
                                                      cfg->securityDefaultConfined,
                                                      cfg->securityRequireConfined);
    if (!mgr)
        goto error;

    return mgr;

error:
    VIR_ERROR(_("Failed to initialize security drivers"));
    virObjectUnref(mgr);
    return NULL;
}


static int lxcStateInitialize(bool privileged,
                              virStateInhibitCallback callback ATTRIBUTE_UNUSED,
                              void *opaque ATTRIBUTE_UNUSED)
{
    virCapsPtr caps = NULL;
    char *ld;
    virLXCDriverConfigPtr cfg = NULL;

    /* Valgrind gets very annoyed when we clone containers, so
     * disable LXC when under valgrind
     * XXX remove this when valgrind is fixed
     */
    ld = getenv("LD_PRELOAD");
    if (ld && strstr(ld, "vgpreload")) {
        VIR_INFO("Running under valgrind, disabling driver");
        return 0;
    }

    /* Check that the user is root, silently disable if not */
    if (!privileged) {
        VIR_INFO("Not running privileged, disabling driver");
        return 0;
    }

    /* Check that this is a container enabled kernel */
    if (lxcContainerAvailable(0) < 0) {
        VIR_INFO("LXC support not available in this kernel, disabling driver");
        return 0;
    }

    if (VIR_ALLOC(lxc_driver) < 0) {
        return -1;
    }
    if (virMutexInit(&lxc_driver->lock) < 0) {
        VIR_FREE(lxc_driver);
        return -1;
    }

    if (!(lxc_driver->domains = virDomainObjListNew()))
        goto cleanup;

    lxc_driver->domainEventState = virDomainEventStateNew();
    if (!lxc_driver->domainEventState)
        goto cleanup;

    lxc_driver->hostsysinfo = virSysinfoRead();

    if (!(lxc_driver->config = cfg = virLXCDriverConfigNew()))
        goto cleanup;

    cfg->log_libvirtd = 0; /* by default log to container logfile */
    cfg->have_netns = lxcCheckNetNsSupport();

    /* Call function to load lxc driver configuration information */
    if (virLXCLoadDriverConfig(cfg, SYSCONFDIR "/libvirt/lxc.conf") < 0)
        goto cleanup;

    if (!(lxc_driver->securityManager = lxcSecurityInit(cfg)))
        goto cleanup;

    if ((lxc_driver->activeUsbHostdevs = virUSBDeviceListNew()) == NULL)
        goto cleanup;

    if ((virLXCDriverGetCapabilities(lxc_driver, true)) == NULL)
        goto cleanup;

    if (!(lxc_driver->xmlopt = lxcDomainXMLConfInit()))
        goto cleanup;

    if (!(lxc_driver->closeCallbacks = virCloseCallbacksNew()))
        goto cleanup;

    if (!(caps = virLXCDriverGetCapabilities(lxc_driver, false)))
        goto cleanup;

    /* Get all the running persistent or transient configs first */
    if (virDomainObjListLoadAllConfigs(lxc_driver->domains,
                                       cfg->stateDir,
                                       NULL, 1,
                                       caps,
                                       lxc_driver->xmlopt,
                                       1 << VIR_DOMAIN_VIRT_LXC,
                                       NULL, NULL) < 0)
        goto cleanup;

    virLXCProcessReconnectAll(lxc_driver, lxc_driver->domains);

    /* Then inactive persistent configs */
    if (virDomainObjListLoadAllConfigs(lxc_driver->domains,
                                       cfg->configDir,
                                       cfg->autostartDir, 0,
                                       caps,
                                       lxc_driver->xmlopt,
                                       1 << VIR_DOMAIN_VIRT_LXC,
                                       NULL, NULL) < 0)
        goto cleanup;

    virNWFilterRegisterCallbackDriver(&lxcCallbackDriver);
    return 0;

cleanup:
    virObjectUnref(caps);
    lxcStateCleanup();
    return -1;
}

/**
 * lxcStateAutoStart:
 *
 * Function to autostart the LXC daemons
 */
static void lxcStateAutoStart(void)
{
    if (!lxc_driver)
        return;

    virLXCProcessAutostartAll(lxc_driver);
}

static void lxcNotifyLoadDomain(virDomainObjPtr vm, int newVM, void *opaque)
{
    virLXCDriverPtr driver = opaque;

    if (newVM) {
        virDomainEventPtr event =
            virDomainEventNewFromObj(vm,
                                     VIR_DOMAIN_EVENT_DEFINED,
                                     VIR_DOMAIN_EVENT_DEFINED_ADDED);
        if (event)
            virDomainEventStateQueue(driver->domainEventState, event);
    }
}

/**
 * lxcStateReload:
 *
 * Function to restart the LXC driver, it will recheck the configuration
 * files and perform autostart
 */
static int
lxcStateReload(void) {
    virLXCDriverConfigPtr cfg = NULL;
    virCapsPtr caps = NULL;

    if (!lxc_driver)
        return 0;

    if (!(caps = virLXCDriverGetCapabilities(lxc_driver, false)))
        return -1;

    cfg = virLXCDriverGetConfig(lxc_driver);

    virDomainObjListLoadAllConfigs(lxc_driver->domains,
                                   cfg->configDir,
                                   cfg->autostartDir, 0,
                                   caps,
                                   lxc_driver->xmlopt,
                                   1 << VIR_DOMAIN_VIRT_LXC,
                                   lxcNotifyLoadDomain, lxc_driver);
    virObjectUnref(caps);
    virObjectUnref(cfg);
    return 0;
}

static int lxcStateCleanup(void)
{
    if (lxc_driver == NULL)
        return -1;

    virNWFilterUnRegisterCallbackDriver(&lxcCallbackDriver);
    virObjectUnref(lxc_driver->domains);
    virDomainEventStateFree(lxc_driver->domainEventState);

    virObjectUnref(lxc_driver->closeCallbacks);

    virSysinfoDefFree(lxc_driver->hostsysinfo);

    virObjectUnref(lxc_driver->activeUsbHostdevs);
    virObjectUnref(lxc_driver->caps);
    virObjectUnref(lxc_driver->securityManager);
    virObjectUnref(lxc_driver->xmlopt);
    virObjectUnref(lxc_driver->config);
    virMutexDestroy(&lxc_driver->lock);
    VIR_FREE(lxc_driver);

    return 0;
}


static int lxcConnectGetVersion(virConnectPtr conn, unsigned long *version)
{
    struct utsname ver;

    uname(&ver);

    if (virConnectGetVersionEnsureACL(conn) < 0)
        return -1;

    if (virParseVersionString(ver.release, version, true) < 0) {
        virReportError(VIR_ERR_INTERNAL_ERROR, _("Unknown release: %s"), ver.release);
        return -1;
    }

    return 0;
}


static char *lxcConnectGetHostname(virConnectPtr conn)
{
    if (virConnectGetHostnameEnsureACL(conn) < 0)
        return NULL;

    return virGetHostname();
}



/*
 * check whether the host supports CFS bandwidth
 *
 * Return 1 when CFS bandwidth is supported, 0 when CFS bandwidth is not
 * supported, -1 on error.
 */
static int lxcGetCpuBWStatus(virCgroupPtr cgroup)
{
    char *cfs_period_path = NULL;
    int ret = -1;

    if (!cgroup)
        return 0;

    if (virCgroupPathOfController(cgroup, VIR_CGROUP_CONTROLLER_CPU,
                                  "cpu.cfs_period_us", &cfs_period_path) < 0) {
        VIR_INFO("cannot get the path of cgroup CPU controller");
        ret = 0;
        goto cleanup;
    }

    if (access(cfs_period_path, F_OK) < 0) {
        ret = 0;
    } else {
        ret = 1;
    }

cleanup:
    VIR_FREE(cfs_period_path);
    return ret;
}


static char *lxcDomainGetSchedulerType(virDomainPtr dom,
                                       int *nparams)
{
    char *ret = NULL;
    int rc;
    virDomainObjPtr vm;
    virLXCDomainObjPrivatePtr priv;

    if (!(vm = lxcDomObjFromDomain(dom)))
        goto cleanup;

    priv = vm->privateData;

    if (virDomainGetSchedulerTypeEnsureACL(dom->conn, vm->def) < 0)
        goto cleanup;

    /* Domain not running, thus no cgroups - return defaults */
    if (!virDomainObjIsActive(vm)) {
        if (nparams)
            *nparams = 3;
        ignore_value(VIR_STRDUP(ret, "posix"));
        goto cleanup;
    }

    if (!virCgroupHasController(priv->cgroup, VIR_CGROUP_CONTROLLER_CPU)) {
        virReportError(VIR_ERR_OPERATION_INVALID,
                       "%s", _("cgroup CPU controller is not mounted"));
        goto cleanup;
    }

    if (nparams) {
        rc = lxcGetCpuBWStatus(priv->cgroup);
        if (rc < 0)
            goto cleanup;
        else if (rc == 0)
            *nparams = 1;
        else
            *nparams = 3;
    }

    ignore_value(VIR_STRDUP(ret, "posix"));

cleanup:
    if (vm)
        virObjectUnlock(vm);
    return ret;
}


static int
lxcGetVcpuBWLive(virCgroupPtr cgroup, unsigned long long *period,
                 long long *quota)
{
    if (virCgroupGetCpuCfsPeriod(cgroup, period) < 0)
        return -1;

    if (virCgroupGetCpuCfsQuota(cgroup, quota) < 0)
        return -1;

    return 0;
}


static int lxcSetVcpuBWLive(virCgroupPtr cgroup, unsigned long long period,
                            long long quota)
{
    unsigned long long old_period;

    if (period == 0 && quota == 0)
        return 0;

    if (period) {
        /* get old period, and we can rollback if set quota failed */
        if (virCgroupGetCpuCfsPeriod(cgroup, &old_period) < 0)
            return -1;

        if (virCgroupSetCpuCfsPeriod(cgroup, period) < 0)
            return -1;
    }

    if (quota) {
        if (virCgroupSetCpuCfsQuota(cgroup, quota) < 0)
            goto error;
    }

    return 0;

error:
    if (period) {
        virErrorPtr saved = virSaveLastError();
        virCgroupSetCpuCfsPeriod(cgroup, old_period);
        if (saved) {
            virSetError(saved);
            virFreeError(saved);
        }
    }

    return -1;
}


static int
lxcDomainSetSchedulerParametersFlags(virDomainPtr dom,
                                     virTypedParameterPtr params,
                                     int nparams,
                                     unsigned int flags)
{
    virLXCDriverPtr driver = dom->conn->privateData;
    virCapsPtr caps = NULL;
    size_t i;
    virDomainObjPtr vm = NULL;
    virDomainDefPtr vmdef = NULL;
    int ret = -1;
    int rc;
    virLXCDomainObjPrivatePtr priv;
    virLXCDriverConfigPtr cfg = virLXCDriverGetConfig(driver);

    virCheckFlags(VIR_DOMAIN_AFFECT_LIVE |
                  VIR_DOMAIN_AFFECT_CONFIG, -1);
    if (virTypedParamsValidate(params, nparams,
                               VIR_DOMAIN_SCHEDULER_CPU_SHARES,
                               VIR_TYPED_PARAM_ULLONG,
                               VIR_DOMAIN_SCHEDULER_VCPU_PERIOD,
                               VIR_TYPED_PARAM_ULLONG,
                               VIR_DOMAIN_SCHEDULER_VCPU_QUOTA,
                               VIR_TYPED_PARAM_LLONG,
                               NULL) < 0)
        return -1;

    if (!(vm = lxcDomObjFromDomain(dom)))
        goto cleanup;

    priv = vm->privateData;

    if (virDomainSetSchedulerParametersFlagsEnsureACL(dom->conn, vm->def, flags) < 0)
        goto cleanup;

    if (!(caps = virLXCDriverGetCapabilities(driver, false)))
        goto cleanup;

    if (virDomainLiveConfigHelperMethod(caps, driver->xmlopt,
                                        vm, &flags, &vmdef) < 0)
        goto cleanup;

    if (flags & VIR_DOMAIN_AFFECT_CONFIG) {
        /* Make a copy for updated domain. */
        vmdef = virDomainObjCopyPersistentDef(vm, caps, driver->xmlopt);
        if (!vmdef)
            goto cleanup;
    }

    if (flags & VIR_DOMAIN_AFFECT_LIVE) {
        if (!virCgroupHasController(priv->cgroup, VIR_CGROUP_CONTROLLER_CPU)) {
            virReportError(VIR_ERR_OPERATION_INVALID,
                           "%s", _("cgroup CPU controller is not mounted"));
            goto cleanup;
        }
    }

    for (i = 0; i < nparams; i++) {
        virTypedParameterPtr param = &params[i];

        if (STREQ(param->field, VIR_DOMAIN_SCHEDULER_CPU_SHARES)) {
            if (flags & VIR_DOMAIN_AFFECT_LIVE) {
                if (virCgroupSetCpuShares(priv->cgroup, params[i].value.ul) < 0)
                    goto cleanup;

                vm->def->cputune.shares = params[i].value.ul;
            }

            if (flags & VIR_DOMAIN_AFFECT_CONFIG) {
                vmdef->cputune.shares = params[i].value.ul;
            }
        } else if (STREQ(param->field, VIR_DOMAIN_SCHEDULER_VCPU_PERIOD)) {
            if (flags & VIR_DOMAIN_AFFECT_LIVE) {
                rc = lxcSetVcpuBWLive(priv->cgroup, params[i].value.ul, 0);
                if (rc != 0)
                    goto cleanup;

                if (params[i].value.ul)
                    vm->def->cputune.period = params[i].value.ul;
            }

            if (flags & VIR_DOMAIN_AFFECT_CONFIG) {
                vmdef->cputune.period = params[i].value.ul;
            }
        } else if (STREQ(param->field, VIR_DOMAIN_SCHEDULER_VCPU_QUOTA)) {
            if (flags & VIR_DOMAIN_AFFECT_LIVE) {
                rc = lxcSetVcpuBWLive(priv->cgroup, 0, params[i].value.l);
                if (rc != 0)
                    goto cleanup;

                if (params[i].value.l)
                    vm->def->cputune.quota = params[i].value.l;
            }

            if (flags & VIR_DOMAIN_AFFECT_CONFIG) {
                vmdef->cputune.quota = params[i].value.l;
            }
        }
    }

    if (virDomainSaveStatus(driver->xmlopt, cfg->stateDir, vm) < 0)
        goto cleanup;


    if (flags & VIR_DOMAIN_AFFECT_CONFIG) {
        rc = virDomainSaveConfig(cfg->configDir, vmdef);
        if (rc < 0)
            goto cleanup;

        virDomainObjAssignDef(vm, vmdef, false, NULL);
        vmdef = NULL;
    }

    ret = 0;

cleanup:
    virDomainDefFree(vmdef);
    if (vm)
        virObjectUnlock(vm);
    virObjectUnref(caps);
    virObjectUnref(cfg);
    return ret;
}

static int
lxcDomainSetSchedulerParameters(virDomainPtr domain,
                                virTypedParameterPtr params,
                                int nparams)
{
    return lxcDomainSetSchedulerParametersFlags(domain, params, nparams, 0);
}

static int
lxcDomainGetSchedulerParametersFlags(virDomainPtr dom,
                                     virTypedParameterPtr params,
                                     int *nparams,
                                     unsigned int flags)
{
    virLXCDriverPtr driver = dom->conn->privateData;
    virCapsPtr caps = NULL;
    virDomainObjPtr vm = NULL;
    virDomainDefPtr persistentDef;
    unsigned long long shares = 0;
    unsigned long long period = 0;
    long long quota = 0;
    int ret = -1;
    int rc;
    bool cpu_bw_status = false;
    int saved_nparams = 0;
    virLXCDomainObjPrivatePtr priv;

    virCheckFlags(VIR_DOMAIN_AFFECT_LIVE |
                  VIR_DOMAIN_AFFECT_CONFIG, -1);

    if (!(vm = lxcDomObjFromDomain(dom)))
        goto cleanup;

    priv = vm->privateData;

    if (virDomainGetSchedulerParametersFlagsEnsureACL(dom->conn, vm->def) < 0)
        goto cleanup;

    if (*nparams > 1) {
        rc = lxcGetCpuBWStatus(priv->cgroup);
        if (rc < 0)
            goto cleanup;
        cpu_bw_status = !!rc;
    }

    if (!(caps = virLXCDriverGetCapabilities(driver, false)))
        goto cleanup;

    if (virDomainLiveConfigHelperMethod(caps, driver->xmlopt,
                                        vm, &flags, &persistentDef) < 0)
        goto cleanup;

    if (flags & VIR_DOMAIN_AFFECT_CONFIG) {
        shares = persistentDef->cputune.shares;
        if (*nparams > 1) {
            period = persistentDef->cputune.period;
            quota = persistentDef->cputune.quota;
            cpu_bw_status = true; /* Allow copy of data to params[] */
        }
        goto out;
    }

    if (!virCgroupHasController(priv->cgroup, VIR_CGROUP_CONTROLLER_CPU)) {
        virReportError(VIR_ERR_OPERATION_INVALID,
                       "%s", _("cgroup CPU controller is not mounted"));
        goto cleanup;
    }

    if (virCgroupGetCpuShares(priv->cgroup, &shares) < 0)
        goto cleanup;

    if (*nparams > 1 && cpu_bw_status) {
        rc = lxcGetVcpuBWLive(priv->cgroup, &period, &quota);
        if (rc != 0)
            goto cleanup;
    }
out:
    if (virTypedParameterAssign(&params[0], VIR_DOMAIN_SCHEDULER_CPU_SHARES,
                                VIR_TYPED_PARAM_ULLONG, shares) < 0)
        goto cleanup;
    saved_nparams++;

    if (cpu_bw_status) {
        if (*nparams > saved_nparams) {
            if (virTypedParameterAssign(&params[1],
                                        VIR_DOMAIN_SCHEDULER_VCPU_PERIOD,
                                        VIR_TYPED_PARAM_ULLONG, period) < 0)
                goto cleanup;
            saved_nparams++;
        }

        if (*nparams > saved_nparams) {
            if (virTypedParameterAssign(&params[2],
                                        VIR_DOMAIN_SCHEDULER_VCPU_QUOTA,
                                        VIR_TYPED_PARAM_LLONG, quota) < 0)
                goto cleanup;
            saved_nparams++;
        }
    }

    *nparams = saved_nparams;

    ret = 0;

cleanup:
    if (vm)
        virObjectUnlock(vm);
    virObjectUnref(caps);
    return ret;
}

static int
lxcDomainGetSchedulerParameters(virDomainPtr domain,
                                virTypedParameterPtr params,
                                int *nparams)
{
    return lxcDomainGetSchedulerParametersFlags(domain, params, nparams, 0);
}


static int
lxcDomainSetBlkioParameters(virDomainPtr dom,
                            virTypedParameterPtr params,
                            int nparams,
                            unsigned int flags)
{
    virLXCDriverPtr driver = dom->conn->privateData;
    virCapsPtr caps = NULL;
    size_t i;
    virDomainObjPtr vm = NULL;
    virDomainDefPtr persistentDef = NULL;
    int ret = -1;
    virLXCDomainObjPrivatePtr priv;
    virLXCDriverConfigPtr cfg = virLXCDriverGetConfig(driver);

    virCheckFlags(VIR_DOMAIN_AFFECT_LIVE |
                  VIR_DOMAIN_AFFECT_CONFIG, -1);
    if (virTypedParamsValidate(params, nparams,
                               VIR_DOMAIN_BLKIO_WEIGHT,
                               VIR_TYPED_PARAM_UINT,
                               NULL) < 0)
        return -1;

    if (!(vm = lxcDomObjFromDomain(dom)))
        goto cleanup;

    priv = vm->privateData;

    if (virDomainSetBlkioParametersEnsureACL(dom->conn, vm->def, flags) < 0)
        goto cleanup;

    if (!(caps = virLXCDriverGetCapabilities(driver, false)))
        goto cleanup;

    if (virDomainLiveConfigHelperMethod(caps, driver->xmlopt,
                                        vm, &flags, &persistentDef) < 0)
        goto cleanup;

    if (flags & VIR_DOMAIN_AFFECT_LIVE) {
        if (!virCgroupHasController(priv->cgroup, VIR_CGROUP_CONTROLLER_BLKIO)) {
            virReportError(VIR_ERR_OPERATION_INVALID, "%s",
                           _("blkio cgroup isn't mounted"));
            goto cleanup;
        }

        for (i = 0; i < nparams; i++) {
            virTypedParameterPtr param = &params[i];

            if (STREQ(param->field, VIR_DOMAIN_BLKIO_WEIGHT)) {
                if (params[i].value.ui > 1000 || params[i].value.ui < 100) {
                    virReportError(VIR_ERR_INVALID_ARG, "%s",
                                   _("out of blkio weight range."));
                    goto cleanup;
                }

                if (virCgroupSetBlkioWeight(priv->cgroup, params[i].value.ui) < 0)
                    goto cleanup;
            }
        }
    }
    if (flags & VIR_DOMAIN_AFFECT_CONFIG) {
        /* Clang can't see that if we get here, persistentDef was set.  */
        sa_assert(persistentDef);

        for (i = 0; i < nparams; i++) {
            virTypedParameterPtr param = &params[i];

            if (STREQ(param->field, VIR_DOMAIN_BLKIO_WEIGHT)) {
                if (params[i].value.ui > 1000 || params[i].value.ui < 100) {
                    virReportError(VIR_ERR_INVALID_ARG, "%s",
                                   _("out of blkio weight range."));
                    goto cleanup;
                }

                persistentDef->blkio.weight = params[i].value.ui;
            }
        }

        if (virDomainSaveConfig(cfg->configDir, persistentDef) < 0)
            goto cleanup;
    }

    ret = 0;
cleanup:
    if (vm)
        virObjectUnlock(vm);
    virObjectUnref(caps);
    virObjectUnref(cfg);
    return ret;
}


#define LXC_NB_BLKIO_PARAM  1
static int
lxcDomainGetBlkioParameters(virDomainPtr dom,
                            virTypedParameterPtr params,
                            int *nparams,
                            unsigned int flags)
{
    virLXCDriverPtr driver = dom->conn->privateData;
    virCapsPtr caps = NULL;
    size_t i;
    virDomainObjPtr vm = NULL;
    virDomainDefPtr persistentDef = NULL;
    unsigned int val;
    int ret = -1;
    virLXCDomainObjPrivatePtr priv;

    virCheckFlags(VIR_DOMAIN_AFFECT_LIVE |
                  VIR_DOMAIN_AFFECT_CONFIG, -1);

    if (!(vm = lxcDomObjFromDomain(dom)))
        goto cleanup;

    priv = vm->privateData;

    if (virDomainGetBlkioParametersEnsureACL(dom->conn, vm->def) < 0)
        goto cleanup;

    if ((*nparams) == 0) {
        /* Current number of blkio parameters supported by cgroups */
        *nparams = LXC_NB_BLKIO_PARAM;
        ret = 0;
        goto cleanup;
    }

    if (!(caps = virLXCDriverGetCapabilities(driver, false)))
        goto cleanup;

    if (virDomainLiveConfigHelperMethod(caps, driver->xmlopt,
                                        vm, &flags, &persistentDef) < 0)
        goto cleanup;

    if (flags & VIR_DOMAIN_AFFECT_LIVE) {
        if (!virCgroupHasController(priv->cgroup, VIR_CGROUP_CONTROLLER_BLKIO)) {
            virReportError(VIR_ERR_OPERATION_INVALID, "%s",
                           _("blkio cgroup isn't mounted"));
            goto cleanup;
        }

        for (i = 0; i < *nparams && i < LXC_NB_BLKIO_PARAM; i++) {
            virTypedParameterPtr param = &params[i];
            val = 0;

            switch (i) {
            case 0: /* fill blkio weight here */
                if (virCgroupGetBlkioWeight(priv->cgroup, &val) < 0)
                    goto cleanup;
                if (virTypedParameterAssign(param, VIR_DOMAIN_BLKIO_WEIGHT,
                                            VIR_TYPED_PARAM_UINT, val) < 0)
                    goto cleanup;
                break;

            /* coverity[dead_error_begin] */
            default:
                break;
                /* should not hit here */
            }
        }
    } else if (flags & VIR_DOMAIN_AFFECT_CONFIG) {
        for (i = 0; i < *nparams && i < LXC_NB_BLKIO_PARAM; i++) {
            virTypedParameterPtr param = &params[i];

            switch (i) {
            case 0: /* fill blkio weight here */
                if (virTypedParameterAssign(param, VIR_DOMAIN_BLKIO_WEIGHT,
                                            VIR_TYPED_PARAM_UINT,
                                            persistentDef->blkio.weight) < 0)
                    goto cleanup;
                break;

            /* coverity[dead_error_begin] */
            default:
                break;
                /* should not hit here */
            }
        }
    }

    if (LXC_NB_BLKIO_PARAM < *nparams)
        *nparams = LXC_NB_BLKIO_PARAM;
    ret = 0;

cleanup:
    if (vm)
        virObjectUnlock(vm);
    virObjectUnref(caps);
    return ret;
}


#ifdef __linux__
static int
lxcDomainInterfaceStats(virDomainPtr dom,
                        const char *path,
                        struct _virDomainInterfaceStats *stats)
{
    virDomainObjPtr vm;
    size_t i;
    int ret = -1;

    if (!(vm = lxcDomObjFromDomain(dom)))
        goto cleanup;

    if (virDomainInterfaceStatsEnsureACL(dom->conn, vm->def) < 0)
        goto cleanup;

    if (!virDomainObjIsActive(vm)) {
        virReportError(VIR_ERR_OPERATION_INVALID,
                       "%s", _("Domain is not running"));
        goto cleanup;
    }

    /* Check the path is one of the domain's network interfaces. */
    for (i = 0; i < vm->def->nnets; i++) {
        if (vm->def->nets[i]->ifname &&
            STREQ(vm->def->nets[i]->ifname, path)) {
            ret = 0;
            break;
        }
    }

    if (ret == 0)
        ret = linuxDomainInterfaceStats(path, stats);
    else
        virReportError(VIR_ERR_INVALID_ARG,
                       _("Invalid path, '%s' is not a known interface"), path);

cleanup:
    if (vm)
        virObjectUnlock(vm);
    return ret;
}
#else
static int
lxcDomainInterfaceStats(virDomainPtr dom,
                        const char *path ATTRIBUTE_UNUSED,
                        struct _virDomainInterfaceStats *stats ATTRIBUTE_UNUSED)
{
    virReportError(VIR_ERR_NO_SUPPORT, "%s", __FUNCTION__);
    return -1;
}
#endif

static int lxcDomainGetAutostart(virDomainPtr dom,
                                   int *autostart) {
    virDomainObjPtr vm;
    int ret = -1;

    if (!(vm = lxcDomObjFromDomain(dom)))
        goto cleanup;

    if (virDomainGetAutostartEnsureACL(dom->conn, vm->def) < 0)
        goto cleanup;

    *autostart = vm->autostart;
    ret = 0;

cleanup:
    if (vm)
        virObjectUnlock(vm);
    return ret;
}

static int lxcDomainSetAutostart(virDomainPtr dom,
                                   int autostart)
{
    virLXCDriverPtr driver = dom->conn->privateData;
    virDomainObjPtr vm;
    char *configFile = NULL, *autostartLink = NULL;
    int ret = -1;
    virLXCDriverConfigPtr cfg = virLXCDriverGetConfig(driver);

    if (!(vm = lxcDomObjFromDomain(dom)))
        goto cleanup;

    if (virDomainSetAutostartEnsureACL(dom->conn, vm->def) < 0)
        goto cleanup;

    if (!vm->persistent) {
        virReportError(VIR_ERR_OPERATION_INVALID,
                       "%s", _("Cannot set autostart for transient domain"));
        goto cleanup;
    }

    autostart = (autostart != 0);

    if (vm->autostart == autostart) {
        ret = 0;
        goto cleanup;
    }

    configFile = virDomainConfigFile(cfg->configDir,
                                     vm->def->name);
    if (configFile == NULL)
        goto cleanup;
    autostartLink = virDomainConfigFile(cfg->autostartDir,
                                        vm->def->name);
    if (autostartLink == NULL)
        goto cleanup;

    if (autostart) {
        if (virFileMakePath(cfg->autostartDir) < 0) {
            virReportSystemError(errno,
                                 _("Cannot create autostart directory %s"),
                                 cfg->autostartDir);
            goto cleanup;
        }

        if (symlink(configFile, autostartLink) < 0) {
            virReportSystemError(errno,
                                 _("Failed to create symlink '%s to '%s'"),
                                 autostartLink, configFile);
            goto cleanup;
        }
    } else {
        if (unlink(autostartLink) < 0 && errno != ENOENT && errno != ENOTDIR) {
            virReportSystemError(errno,
                                 _("Failed to delete symlink '%s'"),
                                 autostartLink);
            goto cleanup;
        }
    }

    vm->autostart = autostart;
    ret = 0;

cleanup:
    VIR_FREE(configFile);
    VIR_FREE(autostartLink);
    if (vm)
        virObjectUnlock(vm);
    virObjectUnref(cfg);
    return ret;
}

static int lxcFreezeContainer(virDomainObjPtr vm)
{
    int timeout = 1000; /* In milliseconds */
    int check_interval = 1; /* In milliseconds */
    int exp = 10;
    int waited_time = 0;
    int ret = -1;
    char *state = NULL;
    virLXCDomainObjPrivatePtr priv = vm->privateData;

    while (waited_time < timeout) {
        int r;
        /*
         * Writing "FROZEN" to the "freezer.state" freezes the group,
         * i.e., the container, temporarily transiting "FREEZING" state.
         * Once the freezing is completed, the state of the group transits
         * to "FROZEN".
         * (see linux-2.6/Documentation/cgroups/freezer-subsystem.txt)
         */
        r = virCgroupSetFreezerState(priv->cgroup, "FROZEN");

        /*
         * Returning EBUSY explicitly indicates that the group is
         * being freezed but incomplete and other errors are true
         * errors.
         */
        if (r < 0 && r != -EBUSY) {
            VIR_DEBUG("Writing freezer.state failed with errno: %d", r);
            goto error;
        }
        if (r == -EBUSY)
            VIR_DEBUG("Writing freezer.state gets EBUSY");

        /*
         * Unfortunately, returning 0 (success) is likely to happen
         * even when the freezing has not been completed. Sometimes
         * the state of the group remains "FREEZING" like when
         * returning -EBUSY and even worse may never transit to
         * "FROZEN" even if writing "FROZEN" again.
         *
         * So we don't trust the return value anyway and always
         * decide that the freezing has been complete only with
         * the state actually transit to "FROZEN".
         */
        usleep(check_interval * 1000);

        r = virCgroupGetFreezerState(priv->cgroup, &state);

        if (r < 0) {
            VIR_DEBUG("Reading freezer.state failed with errno: %d", r);
            goto error;
        }
        VIR_DEBUG("Read freezer.state: %s", state);

        if (STREQ(state, "FROZEN")) {
            ret = 0;
            goto cleanup;
        }

        waited_time += check_interval;
        /*
         * Increasing check_interval exponentially starting with
         * small initial value treats nicely two cases; One is
         * a container is under no load and waiting for long period
         * makes no sense. The other is under heavy load. The container
         * may stay longer time in FREEZING or never transit to FROZEN.
         * In that case, eager polling will just waste CPU time.
         */
        check_interval *= exp;
        VIR_FREE(state);
    }
    VIR_DEBUG("lxcFreezeContainer timeout");
error:
    /*
     * If timeout or an error on reading the state occurs,
     * activate the group again and return an error.
     * This is likely to fall the group back again gracefully.
     */
    virCgroupSetFreezerState(priv->cgroup, "THAWED");
    ret = -1;

cleanup:
    VIR_FREE(state);
    return ret;
}

static int lxcDomainSuspend(virDomainPtr dom)
{
    virLXCDriverPtr driver = dom->conn->privateData;
    virDomainObjPtr vm;
    virDomainEventPtr event = NULL;
    int ret = -1;
    virLXCDriverConfigPtr cfg = virLXCDriverGetConfig(driver);

    if (!(vm = lxcDomObjFromDomain(dom)))
        goto cleanup;

    if (virDomainSuspendEnsureACL(dom->conn, vm->def) < 0)
        goto cleanup;

    if (!virDomainObjIsActive(vm)) {
        virReportError(VIR_ERR_OPERATION_INVALID,
                       "%s", _("Domain is not running"));
        goto cleanup;
    }

    if (virDomainObjGetState(vm, NULL) != VIR_DOMAIN_PAUSED) {
        if (lxcFreezeContainer(vm) < 0) {
            virReportError(VIR_ERR_OPERATION_FAILED,
                           "%s", _("Suspend operation failed"));
            goto cleanup;
        }
        virDomainObjSetState(vm, VIR_DOMAIN_PAUSED, VIR_DOMAIN_PAUSED_USER);

        event = virDomainEventNewFromObj(vm,
                                         VIR_DOMAIN_EVENT_SUSPENDED,
                                         VIR_DOMAIN_EVENT_SUSPENDED_PAUSED);
    }

    if (virDomainSaveStatus(driver->xmlopt, cfg->stateDir, vm) < 0)
        goto cleanup;
    ret = 0;

cleanup:
    if (event)
        virDomainEventStateQueue(driver->domainEventState, event);
    if (vm)
        virObjectUnlock(vm);
    virObjectUnref(cfg);
    return ret;
}

static int lxcDomainResume(virDomainPtr dom)
{
    virLXCDriverPtr driver = dom->conn->privateData;
    virDomainObjPtr vm;
    virDomainEventPtr event = NULL;
    int ret = -1;
    virLXCDomainObjPrivatePtr priv;
    virLXCDriverConfigPtr cfg = virLXCDriverGetConfig(driver);

    if (!(vm = lxcDomObjFromDomain(dom)))
        goto cleanup;

    priv = vm->privateData;

    if (virDomainResumeEnsureACL(dom->conn, vm->def) < 0)
        goto cleanup;

    if (!virDomainObjIsActive(vm)) {
        virReportError(VIR_ERR_OPERATION_INVALID,
                       "%s", _("Domain is not running"));
        goto cleanup;
    }

    if (virDomainObjGetState(vm, NULL) == VIR_DOMAIN_PAUSED) {
        if (virCgroupSetFreezerState(priv->cgroup, "THAWED") < 0) {
            virReportError(VIR_ERR_OPERATION_FAILED,
                           "%s", _("Resume operation failed"));
            goto cleanup;
        }
        virDomainObjSetState(vm, VIR_DOMAIN_RUNNING,
                             VIR_DOMAIN_RUNNING_UNPAUSED);

        event = virDomainEventNewFromObj(vm,
                                         VIR_DOMAIN_EVENT_RESUMED,
                                         VIR_DOMAIN_EVENT_RESUMED_UNPAUSED);
    }

    if (virDomainSaveStatus(driver->xmlopt, cfg->stateDir, vm) < 0)
        goto cleanup;
    ret = 0;

cleanup:
    if (event)
        virDomainEventStateQueue(driver->domainEventState, event);
    if (vm)
        virObjectUnlock(vm);
    virObjectUnref(cfg);
    return ret;
}

static int
lxcDomainOpenConsole(virDomainPtr dom,
                      const char *dev_name,
                      virStreamPtr st,
                      unsigned int flags)
{
    virDomainObjPtr vm = NULL;
    int ret = -1;
    virDomainChrDefPtr chr = NULL;
    size_t i;

    virCheckFlags(0, -1);

    if (!(vm = lxcDomObjFromDomain(dom)))
        goto cleanup;

    if (virDomainOpenConsoleEnsureACL(dom->conn, vm->def) < 0)
        goto cleanup;

    if (!virDomainObjIsActive(vm)) {
        virReportError(VIR_ERR_OPERATION_INVALID,
                       "%s", _("domain is not running"));
        goto cleanup;
    }

    if (dev_name) {
        for (i = 0; i < vm->def->nconsoles; i++) {
            if (vm->def->consoles[i]->info.alias &&
                STREQ(vm->def->consoles[i]->info.alias, dev_name)) {
                chr = vm->def->consoles[i];
                break;
            }
        }
    } else {
        if (vm->def->nconsoles)
            chr = vm->def->consoles[0];
        else if (vm->def->nserials)
            chr = vm->def->serials[0];
    }

    if (!chr) {
        virReportError(VIR_ERR_INTERNAL_ERROR,
                       _("cannot find console device '%s'"),
                       dev_name ? dev_name : _("default"));
        goto cleanup;
    }

    if (chr->source.type != VIR_DOMAIN_CHR_TYPE_PTY) {
        virReportError(VIR_ERR_INTERNAL_ERROR,
                       _("character device %s is not using a PTY"), dev_name);
        goto cleanup;
    }

    if (virFDStreamOpenFile(st, chr->source.data.file.path,
                            0, 0, O_RDWR) < 0)
        goto cleanup;

    ret = 0;
cleanup:
    if (vm)
        virObjectUnlock(vm);
    return ret;
}


static int
lxcDomainSendProcessSignal(virDomainPtr dom,
                           long long pid_value,
                           unsigned int signum,
                           unsigned int flags)
{
    virDomainObjPtr vm = NULL;
    virLXCDomainObjPrivatePtr priv;
    pid_t victim;
    int ret = -1;

    virCheckFlags(0, -1);

    if (signum >= VIR_DOMAIN_PROCESS_SIGNAL_LAST) {
        virReportError(VIR_ERR_INVALID_ARG,
                       _("signum value %d is out of range"),
                       signum);
        return -1;
    }

    if (!(vm = lxcDomObjFromDomain(dom)))
        goto cleanup;

    priv = vm->privateData;

    if (virDomainSendProcessSignalEnsureACL(dom->conn, vm->def) < 0)
        goto cleanup;

    if (!virDomainObjIsActive(vm)) {
        virReportError(VIR_ERR_OPERATION_INVALID,
                       "%s", _("domain is not running"));
        goto cleanup;
    }

    /*
     * XXX if the kernel has /proc/$PID/ns/pid we can
     * switch into container namespace & that way be
     * able to kill any PID. Alternatively if there
     * is a way to find a mapping of guest<->host PIDs
     * we can kill that way.
     */
    if (pid_value != 1) {
        virReportError(VIR_ERR_ARGUMENT_UNSUPPORTED, "%s",
                       _("Only the init process may be killed"));
        goto cleanup;
    }

    if (!priv->initpid) {
        virReportError(VIR_ERR_OPERATION_INVALID, "%s",
                       _("Init pid is not yet available"));
        goto cleanup;
    }
    victim = priv->initpid;

    /* We're relying on fact libvirt header signal numbers
     * are taken from Linux, to avoid mapping
     */
    if (kill(victim, signum) < 0) {
        virReportSystemError(errno,
                             _("Unable to send %d signal to process %d"),
                             signum, victim);
        goto cleanup;
    }

    ret = 0;

cleanup:
    if (vm)
        virObjectUnlock(vm);
    return ret;
}


static int
lxcConnectListAllDomains(virConnectPtr conn,
                         virDomainPtr **domains,
                  unsigned int flags)
{
    virLXCDriverPtr driver = conn->privateData;
    int ret = -1;

    virCheckFlags(VIR_CONNECT_LIST_DOMAINS_FILTERS_ALL, -1);

    if (virConnectListAllDomainsEnsureACL(conn) < 0)
        return -1;

    ret = virDomainObjListExport(driver->domains, conn, domains,
                                 virConnectListAllDomainsCheckACL, flags);
    return ret;
}


static int
lxcDomainInitctlCallback(pid_t pid ATTRIBUTE_UNUSED,
                         void *opaque)
{
    int *command = opaque;
    return virInitctlSetRunLevel(*command);
}


static int
lxcDomainShutdownFlags(virDomainPtr dom,
                       unsigned int flags)
{
    virLXCDomainObjPrivatePtr priv;
    virDomainObjPtr vm;
    int ret = -1;
    int rc;

    virCheckFlags(VIR_DOMAIN_SHUTDOWN_INITCTL |
                  VIR_DOMAIN_SHUTDOWN_SIGNAL, -1);

    if (!(vm = lxcDomObjFromDomain(dom)))
        goto cleanup;

    priv = vm->privateData;

    if (virDomainShutdownFlagsEnsureACL(dom->conn, vm->def) < 0)
        goto cleanup;

    if (!virDomainObjIsActive(vm)) {
        virReportError(VIR_ERR_OPERATION_INVALID,
                       "%s", _("Domain is not running"));
        goto cleanup;
    }

    if (priv->initpid == 0) {
        virReportError(VIR_ERR_OPERATION_INVALID,
                       "%s", _("Init process ID is not yet known"));
        goto cleanup;
    }

    if (flags == 0 ||
        (flags & VIR_DOMAIN_SHUTDOWN_INITCTL)) {
        int command = VIR_INITCTL_RUNLEVEL_POWEROFF;

        if ((rc = virProcessRunInMountNamespace(priv->initpid,
                                                lxcDomainInitctlCallback,
                                                &command)) < 0)
            goto cleanup;
        if (rc == 0 && flags != 0 &&
            ((flags & ~VIR_DOMAIN_SHUTDOWN_INITCTL) == 0)) {
            virReportError(VIR_ERR_OPERATION_UNSUPPORTED, "%s",
                           _("Container does not provide an initctl pipe"));
            goto cleanup;
        }
    } else {
        rc = 0;
    }

    if (rc == 0 &&
        (flags == 0 ||
         (flags & VIR_DOMAIN_SHUTDOWN_SIGNAL))) {
        if (kill(priv->initpid, SIGTERM) < 0 &&
            errno != ESRCH) {
            virReportSystemError(errno,
                                 _("Unable to send SIGTERM to init pid %llu"),
                                 (unsigned long long)priv->initpid);
            goto cleanup;
        }
    }

    ret = 0;

cleanup:
    if (vm)
        virObjectUnlock(vm);
    return ret;
}

static int
lxcDomainShutdown(virDomainPtr dom)
{
    return lxcDomainShutdownFlags(dom, 0);
}


static int
lxcDomainReboot(virDomainPtr dom,
                unsigned int flags)
{
    virLXCDomainObjPrivatePtr priv;
    virDomainObjPtr vm;
    int ret = -1;
    int rc;

    virCheckFlags(VIR_DOMAIN_REBOOT_INITCTL |
                  VIR_DOMAIN_REBOOT_SIGNAL, -1);

    if (!(vm = lxcDomObjFromDomain(dom)))
        goto cleanup;

    priv = vm->privateData;

    if (virDomainRebootEnsureACL(dom->conn, vm->def) < 0)
        goto cleanup;

    if (!virDomainObjIsActive(vm)) {
        virReportError(VIR_ERR_OPERATION_INVALID,
                       "%s", _("Domain is not running"));
        goto cleanup;
    }

    if (priv->initpid == 0) {
        virReportError(VIR_ERR_OPERATION_INVALID,
                       "%s", _("Init process ID is not yet known"));
        goto cleanup;
    }

    if (flags == 0 ||
        (flags & VIR_DOMAIN_REBOOT_INITCTL)) {
        int command = VIR_INITCTL_RUNLEVEL_REBOOT;

        if ((rc = virProcessRunInMountNamespace(priv->initpid,
                                                lxcDomainInitctlCallback,
                                                &command)) < 0)
            goto cleanup;
        if (rc == 0 && flags != 0 &&
            ((flags & ~VIR_DOMAIN_SHUTDOWN_INITCTL) == 0)) {
            virReportError(VIR_ERR_OPERATION_UNSUPPORTED, "%s",
                           _("Container does not provide an initctl pipe"));
            goto cleanup;
        }
    } else {
        rc = 0;
    }

    if (rc == 0 &&
        (flags == 0 ||
         (flags & VIR_DOMAIN_REBOOT_SIGNAL))) {
        if (kill(priv->initpid, SIGHUP) < 0 &&
            errno != ESRCH) {
            virReportSystemError(errno,
                                 _("Unable to send SIGTERM to init pid %llu"),
                                 (unsigned long long)priv->initpid);
            goto cleanup;
        }
    }

    ret = 0;

cleanup:
    if (vm)
        virObjectUnlock(vm);
    return ret;
}


static int
lxcDomainAttachDeviceConfig(virDomainDefPtr vmdef,
                            virDomainDeviceDefPtr dev)
{
    int ret = -1;
    virDomainDiskDefPtr disk;
    virDomainNetDefPtr net;
    virDomainHostdevDefPtr hostdev;

    switch (dev->type) {
    case VIR_DOMAIN_DEVICE_DISK:
        disk = dev->data.disk;
        if (virDomainDiskIndexByName(vmdef, disk->dst, true) >= 0) {
            virReportError(VIR_ERR_INVALID_ARG,
                           _("target %s already exists."), disk->dst);
            return -1;
        }
        if (virDomainDiskInsert(vmdef, disk))
            return -1;
        /* vmdef has the pointer. Generic codes for vmdef will do all jobs */
        dev->data.disk = NULL;
        ret = 0;
        break;

    case VIR_DOMAIN_DEVICE_NET:
        net = dev->data.net;
        if (virDomainNetInsert(vmdef, net) < 0)
            goto cleanup;
        dev->data.net = NULL;
        ret = 0;
        break;

    case VIR_DOMAIN_DEVICE_HOSTDEV:
        hostdev = dev->data.hostdev;
        if (virDomainHostdevFind(vmdef, hostdev, NULL) >= 0) {
            virReportError(VIR_ERR_INVALID_ARG, "%s",
                           _("device is already in the domain configuration"));
            return -1;
        }
        if (virDomainHostdevInsert(vmdef, hostdev) < 0)
            return -1;
        dev->data.hostdev = NULL;
        ret = 0;
        break;

    default:
         virReportError(VIR_ERR_CONFIG_UNSUPPORTED, "%s",
                        _("persistent attach of device is not supported"));
         break;
    }

cleanup:
    return ret;
}


static int
lxcDomainUpdateDeviceConfig(virDomainDefPtr vmdef,
                            virDomainDeviceDefPtr dev)
{
    int ret = -1;
    virDomainNetDefPtr net;
    int idx;
    char mac[VIR_MAC_STRING_BUFLEN];

    switch (dev->type) {
    case VIR_DOMAIN_DEVICE_NET:
        net = dev->data.net;
        idx = virDomainNetFindIdx(vmdef, net);
        if (idx == -2) {
            virReportError(VIR_ERR_OPERATION_FAILED,
                           _("multiple devices matching mac address %s found"),
                           virMacAddrFormat(&net->mac, mac));
            goto cleanup;
        } else if (idx < 0) {
            virReportError(VIR_ERR_OPERATION_FAILED, "%s",
                           _("no matching network device was found"));
            goto cleanup;
        }

        virDomainNetDefFree(vmdef->nets[idx]);

        vmdef->nets[idx] = net;
        dev->data.net = NULL;
        ret = 0;

        break;

    default:
        virReportError(VIR_ERR_CONFIG_UNSUPPORTED, "%s",
                       _("persistent update of device is not supported"));
        break;
    }

cleanup:
    return ret;
}


static int
lxcDomainDetachDeviceConfig(virDomainDefPtr vmdef,
                            virDomainDeviceDefPtr dev)
{
    int ret = -1;
    virDomainDiskDefPtr disk, det_disk;
    virDomainNetDefPtr net;
    virDomainHostdevDefPtr hostdev, det_hostdev;
    int idx;
    char mac[VIR_MAC_STRING_BUFLEN];

    switch (dev->type) {
    case VIR_DOMAIN_DEVICE_DISK:
        disk = dev->data.disk;
        if (!(det_disk = virDomainDiskRemoveByName(vmdef, disk->dst))) {
            virReportError(VIR_ERR_INVALID_ARG,
                           _("no target device %s"), disk->dst);
            return -1;
        }
        virDomainDiskDefFree(det_disk);
        ret = 0;
        break;

    case VIR_DOMAIN_DEVICE_NET:
        net = dev->data.net;
        idx = virDomainNetFindIdx(vmdef, net);
        if (idx == -2) {
            virReportError(VIR_ERR_OPERATION_FAILED,
                           _("multiple devices matching mac address %s found"),
                           virMacAddrFormat(&net->mac, mac));
            goto cleanup;
        } else if (idx < 0) {
            virReportError(VIR_ERR_OPERATION_FAILED, "%s",
                           _("no matching network device was found"));
            goto cleanup;
        }
        /* this is guaranteed to succeed */
        virDomainNetDefFree(virDomainNetRemove(vmdef, idx));
        ret = 0;
        break;

    case VIR_DOMAIN_DEVICE_HOSTDEV: {
        hostdev = dev->data.hostdev;
        if ((idx = virDomainHostdevFind(vmdef, hostdev, &det_hostdev)) < 0) {
            virReportError(VIR_ERR_INVALID_ARG, "%s",
                           _("device not present in domain configuration"));
            return -1;
        }
        virDomainHostdevRemove(vmdef, idx);
        virDomainHostdevDefFree(det_hostdev);
        ret = 0;
        break;
    }

    default:
        virReportError(VIR_ERR_CONFIG_UNSUPPORTED, "%s",
                       _("persistent detach of device is not supported"));
        break;
    }

cleanup:
    return ret;
}


struct lxcDomainAttachDeviceMknodData {
    virLXCDriverPtr driver;
    mode_t mode;
    dev_t dev;
    virDomainObjPtr vm;
    virDomainDeviceDefPtr def;
    char *file;
};

static int
lxcDomainAttachDeviceMknodHelper(pid_t pid ATTRIBUTE_UNUSED,
                                 void *opaque)
{
    struct lxcDomainAttachDeviceMknodData *data = opaque;
    int ret = -1;

    virSecurityManagerPostFork(data->driver->securityManager);

    if (virFileMakeParentPath(data->file) < 0) {
        virReportSystemError(errno,
                             _("Unable to create %s"), data->file);
        goto cleanup;
    }

    /* Yes, the device name we're creating may not
     * actually correspond to the major:minor number
     * we're using, but we've no other option at this
     * time. Just have to hope that containerized apps
     * don't get upset that the major:minor is different
     * to that normally implied by the device name
     */
    VIR_DEBUG("Creating dev %s (%d,%d)",
              data->file, major(data->dev), minor(data->dev));
    if (mknod(data->file, data->mode, data->dev) < 0) {
        virReportSystemError(errno,
                             _("Unable to create device %s"),
                             data->file);
        goto cleanup;
    }

    if (lxcContainerChown(data->vm->def, data->file) < 0)
        goto cleanup;

    /* Labelling normally operates on src, but we need
     * to actually label the dst here, so hack the config */
    switch (data->def->type) {
    case VIR_DOMAIN_DEVICE_DISK: {
        virDomainDiskDefPtr def = data->def->data.disk;
        char *tmpsrc = def->src;
        def->src = data->file;
        if (virSecurityManagerSetImageLabel(data->driver->securityManager,
                                            data->vm->def, def) < 0) {
            def->src = tmpsrc;
            goto cleanup;
        }
        def->src = tmpsrc;
    }   break;

    case VIR_DOMAIN_DEVICE_HOSTDEV: {
        virDomainHostdevDefPtr def = data->def->data.hostdev;
        if (virSecurityManagerSetHostdevLabel(data->driver->securityManager,
                                              data->vm->def, def, NULL) < 0)
            goto cleanup;
    }   break;

    default:
        virReportError(VIR_ERR_INTERNAL_ERROR,
                       _("Unexpected device type %d"),
                       data->def->type);
        goto cleanup;
    }

    ret = 0;

 cleanup:
    if (ret < 0)
        unlink(data->file);
    return ret;
}


static int
lxcDomainAttachDeviceMknod(virLXCDriverPtr driver,
                           mode_t mode,
                           dev_t dev,
                           virDomainObjPtr vm,
                           virDomainDeviceDefPtr def,
                           char *file)
{
    virLXCDomainObjPrivatePtr priv = vm->privateData;
    struct lxcDomainAttachDeviceMknodData data;

    memset(&data, 0, sizeof(data));

    data.driver = driver;
    data.mode = mode;
    data.dev = dev;
    data.vm = vm;
    data.def = def;
    data.file = file;

    if (virSecurityManagerPreFork(driver->securityManager) < 0)
        return -1;

    if (virProcessRunInMountNamespace(priv->initpid,
                                      lxcDomainAttachDeviceMknodHelper,
                                      &data) < 0) {
        virSecurityManagerPostFork(driver->securityManager);
        return -1;
    }

    virSecurityManagerPostFork(driver->securityManager);
    return 0;
}


static int
lxcDomainAttachDeviceUnlinkHelper(pid_t pid ATTRIBUTE_UNUSED,
                                  void *opaque)
{
    const char *path = opaque;

    VIR_DEBUG("Unlinking %s", path);
    if (unlink(path) < 0 && errno != ENOENT) {
        virReportSystemError(errno,
                             _("Unable to remove device %s"), path);
        return -1;
    }

    return 0;
}


static int
lxcDomainAttachDeviceUnlink(virDomainObjPtr vm,
                            char *file)
{
    virLXCDomainObjPrivatePtr priv = vm->privateData;

    if (virProcessRunInMountNamespace(priv->initpid,
                                      lxcDomainAttachDeviceUnlinkHelper,
                                      file) < 0) {
        return -1;
    }

    return 0;
}


static int
lxcDomainAttachDeviceDiskLive(virLXCDriverPtr driver,
                              virDomainObjPtr vm,
                              virDomainDeviceDefPtr dev)
{
    virLXCDomainObjPrivatePtr priv = vm->privateData;
    virDomainDiskDefPtr def = dev->data.disk;
    int ret = -1;
    struct stat sb;
    char *file = NULL;
    int perms;

    if (!priv->initpid) {
        virReportError(VIR_ERR_OPERATION_INVALID, "%s",
                       _("Cannot attach disk until init PID is known"));
        goto cleanup;
    }

    if (!virCgroupHasController(priv->cgroup, VIR_CGROUP_CONTROLLER_DEVICES)) {
        virReportError(VIR_ERR_OPERATION_INVALID, "%s",
                       _("devices cgroup isn't mounted"));
        goto cleanup;
    }

    if (def->type != VIR_DOMAIN_DISK_TYPE_BLOCK) {
        virReportError(VIR_ERR_CONFIG_UNSUPPORTED, "%s",
                       _("Can't setup disk for non-block device"));
        goto cleanup;
    }
    if (def->src == NULL) {
        virReportError(VIR_ERR_CONFIG_UNSUPPORTED, "%s",
                       _("Can't setup disk without media"));
        goto cleanup;
    }

    if (virDomainDiskIndexByName(vm->def, def->dst, true) >= 0) {
        virReportError(VIR_ERR_OPERATION_FAILED,
                       _("target %s already exists"), def->dst);
        goto cleanup;
    }

    if (stat(def->src, &sb) < 0) {
        virReportSystemError(errno,
                             _("Unable to access %s"), def->src);
        goto cleanup;
    }

    if (!S_ISBLK(sb.st_mode)) {
        virReportError(VIR_ERR_CONFIG_UNSUPPORTED,
                       _("Disk source %s must be a block device"),
                       def->src);
        goto cleanup;
    }

    if (!virCgroupHasController(priv->cgroup, VIR_CGROUP_CONTROLLER_DEVICES)) {
        virReportError(VIR_ERR_OPERATION_INVALID, "%s",
                       _("devices cgroup isn't mounted"));
        goto cleanup;
    }

    perms = (def->readonly ?
             VIR_CGROUP_DEVICE_READ :
             VIR_CGROUP_DEVICE_RW) |
        VIR_CGROUP_DEVICE_MKNOD;

    if (virCgroupAllowDevice(priv->cgroup,
                             'b',
                             major(sb.st_rdev),
                             minor(sb.st_rdev),
                             perms) < 0)
        goto cleanup;

    if (VIR_REALLOC_N(vm->def->disks, vm->def->ndisks + 1) < 0)
        goto cleanup;

    if (virAsprintf(&file,
                    "/dev/%s", def->dst) < 0)
        goto cleanup;

    if (lxcDomainAttachDeviceMknod(driver,
                                   0700 | S_IFBLK,
                                   sb.st_rdev,
                                   vm,
                                   dev,
                                   file) < 0) {
        if (virCgroupDenyDevice(priv->cgroup,
                                'b',
                                major(sb.st_rdev),
                                minor(sb.st_rdev),
                                perms) < 0)
            VIR_WARN("cannot deny device %s for domain %s",
                     def->src, vm->def->name);
        goto cleanup;
    }

    virDomainDiskInsertPreAlloced(vm->def, def);

    ret = 0;

cleanup:
    virDomainAuditDisk(vm, NULL, def->src, "attach", ret == 0);
    VIR_FREE(file);
    return ret;
}


/* XXX conn required for network -> bridge resolution */
static int
lxcDomainAttachDeviceNetLive(virConnectPtr conn,
                             virDomainObjPtr vm,
                             virDomainNetDefPtr net)
{
    virLXCDomainObjPrivatePtr priv = vm->privateData;
    int ret = -1;
    int actualType;
    char *veth = NULL;

    if (!priv->initpid) {
        virReportError(VIR_ERR_OPERATION_INVALID, "%s",
                       _("Cannot attach disk until init PID is known"));
        goto cleanup;
    }

    /* preallocate new slot for device */
    if (VIR_REALLOC_N(vm->def->nets, vm->def->nnets+1) < 0)
        return -1;

    /* If appropriate, grab a physical device from the configured
     * network's pool of devices, or resolve bridge device name
     * to the one defined in the network definition.
     */
    if (networkAllocateActualDevice(net) < 0)
        return -1;

    actualType = virDomainNetGetActualType(net);

    switch (actualType) {
    case VIR_DOMAIN_NET_TYPE_BRIDGE: {
        const char *brname = virDomainNetGetActualBridgeName(net);
        if (!brname) {
            virReportError(VIR_ERR_INTERNAL_ERROR, "%s",
                           _("No bridge name specified"));
            goto cleanup;
        }
        if (!(veth = virLXCProcessSetupInterfaceBridged(conn,
                                                        vm->def,
                                                        net,
                                                        brname)))
            goto cleanup;
    }   break;
    case VIR_DOMAIN_NET_TYPE_NETWORK: {
        virNetworkPtr network;
        char *brname = NULL;
        bool fail = false;
        int active;
        virErrorPtr errobj;

        if (!(network = virNetworkLookupByName(conn,
                                               net->data.network.name)))
            goto cleanup;

        active = virNetworkIsActive(network);
        if (active != 1) {
            fail = true;
            if (active == 0)
                virReportError(VIR_ERR_INTERNAL_ERROR,
                               _("Network '%s' is not active."),
                               net->data.network.name);
        }

        if (!fail) {
            brname = virNetworkGetBridgeName(network);
            if (brname == NULL)
                fail = true;
        }

        /* Make sure any above failure is preserved */
        errobj = virSaveLastError();
        virNetworkFree(network);
        virSetError(errobj);
        virFreeError(errobj);

        if (fail)
            goto cleanup;

        if (!(veth = virLXCProcessSetupInterfaceBridged(conn,
                                                        vm->def,
                                                        net,
                                                        brname))) {
            VIR_FREE(brname);
            goto cleanup;
        }
        VIR_FREE(brname);
    }   break;
    case VIR_DOMAIN_NET_TYPE_DIRECT: {
        if (!(veth = virLXCProcessSetupInterfaceDirect(conn,
                                                       vm->def,
                                                       net)))
            goto cleanup;
    }   break;
    default:
        virReportError(VIR_ERR_CONFIG_UNSUPPORTED, "%s",
                       _("Network device type is not supported"));
        goto cleanup;
    }

    if (virNetDevSetNamespace(veth, priv->initpid) < 0) {
        virDomainAuditNet(vm, NULL, net, "attach", false);
        goto cleanup;
    }

    virDomainAuditNet(vm, NULL, net, "attach", true);

    ret = 0;

cleanup:
    if (!ret) {
        vm->def->nets[vm->def->nnets++] = net;
    } else if (veth) {
        switch (actualType) {
        case VIR_DOMAIN_NET_TYPE_BRIDGE:
        case VIR_DOMAIN_NET_TYPE_NETWORK:
            ignore_value(virNetDevVethDelete(veth));
            break;

        case VIR_DOMAIN_NET_TYPE_DIRECT:
            ignore_value(virNetDevMacVLanDelete(veth));
            break;
        }
    }

    return ret;
}


static int
lxcDomainAttachDeviceHostdevSubsysUSBLive(virLXCDriverPtr driver,
                                          virDomainObjPtr vm,
                                          virDomainDeviceDefPtr dev)
{
    virLXCDomainObjPrivatePtr priv = vm->privateData;
    virDomainHostdevDefPtr def = dev->data.hostdev;
    int ret = -1;
    char *src = NULL;
    struct stat sb;
    virUSBDevicePtr usb = NULL;

    if (virDomainHostdevFind(vm->def, def, NULL) >= 0) {
        virReportError(VIR_ERR_OPERATION_FAILED, "%s",
                       _("host USB device already exists"));
        return -1;
    }

    if (virAsprintf(&src, "/dev/bus/usb/%03d/%03d",
                    def->source.subsys.u.usb.bus,
                    def->source.subsys.u.usb.device) < 0)
        goto cleanup;

    if (!(usb = virUSBDeviceNew(def->source.subsys.u.usb.bus,
                                def->source.subsys.u.usb.device, NULL)))
        goto cleanup;

    if (stat(src, &sb) < 0) {
        virReportSystemError(errno,
                             _("Unable to access %s"), src);
        goto cleanup;
    }

    if (!S_ISCHR(sb.st_mode)) {
        virReportError(VIR_ERR_CONFIG_UNSUPPORTED,
                       _("USB source %s was not a character device"),
                       src);
        goto cleanup;
    }

    if (VIR_REALLOC_N(vm->def->hostdevs, vm->def->nhostdevs + 1) < 0)
        goto cleanup;

    if (virUSBDeviceFileIterate(usb,
                                virLXCSetupHostUsbDeviceCgroup,
                                priv->cgroup) < 0)
        goto cleanup;

    if (lxcDomainAttachDeviceMknod(driver,
                                   0700 | S_IFCHR,
                                   sb.st_rdev,
                                   vm,
                                   dev,
                                   src) < 0) {
        if (virUSBDeviceFileIterate(usb,
                                    virLXCTeardownHostUsbDeviceCgroup,
                                    priv->cgroup) < 0)
            VIR_WARN("cannot deny device %s for domain %s",
                     src, vm->def->name);
        goto cleanup;
    }

    vm->def->hostdevs[vm->def->nhostdevs++] = def;

    ret = 0;

cleanup:
    virDomainAuditHostdev(vm, def, "attach", ret == 0);
    virUSBDeviceFree(usb);
    VIR_FREE(src);
    return ret;
}


static int
lxcDomainAttachDeviceHostdevStorageLive(virLXCDriverPtr driver,
                                        virDomainObjPtr vm,
                                        virDomainDeviceDefPtr dev)
{
    virLXCDomainObjPrivatePtr priv = vm->privateData;
    virDomainHostdevDefPtr def = dev->data.hostdev;
    int ret = -1;
    struct stat sb;

    if (!def->source.caps.u.storage.block) {
        virReportError(VIR_ERR_CONFIG_UNSUPPORTED, "%s",
                       _("Missing storage block path"));
        goto cleanup;
    }

    if (virDomainHostdevFind(vm->def, def, NULL) >= 0) {
        virReportError(VIR_ERR_OPERATION_FAILED, "%s",
                       _("host device already exists"));
        return -1;
    }

    if (stat(def->source.caps.u.storage.block, &sb) < 0) {
        virReportSystemError(errno,
                             _("Unable to access %s"),
                             def->source.caps.u.storage.block);
        goto cleanup;
    }

    if (!S_ISBLK(sb.st_mode)) {
        virReportError(VIR_ERR_CONFIG_UNSUPPORTED,
                       _("Hostdev source %s must be a block device"),
                       def->source.caps.u.storage.block);
        goto cleanup;
    }

    if (VIR_REALLOC_N(vm->def->hostdevs, vm->def->nhostdevs+1) < 0)
        goto cleanup;

    if (virCgroupAllowDevice(priv->cgroup,
                             'b',
                             major(sb.st_rdev),
                             minor(sb.st_rdev),
                             VIR_CGROUP_DEVICE_RWM) < 0)
        goto cleanup;

    if (lxcDomainAttachDeviceMknod(driver,
                                   0700 | S_IFBLK,
                                   sb.st_rdev,
                                   vm,
                                   dev,
                                   def->source.caps.u.storage.block) < 0) {
        if (virCgroupDenyDevice(priv->cgroup,
                                'b',
                                major(sb.st_rdev),
                                minor(sb.st_rdev),
                                VIR_CGROUP_DEVICE_RWM) < 0)
            VIR_WARN("cannot deny device %s for domain %s",
                     def->source.caps.u.storage.block, vm->def->name);
        goto cleanup;
    }

    vm->def->hostdevs[vm->def->nhostdevs++] = def;

    ret = 0;

cleanup:
    virDomainAuditHostdev(vm, def, "attach", ret == 0);
    return ret;
}


static int
lxcDomainAttachDeviceHostdevMiscLive(virLXCDriverPtr driver,
                                     virDomainObjPtr vm,
                                     virDomainDeviceDefPtr dev)
{
    virLXCDomainObjPrivatePtr priv = vm->privateData;
    virDomainHostdevDefPtr def = dev->data.hostdev;
    int ret = -1;
    struct stat sb;

    if (!def->source.caps.u.misc.chardev) {
        virReportError(VIR_ERR_CONFIG_UNSUPPORTED, "%s",
                       _("Missing storage block path"));
        goto cleanup;
    }

    if (virDomainHostdevFind(vm->def, def, NULL) >= 0) {
        virReportError(VIR_ERR_OPERATION_FAILED, "%s",
                       _("host device already exists"));
        return -1;
    }

    if (stat(def->source.caps.u.misc.chardev, &sb) < 0) {
        virReportSystemError(errno,
                             _("Unable to access %s"),
                             def->source.caps.u.misc.chardev);
        goto cleanup;
    }

    if (!S_ISCHR(sb.st_mode)) {
        virReportError(VIR_ERR_CONFIG_UNSUPPORTED,
                       _("Hostdev source %s must be a block device"),
                       def->source.caps.u.misc.chardev);
        goto cleanup;
    }

    if (virCgroupAllowDevice(priv->cgroup,
                             'c',
                             major(sb.st_rdev),
                             minor(sb.st_rdev),
                             VIR_CGROUP_DEVICE_RWM) < 0)
        goto cleanup;

    if (VIR_REALLOC_N(vm->def->hostdevs, vm->def->nhostdevs+1) < 0)
        goto cleanup;

    if (lxcDomainAttachDeviceMknod(driver,
                                   0700 | S_IFBLK,
                                   sb.st_rdev,
                                   vm,
                                   dev,
                                   def->source.caps.u.misc.chardev) < 0) {
        if (virCgroupDenyDevice(priv->cgroup,
                                'c',
                                major(sb.st_rdev),
                                minor(sb.st_rdev),
                                VIR_CGROUP_DEVICE_RWM) < 0)
            VIR_WARN("cannot deny device %s for domain %s",
                     def->source.caps.u.storage.block, vm->def->name);
        goto cleanup;
    }

    vm->def->hostdevs[vm->def->nhostdevs++] = def;

    ret = 0;

cleanup:
    virDomainAuditHostdev(vm, def, "attach", ret == 0);
    return ret;
}


static int
lxcDomainAttachDeviceHostdevSubsysLive(virLXCDriverPtr driver,
                                       virDomainObjPtr vm,
                                       virDomainDeviceDefPtr dev)
{
    switch (dev->data.hostdev->source.subsys.type) {
    case VIR_DOMAIN_HOSTDEV_SUBSYS_TYPE_USB:
        return lxcDomainAttachDeviceHostdevSubsysUSBLive(driver, vm, dev);

    default:
        virReportError(VIR_ERR_CONFIG_UNSUPPORTED,
                       _("Unsupported host device type %s"),
                       virDomainHostdevSubsysTypeToString(dev->data.hostdev->source.subsys.type));
        return -1;
    }
}


static int
lxcDomainAttachDeviceHostdevCapsLive(virLXCDriverPtr driver,
                                     virDomainObjPtr vm,
                                     virDomainDeviceDefPtr dev)
{
    switch (dev->data.hostdev->source.caps.type) {
    case VIR_DOMAIN_HOSTDEV_CAPS_TYPE_STORAGE:
        return lxcDomainAttachDeviceHostdevStorageLive(driver, vm, dev);

    case VIR_DOMAIN_HOSTDEV_CAPS_TYPE_MISC:
        return lxcDomainAttachDeviceHostdevMiscLive(driver, vm, dev);

    default:
        virReportError(VIR_ERR_CONFIG_UNSUPPORTED,
                       _("Unsupported host device type %s"),
                       virDomainHostdevCapsTypeToString(dev->data.hostdev->source.caps.type));
        return -1;
    }
}


static int
lxcDomainAttachDeviceHostdevLive(virLXCDriverPtr driver,
                                 virDomainObjPtr vm,
                                 virDomainDeviceDefPtr dev)
{
    virLXCDomainObjPrivatePtr priv = vm->privateData;

    if (!priv->initpid) {
        virReportError(VIR_ERR_OPERATION_INVALID, "%s",
                       _("Cannot attach hostdev until init PID is known"));
        return -1;
    }

    if (!virCgroupHasController(priv->cgroup, VIR_CGROUP_CONTROLLER_DEVICES)) {
        virReportError(VIR_ERR_OPERATION_INVALID, "%s",
                       _("devices cgroup isn't mounted"));
        return -1;
    }

    switch (dev->data.hostdev->mode) {
    case VIR_DOMAIN_HOSTDEV_MODE_SUBSYS:
        return lxcDomainAttachDeviceHostdevSubsysLive(driver, vm, dev);

    case VIR_DOMAIN_HOSTDEV_MODE_CAPABILITIES:
        return lxcDomainAttachDeviceHostdevCapsLive(driver, vm, dev);

    default:
        virReportError(VIR_ERR_CONFIG_UNSUPPORTED,
                       _("Unsupported host device mode %s"),
                       virDomainHostdevModeTypeToString(dev->data.hostdev->mode));
        return -1;
    }
}


static int
lxcDomainAttachDeviceLive(virConnectPtr conn,
                          virLXCDriverPtr driver,
                          virDomainObjPtr vm,
                          virDomainDeviceDefPtr dev)
{
    int ret = -1;

    switch (dev->type) {
    case VIR_DOMAIN_DEVICE_DISK:
        ret = lxcDomainAttachDeviceDiskLive(driver, vm, dev);
        if (!ret)
            dev->data.disk = NULL;
        break;

    case VIR_DOMAIN_DEVICE_NET:
        ret = lxcDomainAttachDeviceNetLive(conn, vm,
                                           dev->data.net);
        if (!ret)
            dev->data.net = NULL;
        break;

    case VIR_DOMAIN_DEVICE_HOSTDEV:
        ret = lxcDomainAttachDeviceHostdevLive(driver, vm, dev);
        if (!ret)
            dev->data.disk = NULL;
        break;

    default:
        virReportError(VIR_ERR_CONFIG_UNSUPPORTED,
                       _("device type '%s' cannot be attached"),
                       virDomainDeviceTypeToString(dev->type));
        break;
    }

    return ret;
}


static int
lxcDomainDetachDeviceDiskLive(virDomainObjPtr vm,
                              virDomainDeviceDefPtr dev)
{
    virLXCDomainObjPrivatePtr priv = vm->privateData;
    virDomainDiskDefPtr def = NULL;
    int idx, ret = -1;
    char *dst = NULL;

    if (!priv->initpid) {
        virReportError(VIR_ERR_OPERATION_INVALID, "%s",
                       _("Cannot attach disk until init PID is known"));
        goto cleanup;
    }

    if ((idx = virDomainDiskIndexByName(vm->def,
                                        dev->data.disk->dst,
                                        false)) < 0) {
        virReportError(VIR_ERR_OPERATION_FAILED,
                       _("disk %s not found"), dev->data.disk->dst);
        goto cleanup;
    }

    def = vm->def->disks[idx];

    if (virAsprintf(&dst, "/dev/%s", def->dst) < 0)
        goto cleanup;

    if (!virCgroupHasController(priv->cgroup, VIR_CGROUP_CONTROLLER_DEVICES)) {
        virReportError(VIR_ERR_OPERATION_INVALID, "%s",
                       _("devices cgroup isn't mounted"));
        goto cleanup;
    }

    if (lxcDomainAttachDeviceUnlink(vm, dst) < 0) {
        virDomainAuditDisk(vm, def->src, NULL, "detach", false);
        goto cleanup;
    }
    virDomainAuditDisk(vm, def->src, NULL, "detach", true);

    if (virCgroupDenyDevicePath(priv->cgroup, def->src, VIR_CGROUP_DEVICE_RWM) != 0)
        VIR_WARN("cannot deny device %s for domain %s",
                 def->src, vm->def->name);

    virDomainDiskRemove(vm->def, idx);
    virDomainDiskDefFree(def);

    ret = 0;

cleanup:
    VIR_FREE(dst);
    return ret;
}


static int
lxcDomainDetachDeviceNetLive(virDomainObjPtr vm,
                             virDomainDeviceDefPtr dev)
{
    int detachidx, ret = -1;
    virDomainNetDefPtr detach = NULL;
    char mac[VIR_MAC_STRING_BUFLEN];
    virNetDevVPortProfilePtr vport = NULL;

    detachidx = virDomainNetFindIdx(vm->def, dev->data.net);
    if (detachidx == -2) {
        virReportError(VIR_ERR_OPERATION_FAILED,
                       _("multiple devices matching mac address %s found"),
                       virMacAddrFormat(&dev->data.net->mac, mac));
        goto cleanup;
    } else if (detachidx < 0) {
        virReportError(VIR_ERR_OPERATION_FAILED,
                       _("network device %s not found"),
                       virMacAddrFormat(&dev->data.net->mac, mac));
        goto cleanup;
    }
    detach = vm->def->nets[detachidx];

    switch (virDomainNetGetActualType(detach)) {
    case VIR_DOMAIN_NET_TYPE_BRIDGE:
    case VIR_DOMAIN_NET_TYPE_NETWORK:
        if (virNetDevVethDelete(detach->ifname) < 0) {
            virDomainAuditNet(vm, detach, NULL, "detach", false);
            goto cleanup;
        }
        break;

        /* It'd be nice to support this, but with macvlan
         * once assigned to a container nothing exists on
         * the host side. Further the container can change
         * the mac address of NIC name, so we can't easily
         * find out which guest NIC it maps to
    case VIR_DOMAIN_NET_TYPE_DIRECT:
        */

    default:
        virReportError(VIR_ERR_CONFIG_UNSUPPORTED, "%s",
                       _("Only bridged veth devices can be detached"));
        goto cleanup;
    }

    virDomainAuditNet(vm, detach, NULL, "detach", true);

    virDomainConfNWFilterTeardown(detach);

    vport = virDomainNetGetActualVirtPortProfile(detach);
    if (vport && vport->virtPortType == VIR_NETDEV_VPORT_PROFILE_OPENVSWITCH)
        ignore_value(virNetDevOpenvswitchRemovePort(
                        virDomainNetGetActualBridgeName(detach),
                        detach->ifname));
    ret = 0;
cleanup:
    if (!ret) {
        networkReleaseActualDevice(detach);
        virDomainNetRemove(vm->def, detachidx);
        virDomainNetDefFree(detach);
    }
    return ret;
}


static int
lxcDomainDetachDeviceHostdevUSBLive(virLXCDriverPtr driver,
                                    virDomainObjPtr vm,
                                    virDomainDeviceDefPtr dev)
{
    virLXCDomainObjPrivatePtr priv = vm->privateData;
    virDomainHostdevDefPtr def = NULL;
    int idx, ret = -1;
    char *dst = NULL;
    virUSBDevicePtr usb = NULL;

    if ((idx = virDomainHostdevFind(vm->def,
                                    dev->data.hostdev,
                                    &def)) < 0) {
        virReportError(VIR_ERR_OPERATION_FAILED, "%s",
                       _("usb device not found"));
        goto cleanup;
    }

    if (virAsprintf(&dst, "/dev/bus/usb/%03d/%03d",
                    def->source.subsys.u.usb.bus,
                    def->source.subsys.u.usb.device) < 0)
        goto cleanup;

    if (!virCgroupHasController(priv->cgroup, VIR_CGROUP_CONTROLLER_DEVICES)) {
        virReportError(VIR_ERR_OPERATION_INVALID, "%s",
                       _("devices cgroup isn't mounted"));
        goto cleanup;
    }

    if (!(usb = virUSBDeviceNew(def->source.subsys.u.usb.bus,
                                def->source.subsys.u.usb.device, NULL)))
        goto cleanup;

    if (lxcDomainAttachDeviceUnlink(vm, dst) < 0) {
        virDomainAuditHostdev(vm, def, "detach", false);
        goto cleanup;
    }
    virDomainAuditHostdev(vm, def, "detach", true);

    if (virUSBDeviceFileIterate(usb,
                                virLXCTeardownHostUsbDeviceCgroup,
                                priv->cgroup) < 0)
        VIR_WARN("cannot deny device %s for domain %s",
                 dst, vm->def->name);

    virObjectLock(driver->activeUsbHostdevs);
    virUSBDeviceListDel(driver->activeUsbHostdevs, usb);
    virObjectUnlock(driver->activeUsbHostdevs);

    virDomainHostdevRemove(vm->def, idx);
    virDomainHostdevDefFree(def);

    ret = 0;

cleanup:
    virUSBDeviceFree(usb);
    VIR_FREE(dst);
    return ret;
}


static int
lxcDomainDetachDeviceHostdevStorageLive(virDomainObjPtr vm,
                                        virDomainDeviceDefPtr dev)
{
    virLXCDomainObjPrivatePtr priv = vm->privateData;
    virDomainHostdevDefPtr def = NULL;
    int idx, ret = -1;

    if (!priv->initpid) {
        virReportError(VIR_ERR_OPERATION_INVALID, "%s",
                       _("Cannot attach disk until init PID is known"));
        goto cleanup;
    }

    if ((idx = virDomainHostdevFind(vm->def,
                                    dev->data.hostdev,
                                    &def)) < 0) {
        virReportError(VIR_ERR_OPERATION_FAILED,
                       _("hostdev %s not found"),
                       dev->data.hostdev->source.caps.u.storage.block);
        goto cleanup;
    }

    if (!virCgroupHasController(priv->cgroup, VIR_CGROUP_CONTROLLER_DEVICES)) {
        virReportError(VIR_ERR_OPERATION_INVALID, "%s",
                       _("devices cgroup isn't mounted"));
        goto cleanup;
    }

    if (lxcDomainAttachDeviceUnlink(vm, def->source.caps.u.storage.block) < 0) {
        virDomainAuditHostdev(vm, def, "detach", false);
        goto cleanup;
    }
    virDomainAuditHostdev(vm, def, "detach", true);

    if (virCgroupDenyDevicePath(priv->cgroup, def->source.caps.u.storage.block, VIR_CGROUP_DEVICE_RWM) != 0)
        VIR_WARN("cannot deny device %s for domain %s",
                 def->source.caps.u.storage.block, vm->def->name);

    virDomainHostdevRemove(vm->def, idx);
    virDomainHostdevDefFree(def);

    ret = 0;

cleanup:
    return ret;
}


static int
lxcDomainDetachDeviceHostdevMiscLive(virDomainObjPtr vm,
                                     virDomainDeviceDefPtr dev)
{
    virLXCDomainObjPrivatePtr priv = vm->privateData;
    virDomainHostdevDefPtr def = NULL;
    int idx, ret = -1;

    if (!priv->initpid) {
        virReportError(VIR_ERR_OPERATION_INVALID, "%s",
                       _("Cannot attach disk until init PID is known"));
        goto cleanup;
    }

    if ((idx = virDomainHostdevFind(vm->def,
                                    dev->data.hostdev,
                                    &def)) < 0) {
        virReportError(VIR_ERR_OPERATION_FAILED,
                       _("hostdev %s not found"),
                       dev->data.hostdev->source.caps.u.misc.chardev);
        goto cleanup;
    }

    if (!virCgroupHasController(priv->cgroup, VIR_CGROUP_CONTROLLER_DEVICES)) {
        virReportError(VIR_ERR_OPERATION_INVALID, "%s",
                       _("devices cgroup isn't mounted"));
        goto cleanup;
    }

    if (lxcDomainAttachDeviceUnlink(vm, def->source.caps.u.misc.chardev) < 0) {
        virDomainAuditHostdev(vm, def, "detach", false);
        goto cleanup;
    }
    virDomainAuditHostdev(vm, def, "detach", true);

    if (virCgroupDenyDevicePath(priv->cgroup, def->source.caps.u.misc.chardev, VIR_CGROUP_DEVICE_RWM) != 0)
        VIR_WARN("cannot deny device %s for domain %s",
                 def->source.caps.u.misc.chardev, vm->def->name);

    virDomainHostdevRemove(vm->def, idx);
    virDomainHostdevDefFree(def);

    ret = 0;

cleanup:
    return ret;
}


static int
lxcDomainDetachDeviceHostdevSubsysLive(virLXCDriverPtr driver,
                                       virDomainObjPtr vm,
                                       virDomainDeviceDefPtr dev)
{
    switch (dev->data.hostdev->source.subsys.type) {
    case VIR_DOMAIN_HOSTDEV_SUBSYS_TYPE_USB:
        return lxcDomainDetachDeviceHostdevUSBLive(driver, vm, dev);

    default:
        virReportError(VIR_ERR_CONFIG_UNSUPPORTED,
                       _("Unsupported host device type %s"),
                       virDomainHostdevSubsysTypeToString(dev->data.hostdev->source.subsys.type));
        return -1;
    }
}


static int
lxcDomainDetachDeviceHostdevCapsLive(virDomainObjPtr vm,
                                     virDomainDeviceDefPtr dev)
{
    switch (dev->data.hostdev->source.caps.type) {
    case VIR_DOMAIN_HOSTDEV_CAPS_TYPE_STORAGE:
        return lxcDomainDetachDeviceHostdevStorageLive(vm, dev);

    case VIR_DOMAIN_HOSTDEV_CAPS_TYPE_MISC:
        return lxcDomainDetachDeviceHostdevMiscLive(vm, dev);

    default:
        virReportError(VIR_ERR_CONFIG_UNSUPPORTED,
                       _("Unsupported host device type %s"),
                       virDomainHostdevCapsTypeToString(dev->data.hostdev->source.caps.type));
        return -1;
    }
}


static int
lxcDomainDetachDeviceHostdevLive(virLXCDriverPtr driver,
                                 virDomainObjPtr vm,
                                 virDomainDeviceDefPtr dev)
{
    virLXCDomainObjPrivatePtr priv = vm->privateData;

    if (!priv->initpid) {
        virReportError(VIR_ERR_OPERATION_INVALID, "%s",
                       _("Cannot attach hostdev until init PID is known"));
        return -1;
    }

    switch (dev->data.hostdev->mode) {
    case VIR_DOMAIN_HOSTDEV_MODE_SUBSYS:
        return lxcDomainDetachDeviceHostdevSubsysLive(driver, vm, dev);

    case VIR_DOMAIN_HOSTDEV_MODE_CAPABILITIES:
        return lxcDomainDetachDeviceHostdevCapsLive(vm, dev);

    default:
        virReportError(VIR_ERR_CONFIG_UNSUPPORTED,
                       _("Unsupported host device mode %s"),
                       virDomainHostdevModeTypeToString(dev->data.hostdev->mode));
        return -1;
    }
}


static int
lxcDomainDetachDeviceLive(virLXCDriverPtr driver,
                          virDomainObjPtr vm,
                          virDomainDeviceDefPtr dev)
{
    int ret = -1;

    switch (dev->type) {
    case VIR_DOMAIN_DEVICE_DISK:
        ret = lxcDomainDetachDeviceDiskLive(vm, dev);
        break;

    case VIR_DOMAIN_DEVICE_NET:
        ret = lxcDomainDetachDeviceNetLive(vm, dev);
        break;

    case VIR_DOMAIN_DEVICE_HOSTDEV:
        ret = lxcDomainDetachDeviceHostdevLive(driver, vm, dev);
        break;

    default:
        virReportError(VIR_ERR_CONFIG_UNSUPPORTED,
                       _("device type '%s' cannot be detached"),
                       virDomainDeviceTypeToString(dev->type));
        break;
    }

    return ret;
}


static int lxcDomainAttachDeviceFlags(virDomainPtr dom,
                                      const char *xml,
                                      unsigned int flags)
{
    virLXCDriverPtr driver = dom->conn->privateData;
    virCapsPtr caps = NULL;
    virDomainObjPtr vm = NULL;
    virDomainDefPtr vmdef = NULL;
    virDomainDeviceDefPtr dev = NULL, dev_copy = NULL;
    int ret = -1;
    unsigned int affect;
    virLXCDriverConfigPtr cfg = virLXCDriverGetConfig(driver);

    virCheckFlags(VIR_DOMAIN_AFFECT_LIVE |
                  VIR_DOMAIN_AFFECT_CONFIG, -1);

    affect = flags & (VIR_DOMAIN_AFFECT_LIVE | VIR_DOMAIN_AFFECT_CONFIG);

    if (!(vm = lxcDomObjFromDomain(dom)))
        goto cleanup;

    if (virDomainAttachDeviceFlagsEnsureACL(dom->conn, vm->def, flags) < 0)
        goto cleanup;

    if (virDomainObjIsActive(vm)) {
        if (affect == VIR_DOMAIN_AFFECT_CURRENT)
            flags |= VIR_DOMAIN_AFFECT_LIVE;
    } else {
        if (affect == VIR_DOMAIN_AFFECT_CURRENT)
            flags |= VIR_DOMAIN_AFFECT_CONFIG;
        /* check consistency between flags and the vm state */
        if (flags & VIR_DOMAIN_AFFECT_LIVE) {
            virReportError(VIR_ERR_OPERATION_INVALID, "%s",
                           _("cannot do live update a device on "
                             "inactive domain"));
            goto cleanup;
        }
    }

    if (!(caps = virLXCDriverGetCapabilities(driver, false)))
        goto cleanup;

    if ((flags & VIR_DOMAIN_AFFECT_CONFIG) && !vm->persistent) {
         virReportError(VIR_ERR_OPERATION_INVALID, "%s",
                        _("cannot modify device on transient domain"));
         goto cleanup;
    }

    dev = dev_copy = virDomainDeviceDefParse(xml, vm->def,
                                             caps, driver->xmlopt,
                                             VIR_DOMAIN_XML_INACTIVE);
    if (dev == NULL)
        goto cleanup;

    if (flags & VIR_DOMAIN_AFFECT_CONFIG &&
        flags & VIR_DOMAIN_AFFECT_LIVE) {
        /* If we are affecting both CONFIG and LIVE
         * create a deep copy of device as adding
         * to CONFIG takes one instance.
         */
        dev_copy = virDomainDeviceDefCopy(dev, vm->def,
                                          caps, driver->xmlopt);
        if (!dev_copy)
            goto cleanup;
    }

    if (flags & VIR_DOMAIN_AFFECT_CONFIG) {
        if (virDomainDefCompatibleDevice(vm->def, dev) < 0)
            goto cleanup;

        /* Make a copy for updated domain. */
        vmdef = virDomainObjCopyPersistentDef(vm, caps, driver->xmlopt);
        if (!vmdef)
            goto cleanup;
        if ((ret = lxcDomainAttachDeviceConfig(vmdef, dev)) < 0)
            goto cleanup;
    }

    if (flags & VIR_DOMAIN_AFFECT_LIVE) {
        if (virDomainDefCompatibleDevice(vm->def, dev_copy) < 0)
            goto cleanup;

        if ((ret = lxcDomainAttachDeviceLive(dom->conn, driver, vm, dev_copy)) < 0)
            goto cleanup;
        /*
         * update domain status forcibly because the domain status may be
         * changed even if we failed to attach the device. For example,
         * a new controller may be created.
         */
        if (virDomainSaveStatus(driver->xmlopt, cfg->stateDir, vm) < 0) {
            ret = -1;
            goto cleanup;
        }
    }

    /* Finally, if no error until here, we can save config. */
    if (flags & VIR_DOMAIN_AFFECT_CONFIG) {
        ret = virDomainSaveConfig(cfg->configDir, vmdef);
        if (!ret) {
            virDomainObjAssignDef(vm, vmdef, false, NULL);
            vmdef = NULL;
        }
    }

cleanup:
    virDomainDefFree(vmdef);
    if (dev != dev_copy)
        virDomainDeviceDefFree(dev_copy);
    virDomainDeviceDefFree(dev);
    if (vm)
        virObjectUnlock(vm);
    virObjectUnref(caps);
    virObjectUnref(cfg);
    return ret;
}


static int lxcDomainAttachDevice(virDomainPtr dom,
                                 const char *xml)
{
    return lxcDomainAttachDeviceFlags(dom, xml,
                                       VIR_DOMAIN_AFFECT_LIVE);
}


static int lxcDomainUpdateDeviceFlags(virDomainPtr dom,
                                      const char *xml,
                                      unsigned int flags)
{
    virLXCDriverPtr driver = dom->conn->privateData;
    virCapsPtr caps = NULL;
    virDomainObjPtr vm = NULL;
    virDomainDefPtr vmdef = NULL;
    virDomainDeviceDefPtr dev = NULL, dev_copy = NULL;
    int ret = -1;
    unsigned int affect;
    virLXCDriverConfigPtr cfg = virLXCDriverGetConfig(driver);

    virCheckFlags(VIR_DOMAIN_AFFECT_LIVE |
                  VIR_DOMAIN_AFFECT_CONFIG |
                  VIR_DOMAIN_DEVICE_MODIFY_FORCE, -1);

    affect = flags & (VIR_DOMAIN_AFFECT_LIVE | VIR_DOMAIN_AFFECT_CONFIG);

    if (!(vm = lxcDomObjFromDomain(dom)))
        goto cleanup;

    if (virDomainUpdateDeviceFlagsEnsureACL(dom->conn, vm->def, flags) < 0)
        goto cleanup;

    if (virDomainObjIsActive(vm)) {
        if (affect == VIR_DOMAIN_AFFECT_CURRENT)
            flags |= VIR_DOMAIN_AFFECT_LIVE;
    } else {
        if (affect == VIR_DOMAIN_AFFECT_CURRENT)
            flags |= VIR_DOMAIN_AFFECT_CONFIG;
        /* check consistency between flags and the vm state */
        if (flags & VIR_DOMAIN_AFFECT_LIVE) {
            virReportError(VIR_ERR_OPERATION_INVALID, "%s",
                           _("cannot do live update a device on "
                             "inactive domain"));
            goto cleanup;
        }
    }

    if ((flags & VIR_DOMAIN_AFFECT_CONFIG) && !vm->persistent) {
         virReportError(VIR_ERR_OPERATION_INVALID, "%s",
                        _("cannot modify device on transient domain"));
         goto cleanup;
    }

    if (!(caps = virLXCDriverGetCapabilities(driver, false)))
        goto cleanup;

    dev = dev_copy = virDomainDeviceDefParse(xml, vm->def,
                                             caps, driver->xmlopt,
                                             VIR_DOMAIN_XML_INACTIVE);
    if (dev == NULL)
        goto cleanup;

    if (flags & VIR_DOMAIN_AFFECT_CONFIG &&
        flags & VIR_DOMAIN_AFFECT_LIVE) {
        /* If we are affecting both CONFIG and LIVE
         * create a deep copy of device as adding
         * to CONFIG takes one instance.
         */
        dev_copy = virDomainDeviceDefCopy(dev, vm->def,
                                          caps, driver->xmlopt);
        if (!dev_copy)
            goto cleanup;
    }

    if (flags & VIR_DOMAIN_AFFECT_CONFIG) {
        if (virDomainDefCompatibleDevice(vm->def, dev) < 0)
            goto cleanup;

        /* Make a copy for updated domain. */
        vmdef = virDomainObjCopyPersistentDef(vm, caps, driver->xmlopt);
        if (!vmdef)
            goto cleanup;
        if ((ret = lxcDomainUpdateDeviceConfig(vmdef, dev)) < 0)
            goto cleanup;
    }

    if (flags & VIR_DOMAIN_AFFECT_LIVE) {
        if (virDomainDefCompatibleDevice(vm->def, dev_copy) < 0)
            goto cleanup;

        virReportError(VIR_ERR_OPERATION_UNSUPPORTED, "%s",
                       _("Unable to modify live devices"));

        goto cleanup;
    }

    /* Finally, if no error until here, we can save config. */
    if (flags & VIR_DOMAIN_AFFECT_CONFIG) {
        ret = virDomainSaveConfig(cfg->configDir, vmdef);
        if (!ret) {
            virDomainObjAssignDef(vm, vmdef, false, NULL);
            vmdef = NULL;
        }
    }

cleanup:
    virDomainDefFree(vmdef);
    if (dev != dev_copy)
        virDomainDeviceDefFree(dev_copy);
    virDomainDeviceDefFree(dev);
    if (vm)
        virObjectUnlock(vm);
    virObjectUnref(caps);
    virObjectUnref(cfg);
    return ret;
}


static int lxcDomainDetachDeviceFlags(virDomainPtr dom,
                                      const char *xml,
                                      unsigned int flags)
{
    virLXCDriverPtr driver = dom->conn->privateData;
    virCapsPtr caps = NULL;
    virDomainObjPtr vm = NULL;
    virDomainDefPtr vmdef = NULL;
    virDomainDeviceDefPtr dev = NULL, dev_copy = NULL;
    int ret = -1;
    unsigned int affect;
    virLXCDriverConfigPtr cfg = virLXCDriverGetConfig(driver);

    virCheckFlags(VIR_DOMAIN_AFFECT_LIVE |
                  VIR_DOMAIN_AFFECT_CONFIG, -1);

    affect = flags & (VIR_DOMAIN_AFFECT_LIVE | VIR_DOMAIN_AFFECT_CONFIG);

    if (!(vm = lxcDomObjFromDomain(dom)))
        goto cleanup;

    if (virDomainDetachDeviceFlagsEnsureACL(dom->conn, vm->def, flags) < 0)
        goto cleanup;

    if (virDomainObjIsActive(vm)) {
        if (affect == VIR_DOMAIN_AFFECT_CURRENT)
            flags |= VIR_DOMAIN_AFFECT_LIVE;
    } else {
        if (affect == VIR_DOMAIN_AFFECT_CURRENT)
            flags |= VIR_DOMAIN_AFFECT_CONFIG;
        /* check consistency between flags and the vm state */
        if (flags & VIR_DOMAIN_AFFECT_LIVE) {
            virReportError(VIR_ERR_OPERATION_INVALID, "%s",
                           _("cannot do live update a device on "
                             "inactive domain"));
            goto cleanup;
        }
    }

    if ((flags & VIR_DOMAIN_AFFECT_CONFIG) && !vm->persistent) {
         virReportError(VIR_ERR_OPERATION_INVALID, "%s",
                        _("cannot modify device on transient domain"));
         goto cleanup;
    }

    if (!(caps = virLXCDriverGetCapabilities(driver, false)))
        goto cleanup;

    dev = dev_copy = virDomainDeviceDefParse(xml, vm->def,
                                             caps, driver->xmlopt,
                                             VIR_DOMAIN_XML_INACTIVE);
    if (dev == NULL)
        goto cleanup;

    if (flags & VIR_DOMAIN_AFFECT_CONFIG &&
        flags & VIR_DOMAIN_AFFECT_LIVE) {
        /* If we are affecting both CONFIG and LIVE
         * create a deep copy of device as adding
         * to CONFIG takes one instance.
         */
        dev_copy = virDomainDeviceDefCopy(dev, vm->def,
                                          caps, driver->xmlopt);
        if (!dev_copy)
            goto cleanup;
    }

    if (flags & VIR_DOMAIN_AFFECT_CONFIG) {
        if (virDomainDefCompatibleDevice(vm->def, dev) < 0)
            goto cleanup;

        /* Make a copy for updated domain. */
        vmdef = virDomainObjCopyPersistentDef(vm, caps, driver->xmlopt);
        if (!vmdef)
            goto cleanup;

        if ((ret = lxcDomainDetachDeviceConfig(vmdef, dev)) < 0)
            goto cleanup;
    }

    if (flags & VIR_DOMAIN_AFFECT_LIVE) {
        if (virDomainDefCompatibleDevice(vm->def, dev_copy) < 0)
            goto cleanup;

        if ((ret = lxcDomainDetachDeviceLive(driver, vm, dev_copy)) < 0)
            goto cleanup;
        /*
         * update domain status forcibly because the domain status may be
         * changed even if we failed to attach the device. For example,
         * a new controller may be created.
         */
        if (virDomainSaveStatus(driver->xmlopt, cfg->stateDir, vm) < 0) {
            ret = -1;
            goto cleanup;
        }
    }

    /* Finally, if no error until here, we can save config. */
    if (flags & VIR_DOMAIN_AFFECT_CONFIG) {
        ret = virDomainSaveConfig(cfg->configDir, vmdef);
        if (!ret) {
            virDomainObjAssignDef(vm, vmdef, false, NULL);
            vmdef = NULL;
        }
    }

cleanup:
    virDomainDefFree(vmdef);
    if (dev != dev_copy)
        virDomainDeviceDefFree(dev_copy);
    virDomainDeviceDefFree(dev);
    if (vm)
        virObjectUnlock(vm);
    virObjectUnref(caps);
    virObjectUnref(cfg);
    return ret;
}


static int lxcDomainDetachDevice(virDomainPtr dom,
                                 const char *xml)
{
    return lxcDomainDetachDeviceFlags(dom, xml,
                                      VIR_DOMAIN_AFFECT_LIVE);
}


static int lxcDomainLxcOpenNamespace(virDomainPtr dom,
                                     int **fdlist,
                                     unsigned int flags)
{
    virDomainObjPtr vm;
    virLXCDomainObjPrivatePtr priv;
    int ret = -1;
    size_t nfds = 0;

    *fdlist = NULL;
    virCheckFlags(0, -1);

    if (!(vm = lxcDomObjFromDomain(dom)))
        goto cleanup;

    priv = vm->privateData;

    if (virDomainLxcOpenNamespaceEnsureACL(dom->conn, vm->def) < 0)
        goto cleanup;

    if (!virDomainObjIsActive(vm)) {
        virReportError(VIR_ERR_OPERATION_INVALID,
                       "%s", _("Domain is not running"));
        goto cleanup;
    }

    if (!priv->initpid) {
        virReportError(VIR_ERR_OPERATION_INVALID, "%s",
                       _("Init pid is not yet available"));
        goto cleanup;
    }

    if (virProcessGetNamespaces(priv->initpid, &nfds, fdlist) < 0)
        goto cleanup;

    ret = nfds;
cleanup:
    if (vm)
        virObjectUnlock(vm);
    return ret;
}


static char *
lxcConnectGetSysinfo(virConnectPtr conn, unsigned int flags)
{
    virLXCDriverPtr driver = conn->privateData;
    virBuffer buf = VIR_BUFFER_INITIALIZER;

    virCheckFlags(0, NULL);

    if (virConnectGetSysinfoEnsureACL(conn) < 0)
        return NULL;

    if (!driver->hostsysinfo) {
        virReportError(VIR_ERR_CONFIG_UNSUPPORTED, "%s",
                       _("Host SMBIOS information is not available"));
        return NULL;
    }

    if (virSysinfoFormat(&buf, driver->hostsysinfo) < 0)
        return NULL;
    if (virBufferError(&buf)) {
        virReportOOMError();
        return NULL;
    }
    return virBufferContentAndReset(&buf);
}


static int
lxcNodeGetInfo(virConnectPtr conn,
               virNodeInfoPtr nodeinfo)
{
    if (virNodeGetInfoEnsureACL(conn) < 0)
        return -1;

    return nodeGetInfo(nodeinfo);
}


static int
lxcNodeGetCPUStats(virConnectPtr conn,
                   int cpuNum,
                   virNodeCPUStatsPtr params,
                   int *nparams,
                   unsigned int flags)
{
    if (virNodeGetCPUStatsEnsureACL(conn) < 0)
        return -1;

    return nodeGetCPUStats(cpuNum, params, nparams, flags);
}


static int
lxcNodeGetMemoryStats(virConnectPtr conn,
                      int cellNum,
                      virNodeMemoryStatsPtr params,
                      int *nparams,
                      unsigned int flags)
{
    if (virNodeGetMemoryStatsEnsureACL(conn) < 0)
        return -1;

    return nodeGetMemoryStats(cellNum, params, nparams, flags);
}


static int
lxcNodeGetCellsFreeMemory(virConnectPtr conn,
                          unsigned long long *freeMems,
                          int startCell,
                          int maxCells)
{
    if (virNodeGetCellsFreeMemoryEnsureACL(conn) < 0)
        return -1;

    return nodeGetCellsFreeMemory(freeMems, startCell, maxCells);
}


static unsigned long long
lxcNodeGetFreeMemory(virConnectPtr conn)
{
    if (virNodeGetFreeMemoryEnsureACL(conn) < 0)
        return 0;

    return nodeGetFreeMemory();
}


static int
lxcNodeGetMemoryParameters(virConnectPtr conn,
                           virTypedParameterPtr params,
                           int *nparams,
                           unsigned int flags)
{
    if (virNodeGetMemoryParametersEnsureACL(conn) < 0)
        return -1;

    return nodeGetMemoryParameters(params, nparams, flags);
}


static int
lxcNodeSetMemoryParameters(virConnectPtr conn,
                           virTypedParameterPtr params,
                           int nparams,
                           unsigned int flags)
{
    if (virNodeSetMemoryParametersEnsureACL(conn) < 0)
        return -1;

    return nodeSetMemoryParameters(params, nparams, flags);
}


static int
lxcNodeGetCPUMap(virConnectPtr conn,
                 unsigned char **cpumap,
                 unsigned int *online,
                 unsigned int flags)
{
    if (virNodeGetCPUMapEnsureACL(conn) < 0)
        return -1;

    return nodeGetCPUMap(cpumap, online, flags);
}


static int
lxcNodeSuspendForDuration(virConnectPtr conn,
                          unsigned int target,
                          unsigned long long duration,
                          unsigned int flags)
{
    if (virNodeSuspendForDurationEnsureACL(conn) < 0)
        return -1;

    return nodeSuspendForDuration(target, duration, flags);
}


/* Function Tables */
static virDriver lxcDriver = {
    .no = VIR_DRV_LXC,
    .name = LXC_DRIVER_NAME,
    .connectOpen = lxcConnectOpen, /* 0.4.2 */
    .connectClose = lxcConnectClose, /* 0.4.2 */
    .connectGetVersion = lxcConnectGetVersion, /* 0.4.6 */
    .connectGetHostname = lxcConnectGetHostname, /* 0.6.3 */
    .connectGetSysinfo = lxcConnectGetSysinfo, /* 1.0.5 */
    .nodeGetInfo = lxcNodeGetInfo, /* 0.6.5 */
    .connectGetCapabilities = lxcConnectGetCapabilities, /* 0.6.5 */
    .connectListDomains = lxcConnectListDomains, /* 0.4.2 */
    .connectNumOfDomains = lxcConnectNumOfDomains, /* 0.4.2 */
    .connectListAllDomains = lxcConnectListAllDomains, /* 0.9.13 */
    .domainCreateXML = lxcDomainCreateXML, /* 0.4.4 */
    .domainCreateXMLWithFiles = lxcDomainCreateXMLWithFiles, /* 1.1.1 */
    .domainLookupByID = lxcDomainLookupByID, /* 0.4.2 */
    .domainLookupByUUID = lxcDomainLookupByUUID, /* 0.4.2 */
    .domainLookupByName = lxcDomainLookupByName, /* 0.4.2 */
    .domainSuspend = lxcDomainSuspend, /* 0.7.2 */
    .domainResume = lxcDomainResume, /* 0.7.2 */
    .domainDestroy = lxcDomainDestroy, /* 0.4.4 */
    .domainDestroyFlags = lxcDomainDestroyFlags, /* 0.9.4 */
    .domainGetOSType = lxcDomainGetOSType, /* 0.4.2 */
    .domainGetMaxMemory = lxcDomainGetMaxMemory, /* 0.7.2 */
    .domainSetMaxMemory = lxcDomainSetMaxMemory, /* 0.7.2 */
    .domainSetMemory = lxcDomainSetMemory, /* 0.7.2 */
    .domainSetMemoryParameters = lxcDomainSetMemoryParameters, /* 0.8.5 */
    .domainGetMemoryParameters = lxcDomainGetMemoryParameters, /* 0.8.5 */
    .domainSetBlkioParameters = lxcDomainSetBlkioParameters, /* 0.9.8 */
    .domainGetBlkioParameters = lxcDomainGetBlkioParameters, /* 0.9.8 */
    .domainGetInfo = lxcDomainGetInfo, /* 0.4.2 */
    .domainGetState = lxcDomainGetState, /* 0.9.2 */
    .domainGetSecurityLabel = lxcDomainGetSecurityLabel, /* 0.9.10 */
    .nodeGetSecurityModel = lxcNodeGetSecurityModel, /* 0.9.10 */
    .domainGetXMLDesc = lxcDomainGetXMLDesc, /* 0.4.2 */
    .connectListDefinedDomains = lxcConnectListDefinedDomains, /* 0.4.2 */
    .connectNumOfDefinedDomains = lxcConnectNumOfDefinedDomains, /* 0.4.2 */
    .domainCreate = lxcDomainCreate, /* 0.4.4 */
    .domainCreateWithFlags = lxcDomainCreateWithFlags, /* 0.8.2 */
    .domainCreateWithFiles = lxcDomainCreateWithFiles, /* 1.1.1 */
    .domainDefineXML = lxcDomainDefineXML, /* 0.4.2 */
    .domainUndefine = lxcDomainUndefine, /* 0.4.2 */
    .domainUndefineFlags = lxcDomainUndefineFlags, /* 0.9.4 */
    .domainAttachDevice = lxcDomainAttachDevice, /* 1.0.1 */
    .domainAttachDeviceFlags = lxcDomainAttachDeviceFlags, /* 1.0.1 */
    .domainDetachDevice = lxcDomainDetachDevice, /* 1.0.1 */
    .domainDetachDeviceFlags = lxcDomainDetachDeviceFlags, /* 1.0.1 */
    .domainUpdateDeviceFlags = lxcDomainUpdateDeviceFlags, /* 1.0.1 */
    .domainGetAutostart = lxcDomainGetAutostart, /* 0.7.0 */
    .domainSetAutostart = lxcDomainSetAutostart, /* 0.7.0 */
    .domainGetSchedulerType = lxcDomainGetSchedulerType, /* 0.5.0 */
    .domainGetSchedulerParameters = lxcDomainGetSchedulerParameters, /* 0.5.0 */
    .domainGetSchedulerParametersFlags = lxcDomainGetSchedulerParametersFlags, /* 0.9.2 */
    .domainSetSchedulerParameters = lxcDomainSetSchedulerParameters, /* 0.5.0 */
    .domainSetSchedulerParametersFlags = lxcDomainSetSchedulerParametersFlags, /* 0.9.2 */
    .domainInterfaceStats = lxcDomainInterfaceStats, /* 0.7.3 */
    .nodeGetCPUStats = lxcNodeGetCPUStats, /* 0.9.3 */
    .nodeGetMemoryStats = lxcNodeGetMemoryStats, /* 0.9.3 */
    .nodeGetCellsFreeMemory = lxcNodeGetCellsFreeMemory, /* 0.6.5 */
    .nodeGetFreeMemory = lxcNodeGetFreeMemory, /* 0.6.5 */
    .nodeGetCPUMap = lxcNodeGetCPUMap, /* 1.0.0 */
    .connectDomainEventRegister = lxcConnectDomainEventRegister, /* 0.7.0 */
    .connectDomainEventDeregister = lxcConnectDomainEventDeregister, /* 0.7.0 */
    .connectIsEncrypted = lxcConnectIsEncrypted, /* 0.7.3 */
    .connectIsSecure = lxcConnectIsSecure, /* 0.7.3 */
    .domainIsActive = lxcDomainIsActive, /* 0.7.3 */
    .domainIsPersistent = lxcDomainIsPersistent, /* 0.7.3 */
    .domainIsUpdated = lxcDomainIsUpdated, /* 0.8.6 */
    .connectDomainEventRegisterAny = lxcConnectDomainEventRegisterAny, /* 0.8.0 */
    .connectDomainEventDeregisterAny = lxcConnectDomainEventDeregisterAny, /* 0.8.0 */
    .domainOpenConsole = lxcDomainOpenConsole, /* 0.8.6 */
    .connectIsAlive = lxcConnectIsAlive, /* 0.9.8 */
    .nodeSuspendForDuration = lxcNodeSuspendForDuration, /* 0.9.8 */
    .nodeGetMemoryParameters = lxcNodeGetMemoryParameters, /* 0.10.2 */
    .nodeSetMemoryParameters = lxcNodeSetMemoryParameters, /* 0.10.2 */
    .domainSendProcessSignal = lxcDomainSendProcessSignal, /* 1.0.1 */
    .domainShutdown = lxcDomainShutdown, /* 1.0.1 */
    .domainShutdownFlags = lxcDomainShutdownFlags, /* 1.0.1 */
    .domainReboot = lxcDomainReboot, /* 1.0.1 */
    .domainLxcOpenNamespace = lxcDomainLxcOpenNamespace, /* 1.0.2 */
};

static virStateDriver lxcStateDriver = {
    .name = LXC_DRIVER_NAME,
    .stateInitialize = lxcStateInitialize,
    .stateAutoStart = lxcStateAutoStart,
    .stateCleanup = lxcStateCleanup,
    .stateReload = lxcStateReload,
};

int lxcRegister(void)
{
    virRegisterDriver(&lxcDriver);
    virRegisterStateDriver(&lxcStateDriver);
    return 0;
}<|MERGE_RESOLUTION|>--- conflicted
+++ resolved
@@ -815,17 +815,7 @@
         !(caps = virLXCDriverGetCapabilities(driver, false)) ||
         virDomainLiveConfigHelperMethod(caps, driver->xmlopt,
                                         vm, &flags, &vmdef) < 0)
-<<<<<<< HEAD
-=======
-        goto cleanup;
-
-    if (flags & VIR_DOMAIN_AFFECT_LIVE &&
-        !virCgroupHasController(priv->cgroup, VIR_CGROUP_CONTROLLER_MEMORY)) {
-        virReportError(VIR_ERR_OPERATION_INVALID,
-                       "%s", _("cgroup memory controller is not mounted"));
->>>>>>> f60bc9c8
-        goto cleanup;
-    }
+        goto cleanup;
 
     if (flags & VIR_DOMAIN_AFFECT_LIVE &&
         !virCgroupHasController(priv->cgroup, VIR_CGROUP_CONTROLLER_MEMORY)) {
