--- conflicted
+++ resolved
@@ -789,7 +789,6 @@
     if (lxcContainerSendContinue(control[0]) < 0) {
         virReportSystemError(errno, "%s",
                              _("Unable to send container continue message"));
-<<<<<<< HEAD
         goto cleanup;
     }
 
@@ -798,16 +797,6 @@
                              _("error receiving signal from container"));
         goto cleanup;
     }
-=======
-        goto cleanup;
-    }
-
-    if (lxcContainerWaitForContinue(containerhandshake[0]) < 0) {
-        virReportSystemError(errno, "%s",
-                             _("error receiving signal from container"));
-        goto cleanup;
-    }
->>>>>>> 8dcf63fd
 
     /* Now the container is running, there's no need for us to keep
        any elevated capabilities */
