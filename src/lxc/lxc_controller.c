--- conflicted
+++ resolved
@@ -550,11 +550,7 @@
 
 cleanup:
     if (ret != 0) {
-<<<<<<< HEAD
-        VIR_FORCE_CLOSE(*ttymaster);
-=======
         close(*ttymaster);
->>>>>>> f575fe16
         VIR_FREE(*ttyName);
     }
 
