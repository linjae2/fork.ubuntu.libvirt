--- conflicted
+++ resolved
@@ -818,7 +818,6 @@
     if (lxcContainerSendContinue(control[0]) < 0) {
         virReportSystemError(errno, "%s",
                              _("Unable to send container continue message"));
-<<<<<<< HEAD
         goto cleanup;
     }
 
@@ -827,16 +826,6 @@
                              _("error receiving signal from container"));
         goto cleanup;
     }
-=======
-        goto cleanup;
-    }
-
-    if (lxcContainerWaitForContinue(containerhandshake[0]) < 0) {
-        virReportSystemError(errno, "%s",
-                             _("error receiving signal from container"));
-        goto cleanup;
-    }
->>>>>>> 2621b0ff
 
     /* Now the container is running, there's no need for us to keep
        any elevated capabilities */
