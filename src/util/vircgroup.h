/*
 * vircgroup.h: methods for managing control cgroups
 *
 * Copyright (C) 2011-2015 Red Hat, Inc.
 * Copyright IBM Corp. 2008
 *
 * This library is free software; you can redistribute it and/or
 * modify it under the terms of the GNU Lesser General Public
 * License as published by the Free Software Foundation; either
 * version 2.1 of the License, or (at your option) any later version.
 *
 * This library is distributed in the hope that it will be useful,
 * but WITHOUT ANY WARRANTY; without even the implied warranty of
 * MERCHANTABILITY or FITNESS FOR A PARTICULAR PURPOSE.  See the GNU
 * Lesser General Public License for more details.
 *
 * You should have received a copy of the GNU Lesser General Public
 * License along with this library.  If not, see
 * <http://www.gnu.org/licenses/>.
 *
 * Authors:
 *  Dan Smith <danms@us.ibm.com>
 */

#ifndef __VIR_CGROUP_H__
# define __VIR_CGROUP_H__

# include "virutil.h"

struct virCgroup;
typedef struct virCgroup *virCgroupPtr;

enum {
    VIR_CGROUP_CONTROLLER_CPU,
    VIR_CGROUP_CONTROLLER_CPUACCT,
    VIR_CGROUP_CONTROLLER_CPUSET,
    VIR_CGROUP_CONTROLLER_MEMORY,
    VIR_CGROUP_CONTROLLER_DEVICES,
    VIR_CGROUP_CONTROLLER_FREEZER,
    VIR_CGROUP_CONTROLLER_BLKIO,
    VIR_CGROUP_CONTROLLER_NET_CLS,
    VIR_CGROUP_CONTROLLER_PERF_EVENT,
    VIR_CGROUP_CONTROLLER_SYSTEMD,

    VIR_CGROUP_CONTROLLER_LAST
};

VIR_ENUM_DECL(virCgroupController);
/* Items of this enum are used later in virCgroupNew to create
 * bit array stored in int. Like this:
 *   1 << VIR_CGROUP_CONTROLLER_CPU
 * Make sure we will not overflow */
verify(VIR_CGROUP_CONTROLLER_LAST < 8 * sizeof(int));

typedef enum {
    VIR_CGROUP_THREAD_VCPU = 0,
    VIR_CGROUP_THREAD_EMULATOR,
    VIR_CGROUP_THREAD_IOTHREAD,

    VIR_CGROUP_THREAD_LAST
} virCgroupThreadName;

bool virCgroupAvailable(void);

int virCgroupNewPartition(const char *path,
                          bool create,
                          int controllers,
                          virCgroupPtr *group)
    ATTRIBUTE_NONNULL(1) ATTRIBUTE_NONNULL(4);

int virCgroupNewSelf(virCgroupPtr *group)
    ATTRIBUTE_NONNULL(1);

int virCgroupNewDomainPartition(virCgroupPtr partition,
                                const char *driver,
                                const char *name,
                                bool create,
                                virCgroupPtr *group)
    ATTRIBUTE_NONNULL(1) ATTRIBUTE_NONNULL(2) ATTRIBUTE_NONNULL(5);

int virCgroupNewThread(virCgroupPtr domain,
                       virCgroupThreadName nameval,
                       int id,
                       bool create,
                       virCgroupPtr *group)
    ATTRIBUTE_NONNULL(1) ATTRIBUTE_NONNULL(5);

int virCgroupNewDetect(pid_t pid,
                       int controllers,
                       virCgroupPtr *group);

int virCgroupNewDetectMachine(const char *name,
                              const char *drivername,
                              pid_t pid,
                              const char *partition,
                              int controllers,
                              virCgroupPtr *group);

int virCgroupNewMachine(const char *name,
                        const char *drivername,
                        bool privileged,
                        const unsigned char *uuid,
                        const char *rootdir,
                        pid_t pidleader,
                        bool isContainer,
                        size_t nnicindexes,
                        int *nicindexes,
                        const char *partition,
                        int controllers,
                        virCgroupPtr *group)
    ATTRIBUTE_NONNULL(1) ATTRIBUTE_NONNULL(2)
    ATTRIBUTE_NONNULL(4);

int virCgroupTerminateMachine(const char *name,
                              const char *drivername,
                              bool privileged)
    ATTRIBUTE_NONNULL(1) ATTRIBUTE_NONNULL(2);

bool virCgroupNewIgnoreError(void);

void virCgroupFree(virCgroupPtr *group);

bool virCgroupHasController(virCgroupPtr cgroup, int controller);
int virCgroupPathOfController(virCgroupPtr group,
                              int controller,
                              const char *key,
                              char **path);

int virCgroupAddTask(virCgroupPtr group, pid_t pid);

int virCgroupAddTaskController(virCgroupPtr group,
                               pid_t pid,
                               int controller);

int virCgroupMoveTask(virCgroupPtr src_group,
                      virCgroupPtr dest_group);

int virCgroupSetBlkioWeight(virCgroupPtr group, unsigned int weight);
int virCgroupGetBlkioWeight(virCgroupPtr group, unsigned int *weight);

int virCgroupGetBlkioIoServiced(virCgroupPtr group,
                                long long *bytes_read,
                                long long *bytes_write,
                                long long *requests_read,
                                long long *requests_write);
int virCgroupGetBlkioIoDeviceServiced(virCgroupPtr group,
                                      const char *path,
                                      long long *bytes_read,
                                      long long *bytes_write,
                                      long long *requests_read,
                                      long long *requests_write);

int virCgroupSetBlkioDeviceWeight(virCgroupPtr group,
                                  const char *path,
                                  unsigned int weight);

int virCgroupSetBlkioDeviceReadIops(virCgroupPtr group,
                                    const char *path,
                                    unsigned int riops);

int virCgroupSetBlkioDeviceWriteIops(virCgroupPtr group,
                                     const char *path,
                                     unsigned int wiops);

int virCgroupSetBlkioDeviceReadBps(virCgroupPtr group,
                                   const char *path,
                                   unsigned long long rbps);

int virCgroupSetBlkioDeviceWriteBps(virCgroupPtr group,
                                    const char *path,
                                    unsigned long long wbps);

int virCgroupSetMemory(virCgroupPtr group, unsigned long long kb);
int virCgroupGetMemoryUsage(virCgroupPtr group, unsigned long *kb);

int virCgroupSetMemoryHardLimit(virCgroupPtr group, unsigned long long kb);
int virCgroupGetMemoryHardLimit(virCgroupPtr group, unsigned long long *kb);
int virCgroupSetMemorySoftLimit(virCgroupPtr group, unsigned long long kb);
int virCgroupGetMemorySoftLimit(virCgroupPtr group, unsigned long long *kb);
int virCgroupSetMemSwapHardLimit(virCgroupPtr group, unsigned long long kb);
int virCgroupGetMemSwapHardLimit(virCgroupPtr group, unsigned long long *kb);
int virCgroupGetMemSwapUsage(virCgroupPtr group, unsigned long long *kb);

enum {
    VIR_CGROUP_DEVICE_READ  = 1,
    VIR_CGROUP_DEVICE_WRITE = 2,
    VIR_CGROUP_DEVICE_MKNOD = 4,
    VIR_CGROUP_DEVICE_RW    = VIR_CGROUP_DEVICE_READ | VIR_CGROUP_DEVICE_WRITE,
    VIR_CGROUP_DEVICE_RWM   = VIR_CGROUP_DEVICE_RW | VIR_CGROUP_DEVICE_MKNOD,
};

const char *virCgroupGetDevicePermsString(int perms);

int virCgroupDenyAllDevices(virCgroupPtr group);

int virCgroupAllowAllDevices(virCgroupPtr group, int perms);

int virCgroupAllowDevice(virCgroupPtr group,
                         char type,
                         int major,
                         int minor,
                         int perms);
int virCgroupAllowDeviceMajor(virCgroupPtr group,
                              char type,
                              int major,
                              int perms);
int virCgroupAllowDevicePath(virCgroupPtr group,
                             const char *path,
                             int perms);

int virCgroupDenyDevice(virCgroupPtr group,
                        char type,
                        int major,
                        int minor,
                        int perms);
int virCgroupDenyDeviceMajor(virCgroupPtr group,
                             char type,
                             int major,
                             int perms);
int virCgroupDenyDevicePath(virCgroupPtr group,
                            const char *path,
                            int perms);

int
virCgroupGetPercpuStats(virCgroupPtr group,
                        virTypedParameterPtr params,
                        unsigned int nparams,
                        int start_cpu,
                        unsigned int ncpus,
                        unsigned int nvcpupids);

int
virCgroupGetDomainTotalCpuStats(virCgroupPtr group,
                                virTypedParameterPtr params,
                                int nparams);

int virCgroupSetCpuShares(virCgroupPtr group, unsigned long long shares);
int virCgroupGetCpuShares(virCgroupPtr group, unsigned long long *shares);

int virCgroupSetCpuCfsPeriod(virCgroupPtr group, unsigned long long cfs_period);
int virCgroupGetCpuCfsPeriod(virCgroupPtr group, unsigned long long *cfs_period);

int virCgroupSetCpuCfsQuota(virCgroupPtr group, long long cfs_quota);
int virCgroupGetCpuCfsQuota(virCgroupPtr group, long long *cfs_quota);

int virCgroupGetCpuacctUsage(virCgroupPtr group, unsigned long long *usage);
int virCgroupGetCpuacctPercpuUsage(virCgroupPtr group, char **usage);
int virCgroupGetCpuacctStat(virCgroupPtr group, unsigned long long *user,
                            unsigned long long *sys);

int virCgroupSetFreezerState(virCgroupPtr group, const char *state);
int virCgroupGetFreezerState(virCgroupPtr group, char **state);

int virCgroupSetCpusetMems(virCgroupPtr group, const char *mems);
int virCgroupGetCpusetMems(virCgroupPtr group, char **mems);

int virCgroupSetCpusetMemoryMigrate(virCgroupPtr group, bool migrate);
int virCgroupGetCpusetMemoryMigrate(virCgroupPtr group, bool *migrate);

int virCgroupSetCpusetCpus(virCgroupPtr group, const char *cpus);
int virCgroupGetCpusetCpus(virCgroupPtr group, char **cpus);

int virCgroupRemoveRecursively(char *grppath);
int virCgroupRemove(virCgroupPtr group);

int virCgroupKill(virCgroupPtr group, int signum);
int virCgroupKillRecursive(virCgroupPtr group, int signum);
int virCgroupKillPainfully(virCgroupPtr group);

int virCgroupIsolateMount(virCgroupPtr group,
                          const char *oldroot,
                          const char *mountopts);

bool virCgroupSupportsCpuBW(virCgroupPtr cgroup);

int virCgroupSetOwner(virCgroupPtr cgroup,
                      uid_t uid,
                      gid_t gid,
                      int controllers);

int virCgroupHasEmptyTasks(virCgroupPtr cgroup, int controller);

<<<<<<< HEAD
int virCgroupDetectPlacement(virCgroupPtr group,
                             pid_t pid,
                             const char *path);

=======
bool virCgroupControllerAvailable(int controller);
>>>>>>> 93524f06
#endif /* __VIR_CGROUP_H__ */<|MERGE_RESOLUTION|>--- conflicted
+++ resolved
@@ -280,12 +280,5 @@
 
 int virCgroupHasEmptyTasks(virCgroupPtr cgroup, int controller);
 
-<<<<<<< HEAD
-int virCgroupDetectPlacement(virCgroupPtr group,
-                             pid_t pid,
-                             const char *path);
-
-=======
 bool virCgroupControllerAvailable(int controller);
->>>>>>> 93524f06
 #endif /* __VIR_CGROUP_H__ */