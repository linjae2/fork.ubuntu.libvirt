--- conflicted
+++ resolved
@@ -274,10 +274,6 @@
 
 int virCgroupHasEmptyTasks(virCgroupPtr cgroup, int controller);
 
-<<<<<<< HEAD
-void virCgroupEscape(void);
-=======
->>>>>>> 629c467b
 int virCgroupDetectPlacement(virCgroupPtr group,
                              pid_t pid,
                              const char *path);
