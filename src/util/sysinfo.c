/*
 * sysinfo.c: get SMBIOS/sysinfo information from the host
 *
 * Copyright (C) 2010-2011 Red Hat, Inc.
 * Copyright (C) 2010 Daniel Veillard
 *
 * This library is free software; you can redistribute it and/or
 * modify it under the terms of the GNU Lesser General Public
 * License as published by the Free Software Foundation; either
 * version 2.1 of the License, or (at your option) any later version.
 *
 * This library is distributed in the hope that it will be useful,
 * but WITHOUT ANY WARRANTY; without even the implied warranty of
 * MERCHANTABILITY or FITNESS FOR A PARTICULAR PURPOSE.  See the GNU
 * Lesser General Public License for more details.
 *
 * You should have received a copy of the GNU Lesser General Public
 * License along with this library; if not, write to the Free Software
 * Foundation, Inc., 59 Temple Place, Suite 330, Boston, MA 02111-1307  USA
 *
 * Author: Daniel Veillard <veillard@redhat.com>
 */

#include <config.h>

#include <sys/types.h>
#include <sys/wait.h>
#include <sys/stat.h>
#include <unistd.h>
#include <stdlib.h>
#include <stdio.h>

#include "virterror_internal.h"
#include "sysinfo.h"
#include "util.h"
#include "logging.h"
#include "memory.h"
#include "command.h"

#define VIR_FROM_THIS VIR_FROM_SYSINFO

#define virSmbiosReportError(code, ...)                               \
    virReportErrorHelper(VIR_FROM_SYSINFO, code, __FILE__,            \
                         __FUNCTION__, __LINE__, __VA_ARGS__)

#define SYSINFO_SMBIOS_DECODER "dmidecode"

VIR_ENUM_IMPL(virSysinfo, VIR_SYSINFO_LAST,
              "smbios");

/**
 * virSysinfoDefFree:
 * @def: a sysinfo structure
 *
 * Free up the sysinfo structure
 */

void virSysinfoDefFree(virSysinfoDefPtr def)
{
    if (def == NULL)
        return;

    VIR_FREE(def->bios_vendor);
    VIR_FREE(def->bios_version);
    VIR_FREE(def->bios_date);
    VIR_FREE(def->bios_release);

    VIR_FREE(def->system_manufacturer);
    VIR_FREE(def->system_product);
    VIR_FREE(def->system_version);
    VIR_FREE(def->system_serial);
    VIR_FREE(def->system_uuid);
    VIR_FREE(def->system_sku);
    VIR_FREE(def->system_family);
    VIR_FREE(def);
}

/**
 * virSysinfoRead:
 *
 * Tries to read the SMBIOS information from the current host
 *
 * Returns: a filled up sysinfo structure or NULL in case of error
 */
<<<<<<< HEAD
#ifdef defined(WIN32) || \
	   !(defined((__x86_64__) || \
	   defined(__i386__) || \
	   defined(__amd64__))
=======
#if defined(WIN32) || \
    !(defined(__x86_64__) || \
      defined(__i386__) ||   \
      defined(__amd64__))
>>>>>>> 0b53893d
virSysinfoDefPtr
virSysinfoRead(void) {
    /*
     * this can probably be extracted from Windows using API or registry
     * http://www.microsoft.com/whdc/system/platform/firmware/SMBIOS.mspx
     */
    virReportSystemError(ENOSYS, "%s",
                 _("Host sysinfo extraction not supported on this platform"));
    return NULL;
}

#else /* !WIN32 && !X86 */

virSysinfoDefPtr
virSysinfoRead(void) {
    char *path, *cur, *eol, *base;
    virSysinfoDefPtr ret = NULL;
    char *outbuf = NULL;
    virCommandPtr cmd;

    path = virFindFileInPath(SYSINFO_SMBIOS_DECODER);
    if (path == NULL) {
        virSmbiosReportError(VIR_ERR_INTERNAL_ERROR,
                             _("Failed to find path for %s binary"),
                             SYSINFO_SMBIOS_DECODER);
        return NULL;
    }

    cmd = virCommandNewArgList(path, "-q", "-t", "0,1", NULL);
    VIR_FREE(path);
    virCommandSetOutputBuffer(cmd, &outbuf);
    if (virCommandRun(cmd, NULL) < 0) {
        virSmbiosReportError(VIR_ERR_INTERNAL_ERROR,
                             _("Failed to execute command %s"),
                             path);
        goto cleanup;
    }

    if (VIR_ALLOC(ret) < 0)
        goto no_memory;

    ret->type = VIR_SYSINFO_SMBIOS;

    base = outbuf;

    if ((cur = strstr(base, "Vendor: ")) != NULL) {
        cur += 8;
        eol = strchr(cur, '\n');
        if ((eol) && ((ret->bios_vendor = strndup(cur, eol - cur)) == NULL))
            goto no_memory;
    }
    if ((cur = strstr(base, "Version: ")) != NULL) {
        cur += 9;
        eol = strchr(cur, '\n');
        if ((eol) && ((ret->bios_version = strndup(cur, eol - cur)) == NULL))
            goto no_memory;
    }
    if ((cur = strstr(base, "Release Date: ")) != NULL) {
        cur += 14;
        eol = strchr(cur, '\n');
        if ((eol) && ((ret->bios_date = strndup(cur, eol - cur)) == NULL))
            goto no_memory;
    }
    if ((cur = strstr(base, "BIOS Revision: ")) != NULL) {
        cur += 15;
        eol = strchr(cur, '\n');
        if ((eol) && ((ret->bios_release = strndup(cur, eol - cur)) == NULL))
            goto no_memory;
    }
    if ((base = strstr(outbuf, "System Information")) == NULL)
        goto cleanup;
    if ((cur = strstr(base, "Manufacturer: ")) != NULL) {
        cur += 14;
        eol = strchr(cur, '\n');
        if ((eol) &&
            ((ret->system_manufacturer = strndup(cur, eol - cur)) == NULL))
            goto no_memory;
    }
    if ((cur = strstr(base, "Product Name: ")) != NULL) {
        cur += 14;
        eol = strchr(cur, '\n');
        if ((eol) && ((ret->system_product = strndup(cur, eol - cur)) == NULL))
            goto no_memory;
    }
    if ((cur = strstr(base, "Version: ")) != NULL) {
        cur += 9;
        eol = strchr(cur, '\n');
        if ((eol) && ((ret->system_version = strndup(cur, eol - cur)) == NULL))
            goto no_memory;
    }
    if ((cur = strstr(base, "Serial Number: ")) != NULL) {
        cur += 15;
        eol = strchr(cur, '\n');
        if ((eol) && ((ret->system_serial = strndup(cur, eol - cur)) == NULL))
            goto no_memory;
    }
    if ((cur = strstr(base, "UUID: ")) != NULL) {
        cur += 6;
        eol = strchr(cur, '\n');
        if ((eol) && ((ret->system_uuid = strndup(cur, eol - cur)) == NULL))
            goto no_memory;
    }
    if ((cur = strstr(base, "SKU Number: ")) != NULL) {
        cur += 12;
        eol = strchr(cur, '\n');
        if ((eol) && ((ret->system_sku = strndup(cur, eol - cur)) == NULL))
            goto no_memory;
    }
    if ((cur = strstr(base, "Family: ")) != NULL) {
        cur += 8;
        eol = strchr(cur, '\n');
        if ((eol) && ((ret->system_family = strndup(cur, eol - cur)) == NULL))
            goto no_memory;
    }

cleanup:
    VIR_FREE(outbuf);
    virCommandFree(cmd);

    return ret;

no_memory:
    virReportOOMError();

    virSysinfoDefFree(ret);
    ret = NULL;
    goto cleanup;
}
<<<<<<< HEAD
#endif /* !WIN32I && !X86 */
=======
#endif /* !WIN32 && !X86 */
>>>>>>> 0b53893d

/**
 * virSysinfoFormat:
 * @def: structure to convert to xml string
 * @prefix: string to prefix before each line of xml
 *
 * This returns the XML description of the sysinfo, or NULL after
 * generating an error message.
 */
char *
virSysinfoFormat(virSysinfoDefPtr def, const char *prefix)
{
    const char *type = virSysinfoTypeToString(def->type);
    virBuffer buf = VIR_BUFFER_INITIALIZER;
    size_t len = strlen(prefix);

    if (!type) {
        virSmbiosReportError(VIR_ERR_INTERNAL_ERROR,
                             _("unexpected sysinfo type model %d"),
                             def->type);
        return NULL;
    }

    virBufferAsprintf(&buf, "%s<sysinfo type='%s'>\n", prefix, type);
    if ((def->bios_vendor != NULL) || (def->bios_version != NULL) ||
        (def->bios_date != NULL) || (def->bios_release != NULL)) {
        virBufferAsprintf(&buf, "%s  <bios>\n", prefix);
        if (def->bios_vendor != NULL) {
            virBufferAdd(&buf, prefix, len);
            virBufferEscapeString(&buf,
                                  "    <entry name='vendor'>%s</entry>\n",
                                  def->bios_vendor);
        }
        if (def->bios_version != NULL) {
            virBufferAdd(&buf, prefix, len);
            virBufferEscapeString(&buf,
                                  "    <entry name='version'>%s</entry>\n",
                                  def->bios_version);
        }
        if (def->bios_date != NULL) {
            virBufferAdd(&buf, prefix, len);
            virBufferEscapeString(&buf,
                                  "    <entry name='date'>%s</entry>\n",
                                  def->bios_date);
        }
        if (def->bios_release != NULL) {
            virBufferAdd(&buf, prefix, len);
            virBufferEscapeString(&buf,
                                  "    <entry name='release'>%s</entry>\n",
                                  def->bios_release);
        }
        virBufferAsprintf(&buf, "%s  </bios>\n", prefix);
    }
    if ((def->system_manufacturer != NULL) || (def->system_product != NULL) ||
        (def->system_version != NULL) || (def->system_serial != NULL) ||
        (def->system_uuid != NULL) || (def->system_sku != NULL) ||
        (def->system_family != NULL)) {
        virBufferAsprintf(&buf, "%s  <system>\n", prefix);
        if (def->system_manufacturer != NULL) {
            virBufferAdd(&buf, prefix, len);
            virBufferEscapeString(&buf,
                                  "    <entry name='manufacturer'>%s</entry>\n",
                                  def->system_manufacturer);
        }
        if (def->system_product != NULL) {
            virBufferAdd(&buf, prefix, len);
            virBufferEscapeString(&buf,
                                  "    <entry name='product'>%s</entry>\n",
                                  def->system_product);
        }
        if (def->system_version != NULL) {
            virBufferAdd(&buf, prefix, len);
            virBufferEscapeString(&buf,
                                  "    <entry name='version'>%s</entry>\n",
                                  def->system_version);
        }
        if (def->system_serial != NULL) {
            virBufferAdd(&buf, prefix, len);
            virBufferEscapeString(&buf,
                                  "    <entry name='serial'>%s</entry>\n",
                                  def->system_serial);
        }
        if (def->system_uuid != NULL) {
            virBufferAdd(&buf, prefix, len);
            virBufferEscapeString(&buf,
                                  "    <entry name='uuid'>%s</entry>\n",
                                  def->system_uuid);
        }
        if (def->system_sku != NULL) {
            virBufferAdd(&buf, prefix, len);
            virBufferEscapeString(&buf,
                                  "    <entry name='sku'>%s</entry>\n",
                                  def->system_sku);
        }
        if (def->system_family != NULL) {
            virBufferAdd(&buf, prefix, len);
            virBufferEscapeString(&buf,
                                  "    <entry name='family'>%s</entry>\n",
                                  def->system_family);
        }
        virBufferAsprintf(&buf, "%s  </system>\n", prefix);
    }

    virBufferAsprintf(&buf, "%s</sysinfo>\n", prefix);

    return virBufferContentAndReset(&buf);
}

bool virSysinfoIsEqual(virSysinfoDefPtr src,
                       virSysinfoDefPtr dst)
{
    bool identical = false;

    if (!src && !dst)
        return true;

    if ((src && !dst) || (!src && dst)) {
        virSmbiosReportError(VIR_ERR_CONFIG_UNSUPPORTED, "%s",
                             _("Target sysinfo does not match source"));
        goto cleanup;
    }

    if (src->type != dst->type) {
        virSmbiosReportError(VIR_ERR_CONFIG_UNSUPPORTED,
                             _("Target sysinfo %s does not match source %s"),
                             virSysinfoTypeToString(dst->type),
                             virSysinfoTypeToString(src->type));
        goto cleanup;
    }

#define CHECK_FIELD(name, desc)                                         \
    do {                                                                \
        if (STRNEQ_NULLABLE(src->name, dst->name)) {                    \
            virSmbiosReportError(VIR_ERR_CONFIG_UNSUPPORTED,            \
                                 _("Target sysinfo %s %s does not match source %s"), \
                                 desc, NULLSTR(src->name), NULLSTR(dst->name)); \
        }                                                               \
    } while (0)

    CHECK_FIELD(bios_vendor, "BIOS vendor");
    CHECK_FIELD(bios_version, "BIOS version");
    CHECK_FIELD(bios_date, "BIOS date");
    CHECK_FIELD(bios_release, "BIOS release");

    CHECK_FIELD(system_manufacturer, "system vendor");
    CHECK_FIELD(system_product, "system product");
    CHECK_FIELD(system_version, "system version");
    CHECK_FIELD(system_serial, "system serial");
    CHECK_FIELD(system_uuid, "system uuid");
    CHECK_FIELD(system_sku, "system sku");
    CHECK_FIELD(system_family, "system family");

#undef CHECK_FIELD

    identical = true;

cleanup:
    return identical;
}<|MERGE_RESOLUTION|>--- conflicted
+++ resolved
@@ -82,17 +82,10 @@
  *
  * Returns: a filled up sysinfo structure or NULL in case of error
  */
-<<<<<<< HEAD
-#ifdef defined(WIN32) || \
-	   !(defined((__x86_64__) || \
-	   defined(__i386__) || \
-	   defined(__amd64__))
-=======
 #if defined(WIN32) || \
     !(defined(__x86_64__) || \
       defined(__i386__) ||   \
       defined(__amd64__))
->>>>>>> 0b53893d
 virSysinfoDefPtr
 virSysinfoRead(void) {
     /*
@@ -221,11 +214,7 @@
     ret = NULL;
     goto cleanup;
 }
-<<<<<<< HEAD
-#endif /* !WIN32I && !X86 */
-=======
 #endif /* !WIN32 && !X86 */
->>>>>>> 0b53893d
 
 /**
  * virSysinfoFormat:
