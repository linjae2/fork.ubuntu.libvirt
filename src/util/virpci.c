/*
 * virpci.c: helper APIs for managing host PCI devices
 *
 * Copyright (C) 2009-2013 Red Hat, Inc.
 *
 * This library is free software; you can redistribute it and/or
 * modify it under the terms of the GNU Lesser General Public
 * License as published by the Free Software Foundation; either
 * version 2.1 of the License, or (at your option) any later version.
 *
 * This library is distributed in the hope that it will be useful,
 * but WITHOUT ANY WARRANTY; without even the implied warranty of
 * MERCHANTABILITY or FITNESS FOR A PARTICULAR PURPOSE.  See the GNU
 * Lesser General Public License for more details.
 *
 * You should have received a copy of the GNU Lesser General Public
 * License along with this library.  If not, see
 * <http://www.gnu.org/licenses/>.
 *
 * Authors:
 *     Mark McLoughlin <markmc@redhat.com>
 */

#include <config.h>

#include "virpci.h"

#include <dirent.h>
#include <fcntl.h>
#include <inttypes.h>
#include <limits.h>
#include <stdio.h>
#include <string.h>
#include <sys/types.h>
#include <sys/stat.h>
#include <unistd.h>
#include <stdlib.h>

#include "dirname.h"
#include "virlog.h"
#include "viralloc.h"
#include "vircommand.h"
#include "virerror.h"
#include "virfile.h"
#include "virstring.h"
#include "virutil.h"

#define PCI_SYSFS "/sys/bus/pci/"
#define PCI_ID_LEN 10   /* "XXXX XXXX" */
#define PCI_ADDR_LEN 13 /* "XXXX:XX:XX.X" */

#define SRIOV_FOUND 0
#define SRIOV_NOT_FOUND 1
#define SRIOV_ERROR -1

struct _virPCIDevice {
    unsigned int  domain;
    unsigned int  bus;
    unsigned int  slot;
    unsigned int  function;

    char          name[PCI_ADDR_LEN]; /* domain:bus:slot.function */
    char          id[PCI_ID_LEN];     /* product vendor */
    char          *path;
    const char    *used_by;           /* The domain which uses the device */

    unsigned int  pcie_cap_pos;
    unsigned int  pci_pm_cap_pos;
    bool          has_flr;
    bool          has_pm_reset;
    bool          managed;
    char          *stubDriver;

    /* used by reattach function */
    bool          unbind_from_stub;
    bool          remove_slot;
    bool          reprobe;
};

struct _virPCIDeviceList {
    virObjectLockable parent;

    size_t count;
    virPCIDevicePtr *devs;
};


/* For virReportOOMError()  and virReportSystemError() */
#define VIR_FROM_THIS VIR_FROM_NONE

/* Specifications referenced in comments:
 *  PCI30  - PCI Local Bus Specification 3.0
 *  PCIe20 - PCI Express Base Specification 2.0
 *  BR12   - PCI-to-PCI Bridge Architecture Specification 1.2
 *  PM12   - PCI Bus Power Management Interface Specification 1.2
 *  ECN_AF - Advanced Capabilities for Conventional PCI ECN
 */

/* Type 0 config space header length; PCI30 Section 6.1 Configuration Space Organization */
#define PCI_CONF_LEN            0x100
#define PCI_CONF_HEADER_LEN     0x40

/* PCI30 6.2.1 */
#define PCI_HEADER_TYPE         0x0e    /* Header type */
#define PCI_HEADER_TYPE_BRIDGE 0x1
#define PCI_HEADER_TYPE_MASK   0x7f
#define PCI_HEADER_TYPE_MULTI  0x80

/* PCI30 6.2.1  Device Identification */
#define PCI_CLASS_DEVICE        0x0a    /* Device class */

/* Class Code for bridge; PCI30 D.7  Base Class 06h */
#define PCI_CLASS_BRIDGE_PCI    0x0604

/* PCI30 6.2.3  Device Status */
#define PCI_STATUS              0x06    /* 16 bits */
#define PCI_STATUS_CAP_LIST    0x10    /* Support Capability List */

/* PCI30 6.7  Capabilities List */
#define PCI_CAPABILITY_LIST     0x34    /* Offset of first capability list entry */

/* PM12 3.2.1  Capability Identifier */
#define PCI_CAP_ID_PM           0x01    /* Power Management */
/* PCI30 H Capability IDs */
#define PCI_CAP_ID_EXP          0x10    /* PCI Express */
/* ECN_AF 6.x.1.1  Capability ID for AF */
#define PCI_CAP_ID_AF           0x13    /* Advanced Features */

/* PCIe20 7.8.3  Device Capabilities Register (Offset 04h) */
#define PCI_EXP_DEVCAP          0x4     /* Device capabilities */
#define PCI_EXP_DEVCAP_FLR     (1<<28) /* Function Level Reset */

/* Header type 1 BR12 3.2 PCI-to-PCI Bridge Configuration Space Header Format */
#define PCI_PRIMARY_BUS         0x18    /* BR12 3.2.5.2 Primary bus number */
#define PCI_SECONDARY_BUS       0x19    /* BR12 3.2.5.3 Secondary bus number */
#define PCI_SUBORDINATE_BUS     0x1a    /* BR12 3.2.5.4 Highest bus number behind the bridge */
#define PCI_BRIDGE_CONTROL      0x3e
/* BR12 3.2.5.18  Bridge Control Register */
#define PCI_BRIDGE_CTL_RESET   0x40    /* Secondary bus reset */

/* PM12 3.2.4  Power Management Control/Status (Offset = 4) */
#define PCI_PM_CTRL                4    /* PM control and status register */
#define PCI_PM_CTRL_STATE_MASK    0x3  /* Current power state (D0 to D3) */
#define PCI_PM_CTRL_STATE_D0      0x0  /* D0 state */
#define PCI_PM_CTRL_STATE_D3hot   0x3  /* D3 state */
#define PCI_PM_CTRL_NO_SOFT_RESET 0x8  /* No reset for D3hot->D0 */

/* ECN_AF 6.x.1  Advanced Features Capability Structure */
#define PCI_AF_CAP              0x3     /* Advanced features capabilities */
#define PCI_AF_CAP_FLR         0x2     /* Function Level Reset */

#define PCI_EXP_FLAGS           0x2
#define PCI_EXP_FLAGS_TYPE      0x00f0
#define PCI_EXP_TYPE_DOWNSTREAM 0x6

#define PCI_EXT_CAP_BASE          0x100
#define PCI_EXT_CAP_LIMIT         0x1000
#define PCI_EXT_CAP_ID_MASK       0x0000ffff
#define PCI_EXT_CAP_OFFSET_SHIFT  20
#define PCI_EXT_CAP_OFFSET_MASK   0x00000ffc

#define PCI_EXT_CAP_ID_ACS      0x000d
#define PCI_EXT_ACS_CTRL        0x06

#define PCI_EXT_CAP_ACS_SV      0x01
#define PCI_EXT_CAP_ACS_RR      0x04
#define PCI_EXT_CAP_ACS_CR      0x08
#define PCI_EXT_CAP_ACS_UF      0x10
#define PCI_EXT_CAP_ACS_ENABLED (PCI_EXT_CAP_ACS_SV |   \
                                 PCI_EXT_CAP_ACS_RR |   \
                                 PCI_EXT_CAP_ACS_CR |   \
                                 PCI_EXT_CAP_ACS_UF)

static virClassPtr virPCIDeviceListClass;

static void virPCIDeviceListDispose(void *obj);

static int virPCIOnceInit(void)
{
    if (!(virPCIDeviceListClass = virClassNew(virClassForObjectLockable(),
                                              "virPCIDeviceList",
                                              sizeof(virPCIDeviceList),
                                              virPCIDeviceListDispose)))
        return -1;

    return 0;
}

VIR_ONCE_GLOBAL_INIT(virPCI)


static int
virPCIDriverDir(char **buffer, const char *driver)
{
    VIR_FREE(*buffer);

    if (virAsprintf(buffer, PCI_SYSFS "drivers/%s", driver) < 0)
        return -1;
    return 0;
}


static int
virPCIDriverFile(char **buffer, const char *driver, const char *file)
{
    VIR_FREE(*buffer);

    if (virAsprintf(buffer, PCI_SYSFS "drivers/%s/%s", driver, file) < 0)
        return -1;
    return 0;
}


static int
virPCIFile(char **buffer, const char *device, const char *file)
{
    VIR_FREE(*buffer);

    if (virAsprintf(buffer, PCI_SYSFS "devices/%s/%s", device, file) < 0)
        return -1;
    return 0;
}


/* virPCIDeviceGetDriverPathAndName - put the path to the driver
 * directory of the driver in use for this device in @path and the
 * name of the driver in @name. Both could be NULL if it's not bound
 * to any driver.
 *
 * Return 0 for success, -1 for error.
 */
static int
virPCIDeviceGetDriverPathAndName(virPCIDevicePtr dev, char **path, char **name)
{
    int ret = -1;
    char *drvlink = NULL;

    *path = *name = NULL;
    /* drvlink = "/sys/bus/pci/dddd:bb:ss.ff/driver" */
    if (virPCIFile(&drvlink, dev->name, "driver") < 0)
        goto cleanup;

    if (virFileIsLink(drvlink) != 1) {
        virReportError(VIR_ERR_INTERNAL_ERROR,
                       _("Invalid device %s driver file %s is not a symlink"),
                       dev->name, drvlink);
        goto cleanup;
    }
    if (virFileResolveLink(drvlink, path) < 0) {
        virReportError(VIR_ERR_INTERNAL_ERROR,
                       _("Unable to resolve device %s driver symlink %s"),
                       dev->name, drvlink);
        goto cleanup;
    }
    /* path = "/sys/bus/pci/drivers/${drivername}" */

    if (VIR_STRDUP(*name, last_component(*path)) < 0)
        goto cleanup;
    /* name = "${drivername}" */

    ret = 0;
cleanup:
    VIR_FREE(drvlink);
    if (ret < 0) {
        VIR_FREE(*path);
        VIR_FREE(*name);
    }
    return ret;
}


static int
virPCIDeviceConfigOpen(virPCIDevicePtr dev, bool fatal)
{
    int fd;

    fd = open(dev->path, O_RDWR);

    if (fd < 0) {
        if (fatal) {
            virReportSystemError(errno,
                                 _("Failed to open config space file '%s'"),
                                 dev->path);
        } else {
            char ebuf[1024];
            VIR_WARN("Failed to open config space file '%s': %s",
                     dev->path, virStrerror(errno, ebuf, sizeof(ebuf)));
        }
        return -1;
    }

    VIR_DEBUG("%s %s: opened %s", dev->id, dev->name, dev->path);
    return fd;
}

static void
virPCIDeviceConfigClose(virPCIDevicePtr dev, int cfgfd)
{
    if (VIR_CLOSE(cfgfd) < 0) {
        char ebuf[1024];
        VIR_WARN("Failed to close config space file '%s': %s",
                 dev->path, virStrerror(errno, ebuf, sizeof(ebuf)));
    }
}


static int
virPCIDeviceRead(virPCIDevicePtr dev,
                 int cfgfd,
                 unsigned int pos,
                 uint8_t *buf,
                 unsigned int buflen)
{
    memset(buf, 0, buflen);

    if (lseek(cfgfd, pos, SEEK_SET) != pos ||
        saferead(cfgfd, buf, buflen) != buflen) {
        char ebuf[1024];
        VIR_WARN("Failed to read from '%s' : %s", dev->path,
                 virStrerror(errno, ebuf, sizeof(ebuf)));
        return -1;
    }
    return 0;
}

static uint8_t
virPCIDeviceRead8(virPCIDevicePtr dev, int cfgfd, unsigned int pos)
{
    uint8_t buf;
    virPCIDeviceRead(dev, cfgfd, pos, &buf, sizeof(buf));
    return buf;
}

static uint16_t
virPCIDeviceRead16(virPCIDevicePtr dev, int cfgfd, unsigned int pos)
{
    uint8_t buf[2];
    virPCIDeviceRead(dev, cfgfd, pos, &buf[0], sizeof(buf));
    return (buf[0] << 0) | (buf[1] << 8);
}

static uint32_t
virPCIDeviceRead32(virPCIDevicePtr dev, int cfgfd, unsigned int pos)
{
    uint8_t buf[4];
    virPCIDeviceRead(dev, cfgfd, pos, &buf[0], sizeof(buf));
    return (buf[0] << 0) | (buf[1] << 8) | (buf[2] << 16) | (buf[3] << 24);
}

static int
virPCIDeviceWrite(virPCIDevicePtr dev,
                  int cfgfd,
                  unsigned int pos,
                  uint8_t *buf,
                  unsigned int buflen)
{
    if (lseek(cfgfd, pos, SEEK_SET) != pos ||
        safewrite(cfgfd, buf, buflen) != buflen) {
        char ebuf[1024];
        VIR_WARN("Failed to write to '%s' : %s", dev->path,
                 virStrerror(errno, ebuf, sizeof(ebuf)));
        return -1;
    }
    return 0;
}

static void
virPCIDeviceWrite16(virPCIDevicePtr dev, int cfgfd, unsigned int pos, uint16_t val)
{
    uint8_t buf[2] = { (val >> 0), (val >> 8) };
    virPCIDeviceWrite(dev, cfgfd, pos, &buf[0], sizeof(buf));
}

static void
virPCIDeviceWrite32(virPCIDevicePtr dev, int cfgfd, unsigned int pos, uint32_t val)
{
    uint8_t buf[4] = { (val >> 0), (val >> 8), (val >> 16), (val >> 24) };
    virPCIDeviceWrite(dev, cfgfd, pos, &buf[0], sizeof(buf));
}

typedef int (*virPCIDeviceIterPredicate)(virPCIDevicePtr , virPCIDevicePtr , void *);

/* Iterate over available PCI devices calling @predicate
 * to compare each one to @dev.
 * Return -1 on error since we don't want to assume it is
 * safe to reset if there is an error.
 */
static int
virPCIDeviceIterDevices(virPCIDeviceIterPredicate predicate,
                        virPCIDevicePtr dev,
                        virPCIDevicePtr *matched,
                        void *data)
{
    DIR *dir;
    struct dirent *entry;
    int ret = 0;
    int rc;

    *matched = NULL;

    VIR_DEBUG("%s %s: iterating over " PCI_SYSFS "devices", dev->id, dev->name);

    dir = opendir(PCI_SYSFS "devices");
    if (!dir) {
        VIR_WARN("Failed to open " PCI_SYSFS "devices");
        return -1;
    }

    while ((entry = readdir(dir))) {
        unsigned int domain, bus, slot, function;
        virPCIDevicePtr check;
        char *tmp;

        /* Ignore '.' and '..' */
        if (entry->d_name[0] == '.')
            continue;

        /* expected format: <domain>:<bus>:<slot>.<function> */
        if (/* domain */
            virStrToLong_ui(entry->d_name, &tmp, 16, &domain) < 0 || *tmp != ':' ||
            /* bus */
            virStrToLong_ui(tmp + 1, &tmp, 16, &bus) < 0 || *tmp != ':' ||
            /* slot */
            virStrToLong_ui(tmp + 1, &tmp, 16, &slot) < 0 || *tmp != '.' ||
            /* function */
            virStrToLong_ui(tmp + 1, NULL, 16, &function) < 0) {
            VIR_WARN("Unusual entry in " PCI_SYSFS "devices: %s", entry->d_name);
            continue;
        }

        check = virPCIDeviceNew(domain, bus, slot, function);
        if (!check) {
            ret = -1;
            break;
        }

        rc = predicate(dev, check, data);
        if (rc < 0) {
            /* the predicate returned an error, bail */
            virPCIDeviceFree(check);
            ret = -1;
            break;
        }
        else if (rc == 1) {
            VIR_DEBUG("%s %s: iter matched on %s", dev->id, dev->name, check->name);
            *matched = check;
            ret = 1;
            break;
        }

        virPCIDeviceFree(check);
    }
    closedir(dir);
    return ret;
}

static uint8_t
virPCIDeviceFindCapabilityOffset(virPCIDevicePtr dev,
                                 int cfgfd,
                                 unsigned int capability)
{
    uint16_t status;
    uint8_t pos;

    status = virPCIDeviceRead16(dev, cfgfd, PCI_STATUS);
    if (!(status & PCI_STATUS_CAP_LIST))
        return 0;

    pos = virPCIDeviceRead8(dev, cfgfd, PCI_CAPABILITY_LIST);

    /* Zero indicates last capability, capabilities can't
     * be in the config space header and 0xff is returned
     * by the kernel if we don't have access to this region
     *
     * Note: we're not handling loops or extended
     * capabilities here.
     */
    while (pos >= PCI_CONF_HEADER_LEN && pos != 0xff) {
        uint8_t capid = virPCIDeviceRead8(dev, cfgfd, pos);
        if (capid == capability) {
            VIR_DEBUG("%s %s: found cap 0x%.2x at 0x%.2x",
                      dev->id, dev->name, capability, pos);
            return pos;
        }

        pos = virPCIDeviceRead8(dev, cfgfd, pos + 1);
    }

    VIR_DEBUG("%s %s: failed to find cap 0x%.2x", dev->id, dev->name, capability);

    return 0;
}

static unsigned int
virPCIDeviceFindExtendedCapabilityOffset(virPCIDevicePtr dev,
                                         int cfgfd,
                                         unsigned int capability)
{
    int ttl;
    unsigned int pos;
    uint32_t header;

    /* minimum 8 bytes per capability */
    ttl = (PCI_EXT_CAP_LIMIT - PCI_EXT_CAP_BASE) / 8;
    pos = PCI_EXT_CAP_BASE;

    while (ttl > 0 && pos >= PCI_EXT_CAP_BASE) {
        header = virPCIDeviceRead32(dev, cfgfd, pos);

        if ((header & PCI_EXT_CAP_ID_MASK) == capability)
            return pos;

        pos = (header >> PCI_EXT_CAP_OFFSET_SHIFT) & PCI_EXT_CAP_OFFSET_MASK;
        ttl--;
    }

    return 0;
}

/* detects whether this device has FLR.  Returns 0 if the device does
 * not have FLR, 1 if it does, and -1 on error
 */
static int
virPCIDeviceDetectFunctionLevelReset(virPCIDevicePtr dev, int cfgfd)
{
    uint32_t caps;
    uint8_t pos;
    char *path;
    int found;

    /* The PCIe Function Level Reset capability allows
     * individual device functions to be reset without
     * affecting any other functions on the device or
     * any other devices on the bus. This is only common
     * on SR-IOV NICs at the moment.
     */
    if (dev->pcie_cap_pos) {
        caps = virPCIDeviceRead32(dev, cfgfd, dev->pcie_cap_pos + PCI_EXP_DEVCAP);
        if (caps & PCI_EXP_DEVCAP_FLR) {
            VIR_DEBUG("%s %s: detected PCIe FLR capability", dev->id, dev->name);
            return 1;
        }
    }

    /* The PCI AF Function Level Reset capability is
     * the same thing, except for conventional PCI
     * devices. This is not common yet.
     */
    pos = virPCIDeviceFindCapabilityOffset(dev, cfgfd, PCI_CAP_ID_AF);
    if (pos) {
        caps = virPCIDeviceRead16(dev, cfgfd, pos + PCI_AF_CAP);
        if (caps & PCI_AF_CAP_FLR) {
            VIR_DEBUG("%s %s: detected PCI FLR capability", dev->id, dev->name);
            return 1;
        }
    }

    /* there are some buggy devices that do support FLR, but forget to
     * advertise that fact in their capabilities.  However, FLR is *required*
     * to be present for virtual functions (VFs), so if we see that this
     * device is a VF, we just assume FLR works
     */

    if (virAsprintf(&path, PCI_SYSFS "devices/%s/physfn", dev->name) < 0)
        return -1;

    found = virFileExists(path);
    VIR_FREE(path);
    if (found) {
        VIR_DEBUG("%s %s: buggy device didn't advertise FLR, but is a VF; forcing flr on",
                  dev->id, dev->name);
        return 1;
    }

    VIR_DEBUG("%s %s: no FLR capability found", dev->id, dev->name);

    return 0;
}

/* Require the device has the PCI Power Management capability
 * and that a D3hot->D0 transition will results in a full
 * internal reset, not just a soft reset.
 */
static unsigned int
virPCIDeviceDetectPowerManagementReset(virPCIDevicePtr dev, int cfgfd)
{
    if (dev->pci_pm_cap_pos) {
        uint32_t ctl;

        /* require the NO_SOFT_RESET bit is clear */
        ctl = virPCIDeviceRead32(dev, cfgfd, dev->pci_pm_cap_pos + PCI_PM_CTRL);
        if (!(ctl & PCI_PM_CTRL_NO_SOFT_RESET)) {
            VIR_DEBUG("%s %s: detected PM reset capability", dev->id, dev->name);
            return 1;
        }
    }

    VIR_DEBUG("%s %s: no PM reset capability found", dev->id, dev->name);

    return 0;
}

/* Any active devices on the same domain/bus ? */
static int
virPCIDeviceSharesBusWithActive(virPCIDevicePtr dev, virPCIDevicePtr check, void *data)
{
    virPCIDeviceList *inactiveDevs = data;

    /* Different domain, different bus, or simply identical device */
    if (dev->domain != check->domain ||
        dev->bus != check->bus ||
        (dev->slot == check->slot &&
         dev->function == check->function))
        return 0;

    /* same bus, but inactive, i.e. about to be assigned to guest */
    if (inactiveDevs && virPCIDeviceListFind(inactiveDevs, check))
        return 0;

    return 1;
}

static virPCIDevicePtr
virPCIDeviceBusContainsActiveDevices(virPCIDevicePtr dev,
                                     virPCIDeviceList *inactiveDevs)
{
    virPCIDevicePtr active = NULL;
    if (virPCIDeviceIterDevices(virPCIDeviceSharesBusWithActive,
                                dev, &active, inactiveDevs) < 0)
        return NULL;
    return active;
}

/* Is @check the parent of @dev ? */
static int
virPCIDeviceIsParent(virPCIDevicePtr dev, virPCIDevicePtr check, void *data)
{
    uint16_t device_class;
    uint8_t header_type, secondary, subordinate;
    virPCIDevicePtr *best = data;
    int ret = 0;
    int fd;

    if (dev->domain != check->domain)
        return 0;

    if ((fd = virPCIDeviceConfigOpen(check, false)) < 0)
        return 0;

    /* Is it a bridge? */
    device_class = virPCIDeviceRead16(check, fd, PCI_CLASS_DEVICE);
    if (device_class != PCI_CLASS_BRIDGE_PCI)
        goto cleanup;

    /* Is it a plane? */
    header_type = virPCIDeviceRead8(check, fd, PCI_HEADER_TYPE);
    if ((header_type & PCI_HEADER_TYPE_MASK) != PCI_HEADER_TYPE_BRIDGE)
        goto cleanup;

    secondary   = virPCIDeviceRead8(check, fd, PCI_SECONDARY_BUS);
    subordinate = virPCIDeviceRead8(check, fd, PCI_SUBORDINATE_BUS);

    VIR_DEBUG("%s %s: found parent device %s", dev->id, dev->name, check->name);

    /* if the secondary bus exactly equals the device's bus, then we found
     * the direct parent.  No further work is necessary
     */
    if (dev->bus == secondary) {
        ret = 1;
        goto cleanup;
    }

    /* otherwise, SRIOV allows VFs to be on different busses then their PFs.
     * In this case, what we need to do is look for the "best" match; i.e.
     * the most restrictive match that still satisfies all of the conditions.
     */
    if (dev->bus > secondary && dev->bus <= subordinate) {
        if (*best == NULL) {
            *best = virPCIDeviceNew(check->domain, check->bus, check->slot,
                                    check->function);
            if (*best == NULL) {
                ret = -1;
                goto cleanup;
            }
        } else {
            /* OK, we had already recorded a previous "best" match for the
             * parent.  See if the current device is more restrictive than the
             * best, and if so, make it the new best
             */
            int bestfd;
            uint8_t best_secondary;

            if ((bestfd = virPCIDeviceConfigOpen(*best, false)) < 0)
                goto cleanup;
            best_secondary = virPCIDeviceRead8(*best, bestfd, PCI_SECONDARY_BUS);
            virPCIDeviceConfigClose(*best, bestfd);

            if (secondary > best_secondary) {
                virPCIDeviceFree(*best);
                *best = virPCIDeviceNew(check->domain, check->bus, check->slot,
                                        check->function);
                if (*best == NULL) {
                    ret = -1;
                    goto cleanup;
                }
            }
        }
    }

cleanup:
    virPCIDeviceConfigClose(check, fd);
    return ret;
}

static int
virPCIDeviceGetParent(virPCIDevicePtr dev, virPCIDevicePtr *parent)
{
    virPCIDevicePtr best = NULL;
    int ret;

    *parent = NULL;
    ret = virPCIDeviceIterDevices(virPCIDeviceIsParent, dev, parent, &best);
    if (ret == 1)
        virPCIDeviceFree(best);
    else if (ret == 0)
        *parent = best;
    return ret;
}

/* Secondary Bus Reset is our sledgehammer - it resets all
 * devices behind a bus.
 */
static int
virPCIDeviceTrySecondaryBusReset(virPCIDevicePtr dev,
                                 int cfgfd,
                                 virPCIDeviceList *inactiveDevs)
{
    virPCIDevicePtr parent, conflict;
    uint8_t config_space[PCI_CONF_LEN];
    uint16_t ctl;
    int ret = -1;
    int parentfd;

    /* Refuse to do a secondary bus reset if there are other
     * devices/functions behind the bus are used by the host
     * or other guests.
     */
    if ((conflict = virPCIDeviceBusContainsActiveDevices(dev, inactiveDevs))) {
        virReportError(VIR_ERR_INTERNAL_ERROR,
                       _("Active %s devices on bus with %s, not doing bus reset"),
                       conflict->name, dev->name);
        return -1;
    }

    /* Find the parent bus */
    if (virPCIDeviceGetParent(dev, &parent) < 0)
        return -1;
    if (!parent) {
        virReportError(VIR_ERR_INTERNAL_ERROR,
                       _("Failed to find parent device for %s"),
                       dev->name);
        return -1;
    }
    if ((parentfd = virPCIDeviceConfigOpen(parent, true)) < 0)
        goto out;

    VIR_DEBUG("%s %s: doing a secondary bus reset", dev->id, dev->name);

    /* Save and restore the device's config space; we only do this
     * for the supplied device since we refuse to do a reset if there
     * are multiple devices/functions
     */
    if (virPCIDeviceRead(dev, cfgfd, 0, config_space, PCI_CONF_LEN) < 0) {
        virReportError(VIR_ERR_INTERNAL_ERROR,
                       _("Failed to read PCI config space for %s"),
                       dev->name);
        goto out;
    }

    /* Read the control register, set the reset flag, wait 200ms,
     * unset the reset flag and wait 200ms.
     */
    ctl = virPCIDeviceRead16(dev, cfgfd, PCI_BRIDGE_CONTROL);

    virPCIDeviceWrite16(parent, parentfd, PCI_BRIDGE_CONTROL,
                        ctl | PCI_BRIDGE_CTL_RESET);

    usleep(200 * 1000); /* sleep 200ms */

    virPCIDeviceWrite16(parent, parentfd, PCI_BRIDGE_CONTROL, ctl);

    usleep(200 * 1000); /* sleep 200ms */

    if (virPCIDeviceWrite(dev, cfgfd, 0, config_space, PCI_CONF_LEN) < 0) {
        virReportError(VIR_ERR_INTERNAL_ERROR,
                       _("Failed to restore PCI config space for %s"),
                       dev->name);
        goto out;
    }
    ret = 0;

out:
    virPCIDeviceConfigClose(parent, parentfd);
    virPCIDeviceFree(parent);
    return ret;
}

/* Power management reset attempts to reset a device using a
 * D-state transition from D3hot to D0. Note, in detect_pm_reset()
 * above we require the device supports a full internal reset.
 */
static int
virPCIDeviceTryPowerManagementReset(virPCIDevicePtr dev, int cfgfd)
{
    uint8_t config_space[PCI_CONF_LEN];
    uint32_t ctl;

    if (!dev->pci_pm_cap_pos)
        return -1;

    /* Save and restore the device's config space. */
    if (virPCIDeviceRead(dev, cfgfd, 0, &config_space[0], PCI_CONF_LEN) < 0) {
        virReportError(VIR_ERR_INTERNAL_ERROR,
                       _("Failed to read PCI config space for %s"),
                       dev->name);
        return -1;
    }

    VIR_DEBUG("%s %s: doing a power management reset", dev->id, dev->name);

    ctl = virPCIDeviceRead32(dev, cfgfd, dev->pci_pm_cap_pos + PCI_PM_CTRL);
    ctl &= ~PCI_PM_CTRL_STATE_MASK;

    virPCIDeviceWrite32(dev, cfgfd, dev->pci_pm_cap_pos + PCI_PM_CTRL,
                        ctl | PCI_PM_CTRL_STATE_D3hot);

    usleep(10 * 1000); /* sleep 10ms */

    virPCIDeviceWrite32(dev, cfgfd, dev->pci_pm_cap_pos + PCI_PM_CTRL,
                        ctl | PCI_PM_CTRL_STATE_D0);

    usleep(10 * 1000); /* sleep 10ms */

    if (virPCIDeviceWrite(dev, cfgfd, 0, &config_space[0], PCI_CONF_LEN) < 0) {
        virReportError(VIR_ERR_INTERNAL_ERROR,
                       _("Failed to restore PCI config space for %s"),
                       dev->name);
        return -1;
    }

    return 0;
}

static int
virPCIDeviceInit(virPCIDevicePtr dev, int cfgfd)
{
    int flr;

    dev->pcie_cap_pos   = virPCIDeviceFindCapabilityOffset(dev, cfgfd, PCI_CAP_ID_EXP);
    dev->pci_pm_cap_pos = virPCIDeviceFindCapabilityOffset(dev, cfgfd, PCI_CAP_ID_PM);
    flr = virPCIDeviceDetectFunctionLevelReset(dev, cfgfd);
    if (flr < 0)
        return flr;
    dev->has_flr        = !!flr;
    dev->has_pm_reset   = !!virPCIDeviceDetectPowerManagementReset(dev, cfgfd);

    return 0;
}

int
virPCIDeviceReset(virPCIDevicePtr dev,
                  virPCIDeviceList *activeDevs,
                  virPCIDeviceList *inactiveDevs)
{
    char *drvPath = NULL;
    char *drvName = NULL;
    int ret = -1;
    int fd = -1;

    if (activeDevs && virPCIDeviceListFind(activeDevs, dev)) {
        virReportError(VIR_ERR_INTERNAL_ERROR,
                       _("Not resetting active device %s"), dev->name);
        return -1;
    }

    /* If the device is currently bound to vfio-pci, ignore all
     * requests to reset it, since the vfio-pci driver will always
     * reset it whenever appropriate, so doing it ourselves would just
     * be redundant.
     */
    if (virPCIDeviceGetDriverPathAndName(dev, &drvPath, &drvName) < 0)
        goto cleanup;

    if (STREQ_NULLABLE(drvName, "vfio-pci")) {
        VIR_DEBUG("Device %s is bound to vfio-pci - skip reset",
                  dev->name);
        ret = 0;
        goto cleanup;
    }
    VIR_DEBUG("Resetting device %s", dev->name);

    if ((fd = virPCIDeviceConfigOpen(dev, true)) < 0)
        goto cleanup;

    if (virPCIDeviceInit(dev, fd) < 0)
        goto cleanup;

    /* KVM will perform FLR when starting and stopping
     * a guest, so there is no need for us to do it here.
     */
    if (dev->has_flr) {
        ret = 0;
        goto cleanup;
    }

    /* If the device supports PCI power management reset,
     * that's the next best thing because it only resets
     * the function, not the whole device.
     */
    if (dev->has_pm_reset)
        ret = virPCIDeviceTryPowerManagementReset(dev, fd);

    /* Bus reset is not an option with the root bus */
    if (ret < 0 && dev->bus != 0)
        ret = virPCIDeviceTrySecondaryBusReset(dev, fd, inactiveDevs);

    if (ret < 0) {
        virErrorPtr err = virGetLastError();
        virReportError(VIR_ERR_INTERNAL_ERROR,
                       _("Unable to reset PCI device %s: %s"),
                       dev->name,
                       err ? err->message :
                       _("no FLR, PM reset or bus reset available"));
    }

cleanup:
    VIR_FREE(drvPath);
    VIR_FREE(drvName);
    virPCIDeviceConfigClose(dev, fd);
    return ret;
}


static int
virPCIProbeStubDriver(const char *driver)
{
    char *drvpath = NULL;
    bool probed = false;

recheck:
    if (virPCIDriverDir(&drvpath, driver) == 0 && virFileExists(drvpath)) {
        /* driver already loaded, return */
        VIR_FREE(drvpath);
        return 0;
    }

    VIR_FREE(drvpath);

    if (!probed) {
        const char *const probecmd[] = { MODPROBE, driver, NULL };
        probed = true;
        if (virRun(probecmd, NULL) < 0) {
            char ebuf[1024];
            VIR_WARN("failed to load driver %s: %s", driver,
                     virStrerror(errno, ebuf, sizeof(ebuf)));
            return -1;
        }

        goto recheck;
    }

    return -1;
}

static const char *virPCIKnownStubs[] = {
    "pciback",  /* used by xen */
    "pci-stub", /* used by kvm legacy passthrough */
    "vfio-pci", /* used by VFIO device assignment */
    NULL
};

static int
virPCIDeviceUnbindFromStub(virPCIDevicePtr dev)
{
    int result = -1;
    char *drvdir = NULL;
    char *path = NULL;
    char *driver = NULL;
    const char **stubTest;
    bool isStub = false;

    /* If the device is currently bound to one of the "well known"
     * stub drivers, then unbind it, otherwise ignore it.
     */
    if (virPCIDeviceGetDriverPathAndName(dev, &drvdir, &driver) < 0)
        goto cleanup;

    if (!dev->unbind_from_stub)
        goto remove_slot;

    /* If the device isn't bound to a known stub, skip the unbind. */
    for (stubTest = virPCIKnownStubs; *stubTest != NULL; stubTest++) {
        if (STREQ(driver, *stubTest)) {
            isStub = true;
            VIR_DEBUG("Found stub driver %s", *stubTest);
            break;
        }
    }
    if (!isStub)
        goto remove_slot;

    if (virFileExists(drvdir)) {
        if (virPCIDriverFile(&path, driver, "unbind") < 0) {
            goto cleanup;
        }

        if (virFileWriteStr(path, dev->name, 0) < 0) {
            virReportSystemError(errno,
                                 _("Failed to unbind PCI device '%s' from %s"),
                                 dev->name, driver);
            goto cleanup;
        }
    }
    dev->unbind_from_stub = false;

remove_slot:
    if (!dev->remove_slot)
        goto reprobe;

    /* Xen's pciback.ko wants you to use remove_slot on the specific device */
    if (virPCIDriverFile(&path, driver, "remove_slot") < 0) {
        goto cleanup;
    }

    if (virFileExists(path) && virFileWriteStr(path, dev->name, 0) < 0) {
        virReportSystemError(errno,
                             _("Failed to remove slot for PCI device '%s' from %s"),
                             dev->name, driver);
        goto cleanup;
    }
    dev->remove_slot = false;

reprobe:
    if (!dev->reprobe) {
        result = 0;
        goto cleanup;
    }

    /* Trigger a re-probe of the device is not in the stub's dynamic
     * ID table. If the stub is available, but 'remove_id' isn't
     * available, then re-probing would just cause the device to be
     * re-bound to the stub.
     */
    if (virPCIDriverFile(&path, driver, "remove_id") < 0) {
        goto cleanup;
    }

    if (!virFileExists(drvdir) || virFileExists(path)) {
        if (virFileWriteStr(PCI_SYSFS "drivers_probe", dev->name, 0) < 0) {
            virReportSystemError(errno,
                                 _("Failed to trigger a re-probe for PCI device '%s'"),
                                 dev->name);
            goto cleanup;
        }
    }

    result = 0;

cleanup:
    /* do not do it again */
    dev->unbind_from_stub = false;
    dev->remove_slot = false;
    dev->reprobe = false;

    VIR_FREE(drvdir);
    VIR_FREE(path);
    VIR_FREE(driver);

    return result;
}


static int
virPCIDeviceBindToStub(virPCIDevicePtr dev,
                       const char *stubDriverName)
{
    int result = -1;
    int reprobe = false;

    char *stubDriverPath = NULL;
    char *driverLink = NULL;
    char *oldDriverPath = NULL;
    char *oldDriverName = NULL;
    char *path = NULL; /* reused for different purposes */
    const char *newDriverName = NULL;

    if (virPCIDriverDir(&stubDriverPath, stubDriverName) < 0 ||
        virPCIFile(&driverLink, dev->name, "driver") < 0 ||
        virPCIDeviceGetDriverPathAndName(dev, &oldDriverPath,
                                         &oldDriverName) < 0) {
        goto cleanup;
    }

    if (virFileExists(driverLink)) {
        if (virFileLinkPointsTo(driverLink, stubDriverPath)) {
            /* The device is already bound to the correct driver */
            VIR_DEBUG("Device %s is already bound to %s",
                      dev->name, stubDriverName);
            newDriverName = stubDriverName;
            result = 0;
            goto cleanup;
        }
        reprobe = true;
    }

    /* Add the PCI device ID to the stub's dynamic ID table;
     * this is needed to allow us to bind the device to the stub.
     * Note: if the device is not currently bound to any driver,
     * stub will immediately be bound to the device. Also, note
     * that if a new device with this ID is hotplugged, or if a probe
     * is triggered for such a device, it will also be immediately
     * bound by the stub.
     */
    if (virPCIDriverFile(&path, stubDriverName, "new_id") < 0) {
        goto cleanup;
    }

    if (virFileWriteStr(path, dev->id, 0) < 0) {
        virReportSystemError(errno,
                             _("Failed to add PCI device ID '%s' to %s"),
                             dev->id, stubDriverName);
        goto cleanup;
    }

    /* check whether the device is bound to pci-stub when we write dev->id to
     * ${stubDriver}/new_id.
     */
    if (virFileLinkPointsTo(driverLink, stubDriverPath)) {
        dev->unbind_from_stub = true;
        dev->remove_slot = true;
        goto remove_id;
    }

    /* If the device is already bound to a driver, unbind it.
     * Note, this will have rather unpleasant side effects if this
     * PCI device happens to be IDE controller for the disk hosting
     * your root filesystem.
     */
    if (virPCIFile(&path, dev->name, "driver/unbind") < 0) {
        goto cleanup;
    }

    if (virFileExists(path)) {
        if (virFileWriteStr(path, dev->name, 0) < 0) {
            virReportSystemError(errno,
                                 _("Failed to unbind PCI device '%s'"),
                                 dev->name);
            goto cleanup;
        }
        dev->reprobe = reprobe;
    }

    /* If the device isn't already bound to pci-stub, try binding it now.
     */
    if (!virFileLinkPointsTo(driverLink, stubDriverPath)) {
        /* Xen's pciback.ko wants you to use new_slot first */
        if (virPCIDriverFile(&path, stubDriverName, "new_slot") < 0) {
            goto remove_id;
        }

        if (virFileExists(path) && virFileWriteStr(path, dev->name, 0) < 0) {
            virReportSystemError(errno,
                                 _("Failed to add slot for "
                                   "PCI device '%s' to %s"),
                                 dev->name, stubDriverName);
            goto remove_id;
        }
        dev->remove_slot = true;

        if (virPCIDriverFile(&path, stubDriverName, "bind") < 0) {
            goto remove_id;
        }

        if (virFileWriteStr(path, dev->name, 0) < 0) {
            virReportSystemError(errno,
                                 _("Failed to bind PCI device '%s' to %s"),
                                 dev->name, stubDriverName);
            goto remove_id;
        }
        dev->unbind_from_stub = true;
    }

remove_id:
    /* If 'remove_id' exists, remove the device id from pci-stub's dynamic
     * ID table so that 'drivers_probe' works below.
     */
    if (virPCIDriverFile(&path, stubDriverName, "remove_id") < 0) {
        /* We do not remove PCI ID from pci-stub, and we cannot reprobe it */
        if (dev->reprobe) {
            VIR_WARN("Could not remove PCI ID '%s' from %s, and the device "
                     "cannot be probed again.", dev->id, stubDriverName);
        }
        dev->reprobe = false;
        goto cleanup;
    }

    if (virFileExists(path) && virFileWriteStr(path, dev->id, 0) < 0) {
        virReportSystemError(errno,
                             _("Failed to remove PCI ID '%s' from %s"),
                             dev->id, stubDriverName);

        /* remove PCI ID from pci-stub failed, and we cannot reprobe it */
        if (dev->reprobe) {
            VIR_WARN("Failed to remove PCI ID '%s' from %s, and the device "
                     "cannot be probed again.", dev->id, stubDriverName);
        }
        dev->reprobe = false;
        goto cleanup;
    }

    newDriverName = stubDriverName;
    result = 0;

cleanup:
    VIR_FREE(stubDriverPath);
    VIR_FREE(driverLink);
    VIR_FREE(oldDriverPath);
    VIR_FREE(oldDriverName);
    VIR_FREE(path);

    if (newDriverName &&
        STRNEQ_NULLABLE(dev->stubDriver, newDriverName)) {
        VIR_FREE(dev->stubDriver);
        result = VIR_STRDUP(dev->stubDriver, newDriverName);
    }
    if (result < 0)
        virPCIDeviceUnbindFromStub(dev);

    return result;
}

/* virPCIDeviceDetach:
 *
 * Detach this device from the host driver, attach it to the stub
 * driver (previously set with virPCIDeviceSetStubDriver(), and add *a
 * copy* of the object to the inactiveDevs list (if provided). This
 * function will *never* consume dev, so the caller should free it.
 *
 * Returns 0 on success, -1 on failure (will fail if the device is
 * already in the activeDevs list, but will be a NOP if the device is
 * already bound to the stub).
 *
 * GENERAL NOTE: activeDevs should be a list of all PCI devices
 * currently in use by a domain. inactiveDevs is a list of all PCI
 * devices that libvirt has detached from the host driver + attached
 * to the stub driver, but hasn't yet assigned to a domain. Any device
 * that is still attached to its host driver should not be on either
 * list.
 */
int
virPCIDeviceDetach(virPCIDevicePtr dev,
                   virPCIDeviceList *activeDevs,
                   virPCIDeviceList *inactiveDevs)
{
    if (virPCIProbeStubDriver(dev->stubDriver) < 0) {
        virReportError(VIR_ERR_INTERNAL_ERROR,
                       _("Failed to load PCI stub module %s"),
                       dev->stubDriver);
        return -1;
    }

    if (activeDevs && virPCIDeviceListFind(activeDevs, dev)) {
        virReportError(VIR_ERR_INTERNAL_ERROR,
                       _("Not detaching active device %s"), dev->name);
        return -1;
    }

    if (virPCIDeviceBindToStub(dev, dev->stubDriver) < 0)
        return -1;

    /* Add *a copy of* the dev into list inactiveDevs, if
     * it's not already there.
     */
    if (inactiveDevs && !virPCIDeviceListFind(inactiveDevs, dev) &&
        virPCIDeviceListAddCopy(inactiveDevs, dev) < 0) {
        return -1;
    }

    return 0;
}

int
virPCIDeviceReattach(virPCIDevicePtr dev,
                     virPCIDeviceListPtr activeDevs,
                     virPCIDeviceListPtr inactiveDevs)
{
    if (activeDevs && virPCIDeviceListFind(activeDevs, dev)) {
        virReportError(VIR_ERR_INTERNAL_ERROR,
                       _("Not reattaching active device %s"), dev->name);
        return -1;
    }

    if (virPCIDeviceUnbindFromStub(dev) < 0)
        return -1;

    /* Steal the dev from list inactiveDevs */
    if (inactiveDevs)
        virPCIDeviceListDel(inactiveDevs, dev);

    return 0;
}

/* Certain hypervisors (like qemu/kvm) map the PCI bar(s) on
 * the host when doing device passthrough.  This can lead to a race
 * condition where the hypervisor is still cleaning up the device while
 * libvirt is trying to re-attach it to the host device driver.  To avoid
 * this situation, we look through /proc/iomem, and if the hypervisor is
 * still holding on to the bar (denoted by the string in the matcher
 * variable), then we can wait around a bit for that to clear up.
 *
 * A typical /proc/iomem looks like this (snipped for brevity):
 * 00010000-0008efff : System RAM
 * 0008f000-0008ffff : reserved
 * ...
 * 00100000-cc9fcfff : System RAM
 *   00200000-00483d3b : Kernel code
 *   00483d3c-005c88df : Kernel data
 * cc9fd000-ccc71fff : ACPI Non-volatile Storage
 * ...
 * d0200000-d02fffff : PCI Bus #05
 *   d0200000-d021ffff : 0000:05:00.0
 *     d0200000-d021ffff : e1000e
 *   d0220000-d023ffff : 0000:05:00.0
 *     d0220000-d023ffff : e1000e
 * ...
 * f0000000-f0003fff : 0000:00:1b.0
 *   f0000000-f0003fff : kvm_assigned_device
 *
 * Returns 0 if we are clear to continue, and 1 if the hypervisor is still
 * holding on to the resource.
 */
int
virPCIDeviceWaitForCleanup(virPCIDevicePtr dev, const char *matcher)
{
    FILE *fp;
    char line[160];
    char *tmp;
    unsigned long long start, end;
    unsigned int domain, bus, slot, function;
    bool in_matching_device;
    int ret;
    size_t match_depth;

    fp = fopen("/proc/iomem", "r");
    if (!fp) {
        /* If we failed to open iomem, we just basically ignore the error.  The
         * unbind might succeed anyway, and besides, it's very likely we have
         * no way to report the error
         */
        VIR_DEBUG("Failed to open /proc/iomem, trying to continue anyway");
        return 0;
    }

    ret = 0;
    in_matching_device = false;
    match_depth = 0;
    while (fgets(line, sizeof(line), fp) != 0) {
        /* the logic here is a bit confusing.  For each line, we look to
         * see if it matches the domain:bus:slot.function we were given.
         * If this line matches the DBSF, then any subsequent lines indented
         * by 2 spaces are the PCI regions for this device.  It's also
         * possible that none of the PCI regions are currently mapped, in
         * which case we have no indented regions.  This code handles all
         * of these situations
         */
        if (in_matching_device && (strspn(line, " ") == (match_depth + 2))) {
            /* expected format: <start>-<end> : <suffix> */
            if (/* start */
                virStrToLong_ull(line, &tmp, 16, &start) < 0 || *tmp != '-' ||
                /* end */
                virStrToLong_ull(tmp + 1, &tmp, 16, &end) < 0 ||
                (tmp = STRSKIP(tmp, " : ")) == NULL)
                continue;

            if (STRPREFIX(tmp, matcher)) {
                ret = 1;
                break;
            }
        }
        else {
            in_matching_device = false;

            /* expected format: <start>-<end> : <domain>:<bus>:<slot>.<function> */
            if (/* start */
                virStrToLong_ull(line, &tmp, 16, &start) < 0 || *tmp != '-' ||
                /* end */
                virStrToLong_ull(tmp + 1, &tmp, 16, &end) < 0 ||
                (tmp = STRSKIP(tmp, " : ")) == NULL ||
                /* domain */
                virStrToLong_ui(tmp, &tmp, 16, &domain) < 0 || *tmp != ':' ||
                /* bus */
                virStrToLong_ui(tmp + 1, &tmp, 16, &bus) < 0 || *tmp != ':' ||
                /* slot */
                virStrToLong_ui(tmp + 1, &tmp, 16, &slot) < 0 || *tmp != '.' ||
                /* function */
                virStrToLong_ui(tmp + 1, &tmp, 16, &function) < 0 || *tmp != '\n')
                continue;

            if (domain != dev->domain || bus != dev->bus || slot != dev->slot ||
                function != dev->function)
                continue;
            in_matching_device = true;
            match_depth = strspn(line, " ");
        }
    }

    VIR_FORCE_FCLOSE(fp);

    return ret;
}

static char *
virPCIDeviceReadID(virPCIDevicePtr dev, const char *id_name)
{
    char *path = NULL;
    char *id_str;

    if (virPCIFile(&path, dev->name, id_name) < 0) {
        return NULL;
    }

    /* ID string is '0xNNNN\n' ... i.e. 7 bytes */
    if (virFileReadAll(path, 7, &id_str) < 0) {
        VIR_FREE(path);
        return NULL;
    }

    VIR_FREE(path);

    /* Check for 0x suffix */
    if (id_str[0] != '0' || id_str[1] != 'x') {
        VIR_FREE(id_str);
        return NULL;
    }

    /* Chop off the newline; we know the string is 7 bytes */
    id_str[6] = '\0';

    return id_str;
}

int
virPCIGetAddrString(unsigned int domain,
                    unsigned int bus,
                    unsigned int slot,
                    unsigned int function,
                    char **pciConfigAddr)
{
    virPCIDevicePtr dev = NULL;
    int ret = -1;

    dev = virPCIDeviceNew(domain, bus, slot, function);
    if (dev != NULL) {
        if (VIR_STRDUP(*pciConfigAddr, dev->name) < 0)
            goto cleanup;
        ret = 0;
    }

cleanup:
    virPCIDeviceFree(dev);
    return ret;
}

virPCIDevicePtr
virPCIDeviceNew(unsigned int domain,
                unsigned int bus,
                unsigned int slot,
                unsigned int function)
{
    virPCIDevicePtr dev;
    char *vendor = NULL;
    char *product = NULL;

    if (VIR_ALLOC(dev) < 0)
        return NULL;

    dev->domain   = domain;
    dev->bus      = bus;
    dev->slot     = slot;
    dev->function = function;

    if (snprintf(dev->name, sizeof(dev->name), "%.4x:%.2x:%.2x.%.1x",
                 dev->domain, dev->bus, dev->slot,
                 dev->function) >= sizeof(dev->name)) {
        virReportError(VIR_ERR_INTERNAL_ERROR,
                       _("dev->name buffer overflow: %.4x:%.2x:%.2x.%.1x"),
                       dev->domain, dev->bus, dev->slot, dev->function);
        goto error;
    }
    if (virAsprintf(&dev->path, PCI_SYSFS "devices/%s/config",
                    dev->name) < 0)
        goto error;

    if (access(dev->path, F_OK) != 0) {
        virReportSystemError(errno,
                             _("Device %s not found: could not access %s"),
                             dev->name, dev->path);
        goto error;
    }

    vendor  = virPCIDeviceReadID(dev, "vendor");
    product = virPCIDeviceReadID(dev, "device");

    if (!vendor || !product) {
        virReportError(VIR_ERR_INTERNAL_ERROR,
                       _("Failed to read product/vendor ID for %s"),
                       dev->name);
        goto error;
    }

    /* strings contain '0x' prefix */
    if (snprintf(dev->id, sizeof(dev->id), "%s %s", &vendor[2],
                 &product[2]) >= sizeof(dev->id)) {
        virReportError(VIR_ERR_INTERNAL_ERROR,
                       _("dev->id buffer overflow: %s %s"),
                       &vendor[2], &product[2]);
        goto error;
    }

    VIR_DEBUG("%s %s: initialized", dev->id, dev->name);

cleanup:
    VIR_FREE(product);
    VIR_FREE(vendor);
    return dev;

error:
    virPCIDeviceFree(dev);
    dev = NULL;
    goto cleanup;
}


virPCIDevicePtr
virPCIDeviceCopy(virPCIDevicePtr dev)
{
    virPCIDevicePtr copy;

    if (VIR_ALLOC(copy) < 0)
        return NULL;

    /* shallow copy to take care of most attributes */
    *copy = *dev;
    copy->path = copy->stubDriver = NULL;
    if (VIR_STRDUP(copy->path, dev->path) < 0 ||
        VIR_STRDUP(copy->stubDriver, dev->stubDriver) < 0) {
        goto error;
    }
    return copy;

error:
    virPCIDeviceFree(copy);
    return NULL;
}


void
virPCIDeviceFree(virPCIDevicePtr dev)
{
    if (!dev)
        return;
    VIR_DEBUG("%s %s: freeing", dev->id, dev->name);
    VIR_FREE(dev->path);
    VIR_FREE(dev->stubDriver);
    VIR_FREE(dev);
}

const char *
virPCIDeviceGetName(virPCIDevicePtr dev)
{
    return dev->name;
}

void virPCIDeviceSetManaged(virPCIDevicePtr dev, bool managed)
{
    dev->managed = managed;
}

unsigned int
virPCIDeviceGetManaged(virPCIDevicePtr dev)
{
    return dev->managed;
}

int
virPCIDeviceSetStubDriver(virPCIDevicePtr dev, const char *driver)
{
    VIR_FREE(dev->stubDriver);
    return driver ? VIR_STRDUP(dev->stubDriver, driver) : 0;
}

const char *
virPCIDeviceGetStubDriver(virPCIDevicePtr dev)
{
    return dev->stubDriver;
}

unsigned int
virPCIDeviceGetUnbindFromStub(virPCIDevicePtr dev)
{
    return dev->unbind_from_stub;
}

void
virPCIDeviceSetUnbindFromStub(virPCIDevicePtr dev, bool unbind)
{
    dev->unbind_from_stub = unbind;
}

unsigned int
virPCIDeviceGetRemoveSlot(virPCIDevicePtr dev)
{
    return dev->remove_slot;
}

void
virPCIDeviceSetRemoveSlot(virPCIDevicePtr dev, bool remove_slot)
{
    dev->remove_slot = remove_slot;
}

unsigned int
virPCIDeviceGetReprobe(virPCIDevicePtr dev)
{
    return dev->reprobe;
}

void
virPCIDeviceSetReprobe(virPCIDevicePtr dev, bool reprobe)
{
    dev->reprobe = reprobe;
}

void
virPCIDeviceSetUsedBy(virPCIDevicePtr dev, const char *name)
{
    dev->used_by = name;
}

const char *
virPCIDeviceGetUsedBy(virPCIDevicePtr dev)
{
    return dev->used_by;
}

void virPCIDeviceReattachInit(virPCIDevicePtr pci)
{
    pci->unbind_from_stub = true;
    pci->remove_slot = true;
    pci->reprobe = true;
}


virPCIDeviceListPtr
virPCIDeviceListNew(void)
{
    virPCIDeviceListPtr list;

    if (virPCIInitialize() < 0)
        return NULL;

    if (!(list = virObjectLockableNew(virPCIDeviceListClass)))
        return NULL;

    return list;
}

static void
virPCIDeviceListDispose(void *obj)
{
    virPCIDeviceListPtr list = obj;
    size_t i;

    for (i = 0; i < list->count; i++) {
        virPCIDeviceFree(list->devs[i]);
        list->devs[i] = NULL;
    }

    list->count = 0;
    VIR_FREE(list->devs);
}

int
virPCIDeviceListAdd(virPCIDeviceListPtr list,
                    virPCIDevicePtr dev)
{
    if (virPCIDeviceListFind(list, dev)) {
        virReportError(VIR_ERR_INTERNAL_ERROR,
                       _("Device %s is already in use"), dev->name);
        return -1;
    }
    return VIR_APPEND_ELEMENT(list->devs, list->count, dev);
}


/* virPCIDeviceListAddCopy - add a *copy* of the device to this list */
int
virPCIDeviceListAddCopy(virPCIDeviceListPtr list, virPCIDevicePtr dev)
{
    virPCIDevicePtr copy = virPCIDeviceCopy(dev);

    if (!copy)
        return -1;
    if (virPCIDeviceListAdd(list, copy) < 0) {
        virPCIDeviceFree(copy);
        return -1;
    }
    return 0;
}


virPCIDevicePtr
virPCIDeviceListGet(virPCIDeviceListPtr list,
                    int idx)
{
    if (idx >= list->count)
        return NULL;
    if (idx < 0)
        return NULL;

    return list->devs[idx];
}

int
virPCIDeviceListCount(virPCIDeviceListPtr list)
{
    return list->count;
}

virPCIDevicePtr
virPCIDeviceListStealIndex(virPCIDeviceListPtr list,
                           int idx)
{
    virPCIDevicePtr ret;

    if (idx < 0 || idx >= list->count)
        return NULL;

    ret = list->devs[idx];
    VIR_DELETE_ELEMENT(list->devs, idx, list->count);
    return ret;
}

virPCIDevicePtr
virPCIDeviceListSteal(virPCIDeviceListPtr list,
                      virPCIDevicePtr dev)
{
    return virPCIDeviceListStealIndex(list, virPCIDeviceListFindIndex(list, dev));
}

void
virPCIDeviceListDel(virPCIDeviceListPtr list,
                    virPCIDevicePtr dev)
{
    virPCIDevicePtr ret = virPCIDeviceListSteal(list, dev);
    virPCIDeviceFree(ret);
}

int
virPCIDeviceListFindIndex(virPCIDeviceListPtr list, virPCIDevicePtr dev)
{
    size_t i;

    for (i = 0; i < list->count; i++)
        if (list->devs[i]->domain   == dev->domain &&
            list->devs[i]->bus      == dev->bus    &&
            list->devs[i]->slot     == dev->slot   &&
            list->devs[i]->function == dev->function)
            return i;
    return -1;
}


virPCIDevicePtr
virPCIDeviceListFindByIDs(virPCIDeviceListPtr list,
                          unsigned int domain,
                          unsigned int bus,
                          unsigned int slot,
                          unsigned int function)
{
    size_t i;

    for (i = 0; i < list->count; i++) {
        if (list->devs[i]->domain == domain &&
            list->devs[i]->bus == bus &&
            list->devs[i]->slot == slot &&
            list->devs[i]->function == function)
            return list->devs[i];
    }
    return NULL;
}


virPCIDevicePtr
virPCIDeviceListFind(virPCIDeviceListPtr list, virPCIDevicePtr dev)
{
    int idx;

    if ((idx = virPCIDeviceListFindIndex(list, dev)) >= 0)
        return list->devs[idx];
    else
        return NULL;
}


int virPCIDeviceFileIterate(virPCIDevicePtr dev,
                            virPCIDeviceFileActor actor,
                            void *opaque)
{
    char *pcidir = NULL;
    char *file = NULL;
    DIR *dir = NULL;
    int ret = -1;
    struct dirent *ent;

    if (virAsprintf(&pcidir, "/sys/bus/pci/devices/%04x:%02x:%02x.%x",
                    dev->domain, dev->bus, dev->slot, dev->function) < 0)
        goto cleanup;

    if (!(dir = opendir(pcidir))) {
        virReportSystemError(errno,
                             _("cannot open %s"), pcidir);
        goto cleanup;
    }

    while ((ent = readdir(dir)) != NULL) {
        /* Device assignment requires:
         *   $PCIDIR/config, $PCIDIR/resource, $PCIDIR/resourceNNN,
         *   $PCIDIR/rom, $PCIDIR/reset
         */
        if (STREQ(ent->d_name, "config") ||
            STRPREFIX(ent->d_name, "resource") ||
<<<<<<< HEAD
			STREQ(ent->d_name, "vendor") ||
			STREQ(ent->d_name, "device") ||
=======
            STREQ(ent->d_name, "vendor") ||
            STREQ(ent->d_name, "device") ||
>>>>>>> 944ee49c
            STREQ(ent->d_name, "rom") ||
            STREQ(ent->d_name, "reset")) {
            if (virAsprintf(&file, "%s/%s", pcidir, ent->d_name) < 0)
                goto cleanup;
            if ((actor)(dev, file, opaque) < 0)
                goto cleanup;

            VIR_FREE(file);
        }
    }

    ret = 0;

cleanup:
    if (dir)
        closedir(dir);
    VIR_FREE(file);
    VIR_FREE(pcidir);
    return ret;
}


/* virPCIDeviceAddressIOMMUGroupIterate:
 *   Call @actor for all devices in the same iommu_group as orig
 *   (including orig itself) Even if there is no iommu_group for the
 *   device, call @actor once for orig.
 */
int
virPCIDeviceAddressIOMMUGroupIterate(virPCIDeviceAddressPtr orig,
                                     virPCIDeviceAddressActor actor,
                                     void *opaque)
{
    char *groupPath = NULL;
    DIR *groupDir = NULL;
    int ret = -1;
    struct dirent *ent;

    if (virAsprintf(&groupPath,
                    PCI_SYSFS "devices/%04x:%02x:%02x.%x/iommu_group/devices",
                    orig->domain, orig->bus, orig->slot, orig->function) < 0)
        goto cleanup;

    if (!(groupDir = opendir(groupPath))) {
        /* just process the original device, nothing more */
        ret = (actor)(orig, opaque);
        goto cleanup;
    }

    while ((errno = 0, ent = readdir(groupDir)) != NULL) {
        virPCIDeviceAddress newDev;

        if (ent->d_name[0] == '.')
            continue;

        if (virPCIDeviceAddressParse(ent->d_name, &newDev) < 0) {
            virReportError(VIR_ERR_INTERNAL_ERROR,
                           _("Found invalid device link '%s' in '%s'"),
                           ent->d_name, groupPath);
            goto cleanup;
        }

        if ((actor)(&newDev, opaque) < 0)
            goto cleanup;
    }
    if (errno != 0) {
        virReportSystemError(errno,
                             _("Failed to read directory entry for %s"),
                             groupPath);
        goto cleanup;
    }

    ret = 0;

cleanup:
    VIR_FREE(groupPath);
    if (groupDir)
        closedir(groupDir);
    return ret;
}


static int
virPCIDeviceGetIOMMUGroupAddOne(virPCIDeviceAddressPtr newDevAddr, void *opaque)
{
    int ret = -1;
    virPCIDeviceListPtr groupList = opaque;
    virPCIDevicePtr newDev;

    if (!(newDev = virPCIDeviceNew(newDevAddr->domain, newDevAddr->bus,
                                   newDevAddr->slot, newDevAddr->function)))
        goto cleanup;

    if (virPCIDeviceListAdd(groupList, newDev) < 0)
        goto cleanup;

    newDev = NULL; /* it's now on the list */
    ret = 0;
cleanup:
    virPCIDeviceFree(newDev);
    return ret;
}


/*
 * virPCIDeviceGetIOMMUGroupList - return a virPCIDeviceList containing
 * all of the devices in the same iommu_group as @dev.
 *
 * Return the new list, or NULL on failure
 */
virPCIDeviceListPtr
virPCIDeviceGetIOMMUGroupList(virPCIDevicePtr dev)
{
    virPCIDeviceListPtr groupList = virPCIDeviceListNew();
    virPCIDeviceAddress devAddr = { dev->domain, dev->bus,
                                    dev->slot, dev->function };

    if (!groupList)
        goto error;

    if (virPCIDeviceAddressIOMMUGroupIterate(&devAddr,
                                             virPCIDeviceGetIOMMUGroupAddOne,
                                             groupList) < 0)
        goto error;

    return groupList;

error:
    virObjectUnref(groupList);
    return NULL;
}


typedef struct {
    virPCIDeviceAddressPtr **iommuGroupDevices;
    size_t *nIommuGroupDevices;
} virPCIDeviceAddressList;
typedef virPCIDeviceAddressList *virPCIDeviceAddressListPtr;

static int
virPCIGetIOMMUGroupAddressesAddOne(virPCIDeviceAddressPtr newDevAddr, void *opaque)
{
    int ret = -1;
    virPCIDeviceAddressListPtr addrList = opaque;
    virPCIDeviceAddressPtr copyAddr;

    /* make a copy to insert onto the list */
    if (VIR_ALLOC(copyAddr) < 0)
        goto cleanup;

    *copyAddr = *newDevAddr;

    if (VIR_APPEND_ELEMENT(*addrList->iommuGroupDevices,
                           *addrList->nIommuGroupDevices, copyAddr) < 0)
        goto cleanup;

    ret = 0;
cleanup:
    VIR_FREE(copyAddr);
    return ret;
}


/*
 * virPCIDeviceAddressGetIOMMUGroupAddresses - return a
 * virPCIDeviceList containing all of the devices in the same
 * iommu_group as @dev.
 *
 * Return the new list, or NULL on failure
 */
int
virPCIDeviceAddressGetIOMMUGroupAddresses(virPCIDeviceAddressPtr devAddr,
                                          virPCIDeviceAddressPtr **iommuGroupDevices,
                                          size_t *nIommuGroupDevices)
{
    int ret = -1;
    virPCIDeviceAddressList addrList = { iommuGroupDevices,
                                         nIommuGroupDevices };

    if (virPCIDeviceAddressIOMMUGroupIterate(devAddr,
                                             virPCIGetIOMMUGroupAddressesAddOne,
                                             &addrList) < 0)
        goto cleanup;

    ret = 0;
cleanup:
    return ret;
}


/* virPCIDeviceAddressGetIOMMUGroupNum - return the group number of
 * this PCI device's iommu_group, or -2 if there is no iommu_group for
 * the device (or -1 if there was any other error)
 */
int
virPCIDeviceAddressGetIOMMUGroupNum(virPCIDeviceAddressPtr addr)
{
    char *devName = NULL;
    char *devPath = NULL;
    char *groupPath = NULL;
    const char *groupNumStr;
    unsigned int groupNum;
    int ret = -1;

    if (virAsprintf(&devName, "%.4x:%.2x:%.2x.%.1x", addr->domain,
                    addr->bus, addr->slot, addr->function) < 0)
        goto cleanup;

    if (virPCIFile(&devPath, devName, "iommu_group") < 0)
        goto cleanup;
    if (virFileIsLink(devPath) != 1) {
        ret = -2;
        goto cleanup;
    }
    if (virFileResolveLink(devPath, &groupPath) < 0) {
        virReportError(VIR_ERR_INTERNAL_ERROR,
                       _("Unable to resolve device %s iommu_group symlink %s"),
                       devName, devPath);
        goto cleanup;
    }

    groupNumStr = last_component(groupPath);
    if (virStrToLong_ui(groupNumStr, NULL, 10, &groupNum) < 0) {
        virReportError(VIR_ERR_INTERNAL_ERROR,
                       _("device %s iommu_group symlink %s has "
                         "invalid group number %s"),
                       devName, groupPath, groupNumStr);
        ret = -1;
        goto cleanup;
    }

    ret = groupNum;
cleanup:
    VIR_FREE(devName);
    VIR_FREE(devPath);
    VIR_FREE(groupPath);
    return ret;
}


/* virPCIDeviceGetIOMMUGroupDev - return the name of the device used
 * to control this PCI device's group (e.g. "/dev/vfio/15")
 */
char *
virPCIDeviceGetIOMMUGroupDev(virPCIDevicePtr dev)
{
    char *devPath = NULL;
    char *groupPath = NULL;
    char *groupDev = NULL;

    if (virPCIFile(&devPath, dev->name, "iommu_group") < 0)
        goto cleanup;
    if (virFileIsLink(devPath) != 1) {
        virReportError(VIR_ERR_INTERNAL_ERROR,
                       _("Invalid device %s iommu_group file %s is not a symlink"),
                       dev->name, devPath);
        goto cleanup;
    }
    if (virFileResolveLink(devPath, &groupPath) < 0) {
        virReportError(VIR_ERR_INTERNAL_ERROR,
                       _("Unable to resolve device %s iommu_group symlink %s"),
                       dev->name, devPath);
        goto cleanup;
    }
    if (virAsprintf(&groupDev, "/dev/vfio/%s",
                    last_component(groupPath)) < 0)
        goto cleanup;
cleanup:
    VIR_FREE(devPath);
    VIR_FREE(groupPath);
    return groupDev;
}

static int
virPCIDeviceDownstreamLacksACS(virPCIDevicePtr dev)
{
    uint16_t flags;
    uint16_t ctrl;
    unsigned int pos;
    int fd;
    int ret = 0;

    if ((fd = virPCIDeviceConfigOpen(dev, true)) < 0)
        return -1;

    if (virPCIDeviceInit(dev, fd) < 0) {
        ret = -1;
        goto cleanup;
    }

    pos = dev->pcie_cap_pos;
    if (!pos || virPCIDeviceRead16(dev, fd, PCI_CLASS_DEVICE) != PCI_CLASS_BRIDGE_PCI)
        goto cleanup;

    flags = virPCIDeviceRead16(dev, fd, pos + PCI_EXP_FLAGS);
    if (((flags & PCI_EXP_FLAGS_TYPE) >> 4) != PCI_EXP_TYPE_DOWNSTREAM)
        goto cleanup;

    pos = virPCIDeviceFindExtendedCapabilityOffset(dev, fd, PCI_EXT_CAP_ID_ACS);
    if (!pos) {
        VIR_DEBUG("%s %s: downstream port lacks ACS", dev->id, dev->name);
        ret = 1;
        goto cleanup;
    }

    ctrl = virPCIDeviceRead16(dev, fd, pos + PCI_EXT_ACS_CTRL);
    if ((ctrl & PCI_EXT_CAP_ACS_ENABLED) != PCI_EXT_CAP_ACS_ENABLED) {
        VIR_DEBUG("%s %s: downstream port has ACS disabled",
                  dev->id, dev->name);
        ret = 1;
        goto cleanup;
    }

cleanup:
    virPCIDeviceConfigClose(dev, fd);
    return ret;
}

static int
virPCIDeviceIsBehindSwitchLackingACS(virPCIDevicePtr dev)
{
    virPCIDevicePtr parent;

    if (virPCIDeviceGetParent(dev, &parent) < 0)
        return -1;
    if (!parent) {
        /* if we have no parent, and this is the root bus, ACS doesn't come
         * into play since devices on the root bus can't P2P without going
         * through the root IOMMU.
         */
        if (dev->bus == 0)
            return 0;
        else {
            virReportError(VIR_ERR_INTERNAL_ERROR,
                           _("Failed to find parent device for %s"),
                           dev->name);
            return -1;
        }
    }

    /* XXX we should rather fail when we can't find device's parent and
     * stop the loop when we get to root instead of just stopping when no
     * parent can be found
     */
    do {
        virPCIDevicePtr tmp;
        int acs;
        int ret;

        acs = virPCIDeviceDownstreamLacksACS(parent);

        if (acs) {
            virPCIDeviceFree(parent);
            if (acs < 0)
                return -1;
            else
                return 1;
        }

        tmp = parent;
        ret = virPCIDeviceGetParent(parent, &parent);
        virPCIDeviceFree(tmp);
        if (ret < 0)
            return -1;
    } while (parent);

    return 0;
}

int virPCIDeviceIsAssignable(virPCIDevicePtr dev,
                             int strict_acs_check)
{
    int ret;

    /* XXX This could be a great place to actually check that a non-managed
     * device isn't in use, e.g. by checking that device is either un-bound
     * or bound to a stub driver.
     */

    ret = virPCIDeviceIsBehindSwitchLackingACS(dev);
    if (ret < 0)
        return 0;

    if (ret) {
        if (!strict_acs_check) {
            VIR_DEBUG("%s %s: strict ACS check disabled; device assignment allowed",
                      dev->id, dev->name);
        } else {
            virReportError(VIR_ERR_INTERNAL_ERROR,
                           _("Device %s is behind a switch lacking ACS and "
                             "cannot be assigned"),
                           dev->name);
            return 0;
        }
    }

    return 1;
}

static int
logStrToLong_ui(char const *s,
                char **end_ptr,
                int base,
                unsigned int *result)
{
    int ret = 0;

    ret = virStrToLong_ui(s, end_ptr, base, result);
    if (ret != 0) {
        VIR_ERROR(_("Failed to convert '%s' to unsigned int"), s);
    } else {
        VIR_DEBUG("Converted '%s' to unsigned int %u", s, *result);
    }

    return ret;
}

int
virPCIDeviceAddressParse(char *address,
                         virPCIDeviceAddressPtr bdf)
{
    char *p = NULL;
    int ret = -1;

    if ((address == NULL) || (logStrToLong_ui(address, &p, 16,
                                              &bdf->domain) == -1)) {
        goto out;
    }

    if ((p == NULL) || (logStrToLong_ui(p+1, &p, 16,
                                        &bdf->bus) == -1)) {
        goto out;
    }

    if ((p == NULL) || (logStrToLong_ui(p+1, &p, 16,
                                        &bdf->slot) == -1)) {
        goto out;
    }

    if ((p == NULL) || (logStrToLong_ui(p+1, &p, 16,
                                        &bdf->function) == -1)) {
        goto out;
    }

    ret = 0;

out:
    return ret;
}

#ifdef __linux__

/*
 * returns true if equal
 */
static bool
virPCIDeviceAddressIsEqual(virPCIDeviceAddressPtr bdf1,
                           virPCIDeviceAddressPtr bdf2)
{
    return ((bdf1->domain == bdf2->domain) &&
            (bdf1->bus == bdf2->bus) &&
            (bdf1->slot == bdf2->slot) &&
            (bdf1->function == bdf2->function));
}

static int
virPCIGetDeviceAddressFromSysfsLink(const char *device_link,
                                    virPCIDeviceAddressPtr *bdf)
{
    char *config_address = NULL;
    char *device_path = NULL;
    char errbuf[64];
    int ret = -1;

    VIR_DEBUG("Attempting to resolve device path from device link '%s'",
              device_link);

    if (!virFileExists(device_link)) {
        VIR_DEBUG("sysfs_path '%s' does not exist", device_link);
        return ret;
    }

    device_path = canonicalize_file_name(device_link);
    if (device_path == NULL) {
        memset(errbuf, '\0', sizeof(errbuf));
        virReportSystemError(errno,
                             _("Failed to resolve device link '%s'"),
                             device_link);
        return ret;
    }

    config_address = last_component(device_path);
    if (VIR_ALLOC(*bdf) != 0)
        goto out;

    if (virPCIDeviceAddressParse(config_address, *bdf) != 0) {
        virReportError(VIR_ERR_INTERNAL_ERROR,
                       _("Failed to parse PCI config address '%s'"),
                       config_address);
        VIR_FREE(*bdf);
        goto out;
    }

    VIR_DEBUG("virPCIDeviceAddress %.4x:%.2x:%.2x.%.1x",
              (*bdf)->domain,
              (*bdf)->bus,
              (*bdf)->slot,
              (*bdf)->function);

    ret = 0;

out:
    VIR_FREE(device_path);

    return ret;
}

/*
 * Returns Physical function given a virtual function
 */
int
virPCIGetPhysicalFunction(const char *vf_sysfs_path,
                          virPCIDeviceAddressPtr *physical_function)
{
    int ret = -1;
    char *device_link = NULL;

    VIR_DEBUG("Attempting to get SR IOV physical function for device "
              "with sysfs path '%s'", vf_sysfs_path);

    if (virBuildPath(&device_link, vf_sysfs_path, "physfn") == -1) {
        virReportOOMError();
        return ret;
    } else {
        ret = virPCIGetDeviceAddressFromSysfsLink(device_link,
                                                  physical_function);
    }

    VIR_FREE(device_link);

    return ret;
}

/*
 * Returns virtual functions of a physical function
 */
int
virPCIGetVirtualFunctions(const char *sysfs_path,
                          virPCIDeviceAddressPtr **virtual_functions,
                          unsigned int *num_virtual_functions)
{
    int ret = -1;
    size_t i;
    DIR *dir = NULL;
    struct dirent *entry = NULL;
    char *device_link = NULL;
    char errbuf[64];

    VIR_DEBUG("Attempting to get SR IOV virtual functions for device"
              "with sysfs path '%s'", sysfs_path);

    *virtual_functions = NULL;
    *num_virtual_functions = 0;

    dir = opendir(sysfs_path);
    if (dir == NULL) {
        memset(errbuf, '\0', sizeof(errbuf));
        virReportSystemError(errno,
                             _("Failed to open dir '%s'"),
                             sysfs_path);
        return ret;
    }

    while ((entry = readdir(dir))) {
        if (STRPREFIX(entry->d_name, "virtfn")) {
            virPCIDeviceAddress *config_addr = NULL;

            if (virBuildPath(&device_link, sysfs_path, entry->d_name) == -1) {
                virReportOOMError();
                goto error;
            }

            VIR_DEBUG("Number of virtual functions: %d",
                      *num_virtual_functions);

            if (virPCIGetDeviceAddressFromSysfsLink(device_link,
                                                    &config_addr) !=
                SRIOV_FOUND) {
                VIR_WARN("Failed to get SRIOV function from device "
                         "link '%s'", device_link);
                VIR_FREE(device_link);
                continue;
            }

            if (VIR_REALLOC_N(*virtual_functions,
                              *num_virtual_functions + 1) < 0) {
                VIR_FREE(config_addr);
                goto error;
            }

            (*virtual_functions)[*num_virtual_functions] = config_addr;
            (*num_virtual_functions)++;
            VIR_FREE(device_link);
        }
    }

    ret = 0;

cleanup:
    VIR_FREE(device_link);
    if (dir)
        closedir(dir);
    return ret;

error:
    if (*virtual_functions) {
        for (i = 0; i < *num_virtual_functions; i++)
            VIR_FREE((*virtual_functions)[i]);
        VIR_FREE(*virtual_functions);
    }
    goto cleanup;
}

/*
 * Returns 1 if vf device is a virtual function, 0 if not, -1 on error
 */
int
virPCIIsVirtualFunction(const char *vf_sysfs_device_link)
{
    char *vf_sysfs_physfn_link = NULL;
    int ret = -1;

    if (virAsprintf(&vf_sysfs_physfn_link, "%s/physfn",
                    vf_sysfs_device_link) < 0)
        return ret;

    ret = virFileExists(vf_sysfs_physfn_link);

    VIR_FREE(vf_sysfs_physfn_link);

    return ret;
}

/*
 * Returns the sriov virtual function index of vf given its pf
 */
int
virPCIGetVirtualFunctionIndex(const char *pf_sysfs_device_link,
                              const char *vf_sysfs_device_link,
                              int *vf_index)
{
    int ret = -1;
    size_t i;
    unsigned int num_virt_fns = 0;
    virPCIDeviceAddressPtr vf_bdf = NULL;
    virPCIDeviceAddressPtr *virt_fns = NULL;

    if (virPCIGetDeviceAddressFromSysfsLink(vf_sysfs_device_link,
                                            &vf_bdf) < 0)
        return ret;

    if (virPCIGetVirtualFunctions(pf_sysfs_device_link, &virt_fns,
                                  &num_virt_fns) < 0) {
        virReportError(VIR_ERR_INTERNAL_ERROR,
                       _("Error getting physical function's '%s' "
                         "virtual_functions"), pf_sysfs_device_link);
        goto out;
    }

    for (i = 0; i < num_virt_fns; i++) {
        if (virPCIDeviceAddressIsEqual(vf_bdf, virt_fns[i])) {
            *vf_index = i;
            ret = 0;
            break;
        }
    }

out:

    /* free virtual functions */
    for (i = 0; i < num_virt_fns; i++)
        VIR_FREE(virt_fns[i]);

    VIR_FREE(virt_fns);
    VIR_FREE(vf_bdf);

    return ret;
}

/*
 * Returns a path to the PCI sysfs file given the BDF of the PCI function
 */

int
virPCIGetSysfsFile(char *virPCIDeviceName, char **pci_sysfs_device_link)
{
    if (virAsprintf(pci_sysfs_device_link, PCI_SYSFS "devices/%s",
                    virPCIDeviceName) < 0)
        return -1;
    return 0;
}

int
virPCIDeviceAddressGetSysfsFile(virPCIDeviceAddressPtr dev,
                                char **pci_sysfs_device_link)
{
    if (virAsprintf(pci_sysfs_device_link,
                    PCI_SYSFS "devices/%04x:%02x:%02x.%x", dev->domain,
                    dev->bus, dev->slot, dev->function) < 0)
        return -1;
    return 0;
}

/*
 * Returns the network device name of a pci device
 */
int
virPCIGetNetName(char *device_link_sysfs_path, char **netname)
{
    char *pcidev_sysfs_net_path = NULL;
    int ret = -1;
    DIR *dir = NULL;
    struct dirent *entry = NULL;

    if (virBuildPath(&pcidev_sysfs_net_path, device_link_sysfs_path,
                     "net") == -1) {
        virReportOOMError();
        return -1;
    }

    dir = opendir(pcidev_sysfs_net_path);
    if (dir == NULL)
        goto out;

    while ((entry = readdir(dir))) {
        if (STREQ(entry->d_name, ".") ||
            STREQ(entry->d_name, ".."))
            continue;

        /* Assume a single directory entry */
        if (VIR_STRDUP(*netname, entry->d_name) > 0)
            ret = 0;
        break;
    }

    closedir(dir);

out:
    VIR_FREE(pcidev_sysfs_net_path);

    return ret;
}

int
virPCIGetVirtualFunctionInfo(const char *vf_sysfs_device_path,
                             char **pfname, int *vf_index)
{
    virPCIDeviceAddressPtr pf_config_address = NULL;
    char *pf_sysfs_device_path = NULL;
    int ret = -1;

    if (virPCIGetPhysicalFunction(vf_sysfs_device_path, &pf_config_address) < 0)
        return ret;

    if (virPCIDeviceAddressGetSysfsFile(pf_config_address,
                                        &pf_sysfs_device_path) < 0) {

        VIR_FREE(pf_config_address);
        return ret;
    }

    if (virPCIGetVirtualFunctionIndex(pf_sysfs_device_path, vf_sysfs_device_path,
                                      vf_index) < 0)
        goto cleanup;

    ret = virPCIGetNetName(pf_sysfs_device_path, pfname);

cleanup:
    VIR_FREE(pf_config_address);
    VIR_FREE(pf_sysfs_device_path);

    return ret;
}

#else
static const char *unsupported = N_("not supported on non-linux platforms");

int
virPCIGetPhysicalFunction(const char *vf_sysfs_path ATTRIBUTE_UNUSED,
                          virPCIDeviceAddressPtr *physical_function ATTRIBUTE_UNUSED)
{
    virReportError(VIR_ERR_INTERNAL_ERROR, "%s", _(unsupported));
    return -1;
}

int
virPCIGetVirtualFunctions(const char *sysfs_path ATTRIBUTE_UNUSED,
                          virPCIDeviceAddressPtr **virtual_functions ATTRIBUTE_UNUSED,
                          unsigned int *num_virtual_functions ATTRIBUTE_UNUSED)
{
    virReportError(VIR_ERR_INTERNAL_ERROR, "%s", _(unsupported));
    return -1;
}

int
virPCIIsVirtualFunction(const char *vf_sysfs_device_link ATTRIBUTE_UNUSED)
{
    virReportError(VIR_ERR_INTERNAL_ERROR, "%s", _(unsupported));
    return -1;
}

int
virPCIGetVirtualFunctionIndex(const char *pf_sysfs_device_link ATTRIBUTE_UNUSED,
                              const char *vf_sysfs_device_link ATTRIBUTE_UNUSED,
                              int *vf_index ATTRIBUTE_UNUSED)
{
    virReportError(VIR_ERR_INTERNAL_ERROR, "%s", _(unsupported));
    return -1;

}

int
virPCIDeviceAddressGetSysfsFile(virPCIDeviceAddressPtr dev ATTRIBUTE_UNUSED,
                                char **pci_sysfs_device_link ATTRIBUTE_UNUSED)
{
    virReportError(VIR_ERR_INTERNAL_ERROR, "%s", _(unsupported));
    return -1;
}

int
virPCIGetNetName(char *device_link_sysfs_path ATTRIBUTE_UNUSED,
                 char **netname ATTRIBUTE_UNUSED)
{
    virReportError(VIR_ERR_INTERNAL_ERROR, "%s", _(unsupported));
    return -1;
}

int
virPCIGetVirtualFunctionInfo(const char *vf_sysfs_device_path ATTRIBUTE_UNUSED,
                             char **pfname ATTRIBUTE_UNUSED,
                             int *vf_index ATTRIBUTE_UNUSED)
{
    virReportError(VIR_ERR_INTERNAL_ERROR, "%s", _(unsupported));
    return -1;
}
#endif /* __linux__ */<|MERGE_RESOLUTION|>--- conflicted
+++ resolved
@@ -1840,13 +1840,8 @@
          */
         if (STREQ(ent->d_name, "config") ||
             STRPREFIX(ent->d_name, "resource") ||
-<<<<<<< HEAD
-			STREQ(ent->d_name, "vendor") ||
-			STREQ(ent->d_name, "device") ||
-=======
             STREQ(ent->d_name, "vendor") ||
             STREQ(ent->d_name, "device") ||
->>>>>>> 944ee49c
             STREQ(ent->d_name, "rom") ||
             STREQ(ent->d_name, "reset")) {
             if (virAsprintf(&file, "%s/%s", pcidir, ent->d_name) < 0)
