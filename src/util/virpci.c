/*
 * virpci.c: helper APIs for managing host PCI devices
 *
 * Copyright (C) 2009-2015 Red Hat, Inc.
 *
 * This library is free software; you can redistribute it and/or
 * modify it under the terms of the GNU Lesser General Public
 * License as published by the Free Software Foundation; either
 * version 2.1 of the License, or (at your option) any later version.
 *
 * This library is distributed in the hope that it will be useful,
 * but WITHOUT ANY WARRANTY; without even the implied warranty of
 * MERCHANTABILITY or FITNESS FOR A PARTICULAR PURPOSE.  See the GNU
 * Lesser General Public License for more details.
 *
 * You should have received a copy of the GNU Lesser General Public
 * License along with this library.  If not, see
 * <http://www.gnu.org/licenses/>.
 */

#include <config.h>

#include "virpci.h"
#include "virnetdev.h"

#include <dirent.h>
#include <fcntl.h>
#include <inttypes.h>
#include <sys/types.h>
#include <sys/stat.h>
#include <unistd.h>

#include "virlog.h"
#include "vircommand.h"
#include "virerror.h"
#include "virfile.h"
#include "virkmod.h"
#include "virstring.h"
#include "virutil.h"
#include "viralloc.h"

VIR_LOG_INIT("util.pci");

#define PCI_SYSFS "/sys/bus/pci/"
#define PCI_ID_LEN 10   /* "XXXX XXXX" */

VIR_ENUM_IMPL(virPCIELinkSpeed,
              VIR_PCIE_LINK_SPEED_LAST,
              "", "2.5", "5", "8", "16",
);

VIR_ENUM_IMPL(virPCIStubDriver,
              VIR_PCI_STUB_DRIVER_LAST,
              "none",
              "pciback", /* XEN */
              "vfio-pci", /* VFIO */
);

VIR_ENUM_IMPL(virPCIHeader,
              VIR_PCI_HEADER_LAST,
              "endpoint",
              "pci-bridge",
              "cardbus-bridge",
);

struct _virPCIDevice {
    virPCIDeviceAddress address;

    char          *name;              /* domain:bus:slot.function */
    char          id[PCI_ID_LEN];     /* product vendor */
    char          *path;

    /* The driver:domain which uses the device */
    char          *used_by_drvname;
    char          *used_by_domname;

    unsigned int  pcie_cap_pos;
    unsigned int  pci_pm_cap_pos;
    bool          has_flr;
    bool          has_pm_reset;
    bool          managed;

    virPCIStubDriver stubDriver;

    /* used by reattach function */
    bool          unbind_from_stub;
    bool          remove_slot;
    bool          reprobe;
};

struct _virPCIDeviceList {
    virObjectLockable parent;

    size_t count;
    virPCIDevicePtr *devs;
};


/* For virReportOOMError()  and virReportSystemError() */
#define VIR_FROM_THIS VIR_FROM_NONE

/* Specifications referenced in comments:
 *  PCI30  - PCI Local Bus Specification 3.0
 *  PCIe20 - PCI Express Base Specification 2.0
 *  BR12   - PCI-to-PCI Bridge Architecture Specification 1.2
 *  PM12   - PCI Bus Power Management Interface Specification 1.2
 *  ECN_AF - Advanced Capabilities for Conventional PCI ECN
 */

/* Type 0 config space header length; PCI30 Section 6.1 Configuration Space Organization */
#define PCI_CONF_LEN            0x100
#define PCI_CONF_HEADER_LEN     0x40

/* PCI30 6.2.1 */
#define PCI_HEADER_TYPE         0x0e    /* Header type */
#define PCI_HEADER_TYPE_BRIDGE 0x1
#define PCI_HEADER_TYPE_MASK   0x7f
#define PCI_HEADER_TYPE_MULTI  0x80

/* PCI30 6.2.1  Device Identification */
#define PCI_CLASS_DEVICE        0x0a    /* Device class */

/* Class Code for bridge; PCI30 D.7  Base Class 06h */
#define PCI_CLASS_BRIDGE_PCI    0x0604

/* PCI30 6.2.3  Device Status */
#define PCI_STATUS              0x06    /* 16 bits */
#define PCI_STATUS_CAP_LIST    0x10    /* Support Capability List */

/* PCI30 6.7  Capabilities List */
#define PCI_CAPABILITY_LIST     0x34    /* Offset of first capability list entry */
#define PCI_CAP_FLAGS           2       /* Capability defined flags (16 bits) */

/* PM12 3.2.1  Capability Identifier */
#define PCI_CAP_ID_PM           0x01    /* Power Management */
/* PCI30 H Capability IDs */
#define PCI_CAP_ID_EXP          0x10    /* PCI Express */
/* ECN_AF 6.x.1.1  Capability ID for AF */
#define PCI_CAP_ID_AF           0x13    /* Advanced Features */

/* PCIe20 7.8.3  Device Capabilities Register (Offset 04h) */
#define PCI_EXP_DEVCAP          0x4     /* Device capabilities */
#define PCI_EXP_DEVCAP_FLR     (1<<28)  /* Function Level Reset */
#define PCI_EXP_LNKCAP          0xc     /* Link Capabilities */
#define PCI_EXP_LNKCAP_SPEED    0x0000f /* Maximum Link Speed */
#define PCI_EXP_LNKCAP_WIDTH    0x003f0 /* Maximum Link Width */
#define PCI_EXP_LNKSTA          0x12    /* Link Status */
#define PCI_EXP_LNKSTA_SPEED    0x000f  /* Negotiated Link Speed */
#define PCI_EXP_LNKSTA_WIDTH    0x03f0  /* Negotiated Link Width */

/* Header type 1 BR12 3.2 PCI-to-PCI Bridge Configuration Space Header Format */
#define PCI_PRIMARY_BUS         0x18    /* BR12 3.2.5.2 Primary bus number */
#define PCI_SECONDARY_BUS       0x19    /* BR12 3.2.5.3 Secondary bus number */
#define PCI_SUBORDINATE_BUS     0x1a    /* BR12 3.2.5.4 Highest bus number behind the bridge */
#define PCI_BRIDGE_CONTROL      0x3e
/* BR12 3.2.5.18  Bridge Control Register */
#define PCI_BRIDGE_CTL_RESET   0x40    /* Secondary bus reset */

/* PM12 3.2.4  Power Management Control/Status (Offset = 4) */
#define PCI_PM_CTRL                4    /* PM control and status register */
#define PCI_PM_CTRL_STATE_MASK    0x3  /* Current power state (D0 to D3) */
#define PCI_PM_CTRL_STATE_D0      0x0  /* D0 state */
#define PCI_PM_CTRL_STATE_D3hot   0x3  /* D3 state */
#define PCI_PM_CTRL_NO_SOFT_RESET 0x8  /* No reset for D3hot->D0 */

/* ECN_AF 6.x.1  Advanced Features Capability Structure */
#define PCI_AF_CAP              0x3     /* Advanced features capabilities */
#define PCI_AF_CAP_FLR         0x2     /* Function Level Reset */

#define PCI_EXP_FLAGS           0x2
#define PCI_EXP_FLAGS_TYPE      0x00f0
#define PCI_EXP_TYPE_DOWNSTREAM 0x6

#define PCI_EXT_CAP_BASE          0x100
#define PCI_EXT_CAP_LIMIT         0x1000
#define PCI_EXT_CAP_ID_MASK       0x0000ffff
#define PCI_EXT_CAP_OFFSET_SHIFT  20
#define PCI_EXT_CAP_OFFSET_MASK   0x00000ffc

#define PCI_EXT_CAP_ID_ACS      0x000d
#define PCI_EXT_ACS_CTRL        0x06

#define PCI_EXT_CAP_ACS_SV      0x01
#define PCI_EXT_CAP_ACS_RR      0x04
#define PCI_EXT_CAP_ACS_CR      0x08
#define PCI_EXT_CAP_ACS_UF      0x10
#define PCI_EXT_CAP_ACS_ENABLED (PCI_EXT_CAP_ACS_SV | \
                                 PCI_EXT_CAP_ACS_RR | \
                                 PCI_EXT_CAP_ACS_CR | \
                                 PCI_EXT_CAP_ACS_UF)

#define PCI_EXP_TYPE_ROOT_INT_EP 0x9    /* Root Complex Integrated Endpoint */
#define PCI_EXP_TYPE_ROOT_EC 0xa        /* Root Complex Event Collector */

static virClassPtr virPCIDeviceListClass;

static void virPCIDeviceListDispose(void *obj);

static int virPCIOnceInit(void)
{
    if (!VIR_CLASS_NEW(virPCIDeviceList, virClassForObjectLockable()))
        return -1;

    return 0;
}

VIR_ONCE_GLOBAL_INIT(virPCI);


static char *
virPCIDriverDir(const char *driver)
{
    char *buffer;

    buffer = g_strdup_printf(PCI_SYSFS "drivers/%s", driver);
    return buffer;
}


static char *
virPCIFile(const char *device, const char *file)
{
    char *buffer;

    buffer = g_strdup_printf(PCI_SYSFS "devices/%s/%s", device, file);
    return buffer;
}


/* virPCIDeviceGetDriverPathAndName - put the path to the driver
 * directory of the driver in use for this device in @path and the
 * name of the driver in @name. Both could be NULL if it's not bound
 * to any driver.
 *
 * Return 0 for success, -1 for error.
 */
int
virPCIDeviceGetDriverPathAndName(virPCIDevicePtr dev, char **path, char **name)
{
    int ret = -1;
    g_autofree char *drvlink = NULL;

    *path = *name = NULL;
    /* drvlink = "/sys/bus/pci/dddd:bb:ss.ff/driver" */
    if (!(drvlink = virPCIFile(dev->name, "driver")))
        goto cleanup;

    if (!virFileExists(drvlink)) {
        ret = 0;
        goto cleanup;
    }

    if (virFileIsLink(drvlink) != 1) {
        virReportError(VIR_ERR_INTERNAL_ERROR,
                       _("Invalid device %s driver file %s is not a symlink"),
                       dev->name, drvlink);
        goto cleanup;
    }
    if (virFileResolveLink(drvlink, path) < 0) {
        virReportError(VIR_ERR_INTERNAL_ERROR,
                       _("Unable to resolve device %s driver symlink %s"),
                       dev->name, drvlink);
        goto cleanup;
    }
    /* path = "/sys/bus/pci/drivers/${drivername}" */

    *name = g_path_get_basename(*path);
    /* name = "${drivername}" */

    ret = 0;
 cleanup:
    if (ret < 0) {
        VIR_FREE(*path);
        VIR_FREE(*name);
    }
    return ret;
}


static int
virPCIDeviceConfigOpenInternal(virPCIDevicePtr dev, bool readonly, bool fatal)
{
    int fd;

    fd = open(dev->path, readonly ? O_RDONLY : O_RDWR);

    if (fd < 0) {
        if (fatal) {
            virReportSystemError(errno,
                                 _("Failed to open config space file '%s'"),
                                 dev->path);
        } else {
            char ebuf[1024];
            VIR_WARN("Failed to open config space file '%s': %s",
                     dev->path, virStrerror(errno, ebuf, sizeof(ebuf)));
        }
        return -1;
    }

    VIR_DEBUG("%s %s: opened %s", dev->id, dev->name, dev->path);
    return fd;
}

static int
virPCIDeviceConfigOpen(virPCIDevicePtr dev)
{
    return virPCIDeviceConfigOpenInternal(dev, true, true);
}

static int
virPCIDeviceConfigOpenTry(virPCIDevicePtr dev)
{
    return virPCIDeviceConfigOpenInternal(dev, true, false);
}

static int
virPCIDeviceConfigOpenWrite(virPCIDevicePtr dev)
{
    return virPCIDeviceConfigOpenInternal(dev, false, true);
}

static void
virPCIDeviceConfigClose(virPCIDevicePtr dev, int cfgfd)
{
    if (VIR_CLOSE(cfgfd) < 0) {
        char ebuf[1024];
        VIR_WARN("Failed to close config space file '%s': %s",
                 dev->path, virStrerror(errno, ebuf, sizeof(ebuf)));
    }
}


static int
virPCIDeviceRead(virPCIDevicePtr dev,
                 int cfgfd,
                 unsigned int pos,
                 uint8_t *buf,
                 unsigned int buflen)
{
    memset(buf, 0, buflen);

    if (lseek(cfgfd, pos, SEEK_SET) != pos ||
        saferead(cfgfd, buf, buflen) != buflen) {
        char ebuf[1024];
        VIR_WARN("Failed to read from '%s' : %s", dev->path,
                 virStrerror(errno, ebuf, sizeof(ebuf)));
        return -1;
    }
    return 0;
}

static uint8_t
virPCIDeviceRead8(virPCIDevicePtr dev, int cfgfd, unsigned int pos)
{
    uint8_t buf;
    virPCIDeviceRead(dev, cfgfd, pos, &buf, sizeof(buf));
    return buf;
}

static uint16_t
virPCIDeviceRead16(virPCIDevicePtr dev, int cfgfd, unsigned int pos)
{
    uint8_t buf[2];
    virPCIDeviceRead(dev, cfgfd, pos, &buf[0], sizeof(buf));
    return (buf[0] << 0) | (buf[1] << 8);
}

static uint32_t
virPCIDeviceRead32(virPCIDevicePtr dev, int cfgfd, unsigned int pos)
{
    uint8_t buf[4];
    virPCIDeviceRead(dev, cfgfd, pos, &buf[0], sizeof(buf));
    return (buf[0] << 0) | (buf[1] << 8) | (buf[2] << 16) | (buf[3] << 24);
}

static int
virPCIDeviceReadClass(virPCIDevicePtr dev, uint16_t *device_class)
{
    g_autofree char *path = NULL;
    g_autofree char *id_str = NULL;
    unsigned int value;

    if (!(path = virPCIFile(dev->name, "class")))
        return -1;

    /* class string is '0xNNNNNN\n' ... i.e. 9 bytes */
    if (virFileReadAll(path, 9, &id_str) < 0)
        return -1;

    id_str[8] = '\0';
    if (virStrToLong_ui(id_str, NULL, 16, &value) < 0) {
        virReportError(VIR_ERR_INTERNAL_ERROR,
                       _("Unusual value in %s/devices/%s/class: %s"),
                       PCI_SYSFS, dev->name, id_str);
        return -1;
    }

    *device_class = (value >> 8) & 0xFFFF;
    return 0;
}

static int
virPCIDeviceWrite(virPCIDevicePtr dev,
                  int cfgfd,
                  unsigned int pos,
                  uint8_t *buf,
                  unsigned int buflen)
{
    if (lseek(cfgfd, pos, SEEK_SET) != pos ||
        safewrite(cfgfd, buf, buflen) != buflen) {
        char ebuf[1024];
        VIR_WARN("Failed to write to '%s' : %s", dev->path,
                 virStrerror(errno, ebuf, sizeof(ebuf)));
        return -1;
    }
    return 0;
}

static void
virPCIDeviceWrite16(virPCIDevicePtr dev, int cfgfd, unsigned int pos, uint16_t val)
{
    uint8_t buf[2] = { (val >> 0), (val >> 8) };
    virPCIDeviceWrite(dev, cfgfd, pos, &buf[0], sizeof(buf));
}

static void
virPCIDeviceWrite32(virPCIDevicePtr dev, int cfgfd, unsigned int pos, uint32_t val)
{
    uint8_t buf[4] = { (val >> 0), (val >> 8), (val >> 16), (val >> 24) };
    virPCIDeviceWrite(dev, cfgfd, pos, &buf[0], sizeof(buf));
}

typedef int (*virPCIDeviceIterPredicate)(virPCIDevicePtr, virPCIDevicePtr,
                                         void *);

/* Iterate over available PCI devices calling @predicate
 * to compare each one to @dev.
 * Return -1 on error since we don't want to assume it is
 * safe to reset if there is an error.
 */
static int
virPCIDeviceIterDevices(virPCIDeviceIterPredicate predicate,
                        virPCIDevicePtr dev,
                        virPCIDevicePtr *matched,
                        void *data)
{
    DIR *dir;
    struct dirent *entry;
    int ret = 0;
    int rc;

    *matched = NULL;

    VIR_DEBUG("%s %s: iterating over " PCI_SYSFS "devices", dev->id, dev->name);

    if (virDirOpen(&dir, PCI_SYSFS "devices") < 0)
        return -1;

    while ((ret = virDirRead(dir, &entry, PCI_SYSFS "devices")) > 0) {
        unsigned int domain, bus, slot, function;
        g_autoptr(virPCIDevice) check = NULL;
        char *tmp;

        /* expected format: <domain>:<bus>:<slot>.<function> */
        if (/* domain */
            virStrToLong_ui(entry->d_name, &tmp, 16, &domain) < 0 || *tmp != ':' ||
            /* bus */
            virStrToLong_ui(tmp + 1, &tmp, 16, &bus) < 0 || *tmp != ':' ||
            /* slot */
            virStrToLong_ui(tmp + 1, &tmp, 16, &slot) < 0 || *tmp != '.' ||
            /* function */
            virStrToLong_ui(tmp + 1, NULL, 16, &function) < 0) {
            VIR_WARN("Unusual entry in " PCI_SYSFS "devices: %s", entry->d_name);
            continue;
        }

        check = virPCIDeviceNew(domain, bus, slot, function);
        if (!check) {
            ret = -1;
            break;
        }

        rc = predicate(dev, check, data);
        if (rc < 0) {
            /* the predicate returned an error, bail */
            ret = -1;
            break;
        } else if (rc == 1) {
            VIR_DEBUG("%s %s: iter matched on %s", dev->id, dev->name, check->name);
            *matched = g_steal_pointer(&check);
            ret = 1;
            break;
        }
    }
    VIR_DIR_CLOSE(dir);
    return ret;
}

static uint8_t
virPCIDeviceFindCapabilityOffset(virPCIDevicePtr dev,
                                 int cfgfd,
                                 unsigned int capability)
{
    uint16_t status;
    uint8_t pos;

    status = virPCIDeviceRead16(dev, cfgfd, PCI_STATUS);
    if (!(status & PCI_STATUS_CAP_LIST))
        return 0;

    pos = virPCIDeviceRead8(dev, cfgfd, PCI_CAPABILITY_LIST);

    /* Zero indicates last capability, capabilities can't
     * be in the config space header and 0xff is returned
     * by the kernel if we don't have access to this region
     *
     * Note: we're not handling loops or extended
     * capabilities here.
     */
    while (pos >= PCI_CONF_HEADER_LEN && pos != 0xff) {
        uint8_t capid = virPCIDeviceRead8(dev, cfgfd, pos);
        if (capid == capability) {
            VIR_DEBUG("%s %s: found cap 0x%.2x at 0x%.2x",
                      dev->id, dev->name, capability, pos);
            return pos;
        }

        pos = virPCIDeviceRead8(dev, cfgfd, pos + 1);
    }

    VIR_DEBUG("%s %s: failed to find cap 0x%.2x", dev->id, dev->name, capability);

    return 0;
}

static unsigned int
virPCIDeviceFindExtendedCapabilityOffset(virPCIDevicePtr dev,
                                         int cfgfd,
                                         unsigned int capability)
{
    int ttl;
    unsigned int pos;
    uint32_t header;

    /* minimum 8 bytes per capability */
    ttl = (PCI_EXT_CAP_LIMIT - PCI_EXT_CAP_BASE) / 8;
    pos = PCI_EXT_CAP_BASE;

    while (ttl > 0 && pos >= PCI_EXT_CAP_BASE) {
        header = virPCIDeviceRead32(dev, cfgfd, pos);

        if ((header & PCI_EXT_CAP_ID_MASK) == capability)
            return pos;

        pos = (header >> PCI_EXT_CAP_OFFSET_SHIFT) & PCI_EXT_CAP_OFFSET_MASK;
        ttl--;
    }

    return 0;
}

/* detects whether this device has FLR.  Returns 0 if the device does
 * not have FLR, 1 if it does, and -1 on error
 */
static int
virPCIDeviceDetectFunctionLevelReset(virPCIDevicePtr dev, int cfgfd)
{
    uint32_t caps;
    uint8_t pos;
    g_autofree char *path = NULL;
    int found;

    /* The PCIe Function Level Reset capability allows
     * individual device functions to be reset without
     * affecting any other functions on the device or
     * any other devices on the bus. This is only common
     * on SR-IOV NICs at the moment.
     */
    if (dev->pcie_cap_pos) {
        caps = virPCIDeviceRead32(dev, cfgfd, dev->pcie_cap_pos + PCI_EXP_DEVCAP);
        if (caps & PCI_EXP_DEVCAP_FLR) {
            VIR_DEBUG("%s %s: detected PCIe FLR capability", dev->id, dev->name);
            return 1;
        }
    }

    /* The PCI AF Function Level Reset capability is
     * the same thing, except for conventional PCI
     * devices. This is not common yet.
     */
    pos = virPCIDeviceFindCapabilityOffset(dev, cfgfd, PCI_CAP_ID_AF);
    if (pos) {
        caps = virPCIDeviceRead16(dev, cfgfd, pos + PCI_AF_CAP);
        if (caps & PCI_AF_CAP_FLR) {
            VIR_DEBUG("%s %s: detected PCI FLR capability", dev->id, dev->name);
            return 1;
        }
    }

    /* there are some buggy devices that do support FLR, but forget to
     * advertise that fact in their capabilities.  However, FLR is *required*
     * to be present for virtual functions (VFs), so if we see that this
     * device is a VF, we just assume FLR works
     */

    path = g_strdup_printf(PCI_SYSFS "devices/%s/physfn", dev->name);

    found = virFileExists(path);
    if (found) {
        VIR_DEBUG("%s %s: buggy device didn't advertise FLR, but is a VF; forcing flr on",
                  dev->id, dev->name);
        return 1;
    }

    VIR_DEBUG("%s %s: no FLR capability found", dev->id, dev->name);

    return 0;
}

/* Require the device has the PCI Power Management capability
 * and that a D3hot->D0 transition will results in a full
 * internal reset, not just a soft reset.
 */
static unsigned int
virPCIDeviceDetectPowerManagementReset(virPCIDevicePtr dev, int cfgfd)
{
    if (dev->pci_pm_cap_pos) {
        uint32_t ctl;

        /* require the NO_SOFT_RESET bit is clear */
        ctl = virPCIDeviceRead32(dev, cfgfd, dev->pci_pm_cap_pos + PCI_PM_CTRL);
        if (!(ctl & PCI_PM_CTRL_NO_SOFT_RESET)) {
            VIR_DEBUG("%s %s: detected PM reset capability", dev->id, dev->name);
            return 1;
        }
    }

    VIR_DEBUG("%s %s: no PM reset capability found", dev->id, dev->name);

    return 0;
}

/* Any active devices on the same domain/bus ? */
static int
virPCIDeviceSharesBusWithActive(virPCIDevicePtr dev, virPCIDevicePtr check, void *data)
{
    virPCIDeviceList *inactiveDevs = data;

    /* Different domain, different bus, or simply identical device */
    if (dev->address.domain != check->address.domain ||
        dev->address.bus != check->address.bus ||
        (dev->address.slot == check->address.slot &&
         dev->address.function == check->address.function))
        return 0;

    /* same bus, but inactive, i.e. about to be assigned to guest */
    if (inactiveDevs && virPCIDeviceListFind(inactiveDevs, check))
        return 0;

    return 1;
}

static virPCIDevicePtr
virPCIDeviceBusContainsActiveDevices(virPCIDevicePtr dev,
                                     virPCIDeviceList *inactiveDevs)
{
    virPCIDevicePtr active = NULL;
    if (virPCIDeviceIterDevices(virPCIDeviceSharesBusWithActive,
                                dev, &active, inactiveDevs) < 0)
        return NULL;
    return active;
}

/* Is @check the parent of @dev ? */
static int
virPCIDeviceIsParent(virPCIDevicePtr dev, virPCIDevicePtr check, void *data)
{
    uint16_t device_class;
    uint8_t header_type, secondary, subordinate;
    virPCIDevicePtr *best = data;
    int ret = 0;
    int fd;

    if (dev->address.domain != check->address.domain)
        return 0;

    if ((fd = virPCIDeviceConfigOpenTry(check)) < 0)
        return 0;

    /* Is it a bridge? */
    ret = virPCIDeviceReadClass(check, &device_class);
    if (ret < 0 || device_class != PCI_CLASS_BRIDGE_PCI)
        goto cleanup;

    /* Is it a plane? */
    header_type = virPCIDeviceRead8(check, fd, PCI_HEADER_TYPE);
    if ((header_type & PCI_HEADER_TYPE_MASK) != PCI_HEADER_TYPE_BRIDGE)
        goto cleanup;

    secondary   = virPCIDeviceRead8(check, fd, PCI_SECONDARY_BUS);
    subordinate = virPCIDeviceRead8(check, fd, PCI_SUBORDINATE_BUS);

    VIR_DEBUG("%s %s: found parent device %s", dev->id, dev->name, check->name);

    /* if the secondary bus exactly equals the device's bus, then we found
     * the direct parent.  No further work is necessary
     */
    if (dev->address.bus == secondary) {
        ret = 1;
        goto cleanup;
    }

    /* otherwise, SRIOV allows VFs to be on different buses than their PFs.
     * In this case, what we need to do is look for the "best" match; i.e.
     * the most restrictive match that still satisfies all of the conditions.
     */
    if (dev->address.bus > secondary && dev->address.bus <= subordinate) {
        if (*best == NULL) {
            *best = virPCIDeviceNew(check->address.domain,
                                    check->address.bus,
                                    check->address.slot,
                                    check->address.function);
            if (*best == NULL) {
                ret = -1;
                goto cleanup;
            }
        } else {
            /* OK, we had already recorded a previous "best" match for the
             * parent.  See if the current device is more restrictive than the
             * best, and if so, make it the new best
             */
            int bestfd;
            uint8_t best_secondary;

            if ((bestfd = virPCIDeviceConfigOpenTry(*best)) < 0)
                goto cleanup;
            best_secondary = virPCIDeviceRead8(*best, bestfd, PCI_SECONDARY_BUS);
            virPCIDeviceConfigClose(*best, bestfd);

            if (secondary > best_secondary) {
                virPCIDeviceFree(*best);
                *best = virPCIDeviceNew(check->address.domain,
                                        check->address.bus,
                                        check->address.slot,
                                        check->address.function);
                if (*best == NULL) {
                    ret = -1;
                    goto cleanup;
                }
            }
        }
    }

 cleanup:
    virPCIDeviceConfigClose(check, fd);
    return ret;
}

static int
virPCIDeviceGetParent(virPCIDevicePtr dev, virPCIDevicePtr *parent)
{
    virPCIDevicePtr best = NULL;
    int ret;

    *parent = NULL;
    ret = virPCIDeviceIterDevices(virPCIDeviceIsParent, dev, parent, &best);
    if (ret == 1)
        virPCIDeviceFree(best);
    else if (ret == 0)
        *parent = best;
    return ret;
}

/* Secondary Bus Reset is our sledgehammer - it resets all
 * devices behind a bus.
 */
static int
virPCIDeviceTrySecondaryBusReset(virPCIDevicePtr dev,
                                 int cfgfd,
                                 virPCIDeviceList *inactiveDevs)
{
    g_autoptr(virPCIDevice) parent = NULL;
    g_autoptr(virPCIDevice) conflict = NULL;
    uint8_t config_space[PCI_CONF_LEN];
    uint16_t ctl;
    int ret = -1;
    int parentfd;

    /* Refuse to do a secondary bus reset if there are other
     * devices/functions behind the bus are used by the host
     * or other guests.
     */
    if ((conflict = virPCIDeviceBusContainsActiveDevices(dev, inactiveDevs))) {
        virReportError(VIR_ERR_INTERNAL_ERROR,
                       _("Active %s devices on bus with %s, not doing bus reset"),
                       conflict->name, dev->name);
        return -1;
    }

    /* Find the parent bus */
    if (virPCIDeviceGetParent(dev, &parent) < 0)
        return -1;
    if (!parent) {
        virReportError(VIR_ERR_INTERNAL_ERROR,
                       _("Failed to find parent device for %s"),
                       dev->name);
        return -1;
    }
    if ((parentfd = virPCIDeviceConfigOpenWrite(parent)) < 0)
        goto out;

    VIR_DEBUG("%s %s: doing a secondary bus reset", dev->id, dev->name);

    /* Save and restore the device's config space; we only do this
     * for the supplied device since we refuse to do a reset if there
     * are multiple devices/functions
     */
    if (virPCIDeviceRead(dev, cfgfd, 0, config_space, PCI_CONF_LEN) < 0) {
        virReportError(VIR_ERR_INTERNAL_ERROR,
                       _("Failed to read PCI config space for %s"),
                       dev->name);
        goto out;
    }

    /* Read the control register, set the reset flag, wait 200ms,
     * unset the reset flag and wait 200ms.
     */
    ctl = virPCIDeviceRead16(dev, parentfd, PCI_BRIDGE_CONTROL);

    virPCIDeviceWrite16(parent, parentfd, PCI_BRIDGE_CONTROL,
                        ctl | PCI_BRIDGE_CTL_RESET);

    g_usleep(200 * 1000); /* sleep 200ms */

    virPCIDeviceWrite16(parent, parentfd, PCI_BRIDGE_CONTROL, ctl);

    g_usleep(200 * 1000); /* sleep 200ms */

    if (virPCIDeviceWrite(dev, cfgfd, 0, config_space, PCI_CONF_LEN) < 0) {
        virReportError(VIR_ERR_INTERNAL_ERROR,
                       _("Failed to restore PCI config space for %s"),
                       dev->name);
        goto out;
    }
    ret = 0;

 out:
    virPCIDeviceConfigClose(parent, parentfd);
    return ret;
}

/* Power management reset attempts to reset a device using a
 * D-state transition from D3hot to D0. Note, in detect_pm_reset()
 * above we require the device supports a full internal reset.
 */
static int
virPCIDeviceTryPowerManagementReset(virPCIDevicePtr dev, int cfgfd)
{
    uint8_t config_space[PCI_CONF_LEN];
    uint32_t ctl;

    if (!dev->pci_pm_cap_pos)
        return -1;

    /* Save and restore the device's config space. */
    if (virPCIDeviceRead(dev, cfgfd, 0, &config_space[0], PCI_CONF_LEN) < 0) {
        virReportError(VIR_ERR_INTERNAL_ERROR,
                       _("Failed to read PCI config space for %s"),
                       dev->name);
        return -1;
    }

    VIR_DEBUG("%s %s: doing a power management reset", dev->id, dev->name);

    ctl = virPCIDeviceRead32(dev, cfgfd, dev->pci_pm_cap_pos + PCI_PM_CTRL);
    ctl &= ~PCI_PM_CTRL_STATE_MASK;

    virPCIDeviceWrite32(dev, cfgfd, dev->pci_pm_cap_pos + PCI_PM_CTRL,
                        ctl | PCI_PM_CTRL_STATE_D3hot);

    g_usleep(10 * 1000); /* sleep 10ms */

    virPCIDeviceWrite32(dev, cfgfd, dev->pci_pm_cap_pos + PCI_PM_CTRL,
                        ctl | PCI_PM_CTRL_STATE_D0);

    g_usleep(10 * 1000); /* sleep 10ms */

    if (virPCIDeviceWrite(dev, cfgfd, 0, &config_space[0], PCI_CONF_LEN) < 0) {
        virReportError(VIR_ERR_INTERNAL_ERROR,
                       _("Failed to restore PCI config space for %s"),
                       dev->name);
        return -1;
    }

    return 0;
}

static int
virPCIDeviceInit(virPCIDevicePtr dev, int cfgfd)
{
    int flr;

    dev->pcie_cap_pos   = virPCIDeviceFindCapabilityOffset(dev, cfgfd, PCI_CAP_ID_EXP);
    dev->pci_pm_cap_pos = virPCIDeviceFindCapabilityOffset(dev, cfgfd, PCI_CAP_ID_PM);
    flr = virPCIDeviceDetectFunctionLevelReset(dev, cfgfd);
    if (flr < 0)
        return flr;
    dev->has_flr        = !!flr;
    dev->has_pm_reset   = !!virPCIDeviceDetectPowerManagementReset(dev, cfgfd);

    return 0;
}

int
virPCIDeviceReset(virPCIDevicePtr dev,
                  virPCIDeviceList *activeDevs,
                  virPCIDeviceList *inactiveDevs)
{
    g_autofree char *drvPath = NULL;
    g_autofree char *drvName = NULL;
    int ret = -1;
    int fd = -1;
    int hdrType = -1;

    if (virPCIGetHeaderType(dev, &hdrType) < 0)
        return -1;

    if (hdrType != VIR_PCI_HEADER_ENDPOINT) {
        virReportError(VIR_ERR_INTERNAL_ERROR,
                       _("Invalid attempt to reset PCI device %s. "
                         "Only PCI endpoint devices can be reset"),
                       dev->name);
        return -1;
    }

    if (activeDevs && virPCIDeviceListFind(activeDevs, dev)) {
        virReportError(VIR_ERR_INTERNAL_ERROR,
                       _("Not resetting active device %s"), dev->name);
        return -1;
    }

    /* If the device is currently bound to vfio-pci, ignore all
     * requests to reset it, since the vfio-pci driver will always
     * reset it whenever appropriate, so doing it ourselves would just
     * be redundant.
     */
    if (virPCIDeviceGetDriverPathAndName(dev, &drvPath, &drvName) < 0)
        goto cleanup;

    if (virPCIStubDriverTypeFromString(drvName) == VIR_PCI_STUB_DRIVER_VFIO) {
        VIR_DEBUG("Device %s is bound to vfio-pci - skip reset",
                  dev->name);
        ret = 0;
        goto cleanup;
    }
    VIR_DEBUG("Resetting device %s", dev->name);

    if ((fd = virPCIDeviceConfigOpenWrite(dev)) < 0)
        goto cleanup;

    if (virPCIDeviceInit(dev, fd) < 0)
        goto cleanup;

    /* KVM will perform FLR when starting and stopping
     * a guest, so there is no need for us to do it here.
     */
    if (dev->has_flr) {
        ret = 0;
        goto cleanup;
    }

    /* If the device supports PCI power management reset,
     * that's the next best thing because it only resets
     * the function, not the whole device.
     */
    if (dev->has_pm_reset)
        ret = virPCIDeviceTryPowerManagementReset(dev, fd);

    /* Bus reset is not an option with the root bus */
    if (ret < 0 && dev->address.bus != 0)
        ret = virPCIDeviceTrySecondaryBusReset(dev, fd, inactiveDevs);

    if (ret < 0) {
        virErrorPtr err = virGetLastError();
        virReportError(VIR_ERR_INTERNAL_ERROR,
                       _("Unable to reset PCI device %s: %s"),
                       dev->name,
                       err ? err->message :
                       _("no FLR, PM reset or bus reset available"));
    }

 cleanup:
    virPCIDeviceConfigClose(dev, fd);
    return ret;
}


static int
virPCIProbeStubDriver(virPCIStubDriver driver)
{
    const char *drvname = NULL;
    g_autofree char *drvpath = NULL;
    bool probed = false;

    if (driver == VIR_PCI_STUB_DRIVER_NONE ||
        !(drvname = virPCIStubDriverTypeToString(driver))) {
        virReportError(VIR_ERR_INTERNAL_ERROR,
                       "%s",
                       _("Attempting to use unknown stub driver"));
        return -1;
    }

 recheck:
    if ((drvpath = virPCIDriverDir(drvname)) && virFileExists(drvpath))
        /* driver already loaded, return */
        return 0;

    if (!probed) {
        g_autofree char *errbuf = NULL;
        probed = true;
        if ((errbuf = virKModLoad(drvname, true))) {
            VIR_WARN("failed to load driver %s: %s", drvname, errbuf);
            goto cleanup;
        }

        goto recheck;
    }

 cleanup:
    /* If we know failure was because of blacklist, let's report that;
     * otherwise, report a more generic failure message
     */
    if (virKModIsBlacklisted(drvname)) {
        virReportError(VIR_ERR_INTERNAL_ERROR,
                       _("Failed to load PCI stub module %s: "
                         "administratively prohibited"),
                       drvname);
    } else {
        virReportError(VIR_ERR_INTERNAL_ERROR,
                       _("Failed to load PCI stub module %s"),
                       drvname);
    }

    return -1;
}

int
virPCIDeviceUnbind(virPCIDevicePtr dev)
{
    g_autofree char *path = NULL;
    g_autofree char *drvpath = NULL;
    g_autofree char *driver = NULL;

    if (virPCIDeviceGetDriverPathAndName(dev, &drvpath, &driver) < 0)
        return -1;

    if (!driver)
        /* The device is not bound to any driver */
        return 0;

    if (!(path = virPCIFile(dev->name, "driver/unbind")))
        return -1;

    if (virFileExists(path)) {
        if (virFileWriteStr(path, dev->name, 0) < 0) {
            virReportSystemError(errno,
                                 _("Failed to unbind PCI device '%s' from %s"),
                                 dev->name, driver);
            return -1;
        }
    }

    return 0;
}


/**
 * virPCIDeviceRebind:
 *  @dev: virPCIDevice object describing the device to rebind
 *
 * unbind a device from its driver, then immediately rebind it.
 *
 * Returns 0 on success, -1 on failure
 */
int virPCIDeviceRebind(virPCIDevicePtr dev)
{
    if (virPCIDeviceUnbind(dev) < 0)
        return -1;

    if (virFileWriteStr(PCI_SYSFS "drivers_probe", dev->name, 0) < 0) {
        virReportSystemError(errno,
                             _("Failed to trigger a probe for PCI device '%s'"),
                             dev->name);
        return -1;
    }

    return 0;
}


/*
 * Bind a PCI device to a driver using driver_override sysfs interface.
 * E.g.
 *
 *  echo driver-name > /sys/bus/pci/devices/0000:03:00.0/driver_override
 *  echo 0000:03:00.0 > /sys/bus/pci/devices/0000:03:00.0/driver/unbind
 *  echo 0000:03:00.0 > /sys/bus/pci/drivers_probe
 *
 * An empty driverName will cause the device to be bound to its
 * preferred driver.
 */
static int
virPCIDeviceBindWithDriverOverride(virPCIDevicePtr dev,
                                   const char *driverName)
{
    g_autofree char *path = NULL;

    if (!(path = virPCIFile(dev->name, "driver_override")))
        return -1;

    if (virFileWriteStr(path, driverName, 0) < 0) {
        virReportSystemError(errno,
                             _("Failed to add driver '%s' to driver_override "
                               " interface of PCI device '%s'"),
                             driverName, dev->name);
        return -1;
    }

    if (virPCIDeviceRebind(dev) < 0)
        return -1;

    return 0;
}

static int
virPCIDeviceUnbindFromStub(virPCIDevicePtr dev)
{
    if (!dev->unbind_from_stub) {
        VIR_DEBUG("Unbind from stub skipped for PCI device %s", dev->name);
        return 0;
    }

    return virPCIDeviceBindWithDriverOverride(dev, "\n");
}

static int
virPCIDeviceBindToStub(virPCIDevicePtr dev)
{
    const char *stubDriverName;
    g_autofree char *stubDriverPath = NULL;
    g_autofree char *driverLink = NULL;

    /* Check the device is configured to use one of the known stub drivers */
    if (dev->stubDriver == VIR_PCI_STUB_DRIVER_NONE) {
        virReportError(VIR_ERR_INTERNAL_ERROR,
                       _("No stub driver configured for PCI device %s"),
                       dev->name);
        return -1;
    } else if (!(stubDriverName = virPCIStubDriverTypeToString(dev->stubDriver))) {
        virReportError(VIR_ERR_INTERNAL_ERROR,
                       _("Unknown stub driver configured for PCI device %s"),
                       dev->name);
        return -1;
    }

    if (!(stubDriverPath = virPCIDriverDir(stubDriverName))  ||
        !(driverLink = virPCIFile(dev->name, "driver")))
        return -1;

    if (virFileExists(driverLink)) {
        if (virFileLinkPointsTo(driverLink, stubDriverPath)) {
            /* The device is already bound to the correct driver */
            VIR_DEBUG("Device %s is already bound to %s",
                      dev->name, stubDriverName);
            return 0;
        }
    }

    if (virPCIDeviceBindWithDriverOverride(dev, stubDriverName) < 0)
        return -1;

    dev->unbind_from_stub = true;
    return 0;
}

/* virPCIDeviceDetach:
 *
 * Detach this device from the host driver, attach it to the stub
 * driver (previously set with virPCIDeviceSetStubDriver(), and add *a
 * copy* of the object to the inactiveDevs list (if provided). This
 * function will *never* consume dev, so the caller should free it.
 *
 * Returns 0 on success, -1 on failure (will fail if the device is
 * already in the activeDevs list, but will be a NOP if the device is
 * already bound to the stub).
 *
 * GENERAL NOTE: activeDevs should be a list of all PCI devices
 * currently in use by a domain. inactiveDevs is a list of all PCI
 * devices that libvirt has detached from the host driver + attached
 * to the stub driver, but hasn't yet assigned to a domain. Any device
 * that is still attached to its host driver should not be on either
 * list.
 */
int
virPCIDeviceDetach(virPCIDevicePtr dev,
                   virPCIDeviceList *activeDevs,
                   virPCIDeviceList *inactiveDevs)
{
    if (virPCIProbeStubDriver(dev->stubDriver) < 0)
        return -1;

    if (activeDevs && virPCIDeviceListFind(activeDevs, dev)) {
        virReportError(VIR_ERR_INTERNAL_ERROR,
                       _("Not detaching active device %s"), dev->name);
        return -1;
    }

    if (virPCIDeviceBindToStub(dev) < 0)
        return -1;

    /* Add *a copy of* the dev into list inactiveDevs, if
     * it's not already there.
     */
    if (inactiveDevs && !virPCIDeviceListFind(inactiveDevs, dev)) {
        VIR_DEBUG("Adding PCI device %s to inactive list", dev->name);
        if (virPCIDeviceListAddCopy(inactiveDevs, dev) < 0)
            return -1;
    }

    return 0;
}

/*
 * Pre-condition: inactivePCIHostdevs & activePCIHostdevs
 * are locked
 */
int
virPCIDeviceReattach(virPCIDevicePtr dev,
                     virPCIDeviceListPtr activeDevs,
                     virPCIDeviceListPtr inactiveDevs)
{
    if (activeDevs && virPCIDeviceListFind(activeDevs, dev)) {
        virReportError(VIR_ERR_INTERNAL_ERROR,
                       _("Not reattaching active device %s"), dev->name);
        return -1;
    }

    if (virPCIDeviceUnbindFromStub(dev) < 0)
        return -1;

    /* Steal the dev from list inactiveDevs */
    if (inactiveDevs) {
        VIR_DEBUG("Removing PCI device %s from inactive list", dev->name);
        virPCIDeviceListDel(inactiveDevs, dev);
    }

    return 0;
}

static char *
virPCIDeviceReadID(virPCIDevicePtr dev, const char *id_name)
{
    g_autofree char *path = NULL;
    char *id_str;

    if (!(path = virPCIFile(dev->name, id_name)))
        return NULL;

    /* ID string is '0xNNNN\n' ... i.e. 7 bytes */
    if (virFileReadAll(path, 7, &id_str) < 0)
        return NULL;

    /* Check for 0x suffix */
    if (id_str[0] != '0' || id_str[1] != 'x') {
        VIR_FREE(id_str);
        return NULL;
    }

    /* Chop off the newline; we know the string is 7 bytes */
    id_str[6] = '\0';

    return id_str;
}

bool
virPCIDeviceAddressIsValid(virPCIDeviceAddressPtr addr,
                           bool report)
{
    if (addr->bus > 0xFF) {
        if (report)
            virReportError(VIR_ERR_XML_ERROR,
                           _("Invalid PCI address bus='0x%x', "
                             "must be <= 0xFF"),
                           addr->bus);
        return false;
    }
    if (addr->slot > 0x1F) {
        if (report)
            virReportError(VIR_ERR_XML_ERROR,
                           _("Invalid PCI address slot='0x%x', "
                             "must be <= 0x1F"),
                           addr->slot);
        return false;
    }
    if (addr->function > 7) {
        if (report)
            virReportError(VIR_ERR_XML_ERROR,
                           _("Invalid PCI address function=0x%x, "
                             "must be <= 7"),
                           addr->function);
        return false;
    }
    if (virPCIDeviceAddressIsEmpty(addr)) {
        if (report)
            virReportError(VIR_ERR_XML_ERROR, "%s",
                           _("Invalid PCI address 0000:00:00, at least "
                             "one of domain, bus, or slot must be > 0"));
        return false;
    }
    return true;
}

bool
virPCIDeviceAddressIsEmpty(const virPCIDeviceAddress *addr)
{
    return !(addr->domain || addr->bus || addr->slot);
}

bool
virPCIDeviceAddressEqual(const virPCIDeviceAddress *addr1,
                         const virPCIDeviceAddress *addr2)
{
    if (addr1->domain == addr2->domain &&
        addr1->bus == addr2->bus &&
        addr1->slot == addr2->slot &&
        addr1->function == addr2->function) {
        return true;
    }
    return false;
}

/**
 * virPCIDeviceAddressCopy:
 * @dst: where to store address
 * @src: source address to copy
 *
 * Creates a deep copy of given @src address and stores it into
 * @dst which has to be pre-allocated by caller.
 */
void virPCIDeviceAddressCopy(virPCIDeviceAddressPtr dst,
                             const virPCIDeviceAddress *src)
{
    memcpy(dst, src, sizeof(*src));
}

char *
virPCIDeviceAddressAsString(const virPCIDeviceAddress *addr)
{
    char *str;

    str = g_strdup_printf(VIR_PCI_DEVICE_ADDRESS_FMT,
                          addr->domain,
                          addr->bus,
                          addr->slot,
                          addr->function);
    return str;
}

virPCIDevicePtr
virPCIDeviceNew(unsigned int domain,
                unsigned int bus,
                unsigned int slot,
                unsigned int function)
{
    g_autoptr(virPCIDevice) dev = NULL;
    g_autofree char *vendor = NULL;
    g_autofree char *product = NULL;

    if (VIR_ALLOC(dev) < 0)
        return NULL;

    dev->address.domain = domain;
    dev->address.bus = bus;
    dev->address.slot = slot;
    dev->address.function = function;

    dev->name = g_strdup_printf(VIR_PCI_DEVICE_ADDRESS_FMT, domain, bus, slot,
                                function);

    dev->path = g_strdup_printf(PCI_SYSFS "devices/%s/config", dev->name);

    if (!virFileExists(dev->path)) {
        virReportSystemError(errno,
                             _("Device %s not found: could not access %s"),
                             dev->name, dev->path);
        return NULL;
    }

    vendor  = virPCIDeviceReadID(dev, "vendor");
    product = virPCIDeviceReadID(dev, "device");

    if (!vendor || !product) {
        virReportError(VIR_ERR_INTERNAL_ERROR,
                       _("Failed to read product/vendor ID for %s"),
                       dev->name);
        return NULL;
    }

    /* strings contain '0x' prefix */
    if (g_snprintf(dev->id, sizeof(dev->id), "%s %s", &vendor[2],
                   &product[2]) >= sizeof(dev->id)) {
        virReportError(VIR_ERR_INTERNAL_ERROR,
                       _("dev->id buffer overflow: %s %s"),
                       &vendor[2], &product[2]);
        return NULL;
    }

    VIR_DEBUG("%s %s: initialized", dev->id, dev->name);

    return g_steal_pointer(&dev);
}


virPCIDevicePtr
virPCIDeviceCopy(virPCIDevicePtr dev)
{
    virPCIDevicePtr copy;

    if (VIR_ALLOC(copy) < 0)
        return NULL;

    /* shallow copy to take care of most attributes */
    *copy = *dev;
    copy->path = NULL;
    copy->used_by_drvname = copy->used_by_domname = NULL;
    copy->name = g_strdup(dev->name);
    copy->path = g_strdup(dev->path);
    copy->used_by_drvname = g_strdup(dev->used_by_drvname);
    copy->used_by_domname = g_strdup(dev->used_by_domname);
    return copy;
}


void
virPCIDeviceFree(virPCIDevicePtr dev)
{
    if (!dev)
        return;
    VIR_DEBUG("%s %s: freeing", dev->id, dev->name);
    VIR_FREE(dev->name);
    VIR_FREE(dev->path);
    VIR_FREE(dev->used_by_drvname);
    VIR_FREE(dev->used_by_domname);
    VIR_FREE(dev);
}

/**
 * virPCIDeviceGetAddress:
 * @dev: device to get address from
 *
 * Take a PCI device on input and return its PCI address. The
 * returned object is owned by the device and must not be freed.
 *
 * Returns: a pointer to the address, which can never be NULL.
 */
virPCIDeviceAddressPtr
virPCIDeviceGetAddress(virPCIDevicePtr dev)
{
    return &(dev->address);
}

const char *
virPCIDeviceGetName(virPCIDevicePtr dev)
{
    return dev->name;
}

/**
 * virPCIDeviceGetConfigPath:
 *
 * Returns a pointer to a string containing the path of @dev's PCI
 * config file.
 */
const char *
virPCIDeviceGetConfigPath(virPCIDevicePtr dev)
{
    return dev->path;
}

void virPCIDeviceSetManaged(virPCIDevicePtr dev, bool managed)
{
    dev->managed = managed;
}

bool
virPCIDeviceGetManaged(virPCIDevicePtr dev)
{
    return dev->managed;
}

void
virPCIDeviceSetStubDriver(virPCIDevicePtr dev, virPCIStubDriver driver)
{
    dev->stubDriver = driver;
}

virPCIStubDriver
virPCIDeviceGetStubDriver(virPCIDevicePtr dev)
{
    return dev->stubDriver;
}

bool
virPCIDeviceGetUnbindFromStub(virPCIDevicePtr dev)
{
    return dev->unbind_from_stub;
}

void
virPCIDeviceSetUnbindFromStub(virPCIDevicePtr dev, bool unbind)
{
    dev->unbind_from_stub = unbind;
}

bool
virPCIDeviceGetRemoveSlot(virPCIDevicePtr dev)
{
    return dev->remove_slot;
}

void
virPCIDeviceSetRemoveSlot(virPCIDevicePtr dev, bool remove_slot)
{
    dev->remove_slot = remove_slot;
}

bool
virPCIDeviceGetReprobe(virPCIDevicePtr dev)
{
    return dev->reprobe;
}

void
virPCIDeviceSetReprobe(virPCIDevicePtr dev, bool reprobe)
{
    dev->reprobe = reprobe;
}

int
virPCIDeviceSetUsedBy(virPCIDevicePtr dev,
                      const char *drv_name,
                      const char *dom_name)
{
    VIR_FREE(dev->used_by_drvname);
    VIR_FREE(dev->used_by_domname);
    dev->used_by_drvname = g_strdup(drv_name);
    dev->used_by_domname = g_strdup(dom_name);

    return 0;
}

void
virPCIDeviceGetUsedBy(virPCIDevicePtr dev,
                      const char **drv_name,
                      const char **dom_name)
{
    *drv_name = dev->used_by_drvname;
    *dom_name = dev->used_by_domname;
}

virPCIDeviceListPtr
virPCIDeviceListNew(void)
{
    virPCIDeviceListPtr list;

    if (virPCIInitialize() < 0)
        return NULL;

    if (!(list = virObjectLockableNew(virPCIDeviceListClass)))
        return NULL;

    return list;
}

static void
virPCIDeviceListDispose(void *obj)
{
    virPCIDeviceListPtr list = obj;
    size_t i;

    for (i = 0; i < list->count; i++) {
        virPCIDeviceFree(list->devs[i]);
        list->devs[i] = NULL;
    }

    list->count = 0;
    VIR_FREE(list->devs);
}

int
virPCIDeviceListAdd(virPCIDeviceListPtr list,
                    virPCIDevicePtr dev)
{
    if (virPCIDeviceListFind(list, dev)) {
        virReportError(VIR_ERR_INTERNAL_ERROR,
                       _("Device %s is already in use"), dev->name);
        return -1;
    }
    return VIR_APPEND_ELEMENT(list->devs, list->count, dev);
}


/* virPCIDeviceListAddCopy - add a *copy* of the device to this list */
int
virPCIDeviceListAddCopy(virPCIDeviceListPtr list, virPCIDevicePtr dev)
{
    g_autoptr(virPCIDevice) copy = virPCIDeviceCopy(dev);

    if (!copy)
        return -1;
    if (virPCIDeviceListAdd(list, copy) < 0)
        return -1;

    copy = NULL;
    return 0;
}


virPCIDevicePtr
virPCIDeviceListGet(virPCIDeviceListPtr list,
                    int idx)
{
    if (idx >= list->count)
        return NULL;
    if (idx < 0)
        return NULL;

    return list->devs[idx];
}

size_t
virPCIDeviceListCount(virPCIDeviceListPtr list)
{
    return list->count;
}

virPCIDevicePtr
virPCIDeviceListStealIndex(virPCIDeviceListPtr list,
                           int idx)
{
    virPCIDevicePtr ret;

    if (idx < 0 || idx >= list->count)
        return NULL;

    ret = list->devs[idx];
    VIR_DELETE_ELEMENT(list->devs, idx, list->count);
    return ret;
}

virPCIDevicePtr
virPCIDeviceListSteal(virPCIDeviceListPtr list,
                      virPCIDevicePtr dev)
{
    return virPCIDeviceListStealIndex(list, virPCIDeviceListFindIndex(list, dev));
}

void
virPCIDeviceListDel(virPCIDeviceListPtr list,
                    virPCIDevicePtr dev)
{
    virPCIDeviceFree(virPCIDeviceListSteal(list, dev));
}

int
virPCIDeviceListFindIndex(virPCIDeviceListPtr list, virPCIDevicePtr dev)
{
    size_t i;

    for (i = 0; i < list->count; i++) {
        virPCIDevicePtr other = list->devs[i];
        if (other->address.domain   == dev->address.domain &&
            other->address.bus      == dev->address.bus    &&
            other->address.slot     == dev->address.slot   &&
            other->address.function == dev->address.function)
            return i;
    }
    return -1;
}


virPCIDevicePtr
virPCIDeviceListFindByIDs(virPCIDeviceListPtr list,
                          unsigned int domain,
                          unsigned int bus,
                          unsigned int slot,
                          unsigned int function)
{
    size_t i;

    for (i = 0; i < list->count; i++) {
        virPCIDevicePtr other = list->devs[i];
        if (other->address.domain   == domain &&
            other->address.bus      == bus    &&
            other->address.slot     == slot   &&
            other->address.function == function)
            return list->devs[i];
    }
    return NULL;
}


virPCIDevicePtr
virPCIDeviceListFind(virPCIDeviceListPtr list, virPCIDevicePtr dev)
{
    int idx;

    if ((idx = virPCIDeviceListFindIndex(list, dev)) >= 0)
        return list->devs[idx];
    else
        return NULL;
}


int virPCIDeviceFileIterate(virPCIDevicePtr dev,
                            virPCIDeviceFileActor actor,
                            void *opaque)
{
    g_autofree char *pcidir = NULL;
    DIR *dir = NULL;
    int ret = -1;
    struct dirent *ent;
    int direrr;

    pcidir = g_strdup_printf("/sys/bus/pci/devices/" VIR_PCI_DEVICE_ADDRESS_FMT,
                             dev->address.domain, dev->address.bus, dev->address.slot,
                             dev->address.function);

    if (virDirOpen(&dir, pcidir) < 0)
        goto cleanup;

    while ((direrr = virDirRead(dir, &ent, pcidir)) > 0) {
        g_autofree char *file = NULL;
        /* Device assignment requires:
         *   $PCIDIR/config, $PCIDIR/resource, $PCIDIR/resourceNNN,
         *   $PCIDIR/rom, $PCIDIR/reset, $PCIDIR/vendor, $PCIDIR/device
         */
        if (STREQ(ent->d_name, "config") ||
            STRPREFIX(ent->d_name, "resource") ||
            STREQ(ent->d_name, "rom") ||
            STREQ(ent->d_name, "vendor") ||
            STREQ(ent->d_name, "device") ||
            STREQ(ent->d_name, "reset")) {
            file = g_strdup_printf("%s/%s", pcidir, ent->d_name);
            if ((actor)(dev, file, opaque) < 0)
                goto cleanup;
        }
    }
    if (direrr < 0)
        goto cleanup;

    ret = 0;

 cleanup:
    VIR_DIR_CLOSE(dir);
    return ret;
}


/* virPCIDeviceAddressIOMMUGroupIterate:
 *   Call @actor for all devices in the same iommu_group as orig
 *   (including orig itself) Even if there is no iommu_group for the
 *   device, call @actor once for orig.
 */
int
virPCIDeviceAddressIOMMUGroupIterate(virPCIDeviceAddressPtr orig,
                                     virPCIDeviceAddressActor actor,
                                     void *opaque)
{
    g_autofree char *groupPath = NULL;
    DIR *groupDir = NULL;
    int ret = -1;
    struct dirent *ent;
    int direrr;

    groupPath = g_strdup_printf(PCI_SYSFS "devices/" VIR_PCI_DEVICE_ADDRESS_FMT "/iommu_group/devices",
                                orig->domain, orig->bus, orig->slot, orig->function);

    if (virDirOpenQuiet(&groupDir, groupPath) < 0) {
        /* just process the original device, nothing more */
        ret = (actor)(orig, opaque);
        goto cleanup;
    }

    while ((direrr = virDirRead(groupDir, &ent, groupPath)) > 0) {
        virPCIDeviceAddress newDev;

        if (virPCIDeviceAddressParse(ent->d_name, &newDev) < 0) {
            virReportError(VIR_ERR_INTERNAL_ERROR,
                           _("Found invalid device link '%s' in '%s'"),
                           ent->d_name, groupPath);
            goto cleanup;
        }

        if ((actor)(&newDev, opaque) < 0)
            goto cleanup;
    }
    if (direrr < 0)
        goto cleanup;

    ret = 0;

 cleanup:
    VIR_DIR_CLOSE(groupDir);
    return ret;
}


static int
virPCIDeviceGetIOMMUGroupAddOne(virPCIDeviceAddressPtr newDevAddr, void *opaque)
{
    virPCIDeviceListPtr groupList = opaque;
    g_autoptr(virPCIDevice) newDev = NULL;

    if (!(newDev = virPCIDeviceNew(newDevAddr->domain, newDevAddr->bus,
                                   newDevAddr->slot, newDevAddr->function)))
        return -1;

    if (virPCIDeviceListAdd(groupList, newDev) < 0)
        return -1;

    newDev = NULL; /* it's now on the list */
    return 0;
}


/*
 * virPCIDeviceGetIOMMUGroupList - return a virPCIDeviceList containing
 * all of the devices in the same iommu_group as @dev.
 *
 * Return the new list, or NULL on failure
 */
virPCIDeviceListPtr
virPCIDeviceGetIOMMUGroupList(virPCIDevicePtr dev)
{
    virPCIDeviceListPtr groupList = virPCIDeviceListNew();

    if (!groupList)
        goto error;

    if (virPCIDeviceAddressIOMMUGroupIterate(&(dev->address),
                                             virPCIDeviceGetIOMMUGroupAddOne,
                                             groupList) < 0)
        goto error;

    return groupList;

 error:
    virObjectUnref(groupList);
    return NULL;
}


typedef struct {
    virPCIDeviceAddressPtr **iommuGroupDevices;
    size_t *nIommuGroupDevices;
} virPCIDeviceAddressList;
typedef virPCIDeviceAddressList *virPCIDeviceAddressListPtr;

static int
virPCIGetIOMMUGroupAddressesAddOne(virPCIDeviceAddressPtr newDevAddr, void *opaque)
{
    int ret = -1;
    virPCIDeviceAddressListPtr addrList = opaque;
    virPCIDeviceAddressPtr copyAddr;

    /* make a copy to insert onto the list */
    if (VIR_ALLOC(copyAddr) < 0)
        goto cleanup;

    *copyAddr = *newDevAddr;

    if (VIR_APPEND_ELEMENT(*addrList->iommuGroupDevices,
                           *addrList->nIommuGroupDevices, copyAddr) < 0)
        goto cleanup;

    ret = 0;
 cleanup:
    VIR_FREE(copyAddr);
    return ret;
}


/*
 * virPCIDeviceAddressGetIOMMUGroupAddresses - return a
 * virPCIDeviceList containing all of the devices in the same
 * iommu_group as @dev.
 *
 * Return the new list, or NULL on failure
 */
int
virPCIDeviceAddressGetIOMMUGroupAddresses(virPCIDeviceAddressPtr devAddr,
                                          virPCIDeviceAddressPtr **iommuGroupDevices,
                                          size_t *nIommuGroupDevices)
{
    virPCIDeviceAddressList addrList = { iommuGroupDevices,
                                         nIommuGroupDevices };

    if (virPCIDeviceAddressIOMMUGroupIterate(devAddr,
                                             virPCIGetIOMMUGroupAddressesAddOne,
                                             &addrList) < 0)
        return -1;

    return 0;
}


/* virPCIDeviceAddressGetIOMMUGroupNum - return the group number of
 * this PCI device's iommu_group, or -2 if there is no iommu_group for
 * the device (or -1 if there was any other error)
 */
int
virPCIDeviceAddressGetIOMMUGroupNum(virPCIDeviceAddressPtr addr)
{
    g_autofree char *devName = NULL;
    g_autofree char *devPath = NULL;
    g_autofree char *groupPath = NULL;
    g_autofree char *groupNumStr = NULL;
    unsigned int groupNum;

    devName = g_strdup_printf(VIR_PCI_DEVICE_ADDRESS_FMT, addr->domain, addr->bus,
                              addr->slot, addr->function);

    if (!(devPath = virPCIFile(devName, "iommu_group")))
        return -1;
    if (virFileIsLink(devPath) != 1)
        return -2;
    if (virFileResolveLink(devPath, &groupPath) < 0) {
        virReportError(VIR_ERR_INTERNAL_ERROR,
                       _("Unable to resolve device %s iommu_group symlink %s"),
                       devName, devPath);
        return -1;
    }

    groupNumStr = g_path_get_basename(groupPath);
    if (virStrToLong_ui(groupNumStr, NULL, 10, &groupNum) < 0) {
        virReportError(VIR_ERR_INTERNAL_ERROR,
                       _("device %s iommu_group symlink %s has "
                         "invalid group number %s"),
                       devName, groupPath, groupNumStr);
        return -1;
    }

    return groupNum;
}


char *
virPCIDeviceAddressGetIOMMUGroupDev(const virPCIDeviceAddress *devAddr)
{
    g_autoptr(virPCIDevice) pci = NULL;

    if (!(pci = virPCIDeviceNew(devAddr->domain,
                                devAddr->bus,
                                devAddr->slot,
                                devAddr->function)))
        return NULL;

    return virPCIDeviceGetIOMMUGroupDev(pci);
}


/* virPCIDeviceGetIOMMUGroupDev - return the name of the device used
 * to control this PCI device's group (e.g. "/dev/vfio/15")
 */
char *
virPCIDeviceGetIOMMUGroupDev(virPCIDevicePtr dev)
{
    g_autofree char *devPath = NULL;
    g_autofree char *groupPath = NULL;
    g_autofree char *groupFile = NULL;

    if (!(devPath = virPCIFile(dev->name, "iommu_group")))
        return NULL;
    if (virFileIsLink(devPath) != 1) {
        virReportError(VIR_ERR_INTERNAL_ERROR,
                       _("Invalid device %s iommu_group file %s is not a symlink"),
                       dev->name, devPath);
        return NULL;
    }
    if (virFileResolveLink(devPath, &groupPath) < 0) {
        virReportError(VIR_ERR_INTERNAL_ERROR,
                       _("Unable to resolve device %s iommu_group symlink %s"),
                       dev->name, devPath);
        return NULL;
    }
    groupFile = g_path_get_basename(groupPath);

    return g_strdup_printf("/dev/vfio/%s", groupFile);
}

static int
virPCIDeviceDownstreamLacksACS(virPCIDevicePtr dev)
{
    uint16_t flags;
    uint16_t ctrl;
    unsigned int pos;
    int fd;
    int ret = 0;
    uint16_t device_class;

    if ((fd = virPCIDeviceConfigOpen(dev)) < 0)
        return -1;

    if (virPCIDeviceInit(dev, fd) < 0) {
        ret = -1;
        goto cleanup;
    }

    if (virPCIDeviceReadClass(dev, &device_class) < 0)
        goto cleanup;

    pos = dev->pcie_cap_pos;
    if (!pos || device_class != PCI_CLASS_BRIDGE_PCI)
        goto cleanup;

    flags = virPCIDeviceRead16(dev, fd, pos + PCI_EXP_FLAGS);
    if (((flags & PCI_EXP_FLAGS_TYPE) >> 4) != PCI_EXP_TYPE_DOWNSTREAM)
        goto cleanup;

    pos = virPCIDeviceFindExtendedCapabilityOffset(dev, fd, PCI_EXT_CAP_ID_ACS);
    if (!pos) {
        VIR_DEBUG("%s %s: downstream port lacks ACS", dev->id, dev->name);
        ret = 1;
        goto cleanup;
    }

    ctrl = virPCIDeviceRead16(dev, fd, pos + PCI_EXT_ACS_CTRL);
    if ((ctrl & PCI_EXT_CAP_ACS_ENABLED) != PCI_EXT_CAP_ACS_ENABLED) {
        VIR_DEBUG("%s %s: downstream port has ACS disabled",
                  dev->id, dev->name);
        ret = 1;
        goto cleanup;
    }

 cleanup:
    virPCIDeviceConfigClose(dev, fd);
    return ret;
}

static int
virPCIDeviceIsBehindSwitchLackingACS(virPCIDevicePtr dev)
{
    g_autoptr(virPCIDevice) parent = NULL;

    if (virPCIDeviceGetParent(dev, &parent) < 0)
        return -1;
    if (!parent) {
        /* if we have no parent, and this is the root bus, ACS doesn't come
         * into play since devices on the root bus can't P2P without going
         * through the root IOMMU.
         */
        if (dev->address.bus == 0) {
            return 0;
        } else {
            virReportError(VIR_ERR_INTERNAL_ERROR,
                           _("Failed to find parent device for %s"),
                           dev->name);
            return -1;
        }
    }

    /* XXX we should rather fail when we can't find device's parent and
     * stop the loop when we get to root instead of just stopping when no
     * parent can be found
     */
    do {
        g_autoptr(virPCIDevice) tmp = NULL;
        int acs;
        int ret;

        acs = virPCIDeviceDownstreamLacksACS(parent);

        if (acs) {
            if (acs < 0)
                return -1;
            else
                return 1;
        }

        tmp = parent;
        ret = virPCIDeviceGetParent(parent, &parent);
        if (ret < 0)
            return -1;
    } while (parent);

    return 0;
}

int virPCIDeviceIsAssignable(virPCIDevicePtr dev,
                             int strict_acs_check)
{
    int ret;

    /* XXX This could be a great place to actually check that a non-managed
     * device isn't in use, e.g. by checking that device is either un-bound
     * or bound to a stub driver.
     */

    ret = virPCIDeviceIsBehindSwitchLackingACS(dev);
    if (ret < 0)
        return 0;

    if (ret) {
        if (!strict_acs_check) {
            VIR_DEBUG("%s %s: strict ACS check disabled; device assignment allowed",
                      dev->id, dev->name);
        } else {
            virReportError(VIR_ERR_INTERNAL_ERROR,
                           _("Device %s is behind a switch lacking ACS and "
                             "cannot be assigned"),
                           dev->name);
            return 0;
        }
    }

    return 1;
}

static int
logStrToLong_ui(char const *s,
                char **end_ptr,
                int base,
                unsigned int *result)
{
    int ret = 0;

    ret = virStrToLong_ui(s, end_ptr, base, result);
    if (ret != 0)
        VIR_ERROR(_("Failed to convert '%s' to unsigned int"), s);
    return ret;
}

int
virPCIDeviceAddressParse(char *address,
                         virPCIDeviceAddressPtr bdf)
{
    char *p = NULL;

    if ((address == NULL) || (logStrToLong_ui(address, &p, 16,
                                              &bdf->domain) == -1)) {
        return -1;
    }

    if ((p == NULL) || (logStrToLong_ui(p+1, &p, 16,
                                        &bdf->bus) == -1)) {
        return -1;
    }

    if ((p == NULL) || (logStrToLong_ui(p+1, &p, 16,
                                        &bdf->slot) == -1)) {
        return -1;
    }

    if ((p == NULL) || (logStrToLong_ui(p+1, &p, 16,
                                        &bdf->function) == -1)) {
        return -1;
    }

    return 0;
}


bool
virZPCIDeviceAddressIsValid(virZPCIDeviceAddressPtr zpci)
{
    /* We don't need to check fid because fid covers
     * all range of uint32 type.
     */
    if (zpci->uid > VIR_DOMAIN_DEVICE_ZPCI_MAX_UID ||
        zpci->uid == 0) {
        virReportError(VIR_ERR_XML_ERROR,
                       _("Invalid PCI address uid='0x%.4x', "
                         "must be > 0x0000 and <= 0x%.4x"),
                       zpci->uid,
                       VIR_DOMAIN_DEVICE_ZPCI_MAX_UID);
        return false;
    }

    return true;
}

bool
virZPCIDeviceAddressIsEmpty(const virZPCIDeviceAddress *addr)
{
    return !(addr->uid || addr->fid);
}

#ifdef __linux__

virPCIDeviceAddressPtr
virPCIGetDeviceAddressFromSysfsLink(const char *device_link)
{
    virPCIDeviceAddressPtr bdf = NULL;
    g_autofree char *config_address = NULL;
    g_autofree char *device_path = NULL;

    if (!virFileExists(device_link)) {
        VIR_DEBUG("'%s' does not exist", device_link);
        return NULL;
    }

    device_path = virFileCanonicalizePath(device_link);
    if (device_path == NULL) {
        virReportSystemError(errno,
                             _("Failed to resolve device link '%s'"),
                             device_link);
        return NULL;
    }

    config_address = g_path_get_basename(device_path);
    if (VIR_ALLOC(bdf) < 0)
        return NULL;

    if (virPCIDeviceAddressParse(config_address, bdf) < 0) {
        virReportError(VIR_ERR_INTERNAL_ERROR,
                       _("Failed to parse PCI config address '%s'"),
                       config_address);
        VIR_FREE(bdf);
        return NULL;
    }

    return bdf;
}

/**
 * virPCIGetPhysicalFunction:
 * @vf_sysfs_path: sysfs path for the virtual function
 * @pf: where to store the physical function's address
 *
 * Given @vf_sysfs_path, this function will store the pointer
 * to a newly-allocated virPCIDeviceAddress in @pf.
 *
 * @pf might be NULL if @vf_sysfs_path does not point to a
 * virtual function. If it's not NULL, then it should be
 * freed by the caller when no longer needed.
 *
 * Returns: >=0 on success, <0 on failure
 */
int
virPCIGetPhysicalFunction(const char *vf_sysfs_path,
                          virPCIDeviceAddressPtr *pf)
{
    g_autofree char *device_link = NULL;

    *pf = NULL;

    if (virBuildPath(&device_link, vf_sysfs_path, "physfn") == -1) {
        virReportOOMError();
        return -1;
    }

    if ((*pf = virPCIGetDeviceAddressFromSysfsLink(device_link))) {
        VIR_DEBUG("PF for VF device '%s': " VIR_PCI_DEVICE_ADDRESS_FMT,
                  vf_sysfs_path,
                  (*pf)->domain, (*pf)->bus, (*pf)->slot, (*pf)->function);
    }

    return 0;
}


/*
 * Returns virtual functions of a physical function
 */
int
virPCIGetVirtualFunctions(const char *sysfs_path,
                          virPCIDeviceAddressPtr **virtual_functions,
                          size_t *num_virtual_functions,
                          unsigned int *max_virtual_functions)
{
    int ret = -1;
    size_t i;
    g_autofree char *totalvfs_file = NULL;
    g_autofree char *totalvfs_str = NULL;
    virPCIDeviceAddressPtr config_addr = NULL;

    *virtual_functions = NULL;
    *num_virtual_functions = 0;
    *max_virtual_functions = 0;

    totalvfs_file = g_strdup_printf("%s/sriov_totalvfs", sysfs_path);
    if (virFileExists(totalvfs_file)) {
        char *end = NULL; /* so that terminating \n doesn't create error */

        if (virFileReadAll(totalvfs_file, 16, &totalvfs_str) < 0)
            goto error;
        if (virStrToLong_ui(totalvfs_str, &end, 10, max_virtual_functions) < 0) {
            virReportError(VIR_ERR_INTERNAL_ERROR,
                           _("Unrecognized value in %s: %s"),
                           totalvfs_file, totalvfs_str);
            goto error;
        }
    }

    do {
        g_autofree char *device_link = NULL;
        /* look for virtfn%d links until one isn't found */
        device_link = g_strdup_printf("%s/virtfn%zu", sysfs_path,
                                      *num_virtual_functions);

        if (!virFileExists(device_link))
            break;

        if (!(config_addr = virPCIGetDeviceAddressFromSysfsLink(device_link))) {
            virReportError(VIR_ERR_INTERNAL_ERROR,
                           _("Failed to get SRIOV function from device link '%s'"),
                           device_link);
            goto error;
        }

        if (VIR_APPEND_ELEMENT(*virtual_functions, *num_virtual_functions,
                               config_addr) < 0)
            goto error;
    } while (1);

    VIR_DEBUG("Found %zu virtual functions for %s",
              *num_virtual_functions, sysfs_path);
    ret = 0;
 cleanup:
    VIR_FREE(config_addr);
    return ret;

 error:
    for (i = 0; i < *num_virtual_functions; i++)
        VIR_FREE((*virtual_functions)[i]);
    VIR_FREE(*virtual_functions);
    *num_virtual_functions = 0;
    goto cleanup;
}


/*
 * Returns 1 if vf device is a virtual function, 0 if not, -1 on error
 */
int
virPCIIsVirtualFunction(const char *vf_sysfs_device_link)
{
    g_autofree char *vf_sysfs_physfn_link = NULL;

    vf_sysfs_physfn_link = g_strdup_printf("%s/physfn", vf_sysfs_device_link);

    return virFileExists(vf_sysfs_physfn_link);
}

/*
 * Returns the sriov virtual function index of vf given its pf
 */
int
virPCIGetVirtualFunctionIndex(const char *pf_sysfs_device_link,
                              const char *vf_sysfs_device_link,
                              int *vf_index)
{
    int ret = -1;
    size_t i;
    size_t num_virt_fns = 0;
    unsigned int max_virt_fns = 0;
    virPCIDeviceAddressPtr vf_bdf = NULL;
    virPCIDeviceAddressPtr *virt_fns = NULL;

    if (!(vf_bdf = virPCIGetDeviceAddressFromSysfsLink(vf_sysfs_device_link)))
        return ret;

    if (virPCIGetVirtualFunctions(pf_sysfs_device_link, &virt_fns,
                                  &num_virt_fns, &max_virt_fns) < 0) {
        virReportError(VIR_ERR_INTERNAL_ERROR,
                       _("Error getting physical function's '%s' "
                         "virtual_functions"), pf_sysfs_device_link);
        goto out;
    }

    for (i = 0; i < num_virt_fns; i++) {
        if (virPCIDeviceAddressEqual(vf_bdf, virt_fns[i])) {
            *vf_index = i;
            ret = 0;
            break;
        }
    }

 out:

    /* free virtual functions */
    for (i = 0; i < num_virt_fns; i++)
        VIR_FREE(virt_fns[i]);

    VIR_FREE(virt_fns);
    VIR_FREE(vf_bdf);

    return ret;
}

/*
 * Returns a path to the PCI sysfs file given the BDF of the PCI function
 */

int
virPCIGetSysfsFile(char *virPCIDeviceName, char **pci_sysfs_device_link)
{
    *pci_sysfs_device_link = g_strdup_printf(PCI_SYSFS "devices/%s",
                                             virPCIDeviceName);
    return 0;
}

int
virPCIDeviceAddressGetSysfsFile(virPCIDeviceAddressPtr addr,
                                char **pci_sysfs_device_link)
{
    *pci_sysfs_device_link = g_strdup_printf(PCI_SYSFS "devices/" VIR_PCI_DEVICE_ADDRESS_FMT, addr->domain,
                                             addr->bus, addr->slot, addr->function);
    return 0;
}

/**
 * virPCIGetNetName:
 * @device_link_sysfs_path: sysfs path to the PCI device
 * @idx: used to choose which netdev when there are several
 *       (ignored if physPortID is set or physPortName is available)
 * @physPortID: match this string in the netdev's phys_port_id
 *       (or NULL to ignore and use phys_port_name or idx instead)
 * @netname: used to return the name of the netdev
 *       (set to NULL (but returns success) if there is no netdev)
 *
 * Returns 0 on success, -1 on error (error has been logged)
 */
int
virPCIGetNetName(const char *device_link_sysfs_path,
                 size_t idx,
                 char *physPortID,
                 char **netname)
{
    g_autofree char *pcidev_sysfs_net_path = NULL;
    g_autofree char *firstEntryName = NULL;
    g_autofree char *thisPhysPortID = NULL;
    int ret = -1;
    DIR *dir = NULL;
    struct dirent *entry = NULL;
    size_t i = 0;

    *netname = NULL;

    if (virBuildPath(&pcidev_sysfs_net_path, device_link_sysfs_path,
                     "net") == -1) {
        virReportOOMError();
        return -1;
    }

    if (virDirOpenQuiet(&dir, pcidev_sysfs_net_path) < 0) {
        /* this *isn't* an error - caller needs to check for netname == NULL */
        ret = 0;
        goto cleanup;
    }

    while (virDirRead(dir, &entry, pcidev_sysfs_net_path) > 0) {
        /* save the first entry we find to use as a failsafe
         * in case we don't match the phys_port_id. This is
         * needed because some NIC drivers (e.g. i40e)
         * implement phys_port_id for PFs, but not for VFs
         */
        if (!firstEntryName)
            firstEntryName = g_strdup(entry->d_name);

        /* if the caller sent a physPortID, compare it to the
         * physportID of this netdev. If not, look for entry[idx].
         */
        if (physPortID) {
            if (virNetDevGetPhysPortID(entry->d_name, &thisPhysPortID) < 0)
                goto cleanup;

            /* if this one doesn't match, keep looking */
            if (STRNEQ_NULLABLE(physPortID, thisPhysPortID)) {
                VIR_FREE(thisPhysPortID);
                continue;
            }
        } else {
            /* Most switch devices use phys_port_name instead of
             * phys_port_id.
             * NOTE: VFs' representors net devices can be linked to PF's PCI
             * device, which mean that there'll be multiple net devices
             * instances and to get a proper net device need to match on
             * specific regex.
             * To get PF netdev, for ex., used following regex:
             * "(p[0-9]+$)|(p[0-9]+s[0-9]+$)"
             * or to get exact VF's netdev next regex is used:
             * "pf0vf1$"
             */
            g_autofree char *thisPhysPortName = NULL;
            if (virNetDevGetPhysPortName(entry->d_name, &thisPhysPortName) < 0)
                goto cleanup;

            if (thisPhysPortName) {

                /* if this one doesn't match, keep looking */
                if (!virStringMatch(thisPhysPortName, VIR_PF_PHYS_PORT_NAME_REGEX))
                    continue;

            } else {

                if (i++ < idx)
                    continue;
            }
        }

        *netname = g_strdup(entry->d_name);

        ret = 0;
        break;
    }

    if (ret < 0) {
        if (firstEntryName) {
            /* we didn't match the provided phys_port_id / find a
             * phys_port_name matching VIR_PF_PHYS_PORT_NAME_REGEX / find
             * as many net devices as the value of idx, but this is
             * probably because phys_port_id / phys_port_name isn't
             * implemented for this NIC driver, so just return the first
             * (probably only) netname we found.
             */
            *netname = firstEntryName;
<<<<<<< HEAD
=======
            firstEntryName = NULL;
>>>>>>> af0f1399
            ret = 0;
        } else {
            virReportError(VIR_ERR_INTERNAL_ERROR,
                           _("Could not find any network device under PCI device at %s"),
                           device_link_sysfs_path);
            ret = -1;
        }
    }
 cleanup:
    VIR_DIR_CLOSE(dir);
    return ret;
}

int
virPCIGetVirtualFunctionInfo(const char *vf_sysfs_device_path,
                             int pfNetDevIdx,
                             char **pfname,
                             int *vf_index)
{
    virPCIDeviceAddressPtr pf_config_address = NULL;
    g_autofree char *pf_sysfs_device_path = NULL;
    g_autofree char *vfname = NULL;
    g_autofree char *vfPhysPortID = NULL;
    int ret = -1;

    if (virPCIGetPhysicalFunction(vf_sysfs_device_path, &pf_config_address) < 0)
        goto cleanup;

    if (!pf_config_address)
        goto cleanup;

    if (virPCIDeviceAddressGetSysfsFile(pf_config_address,
                                        &pf_sysfs_device_path) < 0) {
        goto cleanup;
    }

    if (virPCIGetVirtualFunctionIndex(pf_sysfs_device_path,
                                      vf_sysfs_device_path, vf_index) < 0) {
        goto cleanup;
    }

    /* If the caller hasn't asked for a specific pfNetDevIdx, and VF
     * is bound to a netdev, learn that netdev's phys_port_id (if
     * available). This can be used to disambiguate when the PF has
     * multiple netdevs. If the VF isn't bound to a netdev, then we
     * return netdev[pfNetDevIdx] on the PF, which may or may not be
     * correct.
     */
    if (pfNetDevIdx == -1) {
        if (virPCIGetNetName(vf_sysfs_device_path, 0, NULL, &vfname) < 0)
            goto cleanup;

        if (vfname) {
            if (virNetDevGetPhysPortID(vfname, &vfPhysPortID) < 0)
                goto cleanup;
        }
        pfNetDevIdx = 0;
    }

    if (virPCIGetNetName(pf_sysfs_device_path,
                         pfNetDevIdx, vfPhysPortID, pfname) < 0) {
        goto cleanup;
    }

    if (!*pfname) {
        /* this shouldn't be possible. A VF can't exist unless its
         * PF device is bound to a network driver
         */
        virReportError(VIR_ERR_INTERNAL_ERROR,
                       _("The PF device for VF %s has no network device name"),
                       vf_sysfs_device_path);
        goto cleanup;
    }

    ret = 0;
 cleanup:
    VIR_FREE(pf_config_address);

    return ret;
}


ssize_t
virPCIGetMdevTypes(const char *sysfspath,
                   virMediatedDeviceTypePtr **types)
{
    ssize_t ret = -1;
    int dirret = -1;
    DIR *dir = NULL;
    struct dirent *entry;
    g_autofree char *types_path = NULL;
    g_autoptr(virMediatedDeviceType) mdev_type = NULL;
    virMediatedDeviceTypePtr *mdev_types = NULL;
    size_t ntypes = 0;
    size_t i;

    types_path = g_strdup_printf("%s/mdev_supported_types", sysfspath);

    if ((dirret = virDirOpenIfExists(&dir, types_path)) < 0)
        goto cleanup;

    if (dirret == 0) {
        ret = 0;
        goto cleanup;
    }

    while ((dirret = virDirRead(dir, &entry, types_path)) > 0) {
        g_autofree char *tmppath = NULL;
        /* append the type id to the path and read the attributes from there */
        tmppath = g_strdup_printf("%s/%s", types_path, entry->d_name);

        if (virMediatedDeviceTypeReadAttrs(tmppath, &mdev_type) < 0)
            goto cleanup;

        if (VIR_APPEND_ELEMENT(mdev_types, ntypes, mdev_type) < 0)
            goto cleanup;
    }

    if (dirret < 0)
        goto cleanup;

    *types = g_steal_pointer(&mdev_types);
    ret = ntypes;
    ntypes = 0;
 cleanup:
    for (i = 0; i < ntypes; i++)
        virMediatedDeviceTypeFree(mdev_types[i]);
    VIR_FREE(mdev_types);
    VIR_DIR_CLOSE(dir);
    return ret;
}

#else
static const char *unsupported = N_("not supported on non-linux platforms");

virPCIDeviceAddressPtr
virPCIGetDeviceAddressFromSysfsLink(const char *device_link G_GNUC_UNUSED)
{
    virReportError(VIR_ERR_INTERNAL_ERROR, "%s", _(unsupported));
    return NULL;
}


int
virPCIGetPhysicalFunction(const char *vf_sysfs_path G_GNUC_UNUSED,
                          virPCIDeviceAddressPtr *pf G_GNUC_UNUSED)
{
    virReportError(VIR_ERR_INTERNAL_ERROR, "%s", _(unsupported));
    return -1;
}

int
virPCIGetVirtualFunctions(const char *sysfs_path G_GNUC_UNUSED,
                          virPCIDeviceAddressPtr **virtual_functions G_GNUC_UNUSED,
                          size_t *num_virtual_functions G_GNUC_UNUSED,
                          unsigned int *max_virtual_functions G_GNUC_UNUSED)
{
    virReportError(VIR_ERR_INTERNAL_ERROR, "%s", _(unsupported));
    return -1;
}

int
virPCIIsVirtualFunction(const char *vf_sysfs_device_link G_GNUC_UNUSED)
{
    virReportError(VIR_ERR_INTERNAL_ERROR, "%s", _(unsupported));
    return -1;
}

int
virPCIGetVirtualFunctionIndex(const char *pf_sysfs_device_link G_GNUC_UNUSED,
                              const char *vf_sysfs_device_link G_GNUC_UNUSED,
                              int *vf_index G_GNUC_UNUSED)
{
    virReportError(VIR_ERR_INTERNAL_ERROR, "%s", _(unsupported));
    return -1;

}

int
virPCIGetSysfsFile(char *virPCIDeviceName G_GNUC_UNUSED,
                   char **pci_sysfs_device_link G_GNUC_UNUSED)
{
    virReportError(VIR_ERR_INTERNAL_ERROR, "%s", _(unsupported));
    return -1;
}

int
virPCIDeviceAddressGetSysfsFile(virPCIDeviceAddressPtr dev G_GNUC_UNUSED,
                                char **pci_sysfs_device_link G_GNUC_UNUSED)
{
    virReportError(VIR_ERR_INTERNAL_ERROR, "%s", _(unsupported));
    return -1;
}

int
virPCIGetNetName(const char *device_link_sysfs_path G_GNUC_UNUSED,
                 size_t idx G_GNUC_UNUSED,
                 char *physPortID G_GNUC_UNUSED,
                 char **netname G_GNUC_UNUSED)
{
    virReportError(VIR_ERR_INTERNAL_ERROR, "%s", _(unsupported));
    return -1;
}

int
virPCIGetVirtualFunctionInfo(const char *vf_sysfs_device_path G_GNUC_UNUSED,
                             int pfNetDevIdx G_GNUC_UNUSED,
                             char **pfname G_GNUC_UNUSED,
                             int *vf_index G_GNUC_UNUSED)
{
    virReportError(VIR_ERR_INTERNAL_ERROR, "%s", _(unsupported));
    return -1;
}


ssize_t
virPCIGetMdevTypes(const char *sysfspath G_GNUC_UNUSED,
                   virMediatedDeviceTypePtr **types G_GNUC_UNUSED)
{
    virReportError(VIR_ERR_INTERNAL_ERROR, "%s", _(unsupported));
    return -1;
}
#endif /* __linux__ */

int
virPCIDeviceIsPCIExpress(virPCIDevicePtr dev)
{
    int fd;
    int ret = -1;

    if ((fd = virPCIDeviceConfigOpen(dev)) < 0)
        return ret;

    if (virPCIDeviceInit(dev, fd) < 0)
        goto cleanup;

    ret = dev->pcie_cap_pos != 0;

 cleanup:
    virPCIDeviceConfigClose(dev, fd);
    return ret;
}

int
virPCIDeviceHasPCIExpressLink(virPCIDevicePtr dev)
{
    int fd;
    int ret = -1;
    uint16_t cap, type;

    if ((fd = virPCIDeviceConfigOpen(dev)) < 0)
        return ret;

    if (virPCIDeviceInit(dev, fd) < 0)
        goto cleanup;

    cap = virPCIDeviceRead16(dev, fd, dev->pcie_cap_pos + PCI_CAP_FLAGS);
    type = (cap & PCI_EXP_FLAGS_TYPE) >> 4;

    ret = type != PCI_EXP_TYPE_ROOT_INT_EP && type != PCI_EXP_TYPE_ROOT_EC;

 cleanup:
    virPCIDeviceConfigClose(dev, fd);
    return ret;
}

int
virPCIDeviceGetLinkCapSta(virPCIDevicePtr dev,
                          int *cap_port,
                          unsigned int *cap_speed,
                          unsigned int *cap_width,
                          unsigned int *sta_speed,
                          unsigned int *sta_width)
{
    uint32_t t;
    int fd;
    int ret = -1;

    if ((fd = virPCIDeviceConfigOpen(dev)) < 0)
        return ret;

    if (virPCIDeviceInit(dev, fd) < 0)
        goto cleanup;

    if (!dev->pcie_cap_pos) {
        virReportError(VIR_ERR_INTERNAL_ERROR,
                       _("pci device %s is not a PCI-Express device"),
                       dev->name);
        goto cleanup;
    }

    t = virPCIDeviceRead32(dev, fd, dev->pcie_cap_pos + PCI_EXP_LNKCAP);

    *cap_port = t >> 24;
    *cap_speed = t & PCI_EXP_LNKCAP_SPEED;
    *cap_width = (t & PCI_EXP_LNKCAP_WIDTH) >> 4;

    t = virPCIDeviceRead16(dev, fd, dev->pcie_cap_pos + PCI_EXP_LNKSTA);

    *sta_speed = t & PCI_EXP_LNKSTA_SPEED;
    *sta_width = (t & PCI_EXP_LNKSTA_WIDTH) >> 4;
    ret = 0;

 cleanup:
    virPCIDeviceConfigClose(dev, fd);
    return ret;
}


int virPCIGetHeaderType(virPCIDevicePtr dev, int *hdrType)
{
    int fd;
    uint8_t type;

    *hdrType = -1;

    if ((fd = virPCIDeviceConfigOpen(dev)) < 0)
        return -1;

    type = virPCIDeviceRead8(dev, fd, PCI_HEADER_TYPE);

    virPCIDeviceConfigClose(dev, fd);

    type &= PCI_HEADER_TYPE_MASK;
    if (type >= VIR_PCI_HEADER_LAST) {
        virReportError(VIR_ERR_INTERNAL_ERROR,
                       _("Unknown PCI header type '%d' for device '%s'"),
                       type, dev->name);
        return -1;
    }

    *hdrType = type;

    return 0;
}


void
virPCIEDeviceInfoFree(virPCIEDeviceInfoPtr dev)
{
    if (!dev)
        return;

    VIR_FREE(dev->link_cap);
    VIR_FREE(dev->link_sta);
    VIR_FREE(dev);
}

void
virPCIDeviceAddressFree(virPCIDeviceAddressPtr address)
{
    VIR_FREE(address);
}<|MERGE_RESOLUTION|>--- conflicted
+++ resolved
@@ -2526,10 +2526,7 @@
              * (probably only) netname we found.
              */
             *netname = firstEntryName;
-<<<<<<< HEAD
-=======
             firstEntryName = NULL;
->>>>>>> af0f1399
             ret = 0;
         } else {
             virReportError(VIR_ERR_INTERNAL_ERROR,
