--- conflicted
+++ resolved
@@ -251,32 +251,6 @@
      */
 
     VIR_DEBUG("Attempting to create machine via systemd");
-<<<<<<< HEAD
-    if (virDBusCallMethod(conn,
-                          NULL,
-                          NULL,
-                          "org.freedesktop.machine1",
-                          "/org/freedesktop/machine1",
-                          "org.freedesktop.machine1.Manager",
-                          "CreateMachine",
-                          "sayssusa(sv)",
-                          machinename,
-                          16,
-                          uuid[0], uuid[1], uuid[2], uuid[3],
-                          uuid[4], uuid[5], uuid[6], uuid[7],
-                          uuid[8], uuid[9], uuid[10], uuid[11],
-                          uuid[12], uuid[13], uuid[14], uuid[15],
-                          creatorname,
-                          iscontainer ? "container" : "vm",
-                          (unsigned int)pidleader,
-                          rootdir ? rootdir : "",
-                          3,
-                          "Slice", "s", slicename,
-                          "After", "as", 1, "libvirtd.service",
-                          "Before", "as", 1, "libvirt-guests.service") < 0) {
-        ret = -2;
-        goto cleanup;
-=======
     if (virAtomicIntGet(&hasCreateWithNetwork)) {
         virError error;
         memset(&error, 0, sizeof(error));
@@ -348,7 +322,6 @@
                               "After", "as", 1, "libvirtd.service",
                               "Before", "as", 1, "libvirt-guests.service") < 0)
             goto cleanup;
->>>>>>> a671506c
     }
 
     ret = 0;
