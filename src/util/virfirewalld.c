/*
 * virfirewalld.c: support for firewalld (https://firewalld.org)
 *
 * Copyright (C) 2019 Red Hat, Inc.
 *
 * This library is free software; you can redistribute it and/or
 * modify it under the terms of the GNU Lesser General Public
 * License as published by the Free Software Foundation; either
 * version 2.1 of the License, or (at your option) any later version.
 *
 * This library is distributed in the hope that it will be useful,
 * but WITHOUT ANY WARRANTY; without even the implied warranty of
 * MERCHANTABILITY or FITNESS FOR A PARTICULAR PURPOSE.  See the GNU
 * Lesser General Public License for more details.
 *
 * You should have received a copy of the GNU Lesser General Public
 * License along with this library.  If not, see
 * <http://www.gnu.org/licenses/>.
 */

#include <config.h>

#include <stdarg.h>

#include "virfirewall.h"
#include "virfirewalld.h"
#define LIBVIRT_VIRFIREWALLDPRIV_H_ALLOW
#include "virfirewalldpriv.h"
#include "viralloc.h"
#include "virerror.h"
#include "virlog.h"
#include "virgdbus.h"
#include "virenum.h"
#include "virstring.h"

#define VIR_FROM_THIS VIR_FROM_FIREWALLD

VIR_LOG_INIT("util.firewalld");

/* used to convert virFirewallLayer enum values to strings
 * understood by the firewalld.direct "passthrough" method
 */
VIR_ENUM_DECL(virFirewallLayerFirewallD);
VIR_ENUM_IMPL(virFirewallLayerFirewallD,
              VIR_FIREWALL_LAYER_LAST,
              "eb",
              "ipv4",
              "ipv6",
              );


VIR_ENUM_DECL(virFirewallDBackend);
VIR_ENUM_IMPL(virFirewallDBackend,
              VIR_FIREWALLD_BACKEND_LAST,
              "",
              "iptables",
              "nftables",
              );


/**
 * virFirewallDIsRegistered:
 *
 * Returns 0 if service is registered, -1 on fatal error, or -2 if service is not registered
 */
int
virFirewallDIsRegistered(void)
{
    return virGDBusIsServiceRegistered(VIR_FIREWALL_FIREWALLD_SERVICE);
}

/**
 * virFirewallDGetVersion:
 * @version: pointer to location to save version in the form of:
 *           1000000 * major + 1000 * minor + micro
 *
 * queries the firewalld version property from dbus, and converts it
 * from a string into a number.
 *
 * Returns 0 if version was successfully retrieved, or -1 on error
 */
int
virFirewallDGetVersion(unsigned long long *version)
{
    GDBusConnection *sysbus = virGDBusGetSystemBus();
    g_autoptr(GVariant) message = NULL;
    g_autoptr(GVariant) reply = NULL;
    g_autoptr(GVariant) gvar = NULL;
    char *versionStr;

    if (!sysbus)
        return -1;

    message = g_variant_new("(ss)", "org.fedoraproject.FirewallD1", "version");

    if (virGDBusCallMethod(sysbus,
                           &reply,
                           G_VARIANT_TYPE("(v)"),
                           NULL,
                           VIR_FIREWALL_FIREWALLD_SERVICE,
                           "/org/fedoraproject/FirewallD1",
                           "org.freedesktop.DBus.Properties",
                           "Get",
                           message) < 0)
        return -1;

    g_variant_get(reply, "(v)", &gvar);
    g_variant_get(gvar, "&s", &versionStr);

    if (virStringParseVersion(version, versionStr, false) < 0) {
        virReportError(VIR_ERR_INTERNAL_ERROR,
                       _("Failed to parse firewalld version '%1$s'"),
                       versionStr);
        return -1;
    }

    VIR_DEBUG("FirewallD version: %s - %llu", versionStr, *version);

    return 0;
}

/**
 * virFirewallDGetBackend:
 *
 * Returns virVirewallDBackendType value representing which packet
 * filtering backend is currently in use by firewalld, or -1 on error.
 */
int
virFirewallDGetBackend(void)
{
    GDBusConnection *sysbus = virGDBusGetSystemBus();
    g_autoptr(GVariant) message = NULL;
    g_autoptr(GVariant) reply = NULL;
    g_autoptr(GVariant) gvar = NULL;
    g_autoptr(virError) error = NULL;
    char *backendStr = NULL;
    int backend = -1;

    if (!sysbus)
        return -1;

    error = g_new0(virError, 1);

    message = g_variant_new("(ss)",
                            "org.fedoraproject.FirewallD1.config",
                            "FirewallBackend");

    if (virGDBusCallMethod(sysbus,
                           &reply,
                           G_VARIANT_TYPE("(v)"),
                           error,
                           VIR_FIREWALL_FIREWALLD_SERVICE,
                           "/org/fedoraproject/FirewallD1/config",
                           "org.freedesktop.DBus.Properties",
                           "Get",
                           message) < 0)
        return -1;

    if (error->level == VIR_ERR_ERROR) {
        /* we don't want to log any error in the case that
         * FirewallBackend isn't implemented in this firewalld, since
         * that just means that it is an old version, and only has an
         * iptables backend.
         */
        VIR_DEBUG("Failed to get FirewallBackend setting, assuming 'iptables'");
        return VIR_FIREWALLD_BACKEND_IPTABLES;
    }

    g_variant_get(reply, "(v)", &gvar);
    g_variant_get(gvar, "&s", &backendStr);

    VIR_DEBUG("FirewallD backend: %s", backendStr);

    if ((backend = virFirewallDBackendTypeFromString(backendStr)) < 0) {
        virReportError(VIR_ERR_INTERNAL_ERROR,
                       _("Unrecognized firewalld backend type: %1$s"),
                       backendStr);
        return -1;
    }

    return backend;
}


/**
 * virFirewallDGetZones:
 * @zones: array of char *, each entry is a null-terminated zone name
 * @nzones: number of entries in @zones
 *
 * Get the number of currently active firewalld zones, and their names
 * in an array of null-terminated strings. The memory pointed to by
 * @zones will belong to the caller, and must be freed.
 *
 * Returns 0 on success, -1 (and failure logged) on error
 */
int
virFirewallDGetZones(char ***zones, size_t *nzones)
{
    GDBusConnection *sysbus = virGDBusGetSystemBus();
    g_autoptr(GVariant) reply = NULL;
    g_autoptr(GVariant) array = NULL;

    *nzones = 0;
    *zones = NULL;

    if (!sysbus)
        return -1;

    if (virGDBusCallMethod(sysbus,
                           &reply,
                           G_VARIANT_TYPE("(as)"),
                           NULL,
                           VIR_FIREWALL_FIREWALLD_SERVICE,
                           "/org/fedoraproject/FirewallD1",
                           "org.fedoraproject.FirewallD1.zone",
                           "getZones",
                           NULL) < 0)
        return -1;

    g_variant_get(reply, "(@as)", &array);
    *zones = g_variant_dup_strv(array, nzones);

    return 0;
}

/**
 * virFirewallDGetPolicies:
 * @policies: array of char *, each entry is a null-terminated policy name
 * @npolicies: number of entries in @policies
 *
 * Get the number of currently active firewalld policies, and their names
 * in an array of null-terminated strings. The memory pointed to by
 * @policies will belong to the caller, and must be freed.
 *
 * Returns 0 on success, -1 (and failure logged) on error
 */
int
virFirewallDGetPolicies(char ***policies, size_t *npolicies)
{
    GDBusConnection *sysbus = virGDBusGetSystemBus();
    g_autoptr(GVariant) reply = NULL;
    g_autoptr(GVariant) array = NULL;
    g_autoptr(virError) error = NULL;

    *npolicies = 0;
    *policies = NULL;

    if (!sysbus)
        return -1;

    error = g_new0(virError, 1);

    if (virGDBusCallMethod(sysbus,
                           &reply,
                           G_VARIANT_TYPE("(as)"),
                           error,
                           VIR_FIREWALL_FIREWALLD_SERVICE,
                           "/org/fedoraproject/FirewallD1",
                           "org.fedoraproject.FirewallD1.policy",
                           "getPolicies",
                           NULL) < 0)
        return -1;

    if (error->level == VIR_ERR_ERROR) {
        if (!virGDBusErrorIsUnknownMethod(error))
            virReportErrorObject(error);
        return -1;
    }

    g_variant_get(reply, "(@as)", &array);
    *policies = g_variant_dup_strv(array, npolicies);

    return 0;
}


/**
 * virFirewallDZoneExists:
 * @match: name of zone to look for
 *
 * Returns true if the requested zone exists, or false if it doesn't exist
 */
bool
virFirewallDZoneExists(const char *match)
{
    size_t nzones = 0, i;
    char **zones = NULL;
    bool result = false;

    if (virFirewallDGetZones(&zones, &nzones) < 0)
        goto cleanup;

    for (i = 0; i < nzones; i++) {
        if (STREQ_NULLABLE(zones[i], match))
            result = true;
    }

 cleanup:
    VIR_DEBUG("Requested zone '%s' %s exist",
              match, result ? "does" : "doesn't");
    for (i = 0; i < nzones; i++)
       VIR_FREE(zones[i]);
    VIR_FREE(zones);
    return result;
}


/**
 * virFirewallDPolicyExists:
 * @match: name of policy to look for
 *
 * Returns true if the requested policy exists, or false if it doesn't exist
 */
bool
virFirewallDPolicyExists(const char *match)
{
    size_t npolicies = 0, i;
    char **policies = NULL;
    bool result = false;

    if (virFirewallDGetPolicies(&policies, &npolicies) < 0)
        goto cleanup;

    for (i = 0; i < npolicies; i++) {
        if (STREQ_NULLABLE(policies[i], match))
            result = true;
    }

 cleanup:
    VIR_DEBUG("Requested policy '%s' %s exist",
              match, result ? "does" : "doesn't");
    for (i = 0; i < npolicies; i++)
       VIR_FREE(policies[i]);
    VIR_FREE(policies);
    return result;
}


/**
 * virFirewallDApplyRule:
 * @layer:        which layer to apply the rule to
 * @args:         list of args to send to this layer's passthrough command.
 * @argsLen:      number of items in @args
 * @ignoreErrors: true to suppress logging of errors and return success
 *                false to log errors and return actual status
 * @output:       output of the direct passthrough command, if it was successful
 */
int
virFirewallDApplyRule(virFirewallLayer layer,
                      char **args, size_t argsLen,
                      bool ignoreErrors,
                      char **output)
{
    const char *ipv = virFirewallLayerFirewallDTypeToString(layer);
    GDBusConnection *sysbus = virGDBusGetSystemBus();
    g_autoptr(GVariant) message = NULL;
    g_autoptr(GVariant) reply = NULL;
    g_autoptr(virError) error = NULL;

    if (!sysbus)
        return -1;

    if (!ipv) {
        virReportError(VIR_ERR_INTERNAL_ERROR,
                       _("Unknown firewall layer %1$d"),
                       layer);
        return -1;
    }

    error = g_new0(virError, 1);

    message = g_variant_new("(s@as)",
                            ipv,
                            g_variant_new_strv((const char * const*)args, argsLen));

    if (virGDBusCallMethod(sysbus,
                           &reply,
                           G_VARIANT_TYPE("(s)"),
                           error,
                           VIR_FIREWALL_FIREWALLD_SERVICE,
                           "/org/fedoraproject/FirewallD1",
                           "org.fedoraproject.FirewallD1.direct",
                           "passthrough",
                           message) < 0)
        return -1;

    if (error->level == VIR_ERR_ERROR) {
        /*
         * As of firewalld-0.3.9.3-1.fc20.noarch the name and
         * message fields in the error look like
         *
         *    name="org.freedesktop.DBus.Python.dbus.exceptions.DBusException"
         * message="COMMAND_FAILED: '/sbin/iptables --table filter --delete
         *          INPUT --in-interface virbr0 --protocol udp --destination-port 53
         *          --jump ACCEPT' failed: iptables: Bad rule (does a matching rule
         *          exist in that chain?)."
         *
         * We'd like to only ignore DBus errors precisely related to the failure
         * of iptables/ebtables commands. A well designed DBus interface would
         * return specific named exceptions not the top level generic python dbus
         * exception name. With this current scheme our only option is todo a
         * sub-string match for 'COMMAND_FAILED' on the message. eg like
         *
         * if (ignoreErrors &&
         *     STREQ(error.name,
         *           "org.freedesktop.DBus.Python.dbus.exceptions.DBusException") &&
         *     STRPREFIX(error.message, "COMMAND_FAILED"))
         *    ...
         *
         * But this risks our error detecting code being broken if firewalld changes
         * ever alter the message string, so we're avoiding doing that.
         */
        if (ignoreErrors) {
            VIR_DEBUG("Ignoring error '%s': '%s'",
                      error->str1, error->message);
        } else {
            virReportErrorObject(error);
            return -1;
        }
    } else {
        g_variant_get(reply, "(s)", output);
    }

    return 0;
}


int
virFirewallDInterfaceSetZone(const char *iface,
                             const char *zone)
{
    GDBusConnection *sysbus = virGDBusGetSystemBus();
    g_autoptr(GVariant) message = NULL;

    if (!sysbus)
        return -1;

    message = g_variant_new("(ss)", zone, iface);

    return virGDBusCallMethod(sysbus,
                             NULL,
                             NULL,
                             NULL,
                             VIR_FIREWALL_FIREWALLD_SERVICE,
                             "/org/fedoraproject/FirewallD1",
                             "org.fedoraproject.FirewallD1.zone",
                             "changeZoneOfInterface",
                             message);
}


void
virFirewallDInterfaceUnsetZone(const char *iface)
{
    GDBusConnection *sysbus = virGDBusGetSystemBus();
    g_autoptr(GVariant) message = NULL;
    g_autoptr(virError) error = NULL;

    if (!sysbus)
        return;

    /* we are sending virGDBusCallMethod an error object so that it
     * will put the error message there rather than logging it,
     * because we want to ignore any error as it doesn't matter - the
     * most common "error" is to inform us that the interface is
     * already not in any zone, and that is of course just fine, since
     * that's what we're trying to do anyway. If there is an error,
     * we'll just throw it away without logging it anywhere.
     */
    error = g_new0(virError, 1);

    message = g_variant_new("(ss)", "", iface);

<<<<<<< HEAD
    return virGDBusCallMethod(sysbus,
                              NULL,
                              NULL,
                              NULL,
                              VIR_FIREWALL_FIREWALLD_SERVICE,
                              "/org/fedoraproject/FirewallD1",
                              "org.fedoraproject.FirewallD1.zone",
                              "removeInterface",
                              message);
=======
    virGDBusCallMethod(sysbus,
                       NULL,
                       NULL,
                       error,
                       VIR_FIREWALL_FIREWALLD_SERVICE,
                       "/org/fedoraproject/FirewallD1",
                       "org.fedoraproject.FirewallD1.zone",
                       "removeInterface",
                       message);
>>>>>>> 0c497036
}


void
virFirewallDSynchronize(void)
{
    const char *arg = "-V";
    g_autofree char *output = NULL;
    int firewallDRegistered = virFirewallDIsRegistered();

    /*
     * virFirewallDSynchronize() should be called after receiving an
     * ownership-change event or reload event for firewalld from dbus,
     * prior to performing any operations on the default table
     * "filter".
     *
     * Our iptables filter rules are added to (private chains within)
     * the default table named "filter", which is flushed by firewalld
     * any time it is restarted or reloads its rules. libvirt watches
     * for notifications that firewalld has been restarted / its rules
     * reloaded, and then reloads the libvirt rules. But it's possible
     * for libvirt to be notified that firewalld has restarted prior
     * to firewalld completing initialization, and when that race
     * happens, firewalld can potentially flush out rules that libvirt
     * has just added!
     *
     * To prevent this, we send a simple command ("iptables -V") via
     * firewalld's passthrough iptables API, and wait until it's
     * finished before sending our own directly-executed iptables
     * commands. This assures that firewalld has fully initialized and
     * caught up with its internal queue of iptables commands, and
     * won't stomp all over the new rules we subsequently add.
     *
     */

    VIR_DEBUG("Firewalld is registered ? %d", firewallDRegistered);

    if (firewallDRegistered < 0)
        return; /* firewalld (or dbus?) not functional, don't sync */

    ignore_value(virFirewallDApplyRule(VIR_FIREWALL_LAYER_IPV4,
                                       (char **)&arg, 1, true, &output));
    VIR_DEBUG("Result of 'iptables -V' via firewalld: %s", NULLSTR(output));
}<|MERGE_RESOLUTION|>--- conflicted
+++ resolved
@@ -471,17 +471,6 @@
 
     message = g_variant_new("(ss)", "", iface);
 
-<<<<<<< HEAD
-    return virGDBusCallMethod(sysbus,
-                              NULL,
-                              NULL,
-                              NULL,
-                              VIR_FIREWALL_FIREWALLD_SERVICE,
-                              "/org/fedoraproject/FirewallD1",
-                              "org.fedoraproject.FirewallD1.zone",
-                              "removeInterface",
-                              message);
-=======
     virGDBusCallMethod(sysbus,
                        NULL,
                        NULL,
@@ -491,7 +480,6 @@
                        "org.fedoraproject.FirewallD1.zone",
                        "removeInterface",
                        message);
->>>>>>> 0c497036
 }
 
 
