--- conflicted
+++ resolved
@@ -151,26 +151,12 @@
         goto cleanup;
 
     if (virProcessGetStartTime(getpid(), &timestamp) < 0)
-<<<<<<< HEAD
         goto cleanup;
 
     if (timestamp != 0 &&
         virAsprintf(&processtime, "%llu", timestamp) < 0)
         goto cleanup;
 
-    if (!(username = virGetUserName(getuid())))
-        goto cleanup;
-    if (virAsprintf(&userid, "%d", (int)getuid()) < 0)
-        goto cleanup;
-
-    if (!(groupname = virGetGroupName(getgid())))
-=======
-        goto cleanup;
-
-    if (timestamp != 0 &&
-        virAsprintf(&processtime, "%llu", timestamp) < 0)
-        goto cleanup;
-
     if (!(username = virGetUserName(geteuid())))
         goto cleanup;
     if (virAsprintf(&userid, "%d", (int)geteuid()) < 0)
@@ -179,9 +165,6 @@
     if (!(groupname = virGetGroupName(getegid())))
         goto cleanup;
     if (virAsprintf(&groupid, "%d", (int)getegid()) < 0)
->>>>>>> b4a0ec92
-        goto cleanup;
-    if (virAsprintf(&groupid, "%d", (int)getgid()) < 0)
         goto cleanup;
 
 #if WITH_SELINUX
