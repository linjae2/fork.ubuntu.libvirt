--- conflicted
+++ resolved
@@ -115,11 +115,7 @@
                           virObjectRef(ident)) < 0) {
         virReportError(VIR_ERR_INTERNAL_ERROR, "%s",
                        _("Unable to set thread local identity"));
-<<<<<<< HEAD
-        virObjectUnref(old);
-=======
         virObjectUnref(ident);
->>>>>>> d3338f1b
         return -1;
     }
     virObjectUnref(old);
