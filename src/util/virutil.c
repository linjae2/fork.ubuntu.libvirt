--- conflicted
+++ resolved
@@ -1481,16 +1481,8 @@
 
 void virWaitForDevices(void)
 {
-<<<<<<< HEAD
-# ifdef UDEVADM
-    const char *const settleprog[] = { UDEVADM, "settle", "--timeout=10", NULL };
-# else
-    const char *const settleprog[] = { UDEVSETTLE, NULL };
-# endif
-=======
     VIR_AUTOPTR(virCommand) cmd = NULL;
     VIR_AUTOFREE(char *) udev = NULL;
->>>>>>> c9a959d1
     int exitstatus;
 
     if (!(udev = virFindFileInPath(UDEVADM)))
