/*
 * virjson.c: JSON object parsing/formatting
 *
 * Copyright (C) 2009-2010, 2012-2015 Red Hat, Inc.
 * Copyright (C) 2009 Daniel P. Berrange
 *
 * This library is free software; you can redistribute it and/or
 * modify it under the terms of the GNU Lesser General Public
 * License as published by the Free Software Foundation; either
 * version 2.1 of the License, or (at your option) any later version.
 *
 * This library is distributed in the hope that it will be useful,
 * but WITHOUT ANY WARRANTY; without even the implied warranty of
 * MERCHANTABILITY or FITNESS FOR A PARTICULAR PURPOSE.  See the GNU
 * Lesser General Public License for more details.
 *
 * You should have received a copy of the GNU Lesser General Public
 * License along with this library.  If not, see
 * <http://www.gnu.org/licenses/>.
 *
 */


#include <config.h>

#include "virjson.h"
#include "virerror.h"
#include "virlog.h"
#include "virstring.h"
#include "virutil.h"

#if WITH_YAJL
# include <yajl/yajl_gen.h>
# include <yajl/yajl_parse.h>

# ifdef WITH_YAJL2
#  define yajl_size_t size_t
#  define VIR_YAJL_STATUS_OK(status) ((status) == yajl_status_ok)
# else
#  define yajl_size_t unsigned int
#  define yajl_complete_parse yajl_parse_complete
#  define VIR_YAJL_STATUS_OK(status) \
    ((status) == yajl_status_ok || (status) == yajl_status_insufficient_data)
# endif

#endif

/* XXX fixme */
#define VIR_FROM_THIS VIR_FROM_NONE

VIR_LOG_INIT("util.json");

typedef struct _virJSONObject virJSONObject;
typedef virJSONObject *virJSONObjectPtr;

typedef struct _virJSONObjectPair virJSONObjectPair;
typedef virJSONObjectPair *virJSONObjectPairPtr;

typedef struct _virJSONArray virJSONArray;
typedef virJSONArray *virJSONArrayPtr;


struct _virJSONObjectPair {
    char *key;
    virJSONValuePtr value;
};

struct _virJSONObject {
    size_t npairs;
    virJSONObjectPairPtr pairs;
};

struct _virJSONArray {
    size_t nvalues;
    virJSONValuePtr *values;
};

struct _virJSONValue {
    int type; /* enum virJSONType */

    union {
        virJSONObject object;
        virJSONArray array;
        char *string;
        char *number; /* int/float/etc format is context defined so we can't parse it here :-( */
        int boolean;
    } data;
};


typedef struct _virJSONParserState virJSONParserState;
typedef virJSONParserState *virJSONParserStatePtr;
struct _virJSONParserState {
    virJSONValuePtr value;
    char *key;
};

typedef struct _virJSONParser virJSONParser;
typedef virJSONParser *virJSONParserPtr;
struct _virJSONParser {
    virJSONValuePtr head;
    virJSONParserStatePtr state;
    size_t nstate;
    int wrap;
};


virJSONType
virJSONValueGetType(const virJSONValue *value)
{
    return value->type;
}


/**
 * virJSONValueObjectAddVArgs:
 * @obj: JSON object to add the values to
 * @args: a key-value argument pairs, terminated by NULL
 *
 * Adds the key-value pairs supplied as variable argument list to @obj.
 *
 * Keys look like   s:name  the first letter is a type code:
 * Explanation of type codes:
 * s: string value, must be non-null
 * S: string value, omitted if null
 *
 * i: signed integer value
 * j: signed integer value, error if negative
 * z: signed integer value, omitted if zero
 * y: signed integer value, omitted if zero, error if negative
 *
 * I: signed long integer value
 * J: signed long integer value, error if negative
 * Z: signed long integer value, omitted if zero
 * Y: signed long integer value, omitted if zero, error if negative
 *
 * u: unsigned integer value
 * p: unsigned integer value, omitted if zero
 *
 * U: unsigned long integer value (see below for quirks)
 * P: unsigned long integer value, omitted if zero
 *
 * b: boolean value
 * B: boolean value, omitted if false
 * T: boolean value specified by a virTristate(Bool|Switch) value, omitted on
 * the _ABSENT value
 *
 * d: double precision floating point number
 * n: json null value
 *
 * The following two cases take a pointer to a pointer to a virJSONValuePtr. The
 * pointer is cleared when the virJSONValuePtr is stolen into the object.
 * a: json object, must be non-NULL
 * A: json object, omitted if NULL
 *
 * m: a bitmap represented as a JSON array, must be non-NULL
 * M: a bitmap represented as a JSON array, omitted if NULL
 *
 * The value corresponds to the selected type.
 *
 * Returns -1 on error. 1 on success, if at least one key:pair was valid 0
 * in case of no error but nothing was filled.
 */
int
virJSONValueObjectAddVArgs(virJSONValuePtr obj,
                           va_list args)
{
    char type;
    char *key;
    int ret = -1;
    int rc;

    while ((key = va_arg(args, char *)) != NULL) {

        if (strlen(key) < 3) {
            virReportError(VIR_ERR_INTERNAL_ERROR,
                           _("argument key '%s' is too short, missing type prefix"),
                           key);
            goto cleanup;
        }

        type = key[0];
        key += 2;

        /* This doesn't support maps, but no command uses those.  */
        switch (type) {
        case 'S':
        case 's': {
            char *val = va_arg(args, char *);
            if (!val) {
                if (type == 'S')
                    continue;

                virReportError(VIR_ERR_INTERNAL_ERROR,
                               _("argument key '%s' must not have null value"),
                               key);
                goto cleanup;
            }
            rc = virJSONValueObjectAppendString(obj, key, val);
        }   break;

        case 'z':
        case 'y':
        case 'j':
        case 'i': {
            int val = va_arg(args, int);

            if (val < 0 && (type == 'j' || type == 'y')) {
                virReportError(VIR_ERR_INTERNAL_ERROR,
                               _("argument key '%s' must not be negative"),
                               key);
                goto cleanup;
            }

            if (!val && (type == 'z' || type == 'y'))
                continue;

            rc = virJSONValueObjectAppendNumberInt(obj, key, val);
        }   break;

        case 'p':
        case 'u': {
            unsigned int val = va_arg(args, unsigned int);

            if (!val && type == 'p')
                continue;

            rc = virJSONValueObjectAppendNumberUint(obj, key, val);
        }   break;

        case 'Z':
        case 'Y':
        case 'J':
        case 'I': {
            long long val = va_arg(args, long long);

            if (val < 0 && (type == 'J' || type == 'Y')) {
                virReportError(VIR_ERR_INTERNAL_ERROR,
                               _("argument key '%s' must not be negative"),
                               key);
                goto cleanup;
            }

            if (!val && (type == 'Z' || type == 'Y'))
                continue;

            rc = virJSONValueObjectAppendNumberLong(obj, key, val);
        }   break;

        case 'P':
        case 'U': {
            /* qemu silently truncates numbers larger than LLONG_MAX,
             * so passing the full range of unsigned 64 bit integers
             * is not safe here.  Pass them as signed 64 bit integers
             * instead.
             */
            long long val = va_arg(args, long long);

            if (!val && type == 'P')
                continue;

            rc = virJSONValueObjectAppendNumberLong(obj, key, val);
        }   break;

        case 'd': {
            double val = va_arg(args, double);
            rc = virJSONValueObjectAppendNumberDouble(obj, key, val);
        }   break;

        case 'T':
        case 'B':
        case 'b': {
            int val = va_arg(args, int);

            if (!val && type == 'B')
                continue;

            if (type == 'T') {
                if (val == VIR_TRISTATE_BOOL_ABSENT)
                    continue;

                if (val == VIR_TRISTATE_BOOL_NO)
                    val = 0;
                else
                    val = 1;
            }

            rc = virJSONValueObjectAppendBoolean(obj, key, val);
        }   break;

        case 'n': {
            rc = virJSONValueObjectAppendNull(obj, key);
        }   break;

        case 'A':
        case 'a': {
            virJSONValuePtr *val = va_arg(args, virJSONValuePtr *);

            if (!(*val)) {
                if (type == 'A')
                    continue;

                virReportError(VIR_ERR_INTERNAL_ERROR,
                               _("argument key '%s' must not have null value"),
                               key);
                goto cleanup;
            }

            if ((rc = virJSONValueObjectAppend(obj, key, *val)) == 0)
                *val = NULL;
        }   break;

        case 'M':
        case 'm': {
            virBitmapPtr map = va_arg(args, virBitmapPtr);
            virJSONValuePtr jsonMap;

            if (!map) {
                if (type == 'M')
                    continue;

                virReportError(VIR_ERR_INTERNAL_ERROR,
                               _("argument key '%s' must not have null value"),
                               key);
                goto cleanup;
            }

            if (!(jsonMap = virJSONValueNewArrayFromBitmap(map)))
                goto cleanup;

            if ((rc = virJSONValueObjectAppend(obj, key, jsonMap)) < 0)
                virJSONValueFree(jsonMap);
        } break;

        default:
            virReportError(VIR_ERR_INTERNAL_ERROR,
                           _("unsupported data type '%c' for arg '%s'"), type, key - 2);
            goto cleanup;
        }

        if (rc < 0)
            goto cleanup;
    }

    /* verify that we added at least one key-value pair */
    if (virJSONValueObjectKeysNumber(obj) == 0) {
        ret = 0;
        goto cleanup;
    }

    ret = 1;

 cleanup:
    return ret;
}


int
virJSONValueObjectAdd(virJSONValuePtr obj, ...)
{
    va_list args;
    int ret;

    va_start(args, obj);
    ret = virJSONValueObjectAddVArgs(obj, args);
    va_end(args);

    return ret;
}


int
virJSONValueObjectCreateVArgs(virJSONValuePtr *obj,
                              va_list args)
{
    int ret;

    if (!(*obj = virJSONValueNewObject()))
        return -1;

    /* free the object on error, or if no value objects were added */
    if ((ret = virJSONValueObjectAddVArgs(*obj, args)) <= 0) {
        virJSONValueFree(*obj);
        *obj = NULL;
    }

    return ret;
}


int
virJSONValueObjectCreate(virJSONValuePtr *obj, ...)
{
    va_list args;
    int ret;

    va_start(args, obj);
    ret = virJSONValueObjectCreateVArgs(obj, args);
    va_end(args);

    return ret;
}


void
virJSONValueFree(virJSONValuePtr value)
{
    size_t i;
    if (!value)
        return;

    switch ((virJSONType) value->type) {
    case VIR_JSON_TYPE_OBJECT:
        for (i = 0; i < value->data.object.npairs; i++) {
            VIR_FREE(value->data.object.pairs[i].key);
            virJSONValueFree(value->data.object.pairs[i].value);
        }
        VIR_FREE(value->data.object.pairs);
        break;
    case VIR_JSON_TYPE_ARRAY:
        for (i = 0; i < value->data.array.nvalues; i++)
            virJSONValueFree(value->data.array.values[i]);
        VIR_FREE(value->data.array.values);
        break;
    case VIR_JSON_TYPE_STRING:
        VIR_FREE(value->data.string);
        break;
    case VIR_JSON_TYPE_NUMBER:
        VIR_FREE(value->data.number);
        break;
    case VIR_JSON_TYPE_BOOLEAN:
    case VIR_JSON_TYPE_NULL:
        break;
    }

    VIR_FREE(value);
}


void
virJSONValueHashFree(void *opaque,
                     const void *name ATTRIBUTE_UNUSED)
{
    virJSONValueFree(opaque);
}


virJSONValuePtr
virJSONValueNewString(const char *data)
{
    virJSONValuePtr val;

    if (!data)
        return virJSONValueNewNull();

    if (VIR_ALLOC(val) < 0)
        return NULL;

    val->type = VIR_JSON_TYPE_STRING;
    if (VIR_STRDUP(val->data.string, data) < 0) {
        VIR_FREE(val);
        return NULL;
    }

    return val;
}


virJSONValuePtr
virJSONValueNewStringLen(const char *data,
                         size_t length)
{
    virJSONValuePtr val;

    if (!data)
        return virJSONValueNewNull();

    if (VIR_ALLOC(val) < 0)
        return NULL;

    val->type = VIR_JSON_TYPE_STRING;
    if (VIR_STRNDUP(val->data.string, data, length) < 0) {
        VIR_FREE(val);
        return NULL;
    }

    return val;
}


static virJSONValuePtr
virJSONValueNewNumber(const char *data)
{
    virJSONValuePtr val;

    if (VIR_ALLOC(val) < 0)
        return NULL;

    val->type = VIR_JSON_TYPE_NUMBER;
    if (VIR_STRDUP(val->data.number, data) < 0) {
        VIR_FREE(val);
        return NULL;
    }

    return val;
}


virJSONValuePtr
virJSONValueNewNumberInt(int data)
{
    VIR_AUTOFREE(char *) str = NULL;
    if (virAsprintf(&str, "%i", data) < 0)
        return NULL;
    return virJSONValueNewNumber(str);
}


virJSONValuePtr
virJSONValueNewNumberUint(unsigned int data)
{
    VIR_AUTOFREE(char *) str = NULL;
    if (virAsprintf(&str, "%u", data) < 0)
        return NULL;
    return virJSONValueNewNumber(str);
}


virJSONValuePtr
virJSONValueNewNumberLong(long long data)
{
    VIR_AUTOFREE(char *) str = NULL;
    if (virAsprintf(&str, "%lld", data) < 0)
        return NULL;
    return virJSONValueNewNumber(str);
}


virJSONValuePtr
virJSONValueNewNumberUlong(unsigned long long data)
{
    VIR_AUTOFREE(char *) str = NULL;
    if (virAsprintf(&str, "%llu", data) < 0)
        return NULL;
    return virJSONValueNewNumber(str);
}


virJSONValuePtr
virJSONValueNewNumberDouble(double data)
{
    VIR_AUTOFREE(char *) str = NULL;
    if (virDoubleToStr(&str, data) < 0)
        return NULL;
    return virJSONValueNewNumber(str);
}


virJSONValuePtr
virJSONValueNewBoolean(int boolean_)
{
    virJSONValuePtr val;

    if (VIR_ALLOC(val) < 0)
        return NULL;

    val->type = VIR_JSON_TYPE_BOOLEAN;
    val->data.boolean = boolean_;

    return val;
}


virJSONValuePtr
virJSONValueNewNull(void)
{
    virJSONValuePtr val;

    if (VIR_ALLOC(val) < 0)
        return NULL;

    val->type = VIR_JSON_TYPE_NULL;

    return val;
}


virJSONValuePtr
virJSONValueNewArray(void)
{
    virJSONValuePtr val;

    if (VIR_ALLOC(val) < 0)
        return NULL;

    val->type = VIR_JSON_TYPE_ARRAY;

    return val;
}


virJSONValuePtr
virJSONValueNewObject(void)
{
    virJSONValuePtr val;

    if (VIR_ALLOC(val) < 0)
        return NULL;

    val->type = VIR_JSON_TYPE_OBJECT;

    return val;
}


int
virJSONValueObjectAppend(virJSONValuePtr object,
                         const char *key,
                         virJSONValuePtr value)
{
    char *newkey;

    if (object->type != VIR_JSON_TYPE_OBJECT)
        return -1;

    if (virJSONValueObjectHasKey(object, key))
        return -1;

    if (VIR_STRDUP(newkey, key) < 0)
        return -1;

    if (VIR_REALLOC_N(object->data.object.pairs,
                      object->data.object.npairs + 1) < 0) {
        VIR_FREE(newkey);
        return -1;
    }

    object->data.object.pairs[object->data.object.npairs].key = newkey;
    object->data.object.pairs[object->data.object.npairs].value = value;
    object->data.object.npairs++;

    return 0;
}


int
virJSONValueObjectAppendString(virJSONValuePtr object,
                               const char *key,
                               const char *value)
{
    virJSONValuePtr jvalue = virJSONValueNewString(value);
    if (!jvalue)
        return -1;
    if (virJSONValueObjectAppend(object, key, jvalue) < 0) {
        virJSONValueFree(jvalue);
        return -1;
    }
    return 0;
}


int
virJSONValueObjectAppendNumberInt(virJSONValuePtr object,
                                  const char *key,
                                  int number)
{
    virJSONValuePtr jvalue = virJSONValueNewNumberInt(number);
    if (!jvalue)
        return -1;
    if (virJSONValueObjectAppend(object, key, jvalue) < 0) {
        virJSONValueFree(jvalue);
        return -1;
    }
    return 0;
}


int
virJSONValueObjectAppendNumberUint(virJSONValuePtr object,
                                   const char *key,
                                   unsigned int number)
{
    virJSONValuePtr jvalue = virJSONValueNewNumberUint(number);
    if (!jvalue)
        return -1;
    if (virJSONValueObjectAppend(object, key, jvalue) < 0) {
        virJSONValueFree(jvalue);
        return -1;
    }
    return 0;
}


int
virJSONValueObjectAppendNumberLong(virJSONValuePtr object,
                                   const char *key,
                                   long long number)
{
    virJSONValuePtr jvalue = virJSONValueNewNumberLong(number);
    if (!jvalue)
        return -1;
    if (virJSONValueObjectAppend(object, key, jvalue) < 0) {
        virJSONValueFree(jvalue);
        return -1;
    }
    return 0;
}


int
virJSONValueObjectAppendNumberUlong(virJSONValuePtr object,
                                    const char *key,
                                    unsigned long long number)
{
    virJSONValuePtr jvalue = virJSONValueNewNumberUlong(number);
    if (!jvalue)
        return -1;
    if (virJSONValueObjectAppend(object, key, jvalue) < 0) {
        virJSONValueFree(jvalue);
        return -1;
    }
    return 0;
}


int
virJSONValueObjectAppendNumberDouble(virJSONValuePtr object,
                                     const char *key,
                                     double number)
{
    virJSONValuePtr jvalue = virJSONValueNewNumberDouble(number);
    if (!jvalue)
        return -1;
    if (virJSONValueObjectAppend(object, key, jvalue) < 0) {
        virJSONValueFree(jvalue);
        return -1;
    }
    return 0;
}


int
virJSONValueObjectAppendBoolean(virJSONValuePtr object,
                                const char *key,
                                int boolean_)
{
    virJSONValuePtr jvalue = virJSONValueNewBoolean(boolean_);
    if (!jvalue)
        return -1;
    if (virJSONValueObjectAppend(object, key, jvalue) < 0) {
        virJSONValueFree(jvalue);
        return -1;
    }
    return 0;
}


int
virJSONValueObjectAppendNull(virJSONValuePtr object,
                             const char *key)
{
    virJSONValuePtr jvalue = virJSONValueNewNull();
    if (!jvalue)
        return -1;
    if (virJSONValueObjectAppend(object, key, jvalue) < 0) {
        virJSONValueFree(jvalue);
        return -1;
    }
    return 0;
}


int
virJSONValueArrayAppend(virJSONValuePtr array,
                        virJSONValuePtr value)
{
    if (array->type != VIR_JSON_TYPE_ARRAY)
        return -1;

    if (VIR_REALLOC_N(array->data.array.values,
                      array->data.array.nvalues + 1) < 0)
        return -1;

    array->data.array.values[array->data.array.nvalues] = value;
    array->data.array.nvalues++;

    return 0;
}


int
virJSONValueObjectHasKey(virJSONValuePtr object,
                         const char *key)
{
    size_t i;

    if (object->type != VIR_JSON_TYPE_OBJECT)
        return -1;

    for (i = 0; i < object->data.object.npairs; i++) {
        if (STREQ(object->data.object.pairs[i].key, key))
            return 1;
    }

    return 0;
}


virJSONValuePtr
virJSONValueObjectGet(virJSONValuePtr object,
                      const char *key)
{
    size_t i;

    if (object->type != VIR_JSON_TYPE_OBJECT)
        return NULL;

    for (i = 0; i < object->data.object.npairs; i++) {
        if (STREQ(object->data.object.pairs[i].key, key))
            return object->data.object.pairs[i].value;
    }

    return NULL;
}


static virJSONValuePtr
virJSONValueObjectSteal(virJSONValuePtr object,
                        const char *key)
{
    size_t i;
    virJSONValuePtr obj = NULL;

    if (object->type != VIR_JSON_TYPE_OBJECT)
        return NULL;

    for (i = 0; i < object->data.object.npairs; i++) {
        if (STREQ(object->data.object.pairs[i].key, key)) {
            VIR_STEAL_PTR(obj, object->data.object.pairs[i].value);
            VIR_FREE(object->data.object.pairs[i].key);
            VIR_DELETE_ELEMENT(object->data.object.pairs, i,
                               object->data.object.npairs);
            break;
        }
    }

    return obj;
}


/* Return the value associated with KEY within OBJECT, but return NULL
 * if the key is missing or if value is not the correct TYPE.  */
virJSONValuePtr
virJSONValueObjectGetByType(virJSONValuePtr object,
                            const char *key,
                            virJSONType type)
{
    virJSONValuePtr value = virJSONValueObjectGet(object, key);

    if (value && value->type == type)
        return value;
    return NULL;
}


/* Steal the value associated with KEY within OBJECT, but return NULL
 * if the key is missing or if value is not the correct TYPE.  */
static virJSONValuePtr
virJSONValueObjectStealByType(virJSONValuePtr object,
                              const char *key,
                              virJSONType type)
{
    virJSONValuePtr value = virJSONValueObjectSteal(object, key);

    if (value && value->type == type)
        return value;
    return NULL;
}


int
virJSONValueObjectKeysNumber(virJSONValuePtr object)
{
    if (object->type != VIR_JSON_TYPE_OBJECT)
        return -1;

    return object->data.object.npairs;
}


const char *
virJSONValueObjectGetKey(virJSONValuePtr object,
                         unsigned int n)
{
    if (object->type != VIR_JSON_TYPE_OBJECT)
        return NULL;

    if (n >= object->data.object.npairs)
        return NULL;

    return object->data.object.pairs[n].key;
}


/* Remove the key-value pair tied to @key out of @object.  If @value is
 * not NULL, the dropped value object is returned instead of freed.
 * Returns 1 on success, 0 if no key was found, and -1 on error.  */
int
virJSONValueObjectRemoveKey(virJSONValuePtr object,
                            const char *key,
                            virJSONValuePtr *value)
{
    size_t i;

    if (value)
        *value = NULL;

    if (object->type != VIR_JSON_TYPE_OBJECT)
        return -1;

    for (i = 0; i < object->data.object.npairs; i++) {
        if (STREQ(object->data.object.pairs[i].key, key)) {
            if (value) {
                *value = object->data.object.pairs[i].value;
                object->data.object.pairs[i].value = NULL;
            }
            VIR_FREE(object->data.object.pairs[i].key);
            virJSONValueFree(object->data.object.pairs[i].value);
            VIR_DELETE_ELEMENT(object->data.object.pairs, i,
                               object->data.object.npairs);
            return 1;
        }
    }

    return 0;
}


virJSONValuePtr
virJSONValueObjectGetValue(virJSONValuePtr object,
                           unsigned int n)
{
    if (object->type != VIR_JSON_TYPE_OBJECT)
        return NULL;

    if (n >= object->data.object.npairs)
        return NULL;

    return object->data.object.pairs[n].value;
}


bool
virJSONValueIsObject(virJSONValuePtr object)
{
    if (object)
        return object->type == VIR_JSON_TYPE_OBJECT;
    else
        return false;
}


bool
virJSONValueIsArray(virJSONValuePtr array)
{
    return array->type == VIR_JSON_TYPE_ARRAY;
}


size_t
virJSONValueArraySize(const virJSONValue *array)
{
    return array->data.array.nvalues;
}


virJSONValuePtr
virJSONValueArrayGet(virJSONValuePtr array,
                     unsigned int element)
{
    if (array->type != VIR_JSON_TYPE_ARRAY)
        return NULL;

    if (element >= array->data.array.nvalues)
        return NULL;

    return array->data.array.values[element];
}


virJSONValuePtr
virJSONValueArraySteal(virJSONValuePtr array,
                       unsigned int element)
{
    virJSONValuePtr ret = NULL;

    if (array->type != VIR_JSON_TYPE_ARRAY)
        return NULL;

    if (element >= array->data.array.nvalues)
        return NULL;

    ret = array->data.array.values[element];

    VIR_DELETE_ELEMENT(array->data.array.values,
                       element,
                       array->data.array.nvalues);

    return ret;
}


/**
 * virJSONValueArrayForeachSteal:
 * @array: array to iterate
 * @cb: callback called on every member of the array
 * @opaque: custom data for the callback
 *
 * Iterates members of the array and calls the callback on every single member.
 * The return codes of the callback are interpreted as follows:
 *  0: callback claims ownership of the array element and is responsible for
 *     freeing it
 *  1: callback doesn't claim ownership of the element
 * -1: callback doesn't claim ownership of the element and iteration does not
 *     continue
 *
 * Returns 0 if all members were iterated and/or stolen by the callback; -1
 * on callback failure or if the JSON value object is not an array.
 * The rest of the members stay in possession of the array and it's condensed.
 */
int
virJSONValueArrayForeachSteal(virJSONValuePtr array,
                              virJSONArrayIteratorFunc cb,
                              void *opaque)
{
    size_t i;
    size_t j = 0;
    int ret = 0;
    int rc;

    if (array->type != VIR_JSON_TYPE_ARRAY)
        return -1;

    for (i = 0; i < array->data.array.nvalues; i++) {
        if ((rc = cb(i, array->data.array.values[i], opaque)) < 0) {
            ret = -1;
            break;
        }

        if (rc == 0)
            array->data.array.values[i] = NULL;
    }

    /* condense the remaining entries at the beginning */
    for (i = 0; i < array->data.array.nvalues; i++) {
        if (!array->data.array.values[i])
            continue;

        array->data.array.values[j++] = array->data.array.values[i];
    }

    array->data.array.nvalues = j;

    return ret;
}


const char *
virJSONValueGetString(virJSONValuePtr string)
{
    if (string->type != VIR_JSON_TYPE_STRING)
        return NULL;

    return string->data.string;
}


const char *
virJSONValueGetNumberString(virJSONValuePtr number)
{
    if (number->type != VIR_JSON_TYPE_NUMBER)
        return NULL;

    return number->data.number;
}


int
virJSONValueGetNumberInt(virJSONValuePtr number,
                         int *value)
{
    if (number->type != VIR_JSON_TYPE_NUMBER)
        return -1;

    return virStrToLong_i(number->data.number, NULL, 10, value);
}


int
virJSONValueGetNumberUint(virJSONValuePtr number,
                          unsigned int *value)
{
    if (number->type != VIR_JSON_TYPE_NUMBER)
        return -1;

    return virStrToLong_ui(number->data.number, NULL, 10, value);
}


int
virJSONValueGetNumberLong(virJSONValuePtr number,
                          long long *value)
{
    if (number->type != VIR_JSON_TYPE_NUMBER)
        return -1;

    return virStrToLong_ll(number->data.number, NULL, 10, value);
}


int
virJSONValueGetNumberUlong(virJSONValuePtr number,
                           unsigned long long *value)
{
    if (number->type != VIR_JSON_TYPE_NUMBER)
        return -1;

    return virStrToLong_ull(number->data.number, NULL, 10, value);
}


int
virJSONValueGetNumberDouble(virJSONValuePtr number,
                            double *value)
{
    if (number->type != VIR_JSON_TYPE_NUMBER)
        return -1;

    return virStrToDouble(number->data.number, NULL, value);
}


int
virJSONValueGetBoolean(virJSONValuePtr val,
                       bool *value)
{
    if (val->type != VIR_JSON_TYPE_BOOLEAN)
        return -1;

    *value = val->data.boolean;
    return 0;
}


/**
 * virJSONValueGetArrayAsBitmap:
 * @val: JSON array to convert to bitmap
 * @bitmap: New bitmap is allocated filled and returned via this argument
 *
 * Attempts a conversion of a JSON array to a bitmap. The members of the array
 * must be non-negative integers for the conversion to succeed. This function
 * does not report libvirt errors so that it can be used to probe that the
 * array can be represented as a bitmap.
 *
 * Returns 0 on success and fills @bitmap; -1 on error and  @bitmap is set to
 * NULL.
 */
int
virJSONValueGetArrayAsBitmap(const virJSONValue *val,
                             virBitmapPtr *bitmap)
{
    virJSONValuePtr elem;
    size_t i;
    VIR_AUTOFREE(unsigned long long *) elems = NULL;
    unsigned long long maxelem = 0;

    *bitmap = NULL;

    if (val->type != VIR_JSON_TYPE_ARRAY)
        return -1;

    if (VIR_ALLOC_N_QUIET(elems, val->data.array.nvalues) < 0)
        return -1;

    /* first pass converts array members to numbers and finds the maximum */
    for (i = 0; i < val->data.array.nvalues; i++) {
        elem = val->data.array.values[i];

        if (elem->type != VIR_JSON_TYPE_NUMBER ||
            virStrToLong_ullp(elem->data.number, NULL, 10, &elems[i]) < 0)
            return -1;

        if (elems[i] > maxelem)
            maxelem = elems[i];
    }

    if (!(*bitmap = virBitmapNewQuiet(maxelem + 1)))
        return -1;

    /* second pass sets the correct bits in the map */
    for (i = 0; i < val->data.array.nvalues; i++)
        ignore_value(virBitmapSetBit(*bitmap, elems[i]));

    return 0;
}


virJSONValuePtr
virJSONValueNewArrayFromBitmap(virBitmapPtr bitmap)
{
    virJSONValuePtr ret;
    ssize_t pos = -1;

    if (!(ret = virJSONValueNewArray()))
        return NULL;

    if (!bitmap)
        return ret;

    while ((pos = virBitmapNextSetBit(bitmap, pos)) > -1) {
        virJSONValuePtr newelem;

        if (!(newelem = virJSONValueNewNumberLong(pos)) ||
            virJSONValueArrayAppend(ret, newelem) < 0) {
            virJSONValueFree(newelem);
            goto error;
        }
    }

    return ret;

 error:
    virJSONValueFree(ret);
    return NULL;
}


bool
virJSONValueIsNull(virJSONValuePtr val)
{
    return val->type == VIR_JSON_TYPE_NULL;
}


const char *
virJSONValueObjectGetString(virJSONValuePtr object,
                            const char *key)
{
    virJSONValuePtr val = virJSONValueObjectGet(object, key);

    if (!val)
        return NULL;

    return virJSONValueGetString(val);
}


/**
 * virJSONValueObjectGetStringOrNumber:
 * @object: JSON value object
 * @key: name of the property in @object to get
 *
 * Gets a property named @key from the JSON object @object. The value may be
 * a number or a string and is returned as a string. In cases when the property
 * is not present or is not a string or number NULL is returned.
 */
const char *
virJSONValueObjectGetStringOrNumber(virJSONValuePtr object,
                                    const char *key)
{
    virJSONValuePtr val = virJSONValueObjectGet(object, key);

    if (!val)
        return NULL;

    if (val->type == VIR_JSON_TYPE_STRING)
        return val->data.string;
    else if (val->type == VIR_JSON_TYPE_NUMBER)
        return val->data.number;

    return NULL;
}


int
virJSONValueObjectGetNumberInt(virJSONValuePtr object,
                               const char *key,
                               int *value)
{
    virJSONValuePtr val = virJSONValueObjectGet(object, key);

    if (!val)
        return -1;

    return virJSONValueGetNumberInt(val, value);
}


int
virJSONValueObjectGetNumberUint(virJSONValuePtr object,
                                const char *key,
                                unsigned int *value)
{
    virJSONValuePtr val = virJSONValueObjectGet(object, key);

    if (!val)
        return -1;

    return virJSONValueGetNumberUint(val, value);
}


int
virJSONValueObjectGetNumberLong(virJSONValuePtr object,
                                const char *key,
                                long long *value)
{
    virJSONValuePtr val = virJSONValueObjectGet(object, key);

    if (!val)
        return -1;

    return virJSONValueGetNumberLong(val, value);
}


int
virJSONValueObjectGetNumberUlong(virJSONValuePtr object,
                                 const char *key,
                                 unsigned long long *value)
{
    virJSONValuePtr val = virJSONValueObjectGet(object, key);

    if (!val)
        return -1;

    return virJSONValueGetNumberUlong(val, value);
}


int
virJSONValueObjectGetNumberDouble(virJSONValuePtr object,
                                  const char *key,
                                  double *value)
{
    virJSONValuePtr val = virJSONValueObjectGet(object, key);

    if (!val)
        return -1;

    return virJSONValueGetNumberDouble(val, value);
}


int
virJSONValueObjectGetBoolean(virJSONValuePtr object,
                             const char *key,
                             bool *value)
{
    virJSONValuePtr val = virJSONValueObjectGet(object, key);

    if (!val)
        return -1;

    return virJSONValueGetBoolean(val, value);
}


virJSONValuePtr
virJSONValueObjectGetObject(virJSONValuePtr object, const char *key)
{
    return virJSONValueObjectGetByType(object, key, VIR_JSON_TYPE_OBJECT);
}


virJSONValuePtr
virJSONValueObjectGetArray(virJSONValuePtr object, const char *key)
{
    return virJSONValueObjectGetByType(object, key, VIR_JSON_TYPE_ARRAY);
}


virJSONValuePtr
virJSONValueObjectStealArray(virJSONValuePtr object, const char *key)
{
    return virJSONValueObjectStealByType(object, key, VIR_JSON_TYPE_ARRAY);
}


virJSONValuePtr
virJSONValueObjectStealObject(virJSONValuePtr object,
                              const char *key)
{
    return virJSONValueObjectStealByType(object, key, VIR_JSON_TYPE_OBJECT);
}


int
virJSONValueObjectIsNull(virJSONValuePtr object,
                         const char *key)
{
    virJSONValuePtr val = virJSONValueObjectGet(object, key);

    if (!val)
        return -1;

    return virJSONValueIsNull(val);
}


/**
 * virJSONValueObjectForeachKeyValue:
 * @object: JSON object to iterate
 * @cb: callback to call on key-value pairs contained in the object
 * @opaque: generic data for the callback
 *
 * Iterates all key=value pairs in @object. Iteration breaks if @cb returns
 * negative value.
 *
 * Returns 0 if all elements were iterated, -2 if @cb returned negative value
 * during iteration and -1 on generic errors.
 */
int
virJSONValueObjectForeachKeyValue(virJSONValuePtr object,
                                  virJSONValueObjectIteratorFunc cb,
                                  void *opaque)
{
    size_t i;

    if (object->type != VIR_JSON_TYPE_OBJECT)
        return -1;

    for (i = 0; i < object->data.object.npairs; i++) {
        virJSONObjectPairPtr elem = object->data.object.pairs + i;

        if (cb(elem->key, elem->value, opaque) < 0)
            return -2;
    }

    return 0;
}


virJSONValuePtr
virJSONValueCopy(const virJSONValue *in)
{
    size_t i;
    virJSONValuePtr out = NULL;

    if (!in)
        return NULL;

    switch ((virJSONType) in->type) {
    case VIR_JSON_TYPE_OBJECT:
        out = virJSONValueNewObject();
        if (!out)
            return NULL;
        for (i = 0; i < in->data.object.npairs; i++) {
            virJSONValuePtr val = NULL;
            if (!(val = virJSONValueCopy(in->data.object.pairs[i].value)))
                goto error;
            if (virJSONValueObjectAppend(out, in->data.object.pairs[i].key,
                                         val) < 0) {
                virJSONValueFree(val);
                goto error;
            }
        }
        break;
    case VIR_JSON_TYPE_ARRAY:
        out = virJSONValueNewArray();
        if (!out)
            return NULL;
        for (i = 0; i < in->data.array.nvalues; i++) {
            virJSONValuePtr val = NULL;
            if (!(val = virJSONValueCopy(in->data.array.values[i])))
                goto error;
            if (virJSONValueArrayAppend(out, val) < 0) {
                virJSONValueFree(val);
                goto error;
            }
        }
        break;

    /* No need to error out in the following cases */
    case VIR_JSON_TYPE_STRING:
        out = virJSONValueNewString(in->data.string);
        break;
    case VIR_JSON_TYPE_NUMBER:
        out = virJSONValueNewNumber(in->data.number);
        break;
    case VIR_JSON_TYPE_BOOLEAN:
        out = virJSONValueNewBoolean(in->data.boolean);
        break;
    case VIR_JSON_TYPE_NULL:
        out = virJSONValueNewNull();
        break;
    }

    return out;

 error:
    virJSONValueFree(out);
    return NULL;
}


#if WITH_YAJL
static int
virJSONParserInsertValue(virJSONParserPtr parser,
                         virJSONValuePtr value)
{
    if (!parser->head) {
        parser->head = value;
    } else {
        virJSONParserStatePtr state;
        if (!parser->nstate) {
            VIR_DEBUG("got a value to insert without a container");
            return -1;
        }

        state = &parser->state[parser->nstate-1];

        switch (state->value->type) {
        case VIR_JSON_TYPE_OBJECT: {
            if (!state->key) {
                VIR_DEBUG("missing key when inserting object value");
                return -1;
            }

            if (virJSONValueObjectAppend(state->value,
                                         state->key,
                                         value) < 0)
                return -1;

            VIR_FREE(state->key);
        }   break;

        case VIR_JSON_TYPE_ARRAY: {
            if (state->key) {
                VIR_DEBUG("unexpected key when inserting array value");
                return -1;
            }

            if (virJSONValueArrayAppend(state->value,
                                        value) < 0)
                return -1;
        }   break;

        default:
            VIR_DEBUG("unexpected value type, not a container");
            return -1;
        }
    }

    return 0;
}


static int
virJSONParserHandleNull(void *ctx)
{
    virJSONParserPtr parser = ctx;
    virJSONValuePtr value = virJSONValueNewNull();

    VIR_DEBUG("parser=%p", parser);

    if (!value)
        return 0;

    if (virJSONParserInsertValue(parser, value) < 0) {
        virJSONValueFree(value);
        return 0;
    }

    return 1;
}


static int
virJSONParserHandleBoolean(void *ctx,
                           int boolean_)
{
    virJSONParserPtr parser = ctx;
    virJSONValuePtr value = virJSONValueNewBoolean(boolean_);

    VIR_DEBUG("parser=%p boolean=%d", parser, boolean_);

    if (!value)
        return 0;

    if (virJSONParserInsertValue(parser, value) < 0) {
        virJSONValueFree(value);
        return 0;
    }

    return 1;
}


static int
virJSONParserHandleNumber(void *ctx,
                          const char *s,
                          yajl_size_t l)
{
    virJSONParserPtr parser = ctx;
    char *str;
    virJSONValuePtr value;

    if (VIR_STRNDUP(str, s, l) < 0)
        return -1;
    value = virJSONValueNewNumber(str);
    VIR_FREE(str);

    VIR_DEBUG("parser=%p str=%s", parser, str);

    if (!value)
        return 0;

    if (virJSONParserInsertValue(parser, value) < 0) {
        virJSONValueFree(value);
        return 0;
    }

    return 1;
<<<<<<< HEAD
}


static int
virJSONParserHandleString(void *ctx,
                          const unsigned char *stringVal,
                          yajl_size_t stringLen)
{
    virJSONParserPtr parser = ctx;
    virJSONValuePtr value = virJSONValueNewStringLen((const char *)stringVal,
                                                     stringLen);

    VIR_DEBUG("parser=%p str=%p", parser, (const char *)stringVal);

    if (!value)
        return 0;

    if (virJSONParserInsertValue(parser, value) < 0) {
        virJSONValueFree(value);
        return 0;
    }

    return 1;
}


static int
virJSONParserHandleMapKey(void *ctx,
                          const unsigned char *stringVal,
                          yajl_size_t stringLen)
{
    virJSONParserPtr parser = ctx;
    virJSONParserStatePtr state;

    VIR_DEBUG("parser=%p key=%p", parser, (const char *)stringVal);

    if (!parser->nstate)
        return 0;

    state = &parser->state[parser->nstate-1];
    if (state->key)
        return 0;
    if (VIR_STRNDUP(state->key, (const char *)stringVal, stringLen) < 0)
        return 0;
    return 1;
=======
>>>>>>> f3a654a4
}


static int
<<<<<<< HEAD
=======
virJSONParserHandleString(void *ctx,
                          const unsigned char *stringVal,
                          yajl_size_t stringLen)
{
    virJSONParserPtr parser = ctx;
    virJSONValuePtr value = virJSONValueNewStringLen((const char *)stringVal,
                                                     stringLen);

    VIR_DEBUG("parser=%p str=%p", parser, (const char *)stringVal);

    if (!value)
        return 0;

    if (virJSONParserInsertValue(parser, value) < 0) {
        virJSONValueFree(value);
        return 0;
    }

    return 1;
}


static int
virJSONParserHandleMapKey(void *ctx,
                          const unsigned char *stringVal,
                          yajl_size_t stringLen)
{
    virJSONParserPtr parser = ctx;
    virJSONParserStatePtr state;

    VIR_DEBUG("parser=%p key=%p", parser, (const char *)stringVal);

    if (!parser->nstate)
        return 0;

    state = &parser->state[parser->nstate-1];
    if (state->key)
        return 0;
    if (VIR_STRNDUP(state->key, (const char *)stringVal, stringLen) < 0)
        return 0;
    return 1;
}


static int
>>>>>>> f3a654a4
virJSONParserHandleStartMap(void *ctx)
{
    virJSONParserPtr parser = ctx;
    virJSONValuePtr value = virJSONValueNewObject();

    VIR_DEBUG("parser=%p", parser);

    if (!value)
        return 0;

    if (virJSONParserInsertValue(parser, value) < 0) {
        virJSONValueFree(value);
        return 0;
    }

    if (VIR_REALLOC_N(parser->state,
                      parser->nstate + 1) < 0) {
        return 0;
    }

    parser->state[parser->nstate].value = value;
    parser->state[parser->nstate].key = NULL;
    parser->nstate++;

    return 1;
}


static int
virJSONParserHandleEndMap(void *ctx)
{
    virJSONParserPtr parser = ctx;
    virJSONParserStatePtr state;

    VIR_DEBUG("parser=%p", parser);

    if (!parser->nstate)
        return 0;

    state = &(parser->state[parser->nstate-1]);
    if (state->key) {
        VIR_FREE(state->key);
        return 0;
    }

    VIR_DELETE_ELEMENT(parser->state, parser->nstate - 1, parser->nstate);

    return 1;
}


static int
virJSONParserHandleStartArray(void *ctx)
{
    virJSONParserPtr parser = ctx;
    virJSONValuePtr value = virJSONValueNewArray();

    VIR_DEBUG("parser=%p", parser);

    if (!value)
        return 0;

    if (virJSONParserInsertValue(parser, value) < 0) {
        virJSONValueFree(value);
        return 0;
    }

    if (VIR_REALLOC_N(parser->state,
                      parser->nstate + 1) < 0)
        return 0;

    parser->state[parser->nstate].value = value;
    parser->state[parser->nstate].key = NULL;
    parser->nstate++;

    return 1;
}


static int
virJSONParserHandleEndArray(void *ctx)
{
    virJSONParserPtr parser = ctx;
    virJSONParserStatePtr state;

    VIR_DEBUG("parser=%p", parser);

    if (!(parser->nstate - parser->wrap))
        return 0;

    state = &(parser->state[parser->nstate-1]);
    if (state->key) {
        VIR_FREE(state->key);
        return 0;
    }

    VIR_DELETE_ELEMENT(parser->state, parser->nstate - 1, parser->nstate);

    return 1;
}


static const yajl_callbacks parserCallbacks = {
    virJSONParserHandleNull,
    virJSONParserHandleBoolean,
    NULL,
    NULL,
    virJSONParserHandleNumber,
    virJSONParserHandleString,
    virJSONParserHandleStartMap,
    virJSONParserHandleMapKey,
    virJSONParserHandleEndMap,
    virJSONParserHandleStartArray,
    virJSONParserHandleEndArray
};


/* XXX add an incremental streaming parser - yajl trivially supports it */
virJSONValuePtr
virJSONValueFromString(const char *jsonstring)
{
    yajl_handle hand;
    virJSONParser parser = { NULL, NULL, 0, 0 };
    virJSONValuePtr ret = NULL;
    int rc;
    size_t len = strlen(jsonstring);
# ifndef WITH_YAJL2
    yajl_parser_config cfg = { 0, 1 }; /* Match yajl 2 default behavior */
    VIR_AUTOPTR(virJSONValue) tmp = NULL;
# endif

    VIR_DEBUG("string=%s", jsonstring);

# ifdef WITH_YAJL2
    hand = yajl_alloc(&parserCallbacks, NULL, &parser);
# else
    hand = yajl_alloc(&parserCallbacks, &cfg, NULL, &parser);
# endif
    if (!hand) {
        virReportError(VIR_ERR_INTERNAL_ERROR, "%s",
                       _("Unable to create JSON parser"));
        goto cleanup;
    }

    /* Yajl 2 is nice enough to default to rejecting trailing garbage.
     * Yajl 1.0.12 has yajl_get_bytes_consumed to make that detection
     * simpler.  But we're stuck with yajl 1.0.7 on RHEL 6, which
     * happily quits parsing at the end of a valid JSON construct,
     * with no visibility into how much more input remains.  Wrapping
     * things in an array forces yajl to confess the truth.  */
# ifdef WITH_YAJL2
    rc = yajl_parse(hand, (const unsigned char *)jsonstring, len);
# else
    rc = yajl_parse(hand, (const unsigned char *)"[", 1);
    parser.wrap = 1;
    if (VIR_YAJL_STATUS_OK(rc))
        rc = yajl_parse(hand, (const unsigned char *)jsonstring, len);
    parser.wrap = 0;
    if (VIR_YAJL_STATUS_OK(rc))
        rc = yajl_parse(hand, (const unsigned char *)"]", 1);
# endif
    if (!VIR_YAJL_STATUS_OK(rc) ||
        yajl_complete_parse(hand) != yajl_status_ok) {
        unsigned char *errstr = yajl_get_error(hand, 1,
                                               (const unsigned char*)jsonstring,
                                               strlen(jsonstring));

        virReportError(VIR_ERR_INTERNAL_ERROR,
                       _("cannot parse json %s: %s"),
                       jsonstring, (const char*) errstr);
        yajl_free_error(hand, errstr);
        virJSONValueFree(parser.head);
        goto cleanup;
<<<<<<< HEAD
    }

    if (parser.nstate != 0) {
        virReportError(VIR_ERR_INTERNAL_ERROR,
                       _("cannot parse json %s: unterminated string/map/array"),
                       jsonstring);
        virJSONValueFree(parser.head);
    } else {
        ret = parser.head;
# ifndef WITH_YAJL2
        /* Undo the array wrapping above */
        tmp = ret;
        ret = NULL;
        if (virJSONValueArraySize(tmp) > 1)
            virReportError(VIR_ERR_INTERNAL_ERROR,
                           _("cannot parse json %s: too many items present"),
                           jsonstring);
        else
            ret = virJSONValueArraySteal(tmp, 0);
# endif
    }

=======
    }

    if (parser.nstate != 0) {
        virReportError(VIR_ERR_INTERNAL_ERROR,
                       _("cannot parse json %s: unterminated string/map/array"),
                       jsonstring);
        virJSONValueFree(parser.head);
    } else {
        ret = parser.head;
# ifndef WITH_YAJL2
        /* Undo the array wrapping above */
        tmp = ret;
        ret = NULL;
        if (virJSONValueArraySize(tmp) > 1)
            virReportError(VIR_ERR_INTERNAL_ERROR,
                           _("cannot parse json %s: too many items present"),
                           jsonstring);
        else
            ret = virJSONValueArraySteal(tmp, 0);
# endif
    }

>>>>>>> f3a654a4
 cleanup:
    yajl_free(hand);

    if (parser.nstate) {
        size_t i;
        for (i = 0; i < parser.nstate; i++)
            VIR_FREE(parser.state[i].key);
        VIR_FREE(parser.state);
    }

    VIR_DEBUG("result=%p", ret);

    return ret;
}


static int
virJSONValueToStringOne(virJSONValuePtr object,
                        yajl_gen g)
{
    size_t i;

    VIR_DEBUG("object=%p type=%d gen=%p", object, object->type, g);

    switch (object->type) {
    case VIR_JSON_TYPE_OBJECT:
        if (yajl_gen_map_open(g) != yajl_gen_status_ok)
            return -1;
        for (i = 0; i < object->data.object.npairs; i++) {
            if (yajl_gen_string(g,
                                (unsigned char *)object->data.object.pairs[i].key,
                                strlen(object->data.object.pairs[i].key))
                                != yajl_gen_status_ok)
                return -1;
            if (virJSONValueToStringOne(object->data.object.pairs[i].value, g) < 0)
                return -1;
        }
        if (yajl_gen_map_close(g) != yajl_gen_status_ok)
            return -1;
        break;
    case VIR_JSON_TYPE_ARRAY:
        if (yajl_gen_array_open(g) != yajl_gen_status_ok)
            return -1;
        for (i = 0; i < object->data.array.nvalues; i++) {
            if (virJSONValueToStringOne(object->data.array.values[i], g) < 0)
                return -1;
        }
        if (yajl_gen_array_close(g) != yajl_gen_status_ok)
            return -1;
        break;

    case VIR_JSON_TYPE_STRING:
        if (yajl_gen_string(g, (unsigned char *)object->data.string,
                            strlen(object->data.string)) != yajl_gen_status_ok)
            return -1;
        break;

    case VIR_JSON_TYPE_NUMBER:
        if (yajl_gen_number(g, object->data.number,
                            strlen(object->data.number)) != yajl_gen_status_ok)
            return -1;
        break;

    case VIR_JSON_TYPE_BOOLEAN:
        if (yajl_gen_bool(g, object->data.boolean) != yajl_gen_status_ok)
            return -1;
        break;

    case VIR_JSON_TYPE_NULL:
        if (yajl_gen_null(g) != yajl_gen_status_ok)
            return -1;
        break;

    default:
        return -1;
    }

    return 0;
}


char *
virJSONValueToString(virJSONValuePtr object,
                     bool pretty)
{
    yajl_gen g;
    const unsigned char *str;
    char *ret = NULL;
    yajl_size_t len;
# ifndef WITH_YAJL2
    yajl_gen_config conf = { pretty ? 1 : 0, pretty ? "  " : " "};
# endif

    VIR_DEBUG("object=%p", object);

# ifdef WITH_YAJL2
    g = yajl_gen_alloc(NULL);
    if (g) {
        yajl_gen_config(g, yajl_gen_beautify, pretty ? 1 : 0);
        yajl_gen_config(g, yajl_gen_indent_string, pretty ? "  " : " ");
        yajl_gen_config(g, yajl_gen_validate_utf8, 1);
    }
# else
    g = yajl_gen_alloc(&conf, NULL);
# endif
    if (!g) {
        virReportError(VIR_ERR_INTERNAL_ERROR, "%s",
                       _("Unable to create JSON formatter"));
        goto cleanup;
    }

    if (virJSONValueToStringOne(object, g) < 0) {
        virReportOOMError();
        goto cleanup;
    }

    if (yajl_gen_get_buf(g, &str, &len) != yajl_gen_status_ok) {
        virReportOOMError();
        goto cleanup;
    }

    ignore_value(VIR_STRDUP(ret, (const char *)str));

 cleanup:
    yajl_gen_free(g);

    VIR_DEBUG("result=%s", NULLSTR(ret));

    return ret;
}


#else
virJSONValuePtr
virJSONValueFromString(const char *jsonstring ATTRIBUTE_UNUSED)
{
    virReportError(VIR_ERR_INTERNAL_ERROR, "%s",
                   _("No JSON parser implementation is available"));
    return NULL;
}


char *
virJSONValueToString(virJSONValuePtr object ATTRIBUTE_UNUSED,
                     bool pretty ATTRIBUTE_UNUSED)
{
    virReportError(VIR_ERR_INTERNAL_ERROR, "%s",
                   _("No JSON parser implementation is available"));
    return NULL;
}
#endif


/**
 * virJSONStringReformat:
 * @jsonstr: string to reformat
 * @pretty: use the pretty formatter
 *
 * Reformats a JSON string by passing it to the parser and then to the
 * formatter. If @pretty is true the JSON is formatted for human eye
 * compatibility.
 *
 * Returns the reformatted JSON string on success; NULL and a libvirt error on
 * failure.
 */
char *
virJSONStringReformat(const char *jsonstr,
                      bool pretty)
{
    VIR_AUTOPTR(virJSONValue) json = NULL;

    if (!(json = virJSONValueFromString(jsonstr)))
        return NULL;

    return virJSONValueToString(json, pretty);
}


static int
virJSONValueObjectDeflattenWorker(const char *key,
                                  virJSONValuePtr value,
                                  void *opaque)
{
    virJSONValuePtr retobj = opaque;
    virJSONValuePtr newval = NULL;
    virJSONValuePtr existobj;
    char **tokens = NULL;
    size_t ntokens = 0;
    int ret = -1;

    /* non-nested keys only need to be copied */
    if (!strchr(key, '.')) {

        if (virJSONValueIsObject(value))
            newval = virJSONValueObjectDeflatten(value);
        else
            newval = virJSONValueCopy(value);

        if (!newval)
            return -1;

        if (virJSONValueObjectHasKey(retobj, key)) {
            virReportError(VIR_ERR_INVALID_ARG,
                           _("can't deflatten colliding key '%s'"), key);
            goto cleanup;
        }

        if (virJSONValueObjectAppend(retobj, key, newval) < 0)
            goto cleanup;

        return 0;
    }

    if (!(tokens = virStringSplitCount(key, ".", 2, &ntokens)))
        goto cleanup;

    if (ntokens != 2) {
        virReportError(VIR_ERR_INVALID_ARG,
                       _("invalid nested value key '%s'"), key);
        goto cleanup;
    }

    if (!(existobj = virJSONValueObjectGet(retobj, tokens[0]))) {
        if (!(existobj = virJSONValueNewObject()))
            goto cleanup;

        if (virJSONValueObjectAppend(retobj, tokens[0], existobj) < 0)
            goto cleanup;

    } else {
        if (!virJSONValueIsObject(existobj)) {
            virReportError(VIR_ERR_INVALID_ARG, "%s",
                           _("mixing nested objects and values is forbidden in "
                             "JSON deflattening"));
            goto cleanup;
        }
    }

    ret = virJSONValueObjectDeflattenWorker(tokens[1], value, existobj);

 cleanup:
    virStringListFreeCount(tokens, ntokens);
    virJSONValueFree(newval);

    return ret;
}


/**
 * virJSONValueObjectDeflatten:
 *
 * In some cases it's possible to nest JSON objects by prefixing object members
 * with the parent object name followed by the dot and then the attribute name
 * rather than directly using a nested value object (e.g qemu's JSON
 * pseudo-protocol in backing file definition).
 *
 * This function will attempt to reverse the process and provide a nested json
 * hierarchy so that the parsers can be kept simple and we still can use the
 * weird syntax some users might use.
 */
virJSONValuePtr
virJSONValueObjectDeflatten(virJSONValuePtr json)
{
    VIR_AUTOPTR(virJSONValue) deflattened = NULL;
    virJSONValuePtr ret = NULL;

    if (!(deflattened = virJSONValueNewObject()))
        return NULL;

    if (virJSONValueObjectForeachKeyValue(json,
                                          virJSONValueObjectDeflattenWorker,
                                          deflattened) < 0)
        return NULL;

    VIR_STEAL_PTR(ret, deflattened);

    return ret;
}<|MERGE_RESOLUTION|>--- conflicted
+++ resolved
@@ -1622,7 +1622,6 @@
     }
 
     return 1;
-<<<<<<< HEAD
 }
 
 
@@ -1668,60 +1667,10 @@
     if (VIR_STRNDUP(state->key, (const char *)stringVal, stringLen) < 0)
         return 0;
     return 1;
-=======
->>>>>>> f3a654a4
 }
 
 
 static int
-<<<<<<< HEAD
-=======
-virJSONParserHandleString(void *ctx,
-                          const unsigned char *stringVal,
-                          yajl_size_t stringLen)
-{
-    virJSONParserPtr parser = ctx;
-    virJSONValuePtr value = virJSONValueNewStringLen((const char *)stringVal,
-                                                     stringLen);
-
-    VIR_DEBUG("parser=%p str=%p", parser, (const char *)stringVal);
-
-    if (!value)
-        return 0;
-
-    if (virJSONParserInsertValue(parser, value) < 0) {
-        virJSONValueFree(value);
-        return 0;
-    }
-
-    return 1;
-}
-
-
-static int
-virJSONParserHandleMapKey(void *ctx,
-                          const unsigned char *stringVal,
-                          yajl_size_t stringLen)
-{
-    virJSONParserPtr parser = ctx;
-    virJSONParserStatePtr state;
-
-    VIR_DEBUG("parser=%p key=%p", parser, (const char *)stringVal);
-
-    if (!parser->nstate)
-        return 0;
-
-    state = &parser->state[parser->nstate-1];
-    if (state->key)
-        return 0;
-    if (VIR_STRNDUP(state->key, (const char *)stringVal, stringLen) < 0)
-        return 0;
-    return 1;
-}
-
-
-static int
->>>>>>> f3a654a4
 virJSONParserHandleStartMap(void *ctx)
 {
     virJSONParserPtr parser = ctx;
@@ -1895,7 +1844,6 @@
         yajl_free_error(hand, errstr);
         virJSONValueFree(parser.head);
         goto cleanup;
-<<<<<<< HEAD
     }
 
     if (parser.nstate != 0) {
@@ -1918,30 +1866,6 @@
 # endif
     }
 
-=======
-    }
-
-    if (parser.nstate != 0) {
-        virReportError(VIR_ERR_INTERNAL_ERROR,
-                       _("cannot parse json %s: unterminated string/map/array"),
-                       jsonstring);
-        virJSONValueFree(parser.head);
-    } else {
-        ret = parser.head;
-# ifndef WITH_YAJL2
-        /* Undo the array wrapping above */
-        tmp = ret;
-        ret = NULL;
-        if (virJSONValueArraySize(tmp) > 1)
-            virReportError(VIR_ERR_INTERNAL_ERROR,
-                           _("cannot parse json %s: too many items present"),
-                           jsonstring);
-        else
-            ret = virJSONValueArraySteal(tmp, 0);
-# endif
-    }
-
->>>>>>> f3a654a4
  cleanup:
     yajl_free(hand);
 
