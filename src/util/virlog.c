/*
 * virlog.c: internal logging and debugging
 *
 * Copyright (C) 2008, 2010-2014 Red Hat, Inc.
 *
 * This library is free software; you can redistribute it and/or
 * modify it under the terms of the GNU Lesser General Public
 * License as published by the Free Software Foundation; either
 * version 2.1 of the License, or (at your option) any later version.
 *
 * This library is distributed in the hope that it will be useful,
 * but WITHOUT ANY WARRANTY; without even the implied warranty of
 * MERCHANTABILITY or FITNESS FOR A PARTICULAR PURPOSE.  See the GNU
 * Lesser General Public License for more details.
 *
 * You should have received a copy of the GNU Lesser General Public
 * License along with this library.  If not, see
 * <http://www.gnu.org/licenses/>.
 *
 */

#include <config.h>

#include <stdio.h>
#include <stdarg.h>
#include <stdlib.h>
#include <time.h>
#include <sys/time.h>
#include <sys/types.h>
#include <sys/stat.h>
#include <fcntl.h>
#include <unistd.h>
#include <execinfo.h>
#include <regex.h>
#include <sys/uio.h>
#if HAVE_SYSLOG_H
# include <syslog.h>
#endif
#include <sys/socket.h>
#if HAVE_SYS_UN_H
# include <sys/un.h>
#endif

#include "virerror.h"
#include "virlog.h"
#include "viralloc.h"
#include "virutil.h"
#include "virbuffer.h"
#include "virthread.h"
#include "virfile.h"
#include "virtime.h"
#include "intprops.h"
#include "virstring.h"
#include "configmake.h"

/* Journald output is only supported on Linux new enough to expose
 * htole64.  */
#if HAVE_SYSLOG_H && defined(__linux__) && HAVE_DECL_HTOLE64
# define USE_JOURNALD 1
#endif

#define VIR_FROM_THIS VIR_FROM_NONE

VIR_LOG_INIT("util.log");

static regex_t *virLogRegex;
<<<<<<< HEAD
static char *virLogHostname;
=======
static char virLogHostname[HOST_NAME_MAX+1];
>>>>>>> 2fb899ee


#define VIR_LOG_DATE_REGEX "[0-9]{4}-[0-9]{2}-[0-9]{2}"
#define VIR_LOG_TIME_REGEX "[0-9]{2}:[0-9]{2}:[0-9]{2}\\.[0-9]{3}\\+[0-9]{4}"
#define VIR_LOG_PID_REGEX "[0-9]+"
#define VIR_LOG_LEVEL_REGEX "(debug|info|warning|error)"

#define VIR_LOG_REGEX \
    VIR_LOG_DATE_REGEX " " VIR_LOG_TIME_REGEX ": " \
    VIR_LOG_PID_REGEX ": " VIR_LOG_LEVEL_REGEX " : "

VIR_ENUM_DECL(virLogDestination);
VIR_ENUM_IMPL(virLogDestination, VIR_LOG_TO_OUTPUT_LAST,
              "stderr", "syslog", "file", "journald");

/*
 * Filters are used to refine the rules on what to keep or drop
 * based on a matching pattern (currently a substring)
 */
struct _virLogFilter {
    char *match;
    virLogPriority priority;
    unsigned int flags;
};

static int virLogFiltersSerial = 1;
static virLogFilterPtr *virLogFilters;
static size_t virLogNbFilters;

/*
 * Outputs are used to emit the messages retained
 * after filtering, multiple output can be used simultaneously
 */
struct _virLogOutput {
    bool logInitMessage;
    void *data;
    virLogOutputFunc f;
    virLogCloseFunc c;
    virLogPriority priority;
    virLogDestination dest;
    char *name;
};

static char *virLogDefaultOutput;
static virLogOutputPtr *virLogOutputs;
static size_t virLogNbOutputs;

/*
 * Default priorities
 */
static virLogPriority virLogDefaultPriority = VIR_LOG_DEFAULT;

static void virLogResetFilters(void);
static void virLogResetOutputs(void);
static void virLogOutputToFd(virLogSourcePtr src,
                             virLogPriority priority,
                             const char *filename,
                             int linenr,
                             const char *funcname,
                             const char *timestamp,
                             virLogMetadataPtr metadata,
                             unsigned int flags,
                             const char *rawstr,
                             const char *str,
                             void *data);


/*
 * Logs accesses must be serialized though a mutex
 */
virMutex virLogMutex;

void
virLogLock(void)
{
    virMutexLock(&virLogMutex);
}


void
virLogUnlock(void)
{
    virMutexUnlock(&virLogMutex);
}


static int
virLogSetDefaultOutputToStderr(void)
{
    return virAsprintf(&virLogDefaultOutput, "%d:stderr",
                       virLogDefaultPriority);
}


static int
virLogSetDefaultOutputToJournald(void)
{
    virLogPriority priority = virLogDefaultPriority;

    /* By default we don't want to log too much stuff into journald as
     * it may employ rate limiting and thus block libvirt execution. */
    if (priority == VIR_LOG_DEBUG)
        priority = VIR_LOG_INFO;

    return virAsprintf(&virLogDefaultOutput, "%d:journald", priority);
}


static int
virLogSetDefaultOutputToFile(const char *filename, bool privileged)
{
    int ret = -1;
    char *logdir = NULL;
    mode_t old_umask;

    if (privileged) {
        if (virAsprintf(&virLogDefaultOutput,
                        "%d:file:%s/log/libvirt/%s", virLogDefaultPriority,
                        LOCALSTATEDIR, filename) < 0)
            goto cleanup;
    } else {
        if (!(logdir = virGetUserCacheDirectory()))
            goto cleanup;

        old_umask = umask(077);
        if (virFileMakePath(logdir) < 0) {
            umask(old_umask);
            goto cleanup;
        }
        umask(old_umask);

        if (virAsprintf(&virLogDefaultOutput, "%d:file:%s/%s",
                        virLogDefaultPriority, logdir, filename) < 0)
            goto cleanup;
    }

    ret = 0;
 cleanup:
    VIR_FREE(logdir);
    return ret;
}


/*
 * virLogSetDefaultOutput:
 * @filename: the file that the output should be redirected to (only needed
 *            when @godaemon equals true
 * @godaemon: whether we're running daemonized
 * @privileged: whether we're running with root privileges or not (session)
 *
 * Decides on what the default output (journald, file, stderr) should be
 * according to @filename, @godaemon, @privileged. This function should be run
 * exactly once at daemon startup, so no locks are used.
 *
 * Returns 0 on success, -1 in case of a failure.
 */
int
virLogSetDefaultOutput(const char *filename, bool godaemon, bool privileged)
{
    if (!godaemon)
        return virLogSetDefaultOutputToStderr();

    if (access("/run/systemd/journal/socket", W_OK) >= 0)
        return virLogSetDefaultOutputToJournald();

    return virLogSetDefaultOutputToFile(filename, privileged);
}


char *
virLogGetDefaultOutput(void)
{
    return virLogDefaultOutput;
}


static const char *
virLogPriorityString(virLogPriority lvl)
{
    switch (lvl) {
    case VIR_LOG_DEBUG:
        return "debug";
    case VIR_LOG_INFO:
        return "info";
    case VIR_LOG_WARN:
        return "warning";
    case VIR_LOG_ERROR:
        return "error";
    }
    return "unknown";
}


static int
virLogOnceInit(void)
{
    int r;

    if (virMutexInit(&virLogMutex) < 0)
        return -1;

    virLogLock();
    virLogDefaultPriority = VIR_LOG_DEFAULT;

    if (VIR_ALLOC_QUIET(virLogRegex) >= 0) {
        if (regcomp(virLogRegex, VIR_LOG_REGEX, REG_EXTENDED) != 0)
            VIR_FREE(virLogRegex);
    }

    /* We get and remember the hostname early, because at later time
     * it might not be possible to load NSS modules via getaddrinfo()
     * (e.g. at container startup the host filesystem will not be
<<<<<<< HEAD
     * accessible anymore. */
    virLogHostname = virGetHostnameQuiet();
=======
     * accessible anymore.
     * Must not use virGetHostname though as that causes re-entrancy
     * problems if it triggers logging codepaths
     */
    r = gethostname(virLogHostname, sizeof(virLogHostname));
    if (r == -1) {
        ignore_value(virStrcpy(virLogHostname,
                               "(unknown)", sizeof(virLogHostname)));
    } else {
        NUL_TERMINATE(virLogHostname);
    }
>>>>>>> 2fb899ee

    virLogUnlock();
    return 0;
}

VIR_ONCE_GLOBAL_INIT(virLog)


/**
 * virLogReset:
 *
 * Reset the logging module to its default initial state
 *
 * Returns 0 if successful, and -1 in case or error
 */
int
virLogReset(void)
{
    if (virLogInitialize() < 0)
        return -1;

    virLogLock();
    virLogResetFilters();
    virLogResetOutputs();
    virLogDefaultPriority = VIR_LOG_DEFAULT;
    virLogUnlock();
    return 0;
}

/**
 * virLogSetDefaultPriority:
 * @priority: the default priority level
 *
 * Set the default priority level, i.e. any logged data of a priority
 * equal or superior to this level will be logged, unless a specific rule
 * was defined for the log category of the message.
 *
 * Returns 0 if successful, -1 in case of error.
 */
int
virLogSetDefaultPriority(virLogPriority priority)
{
    if ((priority < VIR_LOG_DEBUG) || (priority > VIR_LOG_ERROR)) {
        virReportError(VIR_ERR_INVALID_ARG,
                       _("Failed to set logging priority, argument '%u' is "
                         "invalid"), priority);
        return -1;
    }
    if (virLogInitialize() < 0)
        return -1;

    virLogDefaultPriority = priority;
    return 0;
}


/**
 * virLogResetFilters:
 *
 * Removes the set of logging filters defined.
 */
static void
virLogResetFilters(void)
{
    virLogFilterListFree(virLogFilters, virLogNbFilters);
    virLogFilters = NULL;
    virLogNbFilters = 0;
    virLogFiltersSerial++;
}


void
virLogFilterFree(virLogFilterPtr filter)
{
    if (!filter)
        return;

    VIR_FREE(filter->match);
    VIR_FREE(filter);
}


/**
 * virLogFilterFreeList:
 * @list: list of filters to be freed
 * @count: number of elements in the list
 *
 * Frees a list of filters.
 */
void
virLogFilterListFree(virLogFilterPtr *list, int count)
{
    size_t i;

    if (!list || count < 0)
        return;

    for (i = 0; i < count; i++)
        virLogFilterFree(list[i]);
    VIR_FREE(list);
}


/**
 * virLogResetOutputs:
 *
 * Removes the set of logging output defined.
 */
static void
virLogResetOutputs(void)
{
    virLogOutputListFree(virLogOutputs, virLogNbOutputs);
    virLogOutputs = NULL;
    virLogNbOutputs = 0;
}


void
virLogOutputFree(virLogOutputPtr output)
{
    if (!output)
        return;

    if (output->c)
        output->c(output->data);
    VIR_FREE(output->name);
    VIR_FREE(output);

}


/**
 * virLogOutputsFreeList:
 * @list: list of outputs to be freed
 * @count: number of elements in the list
 *
 * Frees a list of outputs.
 */
void
virLogOutputListFree(virLogOutputPtr *list, int count)
{
    size_t i;

    if (!list || count < 0)
        return;

    for (i = 0; i < count; i++)
        virLogOutputFree(list[i]);
    VIR_FREE(list);
}


static int
virLogFormatString(char **msg,
                   int linenr,
                   const char *funcname,
                   virLogPriority priority,
                   const char *str)
{
    int ret;

    /*
     * Be careful when changing the following log message formatting, we rely
     * on it when stripping libvirt debug messages from qemu log files. So when
     * changing this, you might also need to change the code there.
     * virLogFormatString() function name is mentioned there so it's sufficient
     * to just grep for it to find the right place.
     */
    if ((funcname != NULL)) {
        ret = virAsprintfQuiet(msg, "%llu: %s : %s:%d : %s\n",
                               virThreadSelfID(), virLogPriorityString(priority),
                               funcname, linenr, str);
    } else {
        ret = virAsprintfQuiet(msg, "%llu: %s : %s\n",
                               virThreadSelfID(), virLogPriorityString(priority),
                               str);
    }
    return ret;
}


static int
virLogVersionString(const char **rawmsg,
                    char **msg)
{
    *rawmsg = VIR_LOG_VERSION_STRING;
    return virLogFormatString(msg, 0, NULL, VIR_LOG_INFO, VIR_LOG_VERSION_STRING);
}

/* Similar to virGetHostname() but avoids use of error
 * reporting APIs or logging APIs, to prevent recursion
 */
static int
virLogHostnameString(char **rawmsg,
                     char **msg)
{
    char *hoststr;

<<<<<<< HEAD
    if (!virLogHostname)
        return -1;

    if (virAsprintfQuiet(&hoststr, "hostname: %s", virLogHostname) < 0) {
        return -1;
    }

=======
    if (virAsprintfQuiet(&hoststr, "hostname: %s", virLogHostname) < 0)
        return -1;

>>>>>>> 2fb899ee
    if (virLogFormatString(msg, 0, NULL, VIR_LOG_INFO, hoststr) < 0) {
        VIR_FREE(hoststr);
        return -1;
    }
    *rawmsg = hoststr;
    return 0;
}


static void
virLogSourceUpdate(virLogSourcePtr source)
{
    virLogLock();
    if (source->serial < virLogFiltersSerial) {
        unsigned int priority = virLogDefaultPriority;
        unsigned int flags = 0;
        size_t i;

        for (i = 0; i < virLogNbFilters; i++) {
            if (strstr(source->name, virLogFilters[i]->match)) {
                priority = virLogFilters[i]->priority;
                flags = virLogFilters[i]->flags;
                break;
            }
        }

        source->priority = priority;
        source->flags = flags;
        source->serial = virLogFiltersSerial;
    }
    virLogUnlock();
}

/**
 * virLogMessage:
 * @source: where is that message coming from
 * @priority: the priority level
 * @filename: file where the message was emitted
 * @linenr: line where the message was emitted
 * @funcname: the function emitting the (debug) message
 * @metadata: NULL or metadata array, terminated by an item with NULL key
 * @fmt: the string format
 * @...: the arguments
 *
 * Call the libvirt logger with some information. Based on the configuration
 * the message may be stored, sent to output or just discarded
 */
void
virLogMessage(virLogSourcePtr source,
              virLogPriority priority,
              const char *filename,
              int linenr,
              const char *funcname,
              virLogMetadataPtr metadata,
              const char *fmt, ...)
{
    va_list ap;
    va_start(ap, fmt);
    virLogVMessage(source, priority,
                   filename, linenr, funcname,
                   metadata, fmt, ap);
    va_end(ap);
}


/**
 * virLogVMessage:
 * @source: where is that message coming from
 * @priority: the priority level
 * @filename: file where the message was emitted
 * @linenr: line where the message was emitted
 * @funcname: the function emitting the (debug) message
 * @metadata: NULL or metadata array, terminated by an item with NULL key
 * @fmt: the string format
 * @vargs: format args
 *
 * Call the libvirt logger with some information. Based on the configuration
 * the message may be stored, sent to output or just discarded
 */
void
virLogVMessage(virLogSourcePtr source,
               virLogPriority priority,
               const char *filename,
               int linenr,
               const char *funcname,
               virLogMetadataPtr metadata,
               const char *fmt,
               va_list vargs)
{
    static bool logInitMessageStderr = true;
    char *str = NULL;
    char *msg = NULL;
    char timestamp[VIR_TIME_STRING_BUFLEN];
    int ret;
    size_t i;
    int saved_errno = errno;
    unsigned int filterflags = 0;

    if (virLogInitialize() < 0)
        return;

    if (fmt == NULL)
        return;

    /*
     * 3 intentionally non-thread safe variable reads.
     * Since writes to the variable are serialized on
     * virLogLock, worst case result is a log message
     * is accidentally dropped or emitted, if another
     * thread is updating log filter list concurrently
     * with a log message emission.
     */
    if (source->serial < virLogFiltersSerial)
        virLogSourceUpdate(source);
    if (priority < source->priority)
        goto cleanup;
    filterflags = source->flags;

    /*
     * serialize the error message, add level and timestamp
     */
    if (virVasprintfQuiet(&str, fmt, vargs) < 0)
        goto cleanup;

    ret = virLogFormatString(&msg, linenr, funcname, priority, str);
    if (ret < 0)
        goto cleanup;

    if (virTimeStringNowRaw(timestamp) < 0)
        timestamp[0] = '\0';

    virLogLock();

    /*
     * Push the message to the outputs defined, if none exist then
     * use stderr.
     */
    for (i = 0; i < virLogNbOutputs; i++) {
        if (priority >= virLogOutputs[i]->priority) {
            if (virLogOutputs[i]->logInitMessage) {
                const char *rawinitmsg;
                char *hoststr = NULL;
                char *initmsg = NULL;
                if (virLogVersionString(&rawinitmsg, &initmsg) >= 0)
                    virLogOutputs[i]->f(&virLogSelf, VIR_LOG_INFO,
                                       __FILE__, __LINE__, __func__,
                                       timestamp, NULL, 0, rawinitmsg, initmsg,
                                       virLogOutputs[i]->data);
                VIR_FREE(initmsg);
                if (virLogHostnameString(&hoststr, &initmsg) >= 0)
                    virLogOutputs[i]->f(&virLogSelf, VIR_LOG_INFO,
                                       __FILE__, __LINE__, __func__,
                                       timestamp, NULL, 0, hoststr, initmsg,
                                       virLogOutputs[i]->data);
                VIR_FREE(hoststr);
                VIR_FREE(initmsg);
                virLogOutputs[i]->logInitMessage = false;
            }
            virLogOutputs[i]->f(source, priority,
                               filename, linenr, funcname,
                               timestamp, metadata, filterflags,
                               str, msg, virLogOutputs[i]->data);
        }
    }
    if (virLogNbOutputs == 0) {
        if (logInitMessageStderr) {
            const char *rawinitmsg;
            char *hoststr = NULL;
            char *initmsg = NULL;
            if (virLogVersionString(&rawinitmsg, &initmsg) >= 0)
                virLogOutputToFd(&virLogSelf, VIR_LOG_INFO,
                                 __FILE__, __LINE__, __func__,
                                 timestamp, NULL, 0, rawinitmsg, initmsg,
                                 (void *) STDERR_FILENO);
            VIR_FREE(initmsg);
            if (virLogHostnameString(&hoststr, &initmsg) >= 0)
                virLogOutputToFd(&virLogSelf, VIR_LOG_INFO,
                                 __FILE__, __LINE__, __func__,
                                 timestamp, NULL, 0, hoststr, initmsg,
                                 (void *) STDERR_FILENO);
            VIR_FREE(hoststr);
            VIR_FREE(initmsg);
            logInitMessageStderr = false;
        }
        virLogOutputToFd(source, priority,
                         filename, linenr, funcname,
                         timestamp, metadata, filterflags,
                         str, msg, (void *) STDERR_FILENO);
    }
    virLogUnlock();

 cleanup:
    VIR_FREE(str);
    VIR_FREE(msg);
    errno = saved_errno;
}


static void
virLogStackTraceToFd(int fd)
{
    void *array[100];
    int size;
    static bool doneWarning;
    const char *msg = "Stack trace not available on this platform\n";

#define STRIP_DEPTH 3
    size = backtrace(array, ARRAY_CARDINALITY(array));
    if (size) {
        backtrace_symbols_fd(array +  STRIP_DEPTH, size - STRIP_DEPTH, fd);
        ignore_value(safewrite(fd, "\n", 1));
    } else if (!doneWarning) {
        ignore_value(safewrite(fd, msg, strlen(msg)));
        doneWarning = true;
    }
#undef STRIP_DEPTH
}

static void
virLogOutputToFd(virLogSourcePtr source ATTRIBUTE_UNUSED,
                 virLogPriority priority ATTRIBUTE_UNUSED,
                 const char *filename ATTRIBUTE_UNUSED,
                 int linenr ATTRIBUTE_UNUSED,
                 const char *funcname ATTRIBUTE_UNUSED,
                 const char *timestamp,
                 virLogMetadataPtr metadata ATTRIBUTE_UNUSED,
                 unsigned int flags,
                 const char *rawstr ATTRIBUTE_UNUSED,
                 const char *str,
                 void *data)
{
    int fd = (intptr_t) data;
    char *msg;

    if (fd < 0)
        return;

    if (virAsprintfQuiet(&msg, "%s: %s", timestamp, str) < 0)
        return;

    ignore_value(safewrite(fd, msg, strlen(msg)));
    VIR_FREE(msg);

    if (flags & VIR_LOG_STACK_TRACE)
        virLogStackTraceToFd(fd);
}


static void
virLogCloseFd(void *data)
{
    int fd = (intptr_t) data;

    VIR_LOG_CLOSE(fd);
}


static virLogOutputPtr
virLogNewOutputToStderr(virLogPriority priority)
{
    return virLogOutputNew(virLogOutputToFd, NULL, (void *)STDERR_FILENO,
                           priority, VIR_LOG_TO_STDERR, NULL);
}


static virLogOutputPtr
virLogNewOutputToFile(virLogPriority priority,
                      const char *file)
{
    int fd;
    virLogOutputPtr ret = NULL;

    fd = open(file, O_CREAT | O_APPEND | O_WRONLY, S_IRUSR | S_IWUSR);
    if (fd < 0) {
        virReportSystemError(errno, _("failed to open %s"), file);
        return NULL;
    }

    if (!(ret = virLogOutputNew(virLogOutputToFd, virLogCloseFd,
                                (void *)(intptr_t)fd,
                                priority, VIR_LOG_TO_FILE, file))) {
        VIR_LOG_CLOSE(fd);
        return NULL;
    }
    return ret;
}


#if HAVE_SYSLOG_H || USE_JOURNALD

/* Compat in case we build with journald, but no syslog */
# ifndef LOG_DEBUG
#  define LOG_DEBUG 7
# endif
# ifndef LOG_INFO
#  define LOG_INFO 6
# endif
# ifndef LOG_WARNING
#  define LOG_WARNING 4
# endif
# ifndef LOG_ERR
#  define LOG_ERR 3
# endif

static int
virLogPrioritySyslog(virLogPriority priority)
{
    switch (priority) {
    case VIR_LOG_DEBUG:
        return LOG_DEBUG;
    case VIR_LOG_INFO:
        return LOG_INFO;
    case VIR_LOG_WARN:
        return LOG_WARNING;
    case VIR_LOG_ERROR:
        return LOG_ERR;
    default:
        return LOG_ERR;
    }
}
#endif /* HAVE_SYSLOG_H || USE_JOURNALD */


#if HAVE_SYSLOG_H
static void
virLogOutputToSyslog(virLogSourcePtr source ATTRIBUTE_UNUSED,
                     virLogPriority priority,
                     const char *filename ATTRIBUTE_UNUSED,
                     int linenr ATTRIBUTE_UNUSED,
                     const char *funcname ATTRIBUTE_UNUSED,
                     const char *timestamp ATTRIBUTE_UNUSED,
                     virLogMetadataPtr metadata ATTRIBUTE_UNUSED,
                     unsigned int flags,
                     const char *rawstr ATTRIBUTE_UNUSED,
                     const char *str,
                     void *data ATTRIBUTE_UNUSED)
{
    virCheckFlags(VIR_LOG_STACK_TRACE,);

    syslog(virLogPrioritySyslog(priority), "%s", str);
}

static char *current_ident;


static void
virLogCloseSyslog(void *data ATTRIBUTE_UNUSED)
{
    closelog();
    VIR_FREE(current_ident);
}


static virLogOutputPtr
virLogNewOutputToSyslog(virLogPriority priority,
                        const char *ident)
{
    virLogOutputPtr ret = NULL;
    int at = -1;

    /* There are a couple of issues with syslog:
     * 1) If we re-opened the connection by calling openlog now, it would change
     * the message tag immediately which is not what we want, since we might be
     * in the middle of parsing of a new set of outputs where anything still can
     * go wrong and we would introduce an inconsistent state to the log. We're
     * also not holding a lock on the logger if we tried to change the tag
     * while other workers are actively logging.
     *
     * 2) Syslog keeps the open file descriptor private, so we can't just dup()
     * it like we would do with files if an output already existed.
     *
     * If a syslog connection already exists changing the message tag has to be
     * therefore special-cased and postponed until the very last moment.
     */
    if ((at = virLogFindOutput(virLogOutputs, virLogNbOutputs,
                               VIR_LOG_TO_SYSLOG, NULL)) < 0) {
        /*
         * rather than copying @ident, syslog uses caller's reference instead
         */
        VIR_FREE(current_ident);
        if (VIR_STRDUP(current_ident, ident) < 0)
            return NULL;

        openlog(current_ident, 0, 0);
    }

    if (!(ret = virLogOutputNew(virLogOutputToSyslog, virLogCloseSyslog,
                                NULL, priority, VIR_LOG_TO_SYSLOG, ident))) {
        if (at < 0) {
            closelog();
            VIR_FREE(current_ident);
        }
        return NULL;
    }
    return ret;
}


# if USE_JOURNALD
#  define IOVEC_SET(iov, data, size) \
    do { \
        struct iovec *_i = &(iov); \
        _i->iov_base = (void*)(data); \
        _i->iov_len = (size); \
    } while (0)

#  define IOVEC_SET_STRING(iov, str) IOVEC_SET(iov, str, strlen(str))

/* Used for conversion of numbers to strings, and for length of binary data */
#  define JOURNAL_BUF_SIZE (MAX(INT_BUFSIZE_BOUND(int), sizeof(uint64_t)))

struct journalState
{
    struct iovec *iov, *iov_end;
    char (*bufs)[JOURNAL_BUF_SIZE], (*bufs_end)[JOURNAL_BUF_SIZE];
};

static void
journalAddString(struct journalState *state, const char *field,
                 const char *value)
{
    static const char newline = '\n', equals = '=';

    if (strchr(value, '\n') != NULL) {
        uint64_t nstr;

        /* If 'str' contains a newline, then we must
         * encode the string length, since we can't
         * rely on the newline for the field separator
         */
        if (state->iov_end - state->iov < 5 || state->bufs == state->bufs_end)
            return; /* Silently drop */
        nstr = htole64(strlen(value));
        memcpy(state->bufs[0], &nstr, sizeof(nstr));

        IOVEC_SET_STRING(state->iov[0], field);
        IOVEC_SET(state->iov[1], &newline, sizeof(newline));
        IOVEC_SET(state->iov[2], state->bufs[0], sizeof(nstr));
        state->bufs++;
        state->iov += 3;
    } else {
        if (state->iov_end - state->iov < 4)
            return; /* Silently drop */
        IOVEC_SET_STRING(state->iov[0], field);
        IOVEC_SET(state->iov[1], (void *)&equals, sizeof(equals));
        state->iov += 2;
    }
    IOVEC_SET_STRING(state->iov[0], value);
    IOVEC_SET(state->iov[1], (void *)&newline, sizeof(newline));
    state->iov += 2;
}

static void
journalAddInt(struct journalState *state, const char *field, int value)
{
    static const char newline = '\n', equals = '=';

    char *num;

    if (state->iov_end - state->iov < 4 || state->bufs == state->bufs_end)
        return; /* Silently drop */

    num = virFormatIntDecimal(state->bufs[0], sizeof(state->bufs[0]), value);

    IOVEC_SET_STRING(state->iov[0], field);
    IOVEC_SET(state->iov[1], (void *)&equals, sizeof(equals));
    IOVEC_SET_STRING(state->iov[2], num);
    IOVEC_SET(state->iov[3], (void *)&newline, sizeof(newline));
    state->bufs++;
    state->iov += 4;
}

static void
virLogOutputToJournald(virLogSourcePtr source,
                       virLogPriority priority,
                       const char *filename,
                       int linenr,
                       const char *funcname,
                       const char *timestamp ATTRIBUTE_UNUSED,
                       virLogMetadataPtr metadata,
                       unsigned int flags,
                       const char *rawstr,
                       const char *str ATTRIBUTE_UNUSED,
                       void *data)
{
    virCheckFlags(VIR_LOG_STACK_TRACE,);
    int buffd = -1;
    int journalfd = (intptr_t) data;
    struct msghdr mh;
    struct sockaddr_un sa;
    union {
        struct cmsghdr cmsghdr;
        uint8_t buf[CMSG_SPACE(sizeof(int))];
    } control;
    struct cmsghdr *cmsg;
    /* We use /dev/shm instead of /tmp here, since we want this to
     * be a tmpfs, and one that is available from early boot on
     * and where unprivileged users can create files. */
    char path[] = "/dev/shm/journal.XXXXXX";
    size_t nmetadata = 0;

#  define NUM_FIELDS_CORE 6
#  define NUM_FIELDS_META 5
#  define NUM_FIELDS (NUM_FIELDS_CORE + NUM_FIELDS_META)
    struct iovec iov[NUM_FIELDS * 5];
    char iov_bufs[NUM_FIELDS][JOURNAL_BUF_SIZE];
    struct journalState state;

    state.iov = iov;
    state.iov_end = iov + ARRAY_CARDINALITY(iov);
    state.bufs = iov_bufs;
    state.bufs_end = iov_bufs + ARRAY_CARDINALITY(iov_bufs);

    journalAddString(&state, "MESSAGE", rawstr);
    journalAddInt(&state, "PRIORITY",
                  virLogPrioritySyslog(priority));
    journalAddInt(&state, "SYSLOG_FACILITY", LOG_DAEMON);
    journalAddString(&state, "LIBVIRT_SOURCE", source->name);
    if (filename)
        journalAddString(&state, "CODE_FILE", filename);
    journalAddInt(&state, "CODE_LINE", linenr);
    if (funcname)
        journalAddString(&state, "CODE_FUNC", funcname);
    if (metadata != NULL) {
        while (metadata->key != NULL &&
               nmetadata < NUM_FIELDS_META) {
            if (metadata->s != NULL)
                journalAddString(&state, metadata->key, metadata->s);
            else
                journalAddInt(&state, metadata->key, metadata->iv);
            metadata++;
            nmetadata++;
        }
    }

    memset(&sa, 0, sizeof(sa));
    sa.sun_family = AF_UNIX;
    if (!virStrcpy(sa.sun_path, "/run/systemd/journal/socket", sizeof(sa.sun_path)))
        return;

    memset(&mh, 0, sizeof(mh));
    mh.msg_name = &sa;
    mh.msg_namelen = offsetof(struct sockaddr_un, sun_path) + strlen(sa.sun_path);
    mh.msg_iov = iov;
    mh.msg_iovlen = state.iov - iov;

    if (sendmsg(journalfd, &mh, MSG_NOSIGNAL) >= 0)
        return;

    if (errno != EMSGSIZE && errno != ENOBUFS)
        return;

    /* Message was too large, so dump to temporary file
     * and pass an FD to the journal
     */

    /* NB: mkostemp is not declared async signal safe by
     * POSIX, but this is Linux only code and the GLibc
     * impl is safe enough, only using open() and inline
     * asm to read a timestamp (falling back to gettimeofday
     * on some arches
     */
    if ((buffd = mkostemp(path, O_CLOEXEC|O_RDWR)) < 0)
        return;

    if (unlink(path) < 0)
        goto cleanup;

    if (writev(buffd, iov, state.iov - iov) < 0)
        goto cleanup;

    mh.msg_iov = NULL;
    mh.msg_iovlen = 0;

    memset(&control, 0, sizeof(control));
    mh.msg_control = &control;
    mh.msg_controllen = sizeof(control);

    cmsg = CMSG_FIRSTHDR(&mh);
    cmsg->cmsg_level = SOL_SOCKET;
    cmsg->cmsg_type = SCM_RIGHTS;
    cmsg->cmsg_len = CMSG_LEN(sizeof(int));
    memcpy(CMSG_DATA(cmsg), &buffd, sizeof(int));

    mh.msg_controllen = cmsg->cmsg_len;

    ignore_value(sendmsg(journalfd, &mh, MSG_NOSIGNAL));

 cleanup:
    VIR_LOG_CLOSE(buffd);
}


static virLogOutputPtr
virLogNewOutputToJournald(int priority)
{
    int journalfd;
    virLogOutputPtr ret = NULL;

    if ((journalfd = socket(AF_UNIX, SOCK_DGRAM, 0)) < 0)
        return NULL;

    if (virSetInherit(journalfd, false) < 0) {
        VIR_LOG_CLOSE(journalfd);
        return NULL;
    }

    if (!(ret = virLogOutputNew(virLogOutputToJournald, virLogCloseFd,
                                (void *)(intptr_t) journalfd, priority,
                                VIR_LOG_TO_JOURNALD, NULL))) {
        VIR_LOG_CLOSE(journalfd);
        return NULL;
    }

    return ret;
}
# endif /* USE_JOURNALD */

int virLogPriorityFromSyslog(int priority)
{
    switch (priority) {
    case LOG_EMERG:
    case LOG_ALERT:
    case LOG_CRIT:
    case LOG_ERR:
        return VIR_LOG_ERROR;
    case LOG_WARNING:
    case LOG_NOTICE:
        return VIR_LOG_WARN;
    case LOG_INFO:
        return VIR_LOG_INFO;
    case LOG_DEBUG:
        return VIR_LOG_DEBUG;
    }
    return VIR_LOG_ERROR;
}

#else /* HAVE_SYSLOG_H */
int virLogPriorityFromSyslog(int priority ATTRIBUTE_UNUSED)
{
    return VIR_LOG_ERROR;
}
#endif /* HAVE_SYSLOG_H */


/**
 * virLogGetDefaultPriority:
 *
 * Returns the current logging priority level.
 */
virLogPriority
virLogGetDefaultPriority(void)
{
    return virLogDefaultPriority;
}


/**
 * virLogGetFilters:
 *
 * Returns a string listing the current filters, in the format originally
 * specified in the config file or environment. Caller must free the
 * result.
 */
char *
virLogGetFilters(void)
{
    size_t i;
    virBuffer filterbuf = VIR_BUFFER_INITIALIZER;

    virLogLock();
    for (i = 0; i < virLogNbFilters; i++) {
        const char *sep = ":";
        if (virLogFilters[i]->flags & VIR_LOG_STACK_TRACE)
            sep = ":+";
        virBufferAsprintf(&filterbuf, "%d%s%s ",
                          virLogFilters[i]->priority,
                          sep,
                          virLogFilters[i]->match);
    }
    virLogUnlock();

    if (virBufferError(&filterbuf)) {
        virBufferFreeAndReset(&filterbuf);
        return NULL;
    }

    return virBufferContentAndReset(&filterbuf);
}


/**
 * virLogGetOutputs:
 *
 * Returns a string listing the current outputs, in the format originally
 * specified in the config file or environment. Caller must free the
 * result.
 */
char *
virLogGetOutputs(void)
{
    size_t i;
    virBuffer outputbuf = VIR_BUFFER_INITIALIZER;

    virLogLock();
    for (i = 0; i < virLogNbOutputs; i++) {
        virLogDestination dest = virLogOutputs[i]->dest;
        if (i)
            virBufferAddChar(&outputbuf, ' ');
        switch (dest) {
            case VIR_LOG_TO_SYSLOG:
            case VIR_LOG_TO_FILE:
                virBufferAsprintf(&outputbuf, "%d:%s:%s",
                                  virLogOutputs[i]->priority,
                                  virLogDestinationTypeToString(dest),
                                  virLogOutputs[i]->name);
                break;
            case VIR_LOG_TO_STDERR:
            case VIR_LOG_TO_JOURNALD:
                virBufferAsprintf(&outputbuf, "%d:%s",
                                  virLogOutputs[i]->priority,
                                  virLogDestinationTypeToString(dest));
                break;
            case VIR_LOG_TO_OUTPUT_LAST:
            default:
                virReportEnumRangeError(virLogDestination, dest);
                goto error;
        }
    }

    if (virBufferError(&outputbuf))
        goto error;

    virLogUnlock();
    return virBufferContentAndReset(&outputbuf);

 error:
    virLogUnlock();
    virBufferFreeAndReset(&outputbuf);
    return NULL;
}


/**
 * virLogGetNbFilters:
 *
 * Returns the current number of defined log filters.
 */
int
virLogGetNbFilters(void)
{
    return virLogNbFilters;
}


/**
 * virLogGetNbOutputs:
 *
 * Returns the current number of defined log outputs.
 */
int
virLogGetNbOutputs(void)
{
    return virLogNbOutputs;
}


/**
 * virLogParseDefaultPriority:
 * @priority: string defining the desired logging level (either a numeric or a
 *            word form, see below)
 *
 * Parses the desired log priority level. The input @priority shall conform to
 * one of the following levels:
 *    1 = DEBUG
 *    2 = INFO
 *    3 = WARNING
 *    4 = ERROR
 *
 *
 * Returns the corresponding priority enum on success, -1 in case of error. A
 * call to virLogSetDefaultPriority should be issued upon returning from this
 * function.
 */
int
virLogParseDefaultPriority(const char *priority)
{
    if (STREQ(priority, "1") || STREQ(priority, "debug"))
        return VIR_LOG_DEBUG;
    else if (STREQ(priority, "2") || STREQ(priority, "info"))
        return VIR_LOG_INFO;
    else if (STREQ(priority, "3") || STREQ(priority, "warning"))
        return VIR_LOG_WARN;
    else if (STREQ(priority, "4") || STREQ(priority, "error"))
        return VIR_LOG_ERROR;
    return -1;
}


/**
 * virLogSetFromEnv:
 *
 * Sets virLogDefaultPriority, virLogFilters and virLogOutputs based on
 * environment variables.
 */
void
virLogSetFromEnv(void)
{
    const char *debugEnv;

    if (virLogInitialize() < 0)
        return;

    debugEnv = virGetEnvAllowSUID("LIBVIRT_DEBUG");
    if (debugEnv && *debugEnv)
        virLogSetDefaultPriority(virLogParseDefaultPriority(debugEnv));
    debugEnv = virGetEnvAllowSUID("LIBVIRT_LOG_FILTERS");
    if (debugEnv && *debugEnv)
        virLogSetFilters(debugEnv);
    debugEnv = virGetEnvAllowSUID("LIBVIRT_LOG_OUTPUTS");
    if (debugEnv && *debugEnv)
        virLogSetOutputs(debugEnv);
}


/*
 * Returns a true value if the first line in @str is
 * probably a log message generated by the libvirt
 * logging layer
 */
bool virLogProbablyLogMessage(const char *str)
{
    bool ret = false;
    if (!virLogRegex)
        return false;
    if (regexec(virLogRegex, str, 0, NULL, 0) == 0)
        ret = true;
    return ret;
}


/**
 * virLogOutputNew:
 * @f: the function to call to output a message
 * @c: the function to call to close the output (or NULL)
 * @data: extra data passed as first arg to functions @f and @c
 * @priority: minimal priority for this filter, use 0 for none
 * @dest: where to send output of this priority (see virLogDestination)
 * @name: additional data associated with syslog and file-based outputs (ident
 *        and filename respectively)
 *
 * Allocates and returns a new log output object. The object has to be later
 * defined, so that the output will be taken into account when emitting a
 * message.
 *
 * Returns reference to a newly created object or NULL in case of failure.
 */
virLogOutputPtr
virLogOutputNew(virLogOutputFunc f,
                virLogCloseFunc c,
                void *data,
                virLogPriority priority,
                virLogDestination dest,
                const char *name)
{
    virLogOutputPtr ret = NULL;
    char *ndup = NULL;

    if (dest == VIR_LOG_TO_SYSLOG || dest == VIR_LOG_TO_FILE) {
        if (!name) {
            virReportError(VIR_ERR_INVALID_ARG, "%s",
                           _("Missing auxiliary data in output definition"));
            return NULL;
        }

        if (VIR_STRDUP(ndup, name) < 0)
            return NULL;
    }

    if (VIR_ALLOC(ret) < 0) {
        VIR_FREE(ndup);
        return NULL;
    }

    ret->logInitMessage = true;
    ret->f = f;
    ret->c = c;
    ret->data = data;
    ret->priority = priority;
    ret->dest = dest;
    ret->name = ndup;

    return ret;
}


/**
 * virLogFilterNew:
 * @match: the pattern to match
 * @priority: the priority to give to messages matching the pattern
 * @flags: extra flags, see virLogFilterFlags enum
 *
 * Allocates and returns a new log filter object. The object has to be later
 * defined, so that the pattern will be taken into account when executing the
 * log filters (to select or reject a particular message) on messages.
 *
 * The filter defines a rules that will apply only to messages matching
 * the pattern (currently if @match is a substring of the message category)
 *
 * Returns a reference to a newly created filter that needs to be defined using
 * virLogDefineFilters, or NULL in case of an error.
 */
virLogFilterPtr
virLogFilterNew(const char *match,
                virLogPriority priority,
                unsigned int flags)
{
    virLogFilterPtr ret = NULL;
    char *mdup = NULL;

    virCheckFlags(VIR_LOG_STACK_TRACE, NULL);

    if (priority < VIR_LOG_DEBUG || priority > VIR_LOG_ERROR) {
        virReportError(VIR_ERR_INVALID_ARG, _("Invalid log priority %d"),
                       priority);
        return NULL;
    }

    if (VIR_STRDUP_QUIET(mdup, match) < 0)
        return NULL;

    if (VIR_ALLOC_QUIET(ret) < 0) {
        VIR_FREE(mdup);
        return NULL;
    }

    ret->match = mdup;
    ret->priority = priority;
    ret->flags = flags;

    return ret;
}


/**
 * virLogFindOutput:
 * @outputs: a list of outputs where to look for the output of type @dest
 * @noutputs: number of elements in @outputs
 * @dest: destination type of an output
 * @opaque: opaque data to the method (only filename at the moment)
 *
 * Looks for an output of destination type @dest in the source list @outputs.
 * If such an output exists, index of the object in the list is returned.
 * In case of the destination being of type FILE also a comparison of the
 * output's filename with @opaque is performed first.
 *
 * Returns the index of the object in the list or -1 if no object matching the
 * specified @dest type and/or @opaque data one was found.
 */
int
virLogFindOutput(virLogOutputPtr *outputs, size_t noutputs,
                 virLogDestination dest, const void *opaque)
{
    size_t i;
    const char *name = opaque;

    for (i = 0; i < noutputs; i++) {
        if (dest == outputs[i]->dest &&
            (STREQ_NULLABLE(outputs[i]->name, name)))
                return i;
    }

    return -1;
}


/**
 * virLogDefineOutputs:
 * @outputs: new set of outputs to be defined
 * @noutputs: number of outputs in @outputs
 *
 * Resets any existing set of outputs and defines a completely new one.
 *
 * Returns number of outputs successfully defined or -1 in case of error;
 */
int
virLogDefineOutputs(virLogOutputPtr *outputs, size_t noutputs)
{
#if HAVE_SYSLOG_H
    int id;
    char *tmp = NULL;
#endif /* HAVE_SYSLOG_H */

    if (virLogInitialize() < 0)
        return -1;

    virLogLock();
    virLogResetOutputs();

#if HAVE_SYSLOG_H
    /* syslog needs to be special-cased, since it keeps the fd in private */
    if ((id = virLogFindOutput(outputs, noutputs, VIR_LOG_TO_SYSLOG,
                               current_ident)) != -1) {
        /* nothing can go wrong now (except for malloc) and since we're also
         * holding the lock so it's safe to call openlog and change the message
         * tag
         */
        if (VIR_STRDUP_QUIET(tmp, outputs[id]->name) < 0) {
            virLogUnlock();
            return -1;
        }
        VIR_FREE(current_ident);
        current_ident = tmp;
        openlog(current_ident, 0, 0);
    }
#endif /* HAVE_SYSLOG_H */

    virLogOutputs = outputs;
    virLogNbOutputs = noutputs;

    virLogUnlock();
    return 0;
}


/**
 * virLogDefineFilters:
 * @filters: new set of filters to be defined
 * @nfilters: number of filters in @filters
 *
 * Resets any existing set of filters and defines a completely new one. The
 * resulting set can also be empty in which case NULL should be passed to
 * @filters.
 *
 * Returns 0 on success or -1 in case of error.
 */
int
virLogDefineFilters(virLogFilterPtr *filters, size_t nfilters)
{
    if (virLogInitialize() < 0)
        return -1;

    virLogLock();
    virLogResetFilters();
    virLogFilters = filters;
    virLogNbFilters = nfilters;
    virLogUnlock();

    return 0;
}


/**
 * virLogParseOutput:
 * @src: string defining a single output
 *
 * The format of @src should be one of the following:
 *    x:stderr - output is sent to stderr
 *    x:journald - output is sent to journald
 *    x:syslog:name - output is sent to syslog using 'name' as the message tag
 *    x:file:abs_file_path - output is sent to file specified by 'abs_file_path'
 *
 *      'x' - minimal priority level which acts as a filter meaning that only
 *            messages with priority level greater than or equal to 'x' will be
 *            sent to output @src; supported values for 'x' are as follows:
 *              1: DEBUG
 *              2: INFO
 *              3: WARNING
 *              4: ERROR
 *
 * Parses @src string into a logging object type. If running in setuid mode,
 * then only destination of type 'stderr' is permitted.
 *
 * Returns a newly created logging object from @src on success or NULL in case
 * of an error.
 */
virLogOutputPtr
virLogParseOutput(const char *src)
{
    virLogOutputPtr ret = NULL;
    char **tokens = NULL;
    char *abspath = NULL;
    size_t count = 0;
    virLogPriority prio;
    int dest;
    bool isSUID = virIsSUID();

    VIR_DEBUG("output=%s", src);

    /* split our format prio:destination:additional_data to tokens and parse
     * them individually
     */
    if (!(tokens = virStringSplitCount(src, ":", 0, &count)) || count < 2) {
        virReportError(VIR_ERR_INVALID_ARG,
                       _("Malformed format for output '%s'"), src);
        goto cleanup;
    }

    if (virStrToLong_uip(tokens[0], NULL, 10, &prio) < 0 ||
        (prio < VIR_LOG_DEBUG) || (prio > VIR_LOG_ERROR)) {
        virReportError(VIR_ERR_INVALID_ARG,
                       _("Invalid priority '%s' for output '%s'"),
                       tokens[0], src);
        goto cleanup;
    }

    if ((dest = virLogDestinationTypeFromString(tokens[1])) < 0) {
        virReportError(VIR_ERR_INVALID_ARG,
                       _("Invalid destination '%s' for output '%s'"),
                       tokens[1], src);
        goto cleanup;
    }

    if (((dest == VIR_LOG_TO_STDERR ||
          dest == VIR_LOG_TO_JOURNALD) && count != 2) ||
        ((dest == VIR_LOG_TO_FILE ||
          dest == VIR_LOG_TO_SYSLOG) && count != 3)) {
        virReportError(VIR_ERR_INVALID_ARG,
                       _("Output '%s' does not meet the format requirements "
                         "for destination type '%s'"), src, tokens[1]);
        goto cleanup;
    }

    /* if running with setuid, only 'stderr' is allowed */
    if (isSUID && dest != VIR_LOG_TO_STDERR) {
        virReportError(VIR_ERR_INTERNAL_ERROR, "%s",
                       _("Running with SUID permits only destination of type "
                         "'stderr'"));
        goto cleanup;
    }

    switch ((virLogDestination) dest) {
    case VIR_LOG_TO_STDERR:
        ret = virLogNewOutputToStderr(prio);
        break;
    case VIR_LOG_TO_SYSLOG:
#if HAVE_SYSLOG_H
        ret = virLogNewOutputToSyslog(prio, tokens[2]);
#endif
        break;
    case VIR_LOG_TO_FILE:
        if (virFileAbsPath(tokens[2], &abspath) < 0)
            goto cleanup;
        ret = virLogNewOutputToFile(prio, abspath);
        VIR_FREE(abspath);
        break;
    case VIR_LOG_TO_JOURNALD:
#if USE_JOURNALD
        ret = virLogNewOutputToJournald(prio);
#endif
        break;
    case VIR_LOG_TO_OUTPUT_LAST:
        break;
    }

 cleanup:
    virStringListFree(tokens);
    return ret;
}


/**
 * virLogParseFilter:
 * @src: string defining a single filter
 *
 * The format of @src should be one of the following:
 *    x:name - filter affecting all modules which match 'name'
 *    x:+name
 *
 *      '+' - hints the logger to also include a stack trace for every message
 *      'name' - match string which either matches a name of a directory in
 *               libvirt's source tree which in turn affects all modules in
 *               that directory or it can matches a specific module within a
 *               directory, e.g. 'util.file' will only affect messages from
 *               module virfile.c inside src/util/ directory
 *      'x' - minimal priority level which acts as a filter meaning that only
 *            messages with priority level greater than or equal to 'x' will be
 *            sent to output; supported values for 'x' are as follows:
 *              1: DEBUG
 *              2: INFO
 *              3: WARNING
 *              4: ERROR
 *
 * Parses @src string into a logging object type.
 *
 * Returns a newly created logging object from @src on success or NULL in case
 * of an error.
 */
virLogFilterPtr
virLogParseFilter(const char *src)
{
    virLogFilterPtr ret = NULL;
    size_t count = 0;
    virLogPriority prio;
    char **tokens = NULL;
    unsigned int flags = 0;
    char *match = NULL;

    VIR_DEBUG("filter=%s", src);

    /* split our format prio:match_str to tokens and parse them individually */
    if (!(tokens = virStringSplitCount(src, ":", 0, &count)) || count != 2) {
        virReportError(VIR_ERR_INVALID_ARG,
                       _("Malformed format for filter '%s'"), src);
        goto cleanup;
    }

    if (virStrToLong_uip(tokens[0], NULL, 10, &prio) < 0 ||
        (prio < VIR_LOG_DEBUG) || (prio > VIR_LOG_ERROR)) {
        virReportError(VIR_ERR_INVALID_ARG,
                       _("Invalid priority '%s' for output '%s'"),
                       tokens[0], src);
        goto cleanup;
    }

    match = tokens[1];
    if (match[0] == '+') {
        flags |= VIR_LOG_STACK_TRACE;
        match++;
    }

    /* match string cannot comprise just from a single '+' */
    if (!*match) {
        virReportError(VIR_ERR_INVALID_ARG,
                       _("Invalid match string '%s'"), tokens[1]);

        goto cleanup;
    }

    if (!(ret = virLogFilterNew(match, prio, flags)))
        goto cleanup;

 cleanup:
    virStringListFree(tokens);
    return ret;
}

/**
 * virLogParseOutputs:
 * @src: string defining a (set of) output(s)
 * @outputs: user-supplied list where parsed outputs from @src shall be stored
 *
 * Parses a (set of) output(s) into a list of logging objects. Multiple outputs
 * can be defined within @src string, they just need to be separated by spaces.
 * If running in setuid mode, then only the 'stderr' output will be allowed.
 *
 * Returns the number of outputs parsed or -1 in case of error.
 */
int
virLogParseOutputs(const char *src, virLogOutputPtr **outputs)
{
    int ret = -1;
    int at = -1;
    size_t noutputs = 0;
    size_t i, count;
    char **strings = NULL;
    virLogOutputPtr output = NULL;
    virLogOutputPtr *list = NULL;

    VIR_DEBUG("outputs=%s", src);

    if (!(strings = virStringSplitCount(src, " ", 0, &count)))
        goto cleanup;

    for (i = 0; i < count; i++) {
        /* virStringSplit may return empty strings */
        if (STREQ(strings[i], ""))
            continue;

        if (!(output = virLogParseOutput(strings[i])))
            goto cleanup;

        /* let's check if a duplicate output does not already exist in which
         * case we need to replace it with its last occurrence, however, rather
         * than first deleting the duplicate and then adding the new one, the
         * new output object is added first so in case of an error we don't
         * lose the old entry
         */
        at = virLogFindOutput(list, noutputs, output->dest, output->name);
        if (VIR_APPEND_ELEMENT(list, noutputs, output) < 0) {
            virLogOutputFree(output);
            goto cleanup;
        }
        if (at >= 0) {
            virLogOutputFree(list[at]);
            VIR_DELETE_ELEMENT(list, at, noutputs);
        }
    }

    ret = noutputs;
    *outputs = list;
    list = NULL;
 cleanup:
    virStringListFree(strings);
    return ret;
}

/**
 * virLogParseFilters:
 * @src: string defining a (set of) filter(s)
 * @filters: pointer to a list where the individual filters shall be parsed
 *
 * This method parses @src and produces a list of individual filters which then
 * needs to be passed to virLogDefineFilters in order to be set and taken into
 * effect.
 * Multiple filters can be defined in a single @src, they just need to be
 * separated by spaces.
 *
 * Returns the number of filter parsed or -1 in case of error.
 */
int
virLogParseFilters(const char *src, virLogFilterPtr **filters)
{
    int ret = -1;
    size_t nfilters = 0;
    size_t i, count;
    char **strings = NULL;
    virLogFilterPtr filter = NULL;
    virLogFilterPtr *list = NULL;

    VIR_DEBUG("filters=%s", src);

    if (!(strings = virStringSplitCount(src, " ", 0, &count)))
        goto cleanup;

    for (i = 0; i < count; i++) {
        /* virStringSplit may return empty strings */
        if (STREQ(strings[i], ""))
            continue;

        if (!(filter = virLogParseFilter(strings[i])))
            goto cleanup;

        if (VIR_APPEND_ELEMENT(list, nfilters, filter)) {
            virLogFilterFree(filter);
            goto cleanup;
        }
    }

    ret = nfilters;
    *filters = list;
    list = NULL;
 cleanup:
    virStringListFree(strings);
    return ret;
}

/**
 * virLogSetOutputs:
 * @outputs: string defining a (set of) output(s)
 *
 * Replaces the current set of defined outputs with a new set of outputs.
 * Should the set be empty or NULL, a default output is used according to the
 * daemon's runtime attributes.
 *
 * Returns 0 on success or -1 in case of an error.
 */
int
virLogSetOutputs(const char *src)
{
    int ret = -1;
    int noutputs = 0;
    const char *outputstr = virLogDefaultOutput;
    virLogOutputPtr *outputs = NULL;

    if (virLogInitialize() < 0)
        return -1;

    if (src && *src)
        outputstr = src;

    /* This can only happen during daemon init when the default output is not
     * determined yet. It's safe to do, since it's the only place setting the
     * default output.
     */
    if (!outputstr)
        return 0;

    if ((noutputs = virLogParseOutputs(outputstr, &outputs)) < 0)
        goto cleanup;

    if (virLogDefineOutputs(outputs, noutputs) < 0)
        goto cleanup;

    outputs = NULL;
    ret = 0;
 cleanup:
    virLogOutputListFree(outputs, noutputs);
    return ret;
}


/**
 * virLogSetFilters:
 * @src: string defining a (set of) filter(s)
 *
 * Replaces the current set of defined filters with a new set of filters.
 *
 * Returns 0 on success or -1 in case of an error.
 */
int
virLogSetFilters(const char *src)
{
    int ret = -1;
    int nfilters = 0;
    virLogFilterPtr *filters = NULL;

    if (virLogInitialize() < 0)
        return -1;

    if (src && (nfilters = virLogParseFilters(src, &filters)) < 0)
        goto cleanup;

    if (virLogDefineFilters(filters, nfilters) < 0)
        goto cleanup;

    filters = NULL;
    ret = 0;
 cleanup:
    virLogFilterListFree(filters, nfilters);
    return ret;
}<|MERGE_RESOLUTION|>--- conflicted
+++ resolved
@@ -64,11 +64,7 @@
 VIR_LOG_INIT("util.log");
 
 static regex_t *virLogRegex;
-<<<<<<< HEAD
-static char *virLogHostname;
-=======
 static char virLogHostname[HOST_NAME_MAX+1];
->>>>>>> 2fb899ee
 
 
 #define VIR_LOG_DATE_REGEX "[0-9]{4}-[0-9]{2}-[0-9]{2}"
@@ -281,10 +277,6 @@
     /* We get and remember the hostname early, because at later time
      * it might not be possible to load NSS modules via getaddrinfo()
      * (e.g. at container startup the host filesystem will not be
-<<<<<<< HEAD
-     * accessible anymore. */
-    virLogHostname = virGetHostnameQuiet();
-=======
      * accessible anymore.
      * Must not use virGetHostname though as that causes re-entrancy
      * problems if it triggers logging codepaths
@@ -296,7 +288,6 @@
     } else {
         NUL_TERMINATE(virLogHostname);
     }
->>>>>>> 2fb899ee
 
     virLogUnlock();
     return 0;
@@ -495,19 +486,9 @@
 {
     char *hoststr;
 
-<<<<<<< HEAD
-    if (!virLogHostname)
-        return -1;
-
-    if (virAsprintfQuiet(&hoststr, "hostname: %s", virLogHostname) < 0) {
-        return -1;
-    }
-
-=======
     if (virAsprintfQuiet(&hoststr, "hostname: %s", virLogHostname) < 0)
         return -1;
 
->>>>>>> 2fb899ee
     if (virLogFormatString(msg, 0, NULL, VIR_LOG_INFO, hoststr) < 0) {
         VIR_FREE(hoststr);
         return -1;
