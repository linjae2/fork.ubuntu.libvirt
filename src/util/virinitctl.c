/*
 * virinitctl.c: API for talking to init systems via initctl
 *
 * Copyright (C) 2012 Red Hat, Inc.
 *
 * This library is free software; you can redistribute it and/or
 * modify it under the terms of the GNU Lesser General Public
 * License as published by the Free Software Foundation; either
 * version 2.1 of the License, or (at your option) any later version.
 *
 * This library is distributed in the hope that it will be useful,
 * but WITHOUT ANY WARRANTY; without even the implied warranty of
 * MERCHANTABILITY or FITNESS FOR A PARTICULAR PURPOSE.  See the GNU
 * Lesser General Public License for more details.
 *
 * You should have received a copy of the GNU Lesser General Public
 * License along with this library.  If not, see
 * <http://www.gnu.org/licenses/>.
 *
 * Authors:
 *     Daniel P. Berrange <berrange@redhat.com>
 */

#include <config.h>

#include <sys/param.h>
#include <fcntl.h>

#include "internal.h"
#include "virinitctl.h"
#include "virerror.h"
#include "virutil.h"
#include "viralloc.h"
#include "virfile.h"
#include "virstring.h"

#define VIR_FROM_THIS VIR_FROM_INITCTL

#if defined(__linux__) || \
    (defined(__FreeBSD_kernel__) && !(defined(__FreeBSD__)))
/* These constants & struct definitions are taken from
 * systemd, under terms of LGPLv2+
 *
 * initreq.h    Interface to talk to init through /dev/initctl.
 *
 *              Copyright (C) 1995-2004 Miquel van Smoorenburg
 */

# if defined(__FreeBSD_kernel__)
#  define VIR_INITCTL_FIFO  "/etc/.initctl"
# else
#  define VIR_INITCTL_FIFO  "/dev/initctl"
# endif

# define VIR_INITCTL_MAGIC 0x03091969
# define VIR_INITCTL_CMD_START          0
# define VIR_INITCTL_CMD_RUNLVL         1
# define VIR_INITCTL_CMD_POWERFAIL      2
# define VIR_INITCTL_CMD_POWERFAILNOW   3
# define VIR_INITCTL_CMD_POWEROK        4
# define VIR_INITCTL_CMD_BSD            5
# define VIR_INITCTL_CMD_SETENV         6
# define VIR_INITCTL_CMD_UNSETENV       7

# define VIR_INITCTL_CMD_CHANGECONS     12345

# ifdef MAXHOSTNAMELEN
#  define VIR_INITCTL_RQ_HLEN   MAXHOSTNAMELEN
# else
#  define VIR_INITCTL_RQ_HLEN   64
# endif

/*
*      This is what BSD 4.4 uses when talking to init.
*      Linux doesn't use this right now.
*/
struct virInitctlRequestBSD {
    char    gen_id[8];              /* Beats me.. telnetd uses "fe" */
    char    tty_id[16];             /* Tty name minus /dev/tty      */
    char    host[VIR_INITCTL_RQ_HLEN]; /* Hostname                     */
    char    term_type[16];          /* Terminal type                */
    int     signal;                 /* Signal to send               */
    int     pid_value;              /* Process to send to           */
    char    exec_name[128];         /* Program to execute           */
    char    reserved[128];          /* For future expansion.        */
};


/*
 *      Because of legacy interfaces, "runlevel" and "sleeptime"
 *      aren't in a separate struct in the union.
 *
 *      The weird sizes are because init expects the whole
 *      struct to be 384 bytes.
 */
struct virInitctlRequest {
    int     magic;                  /* Magic number                 */
    int     cmd;                    /* What kind of request         */
    int     runlevel;               /* Runlevel to change to        */
    int     sleeptime;              /* Time between TERM and KILL   */
    union {
        struct virInitctlRequestBSD bsd;
        char                     data[368];
    } i;
};

# ifdef MAXHOSTNAMELEN
  verify(sizeof(struct virInitctlRequest) == 320 + MAXHOSTNAMELEN);
# else
  verify(sizeof(struct virInitctlRequest) == 384);
<<<<<<< HEAD
#endif
=======
# endif
>>>>>>> fccc7927

/*
 * Send a message to init to change the runlevel
 *
 * Returns 1 on success, 0 if initctl does not exist, -1 on error
 */
int virInitctlSetRunLevel(virInitctlRunLevel level,
                          const char *vroot)
{
    struct virInitctlRequest req;
    int fd = -1;
    char *path = NULL;
    int ret = -1;

    memset(&req, 0, sizeof(req));

    req.magic = VIR_INITCTL_MAGIC;
    req.sleeptime = 0;
    req.cmd = VIR_INITCTL_CMD_RUNLVL;
    /* Yes it is an 'int' field, but wants a numeric character. Go figure */
    req.runlevel = '0' + level;

    if (vroot) {
        if (virAsprintf(&path, "%s/%s", vroot, VIR_INITCTL_FIFO) < 0) {
            virReportOOMError();
            return -1;
        }
    } else {
        if (VIR_STRDUP(path, VIR_INITCTL_FIFO) < 0)
            return -1;
    }

    if ((fd = open(path, O_WRONLY|O_NONBLOCK|O_CLOEXEC|O_NOCTTY)) < 0) {
        if (errno == ENOENT) {
            ret = 0;
            goto cleanup;
        }
        virReportSystemError(errno,
                             _("Cannot open init control %s"),
                             path);
        goto cleanup;
    }

    if (safewrite(fd, &req, sizeof(req)) != sizeof(req)) {
        virReportSystemError(errno,
                             _("Failed to send request to init control %s"),
                             path);
        goto cleanup;
    }

    ret = 1;

cleanup:
    VIR_FREE(path);
    VIR_FORCE_CLOSE(fd);
    return ret;
}
#else
int virInitctlSetRunLevel(virInitctlRunLevel level ATTRIBUTE_UNUSED,
                          const char *vroot ATTRIBUTE_UNUSED)
{
   virReportError(VIR_ERR_NO_SUPPORT, "%s", __FUNCTION__);
   return -1;
}
#endif<|MERGE_RESOLUTION|>--- conflicted
+++ resolved
@@ -108,11 +108,7 @@
   verify(sizeof(struct virInitctlRequest) == 320 + MAXHOSTNAMELEN);
 # else
   verify(sizeof(struct virInitctlRequest) == 384);
-<<<<<<< HEAD
-#endif
-=======
 # endif
->>>>>>> fccc7927
 
 /*
  * Send a message to init to change the runlevel
