--- conflicted
+++ resolved
@@ -80,11 +80,7 @@
                              (arch) == VIR_ARCH_PPCEMB)
 
 # define ARCH_IS_PPC64(arch)  ((arch) == VIR_ARCH_PPC64 ||\
-<<<<<<< HEAD
-                             (arch) == VIR_ARCH_PPC64LE)
-=======
                                (arch) == VIR_ARCH_PPC64LE)
->>>>>>> a671506c
 
 # define ARCH_IS_ARM(arch)  ((arch) == VIR_ARCH_ARMV6L ||\
                              (arch) == VIR_ARCH_ARMV7L ||\
