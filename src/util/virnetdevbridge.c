/*
 * Copyright (C) 2007-2013 Red Hat, Inc.
 *
 * This library is free software; you can redistribute it and/or
 * modify it under the terms of the GNU Lesser General Public
 * License as published by the Free Software Foundation; either
 * version 2.1 of the License, or (at your option) any later version.
 *
 * This library is distributed in the hope that it will be useful,
 * but WITHOUT ANY WARRANTY; without even the implied warranty of
 * MERCHANTABILITY or FITNESS FOR A PARTICULAR PURPOSE.  See the GNU
 * Lesser General Public License for more details.
 *
 * You should have received a copy of the GNU Lesser General Public
 * License along with this library.  If not, see
 * <http://www.gnu.org/licenses/>.
 *
 * Authors:
 *     Mark McLoughlin <markmc@redhat.com>
 *     Daniel P. Berrange <berrange@redhat.com>
 */

#include <config.h>

#include "virnetdevbridge.h"
#include "virnetdev.h"
#include "virerror.h"
#include "virutil.h"
#include "virfile.h"
#include "viralloc.h"
#include "intprops.h"
#include "virstring.h"

#include <sys/ioctl.h>
#include <sys/socket.h>
#include <net/if.h>
#include <netinet/in.h>

#ifdef __linux__
# include <linux/sockios.h>
# include <linux/param.h>     /* HZ                 */
# if NETINET_LINUX_WORKAROUND
/* Depending on the version of kernel vs. glibc, there may be a collision
 * between <net/in.h> and kernel IPv6 structures.  The different types
 * are ABI compatible, but choke the C type system; work around it by
 * using temporary redefinitions.  */
<<<<<<< HEAD
# define in6_addr in6_addr_
# define sockaddr_in6 sockaddr_in6_
# define ipv6_mreq ipv6_mreq_
# define in6addr_any in6addr_any_
# define in6addr_loopback in6addr_loopback_
# include <linux/in6.h>
# include <linux/if_bridge.h> /* SYSFS_BRIDGE_ATTR  */
# undef in6_addr
# undef sockaddr_in6
# undef ipv6_mreq
# undef in6addr_any
# undef in6addr_loopback
=======
#  define in6_addr in6_addr_
#  define sockaddr_in6 sockaddr_in6_
#  define ipv6_mreq ipv6_mreq_
#  define in6addr_any in6addr_any_
#  define in6addr_loopback in6addr_loopback_
# endif
# include <linux/in6.h>
# include <linux/if_bridge.h> /* SYSFS_BRIDGE_ATTR  */
# if NETINET_LINUX_WORKAROUND
#  undef in6_addr
#  undef sockaddr_in6
#  undef ipv6_mreq
#  undef in6addr_any
#  undef in6addr_loopback
# endif
>>>>>>> b4a0ec92

# define JIFFIES_TO_MS(j) (((j)*1000)/HZ)
# define MS_TO_JIFFIES(ms) (((ms)*HZ)/1000)
#endif

#if defined(HAVE_BSD_BRIDGE_MGMT)
# include <net/ethernet.h>
# include <net/if_bridgevar.h>
#endif

#define VIR_FROM_THIS VIR_FROM_NONE


#if defined(HAVE_BSD_BRIDGE_MGMT)
static int virNetDevBridgeCmd(const char *brname,
                              u_long op,
                              void *arg,
                              size_t argsize)
{
    int s;
    int ret = -1;
    struct ifdrv ifd;

    memset(&ifd, 0, sizeof(ifd));

    if ((s = socket(AF_LOCAL, SOCK_DGRAM, 0)) < 0) {
        virReportSystemError(errno, "%s",
                             _("Cannot open network interface control socket"));
        return -1;
    }

    if (virStrcpyStatic(ifd.ifd_name, brname) == NULL) {
       virReportSystemError(ERANGE,
                            _("Network interface name '%s' is too long"),
                            brname);
       goto cleanup;
    }

    ifd.ifd_cmd = op;
    ifd.ifd_len = argsize;
    ifd.ifd_data = arg;

    ret = ioctl(s, SIOCSDRVSPEC, &ifd);

cleanup:
    VIR_FORCE_CLOSE(s);

    return ret;
}
#endif

#if defined(HAVE_STRUCT_IFREQ) && defined(__linux__)
# define SYSFS_NET_DIR "/sys/class/net"
/*
 * Bridge parameters can be set via sysfs on newish kernels,
 * or by  ioctl on older kernels. Perhaps we could just use
 * ioctl for every kernel, but its not clear what the long
 * term lifespan of the ioctl interface is...
 */
static int virNetDevBridgeSet(const char *brname,
                              const char *paramname,  /* sysfs param name */
                              unsigned long value,    /* new value */
                              int fd,                 /* control socket */
                              struct ifreq *ifr)      /* pre-filled bridge name */
{
    char *path = NULL;
    int ret = -1;

    if (virAsprintf(&path, "%s/%s/bridge/%s", SYSFS_NET_DIR, brname, paramname) < 0)
        return -1;

    if (virFileExists(path)) {
        char valuestr[INT_BUFSIZE_BOUND(value)];
        snprintf(valuestr, sizeof(valuestr), "%lu", value);
        if (virFileWriteStr(path, valuestr, 0) < 0) {
            virReportSystemError(errno,
                                 _("Unable to set bridge %s %s"), brname, paramname);
            goto cleanup;
        }
    } else {
        unsigned long paramid;
        if (STREQ(paramname, "stp_state")) {
            paramid = BRCTL_SET_BRIDGE_STP_STATE;
        } else if (STREQ(paramname, "forward_delay")) {
            paramid = BRCTL_SET_BRIDGE_FORWARD_DELAY;
        } else {
            virReportSystemError(EINVAL,
                                 _("Unable to set bridge %s %s"), brname, paramname);
            goto cleanup;
        }
        unsigned long args[] = { paramid, value, 0, 0 };
        ifr->ifr_data = (char*)&args;
        if (ioctl(fd, SIOCDEVPRIVATE, ifr) < 0) {
            virReportSystemError(errno,
                                 _("Unable to set bridge %s %s"), brname, paramname);
            goto cleanup;
        }
    }

    ret = 0;
cleanup:
    VIR_FREE(path);
    return ret;
}


static int virNetDevBridgeGet(const char *brname,
                              const char *paramname,  /* sysfs param name */
                              unsigned long *value,   /* current value */
                              int fd,                 /* control socket */
                              struct ifreq *ifr)      /* pre-filled bridge name */
{
    char *path = NULL;
    int ret = -1;

    if (virAsprintf(&path, "%s/%s/bridge/%s", SYSFS_NET_DIR, brname, paramname) < 0)
        return -1;

    if (virFileExists(path)) {
        char *valuestr;
        if (virFileReadAll(path, INT_BUFSIZE_BOUND(unsigned long),
                           &valuestr) < 0)
            goto cleanup;

        if (virStrToLong_ul(valuestr, NULL, 10, value) < 0) {
            virReportSystemError(EINVAL,
                                 _("Unable to get bridge %s %s"),
                                 brname, paramname);
            VIR_FREE(valuestr);
            goto cleanup;
        }
        VIR_FREE(valuestr);
    } else {
        struct __bridge_info info;
        unsigned long args[] = { BRCTL_GET_BRIDGE_INFO, (unsigned long)&info, 0, 0 };
        ifr->ifr_data = (char*)&args;
        if (ioctl(fd, SIOCDEVPRIVATE, ifr) < 0) {
            virReportSystemError(errno,
                                 _("Unable to get bridge %s %s"), brname, paramname);
            goto cleanup;
        }

        if (STREQ(paramname, "stp_state")) {
            *value = info.stp_enabled;
        } else if (STREQ(paramname, "forward_delay")) {
            *value = info.forward_delay;
        } else {
            virReportSystemError(EINVAL,
                                 _("Unable to get bridge %s %s"), brname, paramname);
            goto cleanup;
        }
    }

    ret = 0;
cleanup:
    VIR_FREE(path);
    return ret;
}
#endif /* __linux__ */


/**
 * virNetDevBridgeCreate:
 * @brname: the bridge name
 *
 * This function register a new bridge
 *
 * Returns 0 in case of success or -1 on failure
 */
#if defined(HAVE_STRUCT_IFREQ) && defined(SIOCBRADDBR)
int virNetDevBridgeCreate(const char *brname)
{
    int fd = -1;
    int ret = -1;

    if ((fd = virNetDevSetupControl(NULL, NULL)) < 0)
        return -1;

    if (ioctl(fd, SIOCBRADDBR, brname) < 0) {
        virReportSystemError(errno,
                             _("Unable to create bridge %s"), brname);
        goto cleanup;
    }

    ret = 0;

cleanup:
    VIR_FORCE_CLOSE(fd);
    return ret;
}
#elif defined(HAVE_STRUCT_IFREQ) && defined(SIOCIFCREATE2)
int virNetDevBridgeCreate(const char *brname)
{
    int s;
    struct ifreq ifr;
    int ret = - 1;

    if ((s = virNetDevSetupControl("bridge", &ifr)) < 0)
        return -1;

    if (ioctl(s, SIOCIFCREATE2, &ifr) < 0) {
        virReportSystemError(errno, "%s",
                             _("Unable to create bridge device"));
        goto cleanup;
    }

    if (virNetDevSetName(ifr.ifr_name, brname) == -1) {
        goto cleanup;
    }

    ret = 0;
cleanup:
    VIR_FORCE_CLOSE(s);
    return ret;
}
#else
int virNetDevBridgeCreate(const char *brname)
{
    virReportSystemError(ENOSYS,
                         _("Unable to create bridge %s"), brname);
    return -1;
}
#endif

/**
 * virNetDevBridgeDelete:
 * @brname: the bridge name
 *
 * Remove a bridge from the layer.
 *
 * Returns 0 in case of success or an errno code in case of failure.
 */
#if defined(HAVE_STRUCT_IFREQ) && defined(SIOCBRDELBR)
int virNetDevBridgeDelete(const char *brname)
{
    int fd = -1;
    int ret = -1;

    if ((fd = virNetDevSetupControl(NULL, NULL)) < 0)
        return -1;

    if (ioctl(fd, SIOCBRDELBR, brname) < 0) {
        virReportSystemError(errno,
                             _("Unable to delete bridge %s"), brname);
        goto cleanup;
    }

    ret = 0;

cleanup:
    VIR_FORCE_CLOSE(fd);
    return ret;
}
#elif defined(HAVE_STRUCT_IFREQ) && defined(SIOCIFDESTROY)
int virNetDevBridgeDelete(const char *brname)
{
    int s;
    struct ifreq ifr;
    int ret = -1;

    if ((s = virNetDevSetupControl(brname, &ifr)) < 0)
        return -1;

    if (ioctl(s, SIOCIFDESTROY, &ifr) < 0) {
        virReportSystemError(errno,
                             _("Unable to remove bridge %s"),
                             brname);
        goto cleanup;
    }

    ret = 0;
cleanup:
    VIR_FORCE_CLOSE(s);
    return ret;
}
#else
int virNetDevBridgeDelete(const char *brname ATTRIBUTE_UNUSED)
{
    virReportSystemError(ENOSYS,
                         _("Unable to delete bridge %s"), brname);
    return EINVAL;
}
#endif

/**
 * virNetDevBridgeAddPort:
 * @brname: the bridge name
 * @ifname: the network interface name
 *
 * Adds an interface to a bridge
 *
 * Returns 0 in case of success or an errno code in case of failure.
 */
#if defined(HAVE_STRUCT_IFREQ) && defined(SIOCBRADDIF)
int virNetDevBridgeAddPort(const char *brname,
                           const char *ifname)
{
    int fd = -1;
    int ret = -1;
    struct ifreq ifr;

    if ((fd = virNetDevSetupControl(brname, &ifr)) < 0)
        return -1;

    if (!(ifr.ifr_ifindex = if_nametoindex(ifname))) {
        virReportSystemError(ENODEV,
                             _("Unable to get interface index for %s"), ifname);
        goto cleanup;
    }

    if (ioctl(fd, SIOCBRADDIF, &ifr) < 0) {
        virReportSystemError(errno,
                             _("Unable to add bridge %s port %s"), brname, ifname);
        goto cleanup;
    }

    ret = 0;
cleanup:
    VIR_FORCE_CLOSE(fd);
    return ret;
}
#elif defined(HAVE_BSD_BRIDGE_MGMT)
int virNetDevBridgeAddPort(const char *brname,
                           const char *ifname)
{
    struct ifbreq req;

    memset(&req, 0, sizeof(req));
    if (virStrcpyStatic(req.ifbr_ifsname, ifname) == NULL) {
        virReportSystemError(ERANGE,
                             _("Network interface name '%s' is too long"),
                             ifname);
        return -1;
    }

    if (virNetDevBridgeCmd(brname, BRDGADD, &req, sizeof(req)) < 0) {
        virReportSystemError(errno,
                             _("Unable to add bridge %s port %s"), brname, ifname);
        return -1;
    }

    return 0;
}
#else
int virNetDevBridgeAddPort(const char *brname,
                           const char *ifname)
{
    virReportSystemError(ENOSYS,
                         _("Unable to add bridge %s port %s"), brname, ifname);
    return -1;
}
#endif

/**
 * virNetDevBridgeRemovePort:
 * @brname: the bridge name
 * @ifname: the network interface name
 *
 * Removes an interface from a bridge
 *
 * Returns 0 in case of success or an errno code in case of failure.
 */
#if defined(HAVE_STRUCT_IFREQ) && defined(SIOCBRDELIF)
int virNetDevBridgeRemovePort(const char *brname,
                              const char *ifname)
{
    int fd = -1;
    int ret = -1;
    struct ifreq ifr;

    if ((fd = virNetDevSetupControl(brname, &ifr)) < 0)
        return -1;

    if (!(ifr.ifr_ifindex = if_nametoindex(ifname))) {
        virReportSystemError(ENODEV,
                             _("Unable to get interface index for %s"), ifname);

        goto cleanup;
    }

    if (ioctl(fd, SIOCBRDELIF, &ifr) < 0) {
        virReportSystemError(errno,
                             _("Unable to remove bridge %s port %s"), brname, ifname);
        goto cleanup;
    }

    ret = 0;
cleanup:
    VIR_FORCE_CLOSE(fd);
    return ret;
}
#elif defined(HAVE_BSD_BRIDGE_MGMT)
int virNetDevBridgeRemovePort(const char *brname,
                           const char *ifname)
{
    struct ifbreq req;

    memset(&req, 0, sizeof(req));
    if (virStrcpyStatic(req.ifbr_ifsname, ifname) == NULL) {
        virReportSystemError(ERANGE,
                             _("Network interface name '%s' is too long"),
                             ifname);
        return -1;
    }

    if (virNetDevBridgeCmd(brname, BRDGDEL, &req, sizeof(req)) < 0) {
        virReportSystemError(errno,
                             _("Unable to remove bridge %s port %s"), brname, ifname);
       return -1;
    }

    return 0;
}
#else
int virNetDevBridgeRemovePort(const char *brname,
                              const char *ifname)
{
    virReportSystemError(ENOSYS,
                         _("Unable to remove bridge %s port %s"), brname, ifname);
    return -1;
}
#endif


#if defined(HAVE_STRUCT_IFREQ) && defined(__linux__)
/**
 * virNetDevBridgeSetSTPDelay:
 * @brname: the bridge name
 * @delay: delay in milliseconds
 *
 * Set the bridge forward delay
 *
 * Returns 0 in case of success or -1 on failure
 */

int virNetDevBridgeSetSTPDelay(const char *brname,
                               int delay)
{
    int fd = -1;
    int ret = -1;
    struct ifreq ifr;

    if ((fd = virNetDevSetupControl(brname, &ifr)) < 0)
        goto cleanup;

    ret = virNetDevBridgeSet(brname, "forward_delay", MS_TO_JIFFIES(delay),
                             fd, &ifr);

cleanup:
    VIR_FORCE_CLOSE(fd);
    return ret;
}


/**
 * virNetDevBridgeGetSTPDelay:
 * @brname: the bridge device name
 * @delayms: the forward delay in milliseconds
 *
 * Retrives the forward delay for the bridge device @brname
 * storing it in @delayms. The forward delay is only meaningful
 * if STP is enabled
 *
 * Returns 0 on success, -1 on error+
 */
int virNetDevBridgeGetSTPDelay(const char *brname,
                               int *delayms)
{
    int fd = -1;
    int ret = -1;
    struct ifreq ifr;
    unsigned long val;

    if ((fd = virNetDevSetupControl(brname, &ifr)) < 0)
        goto cleanup;

    ret = virNetDevBridgeGet(brname, "forward_delay", &val,
                             fd, &ifr);
    *delayms = JIFFIES_TO_MS(val);

cleanup:
    VIR_FORCE_CLOSE(fd);
    return ret;
}


/**
 * virNetDevBridgeSetSTP:
 * @brname: the bridge name
 * @enable: 1 to enable, 0 to disable
 *
 * Control whether the bridge participates in the spanning tree protocol,
 * in general don't disable it without good reasons.
 *
 * Returns 0 in case of success or -1 on failure
 */
int virNetDevBridgeSetSTP(const char *brname,
                          bool enable)
{
    int fd = -1;
    int ret = -1;
    struct ifreq ifr;

    if ((fd = virNetDevSetupControl(brname, &ifr)) < 0)
        goto cleanup;

    ret = virNetDevBridgeSet(brname, "stp_state", enable ? 1 : 0,
                             fd, &ifr);

cleanup:
    VIR_FORCE_CLOSE(fd);
    return ret;
}


/**
 * virNetDevBridgeGetSTP:
 * @brname: the bridge device name
 * @enabled: returns the STP state
 *
 * Determine the state of the spanning tree protocol on
 * the device @brname, returning the state in @enabled
 *
 * Returns 0 on success, -1 on error
 */
int virNetDevBridgeGetSTP(const char *brname,
                          bool *enabled)
{
    int fd = -1;
    int ret = -1;
    struct ifreq ifr;
    unsigned long val;

    if ((fd = virNetDevSetupControl(brname, &ifr)) < 0)
        goto cleanup;

    ret = virNetDevBridgeGet(brname, "stp_state", &val,
                             fd, &ifr);
    *enabled = val ? true : false;

cleanup:
    VIR_FORCE_CLOSE(fd);
    return ret;
}
#elif defined(HAVE_BSD_BRIDGE_MGMT)
int virNetDevBridgeSetSTPDelay(const char *brname,
                               int delay)
{
    struct ifbrparam param;
    u_long delay_seconds = delay / 1000;

    /* FreeBSD doesn't allow setting STP delay < 4 */
    delay_seconds = delay_seconds < 4 ? 4 : delay_seconds;
    param.ifbrp_fwddelay = delay_seconds & 0xff;

    if (virNetDevBridgeCmd(brname, BRDGSFD, &param, sizeof(param)) < 0) {
        virReportSystemError(errno,
                             _("Unable to set STP delay on %s"), brname);
        return -1;
    }

    return 0;
}
int virNetDevBridgeGetSTPDelay(const char *brname,
                               int *delay ATTRIBUTE_UNUSED)
{
    virReportSystemError(ENOSYS,
                         _("Unable to get STP delay on %s on this platform"),
                         brname);
    return -1;
}

int virNetDevBridgeSetSTP(const char *brname ATTRIBUTE_UNUSED,
                          bool enable ATTRIBUTE_UNUSED)

{
    /* FreeBSD doesn't allow to set STP per bridge,
     * only per-device in bridge */
    return 0;
}
int virNetDevBridgeGetSTP(const char *brname,
                          bool *enable ATTRIBUTE_UNUSED)
{
    virReportSystemError(ENOSYS,
                         _("Unable to get STP on %s on this platform"),
                         brname);
    return -1;
}
#else
int virNetDevBridgeSetSTPDelay(const char *brname,
                               int delay ATTRIBUTE_UNUSED)
{
    virReportSystemError(ENOSYS,
                         _("Unable to set STP delay on %s on this platform"),
                         brname);
    return -1;
}
int virNetDevBridgeGetSTPDelay(const char *brname,
                               int *delay ATTRIBUTE_UNUSED)
{
    virReportSystemError(ENOSYS,
                         _("Unable to get STP delay on %s on this platform"),
                         brname);
    return -1;
}

int virNetDevBridgeSetSTP(const char *brname,
                          bool enable ATTRIBUTE_UNUSED)

{
    virReportSystemError(ENOSYS,
                         _("Unable to set STP on %s on this platform"),
                         brname);
    return -1;
}
int virNetDevBridgeGetSTP(const char *brname,
                          bool *enable ATTRIBUTE_UNUSED)
{
    virReportSystemError(ENOSYS,
                         _("Unable to get STP on %s on this platform"),
                         brname);
    return -1;
}
#endif<|MERGE_RESOLUTION|>--- conflicted
+++ resolved
@@ -44,20 +44,6 @@
  * between <net/in.h> and kernel IPv6 structures.  The different types
  * are ABI compatible, but choke the C type system; work around it by
  * using temporary redefinitions.  */
-<<<<<<< HEAD
-# define in6_addr in6_addr_
-# define sockaddr_in6 sockaddr_in6_
-# define ipv6_mreq ipv6_mreq_
-# define in6addr_any in6addr_any_
-# define in6addr_loopback in6addr_loopback_
-# include <linux/in6.h>
-# include <linux/if_bridge.h> /* SYSFS_BRIDGE_ATTR  */
-# undef in6_addr
-# undef sockaddr_in6
-# undef ipv6_mreq
-# undef in6addr_any
-# undef in6addr_loopback
-=======
 #  define in6_addr in6_addr_
 #  define sockaddr_in6 sockaddr_in6_
 #  define ipv6_mreq ipv6_mreq_
@@ -73,7 +59,6 @@
 #  undef in6addr_any
 #  undef in6addr_loopback
 # endif
->>>>>>> b4a0ec92
 
 # define JIFFIES_TO_MS(j) (((j)*1000)/HZ)
 # define MS_TO_JIFFIES(ms) (((ms)*HZ)/1000)
