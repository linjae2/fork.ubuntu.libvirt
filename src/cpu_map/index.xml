--- conflicted
+++ resolved
@@ -66,10 +66,7 @@
     <include filename="x86_EPYC.xml"/>
     <include filename="x86_EPYC-IBPB.xml"/>
     <include filename="x86_EPYC-Rome.xml"/>
-<<<<<<< HEAD
-=======
     <include filename='x86_EPYC-Milan.xml'/>
->>>>>>> ab05f9c0
 
     <!-- Hygon CPU models -->
     <include filename="x86_Dhyana.xml"/>
