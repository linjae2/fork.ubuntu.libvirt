<cpus>
  <model name='Cascadelake-Server'>
    <decode host='on' guest='on'/>
<<<<<<< HEAD
    <signature family='6' model='85'/> <!-- 050654 -->
=======
    <signature family='6' model='85' stepping='5-7'/> <!-- 050654 -->
>>>>>>> ab05f9c0
    <vendor name='Intel'/>
    <feature name='3dnowprefetch'/>
    <feature name='abm'/>
    <feature name='adx'/>
    <feature name='aes'/>
    <feature name='apic'/>
    <feature name='arat'/>
    <feature name='avx'/>
    <feature name='avx2'/>
    <feature name='avx512bw'/>
    <feature name='avx512cd'/>
    <feature name='avx512dq'/>
    <feature name='avx512f'/>
    <feature name='avx512vl'/>
    <feature name='avx512vnni'/>
    <feature name='bmi1'/>
    <feature name='bmi2'/>
    <feature name='clflush'/>
    <feature name='clflushopt'/>
    <feature name='clwb'/>
    <feature name='cmov'/>
    <feature name='cx16'/>
    <feature name='cx8'/>
    <feature name='de'/>
    <feature name='erms'/>
    <feature name='f16c'/>
    <feature name='fma'/>
    <feature name='fpu'/>
    <feature name='fsgsbase'/>
    <feature name='fxsr'/>
    <feature name='hle'/>
    <feature name='invpcid'/>
    <feature name='lahf_lm'/>
    <feature name='lm'/>
    <feature name='mca'/>
    <feature name='mce'/>
    <feature name='mmx'/>
    <feature name='movbe'/>
    <feature name='mpx'/>
    <feature name='msr'/>
    <feature name='mtrr'/>
    <feature name='nx'/>
    <feature name='pae'/>
    <feature name='pat'/>
    <feature name='pcid'/>
    <feature name='pclmuldq'/>
    <feature name='pdpe1gb'/>
    <feature name='pge'/>
    <feature name='pni'/>
    <feature name='popcnt'/>
    <feature name='pse'/>
    <feature name='pse36'/>
    <feature name='rdrand'/>
    <feature name='rdseed'/>
    <feature name='rdtscp'/>
    <feature name='rtm'/>
    <feature name='sep'/>
    <feature name='smap'/>
    <feature name='smep'/>
    <feature name='spec-ctrl'/>
    <feature name='ssbd'/>
    <feature name='sse'/>
    <feature name='sse2'/>
    <feature name='sse4.1'/>
    <feature name='sse4.2'/>
    <feature name='ssse3'/>
    <feature name='syscall'/>
    <feature name='tsc'/>
    <feature name='tsc-deadline'/>
    <feature name='vme'/>
    <feature name='x2apic'/>
    <feature name='xgetbv1'/>
    <feature name='xsave'/>
    <feature name='xsavec'/>
    <feature name='xsaveopt'/>
  </model>
</cpus><|MERGE_RESOLUTION|>--- conflicted
+++ resolved
@@ -1,11 +1,7 @@
 <cpus>
   <model name='Cascadelake-Server'>
     <decode host='on' guest='on'/>
-<<<<<<< HEAD
-    <signature family='6' model='85'/> <!-- 050654 -->
-=======
     <signature family='6' model='85' stepping='5-7'/> <!-- 050654 -->
->>>>>>> ab05f9c0
     <vendor name='Intel'/>
     <feature name='3dnowprefetch'/>
     <feature name='abm'/>
