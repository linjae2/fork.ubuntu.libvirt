<!--
  After adding new features, update existing test files with

    for json in tests/cputestdata/x86_64-cpuid-*.json; do
      tests/cputestdata/cpu-cpuid.py diff $json
    done
-->
<cpus>
  <!-- standard features, EDX -->
  <feature name='fpu'>
    <cpuid eax_in='0x01' edx='0x00000001'/>
  </feature>
  <feature name='vme'>
    <cpuid eax_in='0x01' edx='0x00000002'/>
  </feature>
  <feature name='de'>
    <cpuid eax_in='0x01' edx='0x00000004'/>
  </feature>
  <feature name='pse'>
    <cpuid eax_in='0x01' edx='0x00000008'/>
  </feature>
  <feature name='tsc'>
    <cpuid eax_in='0x01' edx='0x00000010'/>
  </feature>
  <feature name='msr'>
    <cpuid eax_in='0x01' edx='0x00000020'/>
  </feature>
  <feature name='pae'>
    <cpuid eax_in='0x01' edx='0x00000040'/>
  </feature>
  <feature name='mce'>
    <cpuid eax_in='0x01' edx='0x00000080'/>
  </feature>
  <feature name='cx8'>
    <cpuid eax_in='0x01' edx='0x00000100'/>
  </feature>
  <feature name='apic'>
    <cpuid eax_in='0x01' edx='0x00000200'/>
  </feature>
  <feature name='sep'>
    <cpuid eax_in='0x01' edx='0x00000800'/>
  </feature>
  <feature name='mtrr'>
    <cpuid eax_in='0x01' edx='0x00001000'/>
  </feature>
  <feature name='pge'>
    <cpuid eax_in='0x01' edx='0x00002000'/>
  </feature>
  <feature name='mca'>
    <cpuid eax_in='0x01' edx='0x00004000'/>
  </feature>
  <feature name='cmov'>
    <cpuid eax_in='0x01' edx='0x00008000'/>
  </feature>
  <feature name='pat'>
    <cpuid eax_in='0x01' edx='0x00010000'/>
  </feature>
  <feature name='pse36'>
    <cpuid eax_in='0x01' edx='0x00020000'/>
  </feature>
  <feature name='pn'>
    <cpuid eax_in='0x01' edx='0x00040000'/>
  </feature>
  <feature name='clflush'>
    <cpuid eax_in='0x01' edx='0x00080000'/>
  </feature>
  <feature name='ds'>
    <cpuid eax_in='0x01' edx='0x00200000'/>
  </feature>
  <feature name='acpi'>
    <cpuid eax_in='0x01' edx='0x00400000'/>
  </feature>
  <feature name='mmx'>
    <cpuid eax_in='0x01' edx='0x00800000'/>
  </feature>
  <feature name='fxsr'>
    <cpuid eax_in='0x01' edx='0x01000000'/>
  </feature>
  <feature name='sse'>
    <cpuid eax_in='0x01' edx='0x02000000'/>
  </feature>
  <feature name='sse2'>
    <cpuid eax_in='0x01' edx='0x04000000'/>
  </feature>
  <feature name='ss'>
    <cpuid eax_in='0x01' edx='0x08000000'/>
  </feature>
  <feature name='ht'>
    <cpuid eax_in='0x01' edx='0x10000000'/>
  </feature>
  <feature name='tm'>
    <cpuid eax_in='0x01' edx='0x20000000'/>
  </feature>
  <feature name='ia64'>
    <cpuid eax_in='0x01' edx='0x40000000'/>
  </feature>
  <feature name='pbe'>
    <cpuid eax_in='0x01' edx='0x80000000'/>
  </feature>

  <!-- standard features, ECX -->
  <feature name='pni'> <!-- sse3 -->
    <cpuid eax_in='0x01' ecx='0x00000001'/>
  </feature>
  <feature name='pclmuldq'> <!-- pclmulqdq -->
    <cpuid eax_in='0x01' ecx='0x00000002'/>
  </feature>
  <feature name='dtes64'>
    <cpuid eax_in='0x01' ecx='0x00000004'/>
  </feature>
  <feature name='monitor'>
    <cpuid eax_in='0x01' ecx='0x00000008'/>
  </feature>
  <feature name='ds_cpl'> <!-- ds-cpl -->
    <cpuid eax_in='0x01' ecx='0x00000010'/>
  </feature>
  <feature name='vmx'>
    <cpuid eax_in='0x01' ecx='0x00000020'/>
  </feature>
  <feature name='smx'>
    <cpuid eax_in='0x01' ecx='0x00000040'/>
  </feature>
  <feature name='est'>
    <cpuid eax_in='0x01' ecx='0x00000080'/>
  </feature>
  <feature name='tm2'>
    <cpuid eax_in='0x01' ecx='0x00000100'/>
  </feature>
  <feature name='ssse3'>
    <cpuid eax_in='0x01' ecx='0x00000200'/>
  </feature>
  <feature name='cid'>
    <cpuid eax_in='0x01' ecx='0x00000400'/>
  </feature>
  <feature name='fma'>
    <cpuid eax_in='0x01' ecx='0x00001000'/>
  </feature>
  <feature name='cx16'>
    <cpuid eax_in='0x01' ecx='0x00002000'/>
  </feature>
  <feature name='xtpr'>
    <cpuid eax_in='0x01' ecx='0x00004000'/>
  </feature>
  <feature name='pdcm'>
    <cpuid eax_in='0x01' ecx='0x00008000'/>
  </feature>
  <feature name='pcid'>
    <cpuid eax_in='0x01' ecx='0x00020000'/>
  </feature>
  <feature name='dca'>
    <cpuid eax_in='0x01' ecx='0x00040000'/>
  </feature>
  <feature name='sse4.1'> <!-- sse4-1, sse4_1 -->
    <cpuid eax_in='0x01' ecx='0x00080000'/>
  </feature>
  <feature name='sse4.2'> <!-- sse4-2, sse4_2 -->
    <cpuid eax_in='0x01' ecx='0x00100000'/>
  </feature>
  <feature name='x2apic'>
    <cpuid eax_in='0x01' ecx='0x00200000'/>
  </feature>
  <feature name='movbe'>
    <cpuid eax_in='0x01' ecx='0x00400000'/>
  </feature>
  <feature name='popcnt'>
    <cpuid eax_in='0x01' ecx='0x00800000'/>
  </feature>
  <feature name='tsc-deadline'>
    <cpuid eax_in='0x01' ecx='0x01000000'/>
  </feature>
  <feature name='aes'>
    <cpuid eax_in='0x01' ecx='0x02000000'/>
  </feature>
  <feature name='xsave'>
    <cpuid eax_in='0x01' ecx='0x04000000'/>
  </feature>
  <feature name='osxsave'>
    <cpuid eax_in='0x01' ecx='0x08000000'/>
  </feature>
  <feature name='avx'>
    <cpuid eax_in='0x01' ecx='0x10000000'/>
  </feature>
  <feature name='f16c'>
    <cpuid eax_in='0x01' ecx='0x20000000'/>
  </feature>
  <feature name='rdrand'>
    <cpuid eax_in='0x01' ecx='0x40000000'/>
  </feature>
  <feature name='hypervisor'>
    <cpuid eax_in='0x01' ecx='0x80000000'/>
  </feature>

  <!-- Termal Power and Management -->
  <feature name='arat'>
    <cpuid eax_in='0x06' eax='0x00000004'/>
  </feature>

  <!-- cpuid function 0x7 ecx 0x0 features -->
  <feature name='fsgsbase'>
    <cpuid eax_in='0x07' ecx_in='0x00' ebx='0x00000001'/>
  </feature>
  <feature name='tsc_adjust'> <!-- tsc-adjust -->
    <cpuid eax_in='0x07' ecx_in='0x00' ebx='0x00000002'/>
  </feature>
  <feature name='bmi1'>
    <cpuid eax_in='0x07' ecx_in='0x00' ebx='0x00000008'/>
  </feature>
  <feature name='hle'>
    <cpuid eax_in='0x07' ecx_in='0x00' ebx='0x00000010'/>
  </feature>
  <feature name='avx2'>
    <cpuid eax_in='0x07' ecx_in='0x00' ebx='0x00000020'/>
  </feature>
  <feature name='smep'>
    <cpuid eax_in='0x07' ecx_in='0x00' ebx='0x00000080'/>
  </feature>
  <feature name='bmi2'>
    <cpuid eax_in='0x07' ecx_in='0x00' ebx='0x00000100'/>
  </feature>
  <feature name='erms'>
    <cpuid eax_in='0x07' ecx_in='0x00' ebx='0x00000200'/>
  </feature>
  <feature name='invpcid'>
    <cpuid eax_in='0x07' ecx_in='0x00' ebx='0x00000400'/>
  </feature>
  <feature name='rtm'>
    <cpuid eax_in='0x07' ecx_in='0x00' ebx='0x00000800'/>
  </feature>
  <feature name='cmt'> <!-- cqm -->
    <cpuid eax_in='0x07' ecx_in='0x00' ebx='0x00001000'/>
  </feature>
  <feature name='mpx'>
    <cpuid eax_in='0x07' ecx_in='0x00' ebx='0x00004000'/>
  </feature>
  <feature name='avx512f'>
    <cpuid eax_in='0x07' ecx_in='0x00' ebx='0x00010000'/>
  </feature>
  <feature name='avx512dq'>
    <cpuid eax_in='0x07' ecx_in='0x00' ebx='0x00020000'/>
  </feature>
  <feature name='rdseed'>
    <cpuid eax_in='0x07' ecx_in='0x00' ebx='0x00040000'/>
  </feature>
  <feature name='adx'>
    <cpuid eax_in='0x07' ecx_in='0x00' ebx='0x00080000'/>
  </feature>
  <feature name='smap'>
    <cpuid eax_in='0x07' ecx_in='0x00' ebx='0x00100000'/>
  </feature>
  <feature name='avx512ifma'>
    <cpuid eax_in='0x07' ecx_in='0x00' ebx='0x00200000'/>
  </feature>
  <feature name='pcommit'>
    <cpuid eax_in='0x07' ecx_in='0x00' ebx='0x00400000'/>
  </feature>
  <feature name='clflushopt'>
    <cpuid eax_in='0x07' ecx_in='0x00' ebx='0x00800000'/>
  </feature>
  <feature name='clwb'>
    <cpuid eax_in='0x07' ecx_in='0x00' ebx='0x01000000'/>
  </feature>
  <feature name='intel-pt'>
    <cpuid eax_in='0x07' ecx_in='0x00' ebx='0x02000000'/>
  </feature>
  <feature name='avx512pf'>
    <cpuid eax_in='0x07' ecx_in='0x00' ebx='0x04000000'/>
  </feature>
  <feature name='avx512er'>
    <cpuid eax_in='0x07' ecx_in='0x00' ebx='0x08000000'/>
  </feature>
  <feature name='avx512cd'>
    <cpuid eax_in='0x07' ecx_in='0x00' ebx='0x10000000'/>
  </feature>
  <feature name='sha-ni'>
    <cpuid eax_in='0x07' ecx_in='0x00' ebx='0x20000000'/>
  </feature>
  <feature name='avx512bw'>
    <cpuid eax_in='0x07' ecx_in='0x00' ebx='0x40000000'/>
  </feature>
  <feature name='avx512vl'>
    <cpuid eax_in='0x07' ecx_in='0x00' ebx='0x80000000'/>
  </feature>

  <feature name='avx512vbmi'>
    <cpuid eax_in='0x07' ecx_in='0x00' ecx='0x00000002'/>
  </feature>
  <feature name='umip'>
    <cpuid eax_in='0x07' ecx_in='0x00' ecx='0x00000004'/>
  </feature>
  <feature name='pku'>
    <cpuid eax_in='0x07' ecx_in='0x00' ecx='0x00000008'/>
  </feature>
  <feature name='ospke'>
    <cpuid eax_in='0x07' ecx_in='0x00' ecx='0x00000010'/>
  </feature>
  <feature name='waitpkg'>
    <cpuid eax_in='0x07' ecx_in='0x00' ecx='0x00000020'/>
  </feature>
  <feature name='avx512vbmi2'>
    <cpuid eax_in='0x07' ecx_in='0x00' ecx='0x00000040'/>
  </feature>
  <feature name='gfni'>
    <cpuid eax_in='0x07' ecx_in='0x00' ecx='0x00000100'/>
  </feature>
  <feature name='vaes'>
    <cpuid eax_in='0x07' ecx_in='0x00' ecx='0x00000200'/>
  </feature>
  <feature name='vpclmulqdq'>
    <cpuid eax_in='0x07' ecx_in='0x00' ecx='0x00000400'/>
  </feature>
  <feature name='avx512vnni'>
    <cpuid eax_in='0x07' ecx_in='0x00' ecx='0x00000800'/>
  </feature>
  <feature name='avx512bitalg'>
    <cpuid eax_in='0x07' ecx_in='0x00' ecx='0x00001000'/>
  </feature>
  <feature name='avx512-vpopcntdq'>
    <cpuid eax_in='0x07' ecx_in='0x00' ecx='0x00004000'/>
  </feature>
  <feature name='la57'>
    <cpuid eax_in='0x07' ecx_in='0x00' ecx='0x00010000'/>
  </feature>
  <feature name='rdpid'>
    <cpuid eax_in='0x07' ecx_in='0x00' ecx='0x00400000'/>
  </feature>
  <feature name='cldemote'>
    <cpuid eax_in='0x07' ecx_in='0x00' ecx='0x02000000'/>
  </feature>
  <feature name='movdiri'>
    <cpuid eax_in='0x07' ecx_in='0x00' ecx='0x08000000'/>
  </feature>
  <feature name='movdir64b'>
    <cpuid eax_in='0x07' ecx_in='0x00' ecx='0x10000000'/>
  </feature>

  <feature name='avx512-4vnniw'>
    <cpuid eax_in='0x07' ecx_in='0x00' edx='0x00000004'/>
  </feature>
  <feature name='avx512-4fmaps'>
    <cpuid eax_in='0x07' ecx_in='0x00' edx='0x00000008'/>
  </feature>
  <feature name='fsrm'>
    <cpuid eax_in='0x07' ecx_in='0x00' edx='0x00000010'/>
  </feature>
  <feature name='md-clear'> <!-- md_clear -->
    <cpuid eax_in='0x07' ecx_in='0x00' edx='0x00000400'/>
  </feature>
  <feature name='pconfig'>
    <cpuid eax_in='0x07' ecx_in='0x00' edx='0x00040000'/>
  </feature>
  <feature name='spec-ctrl'>
    <cpuid eax_in='0x07' ecx_in='0x00' edx='0x04000000'/>
  </feature>
  <feature name='stibp'>
    <cpuid eax_in='0x07' ecx_in='0x00' edx='0x08000000'/>
  </feature>
  <feature name='arch-capabilities'> <!-- arch_capabilities, arch-facilities -->
    <cpuid eax_in='0x07' ecx_in='0x00' edx='0x20000000'/>
  </feature>
  <feature name='ssbd'>
    <cpuid eax_in='0x07' ecx_in='0x00' edx='0x80000000'/>
  </feature>

  <feature name='avx512-bf16'>
    <cpuid eax_in='0x07' ecx_in='0x01' eax='0x00000020'/>
  </feature>

  <!-- Processor Extended State Enumeration sub leaf 1 -->
  <feature name='xsaveopt'>
    <cpuid eax_in='0x0d' ecx_in='0x01' eax='0x00000001'/>
  </feature>
  <feature name='xsavec'>
    <cpuid eax_in='0x0d' ecx_in='0x01' eax='0x00000002'/>
  </feature>
  <feature name='xgetbv1'>
    <cpuid eax_in='0x0d' ecx_in='0x01' eax='0x00000004'/>
  </feature>
  <feature name='xsaves' migratable='no'>
    <cpuid eax_in='0x0d' ecx_in='0x01' eax='0x00000008'/>
  </feature>

  <!-- cpuid level 0x0000000f:1 (edx) -->
  <feature name='mbm_total'>
    <cpuid eax_in='0x0f' ecx_in='0x01' edx='0x00000002'/>
  </feature>
  <feature name='mbm_local'>
    <cpuid eax_in='0x0f' ecx_in='0x01' edx='0x00000004'/>
  </feature>

  <!-- extended features, EDX -->
  <feature name='syscall'>
    <cpuid eax_in='0x80000001' edx='0x00000800'/>
  </feature>
  <feature name='nx'> <!-- xd -->
    <cpuid eax_in='0x80000001' edx='0x00100000'/>
  </feature>
  <feature name='mmxext'>
    <cpuid eax_in='0x80000001' edx='0x00400000'/>
  </feature>
  <feature name='fxsr_opt'> <!-- ffxsr, fxsr-opt -->
    <cpuid eax_in='0x80000001' edx='0x02000000'/>
  </feature>
  <feature name='pdpe1gb'>
    <cpuid eax_in='0x80000001' edx='0x04000000'/>
  </feature>
  <feature name='rdtscp'>
    <cpuid eax_in='0x80000001' edx='0x08000000'/>
  </feature>
  <feature name='lm'> <!-- i64 -->
    <cpuid eax_in='0x80000001' edx='0x20000000'/>
  </feature>
  <feature name='3dnowext'>
    <cpuid eax_in='0x80000001' edx='0x40000000'/>
  </feature>
  <feature name='3dnow'>
    <cpuid eax_in='0x80000001' edx='0x80000000'/>
  </feature>

  <!-- extended features, ECX -->
  <feature name='lahf_lm'> <!-- lahf-lm -->
    <cpuid eax_in='0x80000001' ecx='0x00000001'/>
  </feature>
  <feature name='cmp_legacy'> <!-- cmp-legacy -->
    <cpuid eax_in='0x80000001' ecx='0x00000002'/>
  </feature>
  <feature name='svm'>
    <cpuid eax_in='0x80000001' ecx='0x00000004'/>
  </feature>
  <feature name='extapic'>
    <cpuid eax_in='0x80000001' ecx='0x00000008'/>
  </feature>
  <feature name='cr8legacy'>
    <cpuid eax_in='0x80000001' ecx='0x00000010'/>
  </feature>
  <feature name='abm'>
    <cpuid eax_in='0x80000001' ecx='0x00000020'/>
  </feature>
  <feature name='sse4a'>
    <cpuid eax_in='0x80000001' ecx='0x00000040'/>
  </feature>
  <feature name='misalignsse'>
    <cpuid eax_in='0x80000001' ecx='0x00000080'/>
  </feature>
  <feature name='3dnowprefetch'>
    <cpuid eax_in='0x80000001' ecx='0x00000100'/>
  </feature>
  <feature name='osvw'>
    <cpuid eax_in='0x80000001' ecx='0x00000200'/>
  </feature>
  <feature name='ibs'>
    <cpuid eax_in='0x80000001' ecx='0x00000400'/>
  </feature>
  <feature name='xop'>
    <cpuid eax_in='0x80000001' ecx='0x00000800'/>
  </feature>
  <feature name='skinit'>
    <cpuid eax_in='0x80000001' ecx='0x00001000'/>
  </feature>
  <feature name='wdt'>
    <cpuid eax_in='0x80000001' ecx='0x00002000'/>
  </feature>
  <feature name='lwp'>
    <cpuid eax_in='0x80000001' ecx='0x00008000'/>
  </feature>
  <feature name='fma4'>
    <cpuid eax_in='0x80000001' ecx='0x00010000'/>
  </feature>
  <feature name='tce'>
    <cpuid eax_in='0x80000001' ecx='0x00020000'/>
  </feature>
  <feature name='cvt16'>
    <cpuid eax_in='0x80000001' ecx='0x00040000'/>
  </feature>
  <feature name='nodeid_msr'> <!-- nodeid-msr -->
    <cpuid eax_in='0x80000001' ecx='0x00080000'/>
  </feature>
  <feature name='tbm'>
    <cpuid eax_in='0x80000001' ecx='0x00200000'/>
  </feature>
  <feature name='topoext'>
    <cpuid eax_in='0x80000001' ecx='0x00400000'/>
  </feature>
  <feature name='perfctr_core'> <!-- perfctr-core -->
    <cpuid eax_in='0x80000001' ecx='0x00800000'/>
  </feature>
  <feature name='perfctr_nb'> <!-- perfctr-nb -->
    <cpuid eax_in='0x80000001' ecx='0x01000000'/>
  </feature>

  <!-- Advanced Power Management edx features -->
  <feature name='invtsc' migratable='no'>
    <cpuid eax_in='0x80000007' edx='0x00000100'/>
  </feature>

  <!-- More AMD-specific features -->
  <feature name='clzero'>
    <cpuid eax_in='0x80000008' ebx='0x00000001'/>
  </feature>
  <feature name='xsaveerptr'>
    <cpuid eax_in='0x80000008' ebx='0x00000004'/>
  </feature>
  <feature name='wbnoinvd'>
    <cpuid eax_in='0x80000008' ebx='0x00000200'/>
  </feature>
  <feature name='ibpb'>
    <cpuid eax_in='0x80000008' ebx='0x00001000'/>
  </feature>
<<<<<<< HEAD
=======
  <feature name='ibrs'>
    <cpuid eax_in='0x80000008' ebx='0x00004000'/>
  </feature>
>>>>>>> ab05f9c0
  <feature name='amd-stibp'>
    <cpuid eax_in='0x80000008' ebx='0x00008000'/>
  </feature>
  <feature name='amd-ssbd'>
    <cpuid eax_in='0x80000008' ebx='0x01000000'/>
  </feature>
  <feature name='virt-ssbd'>
    <cpuid eax_in='0x80000008' ebx='0x02000000'/>
  </feature>
  <feature name='amd-no-ssb'>
    <cpuid eax_in='0x80000008' ebx='0x04000000'/>
  </feature>

  <!-- SVM features -->
  <feature name='npt'>
    <cpuid eax_in='0x8000000a' edx='0x00000001'/>
  </feature>
  <feature name='lbrv'>
    <cpuid eax_in='0x8000000a' edx='0x00000002'/>
  </feature>
  <feature name='svm-lock'>
    <cpuid eax_in='0x8000000a' edx='0x00000004'/>
  </feature>
  <feature name='nrip-save'>
    <cpuid eax_in='0x8000000a' edx='0x00000008'/>
  </feature>
  <feature name='tsc-scale'>
    <cpuid eax_in='0x8000000a' edx='0x00000010'/>
  </feature>
  <feature name='vmcb-clean'>
    <cpuid eax_in='0x8000000a' edx='0x00000020'/>
  </feature>
  <feature name='flushbyasid'>
    <cpuid eax_in='0x8000000a' edx='0x00000040'/>
  </feature>
  <feature name='decodeassists'>
    <cpuid eax_in='0x8000000a' edx='0x00000080'/>
  </feature>
  <feature name='pause-filter'>
    <cpuid eax_in='0x8000000a' edx='0x00000400'/>
  </feature>
  <feature name='pfthreshold'>
    <cpuid eax_in='0x8000000a' edx='0x00001000'/>
  </feature>
<<<<<<< HEAD
=======
  <feature name='svme-addr-chk'>
    <cpuid eax_in='0x8000000a' edx='0x10000000'/>
  </feature>
>>>>>>> ab05f9c0

  <!-- IA32_ARCH_CAPABILITIES features -->
  <feature name='rdctl-no'>
    <msr index='0x10a' edx='0x00000000' eax='0x00000001'/>
  </feature>
  <feature name='ibrs-all'>
    <msr index='0x10a' edx='0x00000000' eax='0x00000002'/>
  </feature>
  <feature name='rsba'>
    <msr index='0x10a' edx='0x00000000' eax='0x00000004'/>
  </feature>
  <feature name='skip-l1dfl-vmentry'>
    <msr index='0x10a' edx='0x00000000' eax='0x00000008'/>
  </feature>
  <feature name='ssb-no'>
    <msr index='0x10a' edx='0x00000000' eax='0x00000010'/>
  </feature>
  <feature name='mds-no'>
    <msr index='0x10a' edx='0x00000000' eax='0x00000020'/>
  </feature>
  <feature name='pschange-mc-no'>
    <msr index='0x10a' edx='0x00000000' eax='0x00000040'/>
  </feature>
  <feature name='tsx-ctrl'>
    <msr index='0x10a' edx='0x00000000' eax='0x00000080'/>
  </feature>
  <feature name='taa-no'>
    <msr index='0x10a' edx='0x00000000' eax='0x00000100'/>
  </feature>
</cpus><|MERGE_RESOLUTION|>--- conflicted
+++ resolved
@@ -505,12 +505,9 @@
   <feature name='ibpb'>
     <cpuid eax_in='0x80000008' ebx='0x00001000'/>
   </feature>
-<<<<<<< HEAD
-=======
   <feature name='ibrs'>
     <cpuid eax_in='0x80000008' ebx='0x00004000'/>
   </feature>
->>>>>>> ab05f9c0
   <feature name='amd-stibp'>
     <cpuid eax_in='0x80000008' ebx='0x00008000'/>
   </feature>
@@ -555,12 +552,9 @@
   <feature name='pfthreshold'>
     <cpuid eax_in='0x8000000a' edx='0x00001000'/>
   </feature>
-<<<<<<< HEAD
-=======
   <feature name='svme-addr-chk'>
     <cpuid eax_in='0x8000000a' edx='0x10000000'/>
   </feature>
->>>>>>> ab05f9c0
 
   <!-- IA32_ARCH_CAPABILITIES features -->
   <feature name='rdctl-no'>
