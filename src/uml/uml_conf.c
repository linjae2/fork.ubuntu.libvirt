/*
 * uml_conf.c: UML driver configuration
 *
 * Copyright (C) 2006-2010 Red Hat, Inc.
 * Copyright (C) 2006 Daniel P. Berrange
 *
 * This library is free software; you can redistribute it and/or
 * modify it under the terms of the GNU Lesser General Public
 * License as published by the Free Software Foundation; either
 * version 2.1 of the License, or (at your option) any later version.
 *
 * This library is distributed in the hope that it will be useful,
 * but WITHOUT ANY WARRANTY; without even the implied warranty of
 * MERCHANTABILITY or FITNESS FOR A PARTICULAR PURPOSE.  See the GNU
 * Lesser General Public License for more details.
 *
 * You should have received a copy of the GNU Lesser General Public
 * License along with this library; if not, write to the Free Software
 * Foundation, Inc., 59 Temple Place, Suite 330, Boston, MA 02111-1307  USA
 *
 * Author: Daniel P. Berrange <berrange@redhat.com>
 */

#include <config.h>

#include <dirent.h>
#include <string.h>
#include <limits.h>
#include <sys/types.h>
#include <sys/stat.h>
#include <stdlib.h>
#include <unistd.h>
#include <errno.h>
#include <fcntl.h>
#include <sys/wait.h>
#include <arpa/inet.h>
#include <sys/utsname.h>

#include "uml_conf.h"
#include "uuid.h"
#include "buf.h"
#include "conf.h"
#include "util.h"
#include "memory.h"
#include "nodeinfo.h"
#include "verify.h"
#include "bridge.h"
#include "logging.h"
#include "domain_nwfilter.h"

#define VIR_FROM_THIS VIR_FROM_UML

#define umlLog(level, msg, ...)                                     \
        virLogMessage(__FILE__, level, 0, msg, __VA_ARGS__)

virCapsPtr umlCapsInit(void) {
    struct utsname utsname;
    virCapsPtr caps;
    virCapsGuestPtr guest;

    /* Really, this never fails - look at the man-page. */
    uname (&utsname);

    if ((caps = virCapabilitiesNew(utsname.machine,
                                   0, 0)) == NULL)
        goto error;

    /* Some machines have problematic NUMA toplogy causing
     * unexpected failures. We don't want to break the QEMU
     * driver in this scenario, so log errors & carry on
     */
    if (nodeCapsInitNUMA(caps) < 0) {
        virCapabilitiesFreeNUMAInfo(caps);
        VIR_WARN0("Failed to query host NUMA topology, disabling NUMA capabilities");
    }

    if (virGetHostUUID(caps->host.host_uuid)) {
        umlReportError(VIR_ERR_INTERNAL_ERROR,
                       "%s", _("cannot get the host uuid"));
        goto error;
    }

    if ((guest = virCapabilitiesAddGuest(caps,
                                         "uml",
                                         utsname.machine,
                                         STREQ(utsname.machine, "x86_64") ? 64 : 32,
                                         NULL,
                                         NULL,
                                         0,
                                         NULL)) == NULL)
        goto error;

    if (virCapabilitiesAddGuestDomain(guest,
                                      "uml",
                                      NULL,
                                      NULL,
                                      0,
                                      NULL) == NULL)
        goto error;

    caps->defaultConsoleTargetType = VIR_DOMAIN_CHR_CONSOLE_TARGET_TYPE_UML;

    return caps;

 error:
    virCapabilitiesFree(caps);
    return NULL;
}


static int
umlConnectTapDevice(virConnectPtr conn,
                    virDomainNetDefPtr net,
                    const char *bridge)
{
    brControl *brctl = NULL;
    int template_ifname = 0;
    int err;
    unsigned char tapmac[VIR_MAC_BUFLEN];

    if ((err = brInit(&brctl))) {
        virReportSystemError(err, "%s",
                             _("cannot initialize bridge support"));
        goto error;
    }

    if (!net->ifname ||
        STRPREFIX(net->ifname, "vnet") ||
        strchr(net->ifname, '%')) {
        VIR_FREE(net->ifname);
        if (!(net->ifname = strdup("vnet%d")))
            goto no_memory;
        /* avoid exposing vnet%d in dumpxml or error outputs */
        template_ifname = 1;
    }

    memcpy(tapmac, net->mac, VIR_MAC_BUFLEN);
    tapmac[0] = 0xFE; /* Discourage bridge from using TAP dev MAC */
    if ((err = brAddTap(brctl,
                        bridge,
                        &net->ifname,
                        tapmac,
                        0,
                        NULL))) {
<<<<<<< HEAD
        if (errno == ENOTSUP) {
=======
        if (err == ENOTSUP) {
>>>>>>> c9773e66
            /* In this particular case, give a better diagnostic. */
            umlReportError(VIR_ERR_INTERNAL_ERROR,
                           _("Failed to add tap interface to bridge. "
                             "%s is not a bridge device"), bridge);
        } else if (err == ENOENT) {
            virReportSystemError(err, "%s",
                    _("Failed to add tap interface to bridge. Your kernel "
                      "is missing the 'tun' module or CONFIG_TUN, or you need "
                      "to add the /dev/net/tun device node."));
        } else if (template_ifname) {
            virReportSystemError(err,
                                 _("Failed to add tap interface to bridge '%s'"),
                                 bridge);
        } else {
            virReportSystemError(err,
                                 _("Failed to add tap interface '%s' to bridge '%s'"),
                                 net->ifname, bridge);
        }
        if (template_ifname)
            VIR_FREE(net->ifname);
        goto error;
    }

    if (net->filter) {
        if (virDomainConfNWFilterInstantiate(conn, net)) {
            if (template_ifname)
                VIR_FREE(net->ifname);
            goto error;
        }
    }

    brShutdown(brctl);

    return 0;

no_memory:
    virReportOOMError();
error:
    brShutdown(brctl);
    return -1;
}

static char *
umlBuildCommandLineNet(virConnectPtr conn,
                       virDomainNetDefPtr def,
                       int idx)
{
    virBuffer buf = VIR_BUFFER_INITIALIZER;

    /* General format:  ethNN=type,options */

    virBufferVSprintf(&buf, "eth%d=", idx);

    switch (def->type) {
    case VIR_DOMAIN_NET_TYPE_USER:
        /* ethNNN=slirp,macaddr */
        virBufferAddLit(&buf, "slirp");
        break;

    case VIR_DOMAIN_NET_TYPE_ETHERNET:
        /* ethNNN=tuntap,tapname,macaddr,gateway */
        virBufferAddLit(&buf, "tuntap");
        if (def->data.ethernet.ipaddr) {
            umlReportError(VIR_ERR_INTERNAL_ERROR, "%s",
                           _("IP address not supported for ethernet inteface"));
            goto error;
        }
        if (def->data.ethernet.script) {
            umlReportError(VIR_ERR_INTERNAL_ERROR, "%s",
                           _("script execution not supported for ethernet inteface"));
            goto error;
        }
        break;

    case VIR_DOMAIN_NET_TYPE_SERVER:
        umlReportError(VIR_ERR_INTERNAL_ERROR, "%s",
                       _("TCP server networking type not supported"));
        goto error;

    case VIR_DOMAIN_NET_TYPE_CLIENT:
        umlReportError(VIR_ERR_INTERNAL_ERROR, "%s",
                       _("TCP client networking type not supported"));
        goto error;

    case VIR_DOMAIN_NET_TYPE_MCAST:
        /* ethNNN=tuntap,macaddr,ipaddr,port */
        virBufferAddLit(&buf, "mcast");
        break;

    case VIR_DOMAIN_NET_TYPE_NETWORK:
    {
        char *bridge;
        virNetworkPtr network = virNetworkLookupByName(conn,
                                                       def->data.network.name);
        if (!network) {
            umlReportError(VIR_ERR_INTERNAL_ERROR,
                           _("Network '%s' not found"),
                           def->data.network.name);
            goto error;
        }
        bridge = virNetworkGetBridgeName(network);
        virNetworkFree(network);
        if (bridge == NULL) {
            goto error;
        }

        if (umlConnectTapDevice(conn, def, bridge) < 0) {
            VIR_FREE(bridge);
            goto error;
        }

        /* ethNNN=tuntap,tapname,macaddr,gateway */
        virBufferVSprintf(&buf, "tuntap,%s", def->ifname);
        break;
    }

    case VIR_DOMAIN_NET_TYPE_BRIDGE:
        if (umlConnectTapDevice(conn, def, def->data.bridge.brname) < 0)
            goto error;

        /* ethNNN=tuntap,tapname,macaddr,gateway */
        virBufferVSprintf(&buf, "tuntap,%s", def->ifname);
        break;

    case VIR_DOMAIN_NET_TYPE_INTERNAL:
        umlReportError(VIR_ERR_INTERNAL_ERROR, "%s",
                       _("internal networking type not supported"));
        goto error;

    case VIR_DOMAIN_NET_TYPE_DIRECT:
        umlReportError(VIR_ERR_INTERNAL_ERROR, "%s",
                       _("direct networking type not supported"));
        goto error;

    case VIR_DOMAIN_NET_TYPE_LAST:
        break;
    }

    virBufferVSprintf(&buf, ",%02x:%02x:%02x:%02x:%02x:%02x",
                      def->mac[0], def->mac[1], def->mac[2],
                      def->mac[3], def->mac[4], def->mac[5]);

    if (def->type == VIR_DOMAIN_NET_TYPE_MCAST) {
        virBufferVSprintf(&buf, ",%s,%d",
                          def->data.socket.address,
                          def->data.socket.port);
    }

    if (virBufferError(&buf)) {
        virReportOOMError();
        return NULL;
    }

    return virBufferContentAndReset(&buf);

error:
    virBufferFreeAndReset(&buf);
    return NULL;
}

static char *
umlBuildCommandLineChr(virDomainChrDefPtr def,
                       const char *dev,
                       fd_set *keepfd)
{
    char *ret = NULL;

    switch (def->type) {
    case VIR_DOMAIN_CHR_TYPE_NULL:
        if (virAsprintf(&ret, "%s%d=null", dev, def->target.port) < 0) {
            virReportOOMError();
            return NULL;
        }
        break;

    case VIR_DOMAIN_CHR_TYPE_PTY:
        if (virAsprintf(&ret, "%s%d=pts", dev, def->target.port) < 0) {
            virReportOOMError();
            return NULL;
        }
        break;

    case VIR_DOMAIN_CHR_TYPE_DEV:
        if (virAsprintf(&ret, "%s%d=tty:%s", dev, def->target.port,
                        def->data.file.path) < 0) {
            virReportOOMError();
            return NULL;
        }
        break;

    case VIR_DOMAIN_CHR_TYPE_STDIO:
        if (virAsprintf(&ret, "%s%d=fd:0,fd:1", dev, def->target.port) < 0) {
            virReportOOMError();
            return NULL;
        }
        break;

    case VIR_DOMAIN_CHR_TYPE_TCP:
        if (def->data.tcp.listen != 1) {
            umlReportError(VIR_ERR_INTERNAL_ERROR, "%s",
                           _("only TCP listen is supported for chr device"));
            return NULL;
        }

        if (virAsprintf(&ret, "%s%d=port:%s", dev, def->target.port,
                        def->data.tcp.service) < 0) {
            virReportOOMError();
            return NULL;
        }
        break;

    case VIR_DOMAIN_CHR_TYPE_FILE:
         {
            int fd_out;

            if ((fd_out = open(def->data.file.path,
                               O_WRONLY | O_APPEND | O_CREAT, 0660)) < 0) {
                virReportSystemError(errno,
                                     _("failed to open chardev file: %s"),
                                     def->data.file.path);
                return NULL;
            }
            if (virAsprintf(&ret, "%s%d=null,fd:%d", dev, def->target.port, fd_out) < 0) {
                virReportOOMError();
                close(fd_out);
                return NULL;
            }
            FD_SET(fd_out, keepfd);
        }
        break;
   case VIR_DOMAIN_CHR_TYPE_PIPE:
        /* XXX could open the pipe & just pass the FDs. Be wary of
         * the effects of blocking I/O, though. */

    case VIR_DOMAIN_CHR_TYPE_VC:
    case VIR_DOMAIN_CHR_TYPE_UDP:
    case VIR_DOMAIN_CHR_TYPE_UNIX:
    default:
        umlReportError(VIR_ERR_INTERNAL_ERROR,
                       _("unsupported chr device type %d"), def->type);
        break;
    }

    return ret;
}

/*
 * Null-terminate the current argument and return a pointer to the next.
 * This should follow the same rules as the Linux kernel: arguments are
 * separated by spaces; arguments can be quoted with double quotes; double
 * quotes can't be escaped.
 */
static char *umlNextArg(char *args)
{
    int in_quote = 0;

    for (; *args; args++) {
        if (*args == ' ' && !in_quote) {
            *args++ = '\0';
            break;
        }
        if (*args == '"')
            in_quote = !in_quote;
    }

    while (*args == ' ')
        args++;

    return args;
}

/*
 * Constructs a argv suitable for launching uml with config defined
 * for a given virtual machine.
 */
int umlBuildCommandLine(virConnectPtr conn,
                        struct uml_driver *driver,
                        virDomainObjPtr vm,
                        fd_set *keepfd,
                        const char ***retargv,
                        const char ***retenv)
{
    int i, j;
    char memory[50];
    struct utsname ut;
    int qargc = 0, qarga = 0;
    const char **qargv = NULL;
    int qenvc = 0, qenva = 0;
    const char **qenv = NULL;
    char *cmdline = NULL;

    uname(&ut);

#define ADD_ARG_SPACE                                                   \
    do {                                                                \
        if (qargc == qarga) {                                           \
            qarga += 10;                                                \
            if (VIR_REALLOC_N(qargv, qarga) < 0)                        \
                goto no_memory;                                         \
        }                                                               \
    } while (0)

#define ADD_ARG(thisarg)                                                \
    do {                                                                \
        ADD_ARG_SPACE;                                                  \
        qargv[qargc++] = thisarg;                                       \
    } while (0)

#define ADD_ARG_LIT(thisarg)                                            \
    do {                                                                \
        ADD_ARG_SPACE;                                                  \
        if ((qargv[qargc++] = strdup(thisarg)) == NULL)                 \
            goto no_memory;                                             \
    } while (0)

#define ADD_ARG_PAIR(key,val)                                           \
    do {                                                                \
        char *arg;                                                      \
        ADD_ARG_SPACE;                                                  \
        if (virAsprintf(&arg, "%s=%s", key, val) < 0)                   \
            goto no_memory;                                             \
        qargv[qargc++] = arg;                                           \
    } while (0)


#define ADD_ENV_SPACE                                                   \
    do {                                                                \
        if (qenvc == qenva) {                                           \
            qenva += 10;                                                \
            if (VIR_REALLOC_N(qenv, qenva) < 0)                         \
                goto no_memory;                                         \
        }                                                               \
    } while (0)

#define ADD_ENV(thisarg)                                                \
    do {                                                                \
        ADD_ENV_SPACE;                                                  \
        qenv[qenvc++] = thisarg;                                        \
    } while (0)

#define ADD_ENV_LIT(thisarg)                                            \
    do {                                                                \
        ADD_ENV_SPACE;                                                  \
        if ((qenv[qenvc++] = strdup(thisarg)) == NULL)                  \
            goto no_memory;                                             \
    } while (0)

#define ADD_ENV_COPY(envname)                                           \
    do {                                                                \
        char *val = getenv(envname);                                    \
        char *envval;                                                   \
        ADD_ENV_SPACE;                                                  \
        if (val != NULL) {                                              \
            if (virAsprintf(&envval, "%s=%s", envname, val) < 0)        \
                goto no_memory;                                         \
            qenv[qenvc++] = envval;                                     \
        }                                                               \
    } while (0)

    snprintf(memory, sizeof(memory), "%luK", vm->def->mem.cur_balloon);

    ADD_ENV_LIT("LC_ALL=C");

    ADD_ENV_COPY("LD_PRELOAD");
    ADD_ENV_COPY("LD_LIBRARY_PATH");
    ADD_ENV_COPY("PATH");
    ADD_ENV_COPY("USER");
    ADD_ENV_COPY("LOGNAME");
    ADD_ENV_COPY("TMPDIR");

    ADD_ARG_LIT(vm->def->os.kernel);
    //ADD_ARG_PAIR("con0", "fd:0,fd:1");
    ADD_ARG_PAIR("mem", memory);
    ADD_ARG_PAIR("umid", vm->def->name);
    ADD_ARG_PAIR("uml_dir", driver->monitorDir);

    if (vm->def->os.root)
        ADD_ARG_PAIR("root", vm->def->os.root);

    for (i = 0 ; i < vm->def->ndisks ; i++) {
        virDomainDiskDefPtr disk = vm->def->disks[i];

        if (!STRPREFIX(disk->dst, "ubd")) {
            umlReportError(VIR_ERR_INTERNAL_ERROR,
                           _("unsupported disk type '%s'"), disk->dst);
            goto error;
        }

        ADD_ARG_PAIR(disk->dst, disk->src);
    }

    for (i = 0 ; i < vm->def->nnets ; i++) {
        char *ret = umlBuildCommandLineNet(conn, vm->def->nets[i], i);
        if (!ret)
            goto error;
        ADD_ARG(ret);
    }

    for (i = 0 ; i < UML_MAX_CHAR_DEVICE ; i++) {
        char *ret = NULL;
        if (i == 0 && vm->def->console)
            ret = umlBuildCommandLineChr(vm->def->console, "con", keepfd);
        if (!ret)
            if (virAsprintf(&ret, "con%d=none", i) < 0)
                goto no_memory;
        ADD_ARG(ret);
    }

    for (i = 0 ; i < UML_MAX_CHAR_DEVICE ; i++) {
        virDomainChrDefPtr chr = NULL;
        char *ret = NULL;
        for (j = 0 ; j < vm->def->nserials ; j++)
            if (vm->def->serials[j]->target.port == i)
                chr = vm->def->serials[j];
        if (chr)
            ret = umlBuildCommandLineChr(chr, "ssl", keepfd);
        if (!ret)
            if (virAsprintf(&ret, "ssl%d=none", i) < 0)
                goto no_memory;
        ADD_ARG(ret);
    }

    if (vm->def->os.cmdline) {
        char *args, *next_arg;
        if ((cmdline = strdup(vm->def->os.cmdline)) == NULL)
            goto no_memory;

        args = cmdline;
        while (*args == ' ')
            args++;

        while (*args) {
            next_arg = umlNextArg(args);
            ADD_ARG_LIT(args);
            args = next_arg;
        }
    }

    ADD_ARG(NULL);
    ADD_ENV(NULL);

    *retargv = qargv;
    *retenv = qenv;
    return 0;

 no_memory:
    virReportOOMError();
 error:

    if (qargv) {
        for (i = 0 ; i < qargc ; i++)
            VIR_FREE((qargv)[i]);
        VIR_FREE(qargv);
    }
    if (qenv) {
        for (i = 0 ; i < qenvc ; i++)
            VIR_FREE((qenv)[i]);
        VIR_FREE(qenv);
    }
    VIR_FREE(cmdline);
    return -1;

#undef ADD_ARG
#undef ADD_ARG_LIT
#undef ADD_ARG_SPACE
#undef ADD_USBDISK
#undef ADD_ENV
#undef ADD_ENV_COPY
#undef ADD_ENV_LIT
#undef ADD_ENV_SPACE
}<|MERGE_RESOLUTION|>--- conflicted
+++ resolved
@@ -142,11 +142,7 @@
                         tapmac,
                         0,
                         NULL))) {
-<<<<<<< HEAD
-        if (errno == ENOTSUP) {
-=======
         if (err == ENOTSUP) {
->>>>>>> c9773e66
             /* In this particular case, give a better diagnostic. */
             umlReportError(VIR_ERR_INTERNAL_ERROR,
                            _("Failed to add tap interface to bridge. "
