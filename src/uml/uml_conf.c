/*
 * uml_conf.c: UML driver configuration
 *
 * Copyright (C) 2006-2009 Red Hat, Inc.
 * Copyright (C) 2006 Daniel P. Berrange
 *
 * This library is free software; you can redistribute it and/or
 * modify it under the terms of the GNU Lesser General Public
 * License as published by the Free Software Foundation; either
 * version 2.1 of the License, or (at your option) any later version.
 *
 * This library is distributed in the hope that it will be useful,
 * but WITHOUT ANY WARRANTY; without even the implied warranty of
 * MERCHANTABILITY or FITNESS FOR A PARTICULAR PURPOSE.  See the GNU
 * Lesser General Public License for more details.
 *
 * You should have received a copy of the GNU Lesser General Public
 * License along with this library; if not, write to the Free Software
 * Foundation, Inc., 59 Temple Place, Suite 330, Boston, MA 02111-1307  USA
 *
 * Author: Daniel P. Berrange <berrange@redhat.com>
 */

#include <config.h>

#include <dirent.h>
#include <string.h>
#include <limits.h>
#include <sys/types.h>
#include <sys/stat.h>
#include <stdlib.h>
#include <unistd.h>
#include <errno.h>
#include <fcntl.h>
#include <sys/wait.h>
#include <arpa/inet.h>
#include <sys/utsname.h>

#include "uml_conf.h"
#include "uuid.h"
#include "buf.h"
#include "conf.h"
#include "util.h"
#include "memory.h"
#include "nodeinfo.h"
#include "verify.h"
#include "bridge.h"
#include "logging.h"
#include "domain_nwfilter.h"

#define VIR_FROM_THIS VIR_FROM_UML

#define umlLog(level, msg, ...)                                     \
        virLogMessage(__FILE__, level, 0, msg, __VA_ARGS__)

virCapsPtr umlCapsInit(void) {
    struct utsname utsname;
    virCapsPtr caps;
    virCapsGuestPtr guest;

    /* Really, this never fails - look at the man-page. */
    uname (&utsname);

    if ((caps = virCapabilitiesNew(utsname.machine,
                                   0, 0)) == NULL)
        goto error;

    /* Some machines have problematic NUMA toplogy causing
     * unexpected failures. We don't want to break the QEMU
     * driver in this scenario, so log errors & carry on
     */
    if (nodeCapsInitNUMA(caps) < 0) {
        virCapabilitiesFreeNUMAInfo(caps);
        VIR_WARN0("Failed to query host NUMA topology, disabling NUMA capabilities");
    }

    if (virGetHostUUID(caps->host.host_uuid)) {
        umlReportError(VIR_ERR_INTERNAL_ERROR,
                       "%s", _("cannot get the host uuid"));
        goto error;
    }

    if ((guest = virCapabilitiesAddGuest(caps,
                                         "uml",
                                         utsname.machine,
                                         STREQ(utsname.machine, "x86_64") ? 64 : 32,
                                         NULL,
                                         NULL,
                                         0,
                                         NULL)) == NULL)
        goto error;

    if (virCapabilitiesAddGuestDomain(guest,
                                      "uml",
                                      NULL,
                                      NULL,
                                      0,
                                      NULL) == NULL)
        goto error;

    caps->defaultConsoleTargetType = VIR_DOMAIN_CHR_CONSOLE_TARGET_TYPE_UML;

    return caps;

 error:
    virCapabilitiesFree(caps);
    return NULL;
}


static int
umlConnectTapDevice(virConnectPtr conn,
                    virDomainNetDefPtr net,
                    const char *bridge)
{
    brControl *brctl = NULL;
    int template_ifname = 0;
    int err;
    unsigned char tapmac[VIR_MAC_BUFLEN];

    if ((err = brInit(&brctl))) {
        virReportSystemError(err, "%s",
                             _("cannot initialize bridge support"));
        goto error;
    }

    if (!net->ifname ||
        STRPREFIX(net->ifname, "vnet") ||
        strchr(net->ifname, '%')) {
        VIR_FREE(net->ifname);
        if (!(net->ifname = strdup("vnet%d")))
            goto no_memory;
        /* avoid exposing vnet%d in dumpxml or error outputs */
        template_ifname = 1;
    }

    memcpy(tapmac, net->mac, VIR_MAC_BUFLEN);
    tapmac[0] = 0xFE; /* Discourage bridge from using TAP dev MAC */
    if ((err = brAddTap(brctl,
                        bridge,
                        &net->ifname,
                        tapmac,
                        0,
                        NULL))) {
        if (errno == ENOTSUP) {
            /* In this particular case, give a better diagnostic. */
            umlReportError(VIR_ERR_INTERNAL_ERROR,
                           _("Failed to add tap interface to bridge. "
                             "%s is not a bridge device"), bridge);
        } else if (template_ifname) {
            virReportSystemError(err,
                                 _("Failed to add tap interface to bridge '%s'"),
                                 bridge);
        } else {
            virReportSystemError(err,
                                 _("Failed to add tap interface '%s' to bridge '%s'"),
                                 net->ifname, bridge);
        }
        if (template_ifname)
            VIR_FREE(net->ifname);
        goto error;
    }
<<<<<<< HEAD
=======

    if (net->filter) {
        if (virDomainConfNWFilterInstantiate(conn, net)) {
            if (template_ifname)
                VIR_FREE(net->ifname);
            goto error;
        }
    }
>>>>>>> 238e0527

    brShutdown(brctl);

    return 0;

no_memory:
    virReportOOMError();
error:
    brShutdown(brctl);
    return -1;
}

static char *
umlBuildCommandLineNet(virConnectPtr conn,
                       virDomainNetDefPtr def,
                       int idx)
{
    virBuffer buf = VIR_BUFFER_INITIALIZER;

    /* General format:  ethNN=type,options */

    virBufferVSprintf(&buf, "eth%d=", idx);

    switch (def->type) {
    case VIR_DOMAIN_NET_TYPE_USER:
        /* ethNNN=slirp,macaddr */
        virBufferAddLit(&buf, "slirp");
        break;

    case VIR_DOMAIN_NET_TYPE_ETHERNET:
        /* ethNNN=tuntap,tapname,macaddr,gateway */
        virBufferAddLit(&buf, "tuntap");
        if (def->data.ethernet.ipaddr) {
            umlReportError(VIR_ERR_INTERNAL_ERROR, "%s",
                           _("IP address not supported for ethernet inteface"));
            goto error;
        }
        if (def->data.ethernet.script) {
            umlReportError(VIR_ERR_INTERNAL_ERROR, "%s",
                           _("script execution not supported for ethernet inteface"));
            goto error;
        }
        break;

    case VIR_DOMAIN_NET_TYPE_SERVER:
        umlReportError(VIR_ERR_INTERNAL_ERROR, "%s",
                       _("TCP server networking type not supported"));
        goto error;

    case VIR_DOMAIN_NET_TYPE_CLIENT:
        umlReportError(VIR_ERR_INTERNAL_ERROR, "%s",
                       _("TCP client networking type not supported"));
        goto error;

    case VIR_DOMAIN_NET_TYPE_MCAST:
        /* ethNNN=tuntap,macaddr,ipaddr,port */
        virBufferAddLit(&buf, "mcast");
        break;

    case VIR_DOMAIN_NET_TYPE_NETWORK:
    {
        char *bridge;
        virNetworkPtr network = virNetworkLookupByName(conn,
                                                       def->data.network.name);
        if (!network) {
            umlReportError(VIR_ERR_INTERNAL_ERROR,
                           _("Network '%s' not found"),
                           def->data.network.name);
            goto error;
        }
        bridge = virNetworkGetBridgeName(network);
        virNetworkFree(network);
        if (bridge == NULL) {
            goto error;
        }

        if (umlConnectTapDevice(conn, def, bridge) < 0) {
            VIR_FREE(bridge);
            goto error;
        }

        /* ethNNN=tuntap,tapname,macaddr,gateway */
        virBufferVSprintf(&buf, "tuntap,%s", def->ifname);
        break;
    }

    case VIR_DOMAIN_NET_TYPE_BRIDGE:
        if (umlConnectTapDevice(conn, def, def->data.bridge.brname) < 0)
            goto error;

        /* ethNNN=tuntap,tapname,macaddr,gateway */
        virBufferVSprintf(&buf, "tuntap,%s", def->ifname);
        break;

    case VIR_DOMAIN_NET_TYPE_INTERNAL:
        umlReportError(VIR_ERR_INTERNAL_ERROR, "%s",
                       _("internal networking type not supported"));
        goto error;

    case VIR_DOMAIN_NET_TYPE_DIRECT:
        umlReportError(VIR_ERR_INTERNAL_ERROR, "%s",
                       _("direct networking type not supported"));
        goto error;

    case VIR_DOMAIN_NET_TYPE_LAST:
        break;
    }

    virBufferVSprintf(&buf, ",%02x:%02x:%02x:%02x:%02x:%02x",
                      def->mac[0], def->mac[1], def->mac[2],
                      def->mac[3], def->mac[4], def->mac[5]);

    if (def->type == VIR_DOMAIN_NET_TYPE_MCAST) {
        virBufferVSprintf(&buf, ",%s,%d",
                          def->data.socket.address,
                          def->data.socket.port);
    }

    if (virBufferError(&buf)) {
        virReportOOMError();
        return NULL;
    }

    return virBufferContentAndReset(&buf);

error:
    virBufferFreeAndReset(&buf);
    return NULL;
}

static char *
umlBuildCommandLineChr(virDomainChrDefPtr def,
                       const char *dev,
                       fd_set *keepfd)
{
    char *ret = NULL;

    switch (def->type) {
    case VIR_DOMAIN_CHR_TYPE_NULL:
        if (virAsprintf(&ret, "%s%d=null", dev, def->target.port) < 0) {
            virReportOOMError();
            return NULL;
        }
        break;

    case VIR_DOMAIN_CHR_TYPE_PTY:
        if (virAsprintf(&ret, "%s%d=pts", dev, def->target.port) < 0) {
            virReportOOMError();
            return NULL;
        }
        break;

    case VIR_DOMAIN_CHR_TYPE_DEV:
        if (virAsprintf(&ret, "%s%d=tty:%s", dev, def->target.port,
                        def->data.file.path) < 0) {
            virReportOOMError();
            return NULL;
        }
        break;

    case VIR_DOMAIN_CHR_TYPE_STDIO:
        if (virAsprintf(&ret, "%s%d=fd:0,fd:1", dev, def->target.port) < 0) {
            virReportOOMError();
            return NULL;
        }
        break;

    case VIR_DOMAIN_CHR_TYPE_TCP:
        if (def->data.tcp.listen != 1) {
            umlReportError(VIR_ERR_INTERNAL_ERROR, "%s",
                           _("only TCP listen is supported for chr device"));
            return NULL;
        }

        if (virAsprintf(&ret, "%s%d=port:%s", dev, def->target.port,
                        def->data.tcp.service) < 0) {
            virReportOOMError();
            return NULL;
        }
        break;

    case VIR_DOMAIN_CHR_TYPE_FILE:
         {
            int fd_out;

            if ((fd_out = open(def->data.file.path,
                               O_WRONLY | O_APPEND | O_CREAT, 0660)) < 0) {
                virReportSystemError(errno,
                                     _("failed to open chardev file: %s"),
                                     def->data.file.path);
                return NULL;
            }
            if (virAsprintf(&ret, "%s%d=null,fd:%d", dev, def->target.port, fd_out) < 0) {
                virReportOOMError();
                close(fd_out);
                return NULL;
            }
            FD_SET(fd_out, keepfd);
        }
        break;
   case VIR_DOMAIN_CHR_TYPE_PIPE:
        /* XXX could open the pipe & just pass the FDs. Be wary of
         * the effects of blocking I/O, though. */

    case VIR_DOMAIN_CHR_TYPE_VC:
    case VIR_DOMAIN_CHR_TYPE_UDP:
    case VIR_DOMAIN_CHR_TYPE_UNIX:
    default:
        umlReportError(VIR_ERR_INTERNAL_ERROR,
                       _("unsupported chr device type %d"), def->type);
        break;
    }

    return ret;
}

/*
 * Null-terminate the current argument and return a pointer to the next.
 * This should follow the same rules as the Linux kernel: arguments are
 * separated by spaces; arguments can be quoted with double quotes; double
 * quotes can't be escaped.
 */
static char *umlNextArg(char *args)
{
    int in_quote = 0;

    for (; *args; args++) {
        if (*args == ' ' && !in_quote) {
            *args++ = '\0';
            break;
        }
        if (*args == '"')
            in_quote = !in_quote;
    }

    while (*args == ' ')
        args++;

    return args;
}

/*
 * Constructs a argv suitable for launching uml with config defined
 * for a given virtual machine.
 */
int umlBuildCommandLine(virConnectPtr conn,
                        struct uml_driver *driver,
                        virDomainObjPtr vm,
                        fd_set *keepfd,
                        const char ***retargv,
                        const char ***retenv)
{
    int i, j;
    char memory[50];
    struct utsname ut;
    int qargc = 0, qarga = 0;
    const char **qargv = NULL;
    int qenvc = 0, qenva = 0;
    const char **qenv = NULL;
    char *cmdline = NULL;

    uname(&ut);

#define ADD_ARG_SPACE                                                   \
    do {                                                                \
        if (qargc == qarga) {                                           \
            qarga += 10;                                                \
            if (VIR_REALLOC_N(qargv, qarga) < 0)                        \
                goto no_memory;                                         \
        }                                                               \
    } while (0)

#define ADD_ARG(thisarg)                                                \
    do {                                                                \
        ADD_ARG_SPACE;                                                  \
        qargv[qargc++] = thisarg;                                       \
    } while (0)

#define ADD_ARG_LIT(thisarg)                                            \
    do {                                                                \
        ADD_ARG_SPACE;                                                  \
        if ((qargv[qargc++] = strdup(thisarg)) == NULL)                 \
            goto no_memory;                                             \
    } while (0)

#define ADD_ARG_PAIR(key,val)                                           \
    do {                                                                \
        char *arg;                                                      \
        ADD_ARG_SPACE;                                                  \
        if (virAsprintf(&arg, "%s=%s", key, val) < 0)                   \
            goto no_memory;                                             \
        qargv[qargc++] = arg;                                           \
    } while (0)


#define ADD_ENV_SPACE                                                   \
    do {                                                                \
        if (qenvc == qenva) {                                           \
            qenva += 10;                                                \
            if (VIR_REALLOC_N(qenv, qenva) < 0)                         \
                goto no_memory;                                         \
        }                                                               \
    } while (0)

#define ADD_ENV(thisarg)                                                \
    do {                                                                \
        ADD_ENV_SPACE;                                                  \
        qenv[qenvc++] = thisarg;                                        \
    } while (0)

#define ADD_ENV_LIT(thisarg)                                            \
    do {                                                                \
        ADD_ENV_SPACE;                                                  \
        if ((qenv[qenvc++] = strdup(thisarg)) == NULL)                  \
            goto no_memory;                                             \
    } while (0)

#define ADD_ENV_COPY(envname)                                           \
    do {                                                                \
        char *val = getenv(envname);                                    \
        char *envval;                                                   \
        ADD_ENV_SPACE;                                                  \
        if (val != NULL) {                                              \
            if (virAsprintf(&envval, "%s=%s", envname, val) < 0)        \
                goto no_memory;                                         \
            qenv[qenvc++] = envval;                                     \
        }                                                               \
    } while (0)

    snprintf(memory, sizeof(memory), "%luK", vm->def->memory);

    ADD_ENV_LIT("LC_ALL=C");

    ADD_ENV_COPY("LD_PRELOAD");
    ADD_ENV_COPY("LD_LIBRARY_PATH");
    ADD_ENV_COPY("PATH");
    ADD_ENV_COPY("USER");
    ADD_ENV_COPY("LOGNAME");
    ADD_ENV_COPY("TMPDIR");

    ADD_ARG_LIT(vm->def->os.kernel);
    //ADD_ARG_PAIR("con0", "fd:0,fd:1");
    ADD_ARG_PAIR("mem", memory);
    ADD_ARG_PAIR("umid", vm->def->name);
    ADD_ARG_PAIR("uml_dir", driver->monitorDir);

    if (vm->def->os.root)
        ADD_ARG_PAIR("root", vm->def->os.root);

    for (i = 0 ; i < vm->def->ndisks ; i++) {
        virDomainDiskDefPtr disk = vm->def->disks[i];

        if (!STRPREFIX(disk->dst, "ubd")) {
            umlReportError(VIR_ERR_INTERNAL_ERROR,
                           _("unsupported disk type '%s'"), disk->dst);
            goto error;
        }

        ADD_ARG_PAIR(disk->dst, disk->src);
    }

    for (i = 0 ; i < vm->def->nnets ; i++) {
        char *ret = umlBuildCommandLineNet(conn, vm->def->nets[i], i);
        if (!ret)
            goto error;
        ADD_ARG(ret);
    }

    for (i = 0 ; i < UML_MAX_CHAR_DEVICE ; i++) {
        char *ret = NULL;
        if (i == 0 && vm->def->console)
            ret = umlBuildCommandLineChr(vm->def->console, "con", keepfd);
        if (!ret)
            if (virAsprintf(&ret, "con%d=none", i) < 0)
                goto no_memory;
        ADD_ARG(ret);
    }

    for (i = 0 ; i < UML_MAX_CHAR_DEVICE ; i++) {
        virDomainChrDefPtr chr = NULL;
        char *ret = NULL;
        for (j = 0 ; j < vm->def->nserials ; j++)
            if (vm->def->serials[j]->target.port == i)
                chr = vm->def->serials[j];
        if (chr)
            ret = umlBuildCommandLineChr(chr, "ssl", keepfd);
        if (!ret)
            if (virAsprintf(&ret, "ssl%d=none", i) < 0)
                goto no_memory;
        ADD_ARG(ret);
    }

    if (vm->def->os.cmdline) {
        char *args, *next_arg;
        if ((cmdline = strdup(vm->def->os.cmdline)) == NULL)
            goto no_memory;

        args = cmdline;
        while (*args == ' ')
            args++;

        while (*args) {
            next_arg = umlNextArg(args);
            ADD_ARG_LIT(args);
            args = next_arg;
        }
    }

    ADD_ARG(NULL);
    ADD_ENV(NULL);

    *retargv = qargv;
    *retenv = qenv;
    return 0;

 no_memory:
    virReportOOMError();
 error:

    if (qargv) {
        for (i = 0 ; i < qargc ; i++)
            VIR_FREE((qargv)[i]);
        VIR_FREE(qargv);
    }
    if (qenv) {
        for (i = 0 ; i < qenvc ; i++)
            VIR_FREE((qenv)[i]);
        VIR_FREE(qenv);
    }
    VIR_FREE(cmdline);
    return -1;

#undef ADD_ARG
#undef ADD_ARG_LIT
#undef ADD_ARG_SPACE
#undef ADD_USBDISK
#undef ADD_ENV
#undef ADD_ENV_COPY
#undef ADD_ENV_LIT
#undef ADD_ENV_SPACE
}<|MERGE_RESOLUTION|>--- conflicted
+++ resolved
@@ -160,8 +160,6 @@
             VIR_FREE(net->ifname);
         goto error;
     }
-<<<<<<< HEAD
-=======
 
     if (net->filter) {
         if (virDomainConfNWFilterInstantiate(conn, net)) {
@@ -170,7 +168,6 @@
             goto error;
         }
     }
->>>>>>> 238e0527
 
     brShutdown(brctl);
 
