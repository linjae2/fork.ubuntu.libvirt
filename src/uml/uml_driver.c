/*
 * uml_driver.c: core driver methods for managing UML guests
 *
 * Copyright (C) 2006-2010 Red Hat, Inc.
 * Copyright (C) 2006-2008 Daniel P. Berrange
 *
 * This library is free software; you can redistribute it and/or
 * modify it under the terms of the GNU Lesser General Public
 * License as published by the Free Software Foundation; either
 * version 2.1 of the License, or (at your option) any later version.
 *
 * This library is distributed in the hope that it will be useful,
 * but WITHOUT ANY WARRANTY; without even the implied warranty of
 * MERCHANTABILITY or FITNESS FOR A PARTICULAR PURPOSE.  See the GNU
 * Lesser General Public License for more details.
 *
 * You should have received a copy of the GNU Lesser General Public
 * License along with this library; if not, write to the Free Software
 * Foundation, Inc., 59 Temple Place, Suite 330, Boston, MA 02111-1307  USA
 *
 * Author: Daniel P. Berrange <berrange@redhat.com>
 */

#include <config.h>

#include <sys/types.h>
#include <sys/poll.h>
#include <dirent.h>
#include <limits.h>
#include <string.h>
#include <stdio.h>
#include <stdarg.h>
#include <stdlib.h>
#include <unistd.h>
#include <errno.h>
#include <sys/utsname.h>
#include <sys/stat.h>
#include <fcntl.h>
#include <signal.h>
#include <paths.h>
#include <pwd.h>
#include <stdio.h>
#include <sys/wait.h>
#include <sys/ioctl.h>
#include <sys/inotify.h>
#include <sys/un.h>

#include "uml_driver.h"
#include "uml_conf.h"
#include "event.h"
#include "buf.h"
#include "util.h"
#include "nodeinfo.h"
#include "stats_linux.h"
#include "capabilities.h"
#include "memory.h"
#include "uuid.h"
#include "domain_conf.h"
#include "datatypes.h"
#include "logging.h"
#include "domain_nwfilter.h"

#define VIR_FROM_THIS VIR_FROM_UML

/* For storing short-lived temporary files. */
#define TEMPDIR LOCAL_STATE_DIR "/cache/libvirt"

typedef struct _umlDomainObjPrivate umlDomainObjPrivate;
typedef umlDomainObjPrivate *umlDomainObjPrivatePtr;
struct _umlDomainObjPrivate {
    int monitor;
    int monitorWatch;
};


static int umlShutdown(void);

static void *umlDomainObjPrivateAlloc(void)
{
    umlDomainObjPrivatePtr priv;

    if (VIR_ALLOC(priv) < 0)
        return NULL;

    priv->monitor = -1;
    priv->monitorWatch = -1;

    return priv;
}

static void umlDomainObjPrivateFree(void *data)
{
    umlDomainObjPrivatePtr priv = data;

    VIR_FREE(priv);
}


static void umlDriverLock(struct uml_driver *driver)
{
    virMutexLock(&driver->lock);
}
static void umlDriverUnlock(struct uml_driver *driver)
{
    virMutexUnlock(&driver->lock);
}


static int umlOpenMonitor(struct uml_driver *driver,
                          virDomainObjPtr vm);
static int umlReadPidFile(struct uml_driver *driver,
                          virDomainObjPtr vm);

static int umlSetCloseExec(int fd) {
    int flags;
    if ((flags = fcntl(fd, F_GETFD)) < 0)
        goto error;
    flags |= FD_CLOEXEC;
    if ((fcntl(fd, F_SETFD, flags)) < 0)
        goto error;
    return 0;
 error:
    VIR_ERROR0(_("Failed to set close-on-exec file descriptor flag"));
    return -1;
}

static int umlStartVMDaemon(virConnectPtr conn,
                            struct uml_driver *driver,
                            virDomainObjPtr vm);

static void umlShutdownVMDaemon(virConnectPtr conn,
                                struct uml_driver *driver,
                                virDomainObjPtr vm);


static int umlMonitorCommand(const struct uml_driver *driver,
                             const virDomainObjPtr vm,
                             const char *cmd,
                             char **reply);

static struct uml_driver *uml_driver = NULL;

struct umlAutostartData {
    struct uml_driver *driver;
    virConnectPtr conn;
};

static void
umlAutostartDomain(void *payload, const char *name ATTRIBUTE_UNUSED, void *opaque)
{
    virDomainObjPtr vm = payload;
    const struct umlAutostartData *data = opaque;

    virDomainObjLock(vm);
    if (vm->autostart &&
        !virDomainObjIsActive(vm)) {
        virResetLastError();
        if (umlStartVMDaemon(data->conn, data->driver, vm) < 0) {
            virErrorPtr err = virGetLastError();
            VIR_ERROR(_("Failed to autostart VM '%s': %s"),
                      vm->def->name, err ? err->message : _("unknown error"));
        }
    }
    virDomainObjUnlock(vm);
}

static void
umlAutostartConfigs(struct uml_driver *driver) {
    /* XXX: Figure out a better way todo this. The domain
     * startup code needs a connection handle in order
     * to lookup the bridge associated with a virtual
     * network
     */
    virConnectPtr conn = virConnectOpen(driver->privileged ?
                                        "uml:///system" :
                                        "uml:///session");
    /* Ignoring NULL conn which is mostly harmless here */

    struct umlAutostartData data = { driver, conn };

    virHashForEach(driver->domains.objs, umlAutostartDomain, &data);

    if (conn)
        virConnectClose(conn);
}


static int
umlIdentifyOneChrPTY(struct uml_driver *driver,
                     virDomainObjPtr dom,
                     virDomainChrDefPtr def,
                     const char *dev)
{
    char *cmd;
    char *res = NULL;
    int retries = 0;
    if (virAsprintf(&cmd, "config %s%d", dev, def->target.port) < 0) {
        virReportOOMError();
        return -1;
    }
requery:
    if (umlMonitorCommand(driver, dom, cmd, &res) < 0)
        return -1;

    if (res && STRPREFIX(res, "pts:")) {
        VIR_FREE(def->data.file.path);
        if ((def->data.file.path = strdup(res + 4)) == NULL) {
            virReportOOMError();
            VIR_FREE(res);
            VIR_FREE(cmd);
            return -1;
        }
    } else if (!res || STRPREFIX(res, "pts")) {
        /* It can take a while to startup, so retry for
           upto 5 seconds */
        /* XXX should do this in a better non-blocking
           way somehow ...perhaps register a timer */
        if (retries++ < 50) {
            usleep(1000*10);
            goto requery;
        }
    }

    VIR_FREE(cmd);
    VIR_FREE(res);
    return 0;
}

static int
umlIdentifyChrPTY(struct uml_driver *driver,
                  virDomainObjPtr dom)
{
    int i;

    if (dom->def->console &&
        dom->def->console->type == VIR_DOMAIN_CHR_TYPE_PTY)
        if (umlIdentifyOneChrPTY(driver, dom,
                                 dom->def->console, "con") < 0)
            return -1;

    for (i = 0 ; i < dom->def->nserials; i++)
        if (dom->def->serials[i]->type == VIR_DOMAIN_CHR_TYPE_PTY &&
            umlIdentifyOneChrPTY(driver, dom,
                                 dom->def->serials[i], "ssl") < 0)
            return -1;

    return 0;
}

static void
umlInotifyEvent(int watch,
                int fd,
                int events ATTRIBUTE_UNUSED,
                void *data)
{
    char buf[1024];
    struct inotify_event *e;
    int got;
    char *tmp, *name;
    struct uml_driver *driver = data;
    virDomainObjPtr dom;

    umlDriverLock(driver);
    if (watch != driver->inotifyWatch)
        goto cleanup;

reread:
    got = read(fd, buf, sizeof(buf));
    if (got == -1) {
        if (errno == EINTR)
            goto reread;
        goto cleanup;
    }

    tmp = buf;
    while (got) {
        if (got < sizeof(struct inotify_event))
            goto cleanup; /* bad */

        e = (struct inotify_event *)tmp;
        tmp += sizeof(struct inotify_event);
        got -= sizeof(struct inotify_event);

        if (got < e->len)
            goto cleanup;

        tmp += e->len;
        got -= e->len;

        name = (char *)&(e->name);

        dom = virDomainFindByName(&driver->domains, name);

        if (!dom) {
            continue;
        }

        if (e->mask & IN_DELETE) {
            VIR_DEBUG("Got inotify domain shutdown '%s'", name);
            if (!virDomainObjIsActive(dom)) {
                virDomainObjUnlock(dom);
                continue;
            }

            umlShutdownVMDaemon(NULL, driver, dom);
        } else if (e->mask & (IN_CREATE | IN_MODIFY)) {
            VIR_DEBUG("Got inotify domain startup '%s'", name);
            if (virDomainObjIsActive(dom)) {
                virDomainObjUnlock(dom);
                continue;
            }

            if (umlReadPidFile(driver, dom) < 0) {
                virDomainObjUnlock(dom);
                continue;
            }

            dom->def->id = driver->nextvmid++;
            dom->state = VIR_DOMAIN_RUNNING;

            if (umlOpenMonitor(driver, dom) < 0) {
                VIR_WARN0("Could not open monitor for new domain");
                umlShutdownVMDaemon(NULL, driver, dom);
            } else if (umlIdentifyChrPTY(driver, dom) < 0) {
                VIR_WARN0("Could not identify charater devices for new domain");
                umlShutdownVMDaemon(NULL, driver, dom);
            }
        }
        virDomainObjUnlock(dom);
    }

cleanup:
    umlDriverUnlock(driver);
}

/**
 * umlStartup:
 *
 * Initialization function for the Uml daemon
 */
static int
umlStartup(int privileged) {
    uid_t uid = geteuid();
    char *base = NULL;
    char driverConf[PATH_MAX];
    char *userdir = NULL;

    if (VIR_ALLOC(uml_driver) < 0)
        return -1;

    uml_driver->privileged = privileged;

    if (virMutexInit(&uml_driver->lock) < 0) {
        VIR_FREE(uml_driver);
        return -1;
    }
    umlDriverLock(uml_driver);

    /* Don't have a dom0 so start from 1 */
    uml_driver->nextvmid = 1;
    uml_driver->inotifyWatch = -1;

    if (virDomainObjListInit(&uml_driver->domains) < 0)
        goto error;

    userdir = virGetUserDirectory(uid);
    if (!userdir)
        goto error;

    if (privileged) {
        if (virAsprintf(&uml_driver->logDir,
                        "%s/log/libvirt/uml", LOCAL_STATE_DIR) == -1)
            goto out_of_memory;

        if ((base = strdup (SYSCONF_DIR "/libvirt")) == NULL)
            goto out_of_memory;

        if (virAsprintf(&uml_driver->monitorDir,
                        "%s/run/libvirt/uml-guest", LOCAL_STATE_DIR) == -1)
            goto out_of_memory;
    } else {

        if (virAsprintf(&uml_driver->logDir,
                        "%s/.libvirt/uml/log", userdir) == -1)
            goto out_of_memory;

        if (virAsprintf(&base, "%s/.libvirt", userdir) == -1)
            goto out_of_memory;

        if (virAsprintf(&uml_driver->monitorDir,
                        "%s/.uml", userdir) == -1)
            goto out_of_memory;
    }

    /* Configuration paths are either ~/.libvirt/uml/... (session) or
     * /etc/libvirt/uml/... (system).
     */
    if (snprintf (driverConf, sizeof(driverConf), "%s/uml.conf", base) == -1)
        goto out_of_memory;
    driverConf[sizeof(driverConf)-1] = '\0';

    if (virAsprintf(&uml_driver->configDir, "%s/uml", base) == -1)
        goto out_of_memory;

    if (virAsprintf(&uml_driver->autostartDir, "%s/uml/autostart", base) == -1)
        goto out_of_memory;

    VIR_FREE(base);

    if ((uml_driver->caps = umlCapsInit()) == NULL)
        goto out_of_memory;

    uml_driver->caps->privateDataAllocFunc = umlDomainObjPrivateAlloc;
    uml_driver->caps->privateDataFreeFunc = umlDomainObjPrivateFree;

    if ((uml_driver->inotifyFD = inotify_init()) < 0) {
        VIR_ERROR0(_("cannot initialize inotify"));
        goto error;
    }

    if (virFileMakePath(uml_driver->monitorDir) != 0) {
        char ebuf[1024];
        VIR_ERROR(_("Failed to create monitor directory %s: %s"),
               uml_driver->monitorDir, virStrerror(errno, ebuf, sizeof ebuf));
        goto error;
    }

    VIR_INFO("Adding inotify watch on %s", uml_driver->monitorDir);
    if (inotify_add_watch(uml_driver->inotifyFD,
                          uml_driver->monitorDir,
                          IN_CREATE | IN_MODIFY | IN_DELETE) < 0) {
        goto error;
    }

    if ((uml_driver->inotifyWatch =
         virEventAddHandle(uml_driver->inotifyFD, POLLIN,
                           umlInotifyEvent, uml_driver, NULL)) < 0)
        goto error;

    if (virDomainLoadAllConfigs(uml_driver->caps,
                                &uml_driver->domains,
                                uml_driver->configDir,
                                uml_driver->autostartDir,
                                0, NULL, NULL) < 0)
        goto error;

    umlAutostartConfigs(uml_driver);

    umlDriverUnlock(uml_driver);
    VIR_FREE(userdir);

    return 0;

out_of_memory:
    VIR_ERROR0(_("umlStartup: out of memory"));

error:
    VIR_FREE(userdir);
    VIR_FREE(base);
    umlDriverUnlock(uml_driver);
    umlShutdown();
    return -1;
}

/**
 * umlReload:
 *
 * Function to restart the Uml daemon, it will recheck the configuration
 * files and update its state and the networking
 */
static int
umlReload(void) {
    if (!uml_driver)
        return 0;

    umlDriverLock(uml_driver);
    virDomainLoadAllConfigs(uml_driver->caps,
                            &uml_driver->domains,
                            uml_driver->configDir,
                            uml_driver->autostartDir,
                            0, NULL, NULL);

    umlAutostartConfigs(uml_driver);
    umlDriverUnlock(uml_driver);

    return 0;
}

/**
 * umlActive:
 *
 * Checks if the Uml daemon is active, i.e. has an active domain or
 * an active network
 *
 * Returns 1 if active, 0 otherwise
 */
static int
umlActive(void) {
    int active = 0;

    if (!uml_driver)
        return 0;

    umlDriverLock(uml_driver);
    active = virDomainObjListNumOfDomains(&uml_driver->domains, 1);
    umlDriverUnlock(uml_driver);

    return active;
}

static void
umlShutdownOneVM(void *payload, const char *name ATTRIBUTE_UNUSED, void *opaque)
{
    virDomainObjPtr dom = payload;
    struct uml_driver *driver = opaque;

    virDomainObjLock(dom);
    if (virDomainObjIsActive(dom))
        umlShutdownVMDaemon(NULL, driver, dom);
    virDomainObjUnlock(dom);
}

/**
 * umlShutdown:
 *
 * Shutdown the Uml daemon, it will stop all active domains and networks
 */
static int
umlShutdown(void) {
    if (!uml_driver)
        return -1;

    umlDriverLock(uml_driver);
    if (uml_driver->inotifyWatch != -1)
        virEventRemoveHandle(uml_driver->inotifyWatch);
    close(uml_driver->inotifyFD);
    virCapabilitiesFree(uml_driver->caps);

    /* shutdown active VMs
     * XXX allow them to stay around & reconnect */
    virHashForEach(uml_driver->domains.objs, umlShutdownOneVM, uml_driver);

    virDomainObjListDeinit(&uml_driver->domains);

    VIR_FREE(uml_driver->logDir);
    VIR_FREE(uml_driver->configDir);
    VIR_FREE(uml_driver->autostartDir);
    VIR_FREE(uml_driver->monitorDir);

    if (uml_driver->brctl)
        brShutdown(uml_driver->brctl);

    umlDriverUnlock(uml_driver);
    virMutexDestroy(&uml_driver->lock);
    VIR_FREE(uml_driver);

    return 0;
}


static int umlReadPidFile(struct uml_driver *driver,
                          virDomainObjPtr vm)
{
    int rc = -1;
    FILE *file;
    char *pidfile = NULL;
    int retries = 0;

    vm->pid = -1;
    if (virAsprintf(&pidfile, "%s/%s/pid",
                    driver->monitorDir, vm->def->name) < 0) {
        virReportOOMError();
        return -1;
    }

reopen:
    if (!(file = fopen(pidfile, "r"))) {
        if (errno == ENOENT &&
            retries++ < 50) {
            usleep(1000 * 100);
            goto reopen;
        }
        goto cleanup;
    }

    if (fscanf(file, "%d", &vm->pid) != 1) {
        errno = EINVAL;
        fclose(file);
        goto cleanup;
    }

    if (fclose(file) < 0)
        goto cleanup;

    rc = 0;

 cleanup:
    if (rc != 0)
        virReportSystemError(errno,
                             _("failed to read pid: %s"),
                             pidfile);
    VIR_FREE(pidfile);
    return rc;
}

static int umlMonitorAddress(const struct uml_driver *driver,
                             virDomainObjPtr vm,
                             struct sockaddr_un *addr) {
    char *sockname;
    int retval = 0;

    if (virAsprintf(&sockname, "%s/%s/mconsole",
                    driver->monitorDir, vm->def->name) < 0) {
        virReportOOMError();
        return -1;
    }

    memset(addr, 0, sizeof *addr);
    addr->sun_family = AF_UNIX;
    if (virStrcpyStatic(addr->sun_path, sockname) == NULL) {
        umlReportError(VIR_ERR_INTERNAL_ERROR,
                       _("Unix path %s too long for destination"), sockname);
        retval = -1;
    }
    VIR_FREE(sockname);
    return retval;
}

static int umlOpenMonitor(struct uml_driver *driver,
                          virDomainObjPtr vm) {
    struct sockaddr_un addr;
    struct stat sb;
    int retries = 0;
    umlDomainObjPrivatePtr priv = vm->privateData;

    if (umlMonitorAddress(driver, vm, &addr) < 0)
        return -1;

    VIR_DEBUG("Dest address for monitor is '%s'", addr.sun_path);
restat:
    if (stat(addr.sun_path, &sb) < 0) {
        if (errno == ENOENT &&
            retries++ < 50) {
            usleep(1000 * 100);
            goto restat;
        }
        return -1;
    }

    if ((priv->monitor = socket(PF_UNIX, SOCK_DGRAM, 0)) < 0) {
        virReportSystemError(errno,
                             "%s", _("cannot open socket"));
        return -1;
    }

    memset(addr.sun_path, 0, sizeof addr.sun_path);
    sprintf(addr.sun_path + 1, "libvirt-uml-%u", vm->pid);
    VIR_DEBUG("Reply address for monitor is '%s'", addr.sun_path+1);
    if (bind(priv->monitor, (struct sockaddr *)&addr, sizeof addr) < 0) {
        virReportSystemError(errno,
                             "%s", _("cannot bind socket"));
        close(priv->monitor);
        priv->monitor = -1;
        return -1;
    }

    return 0;
}


#define MONITOR_MAGIC 0xcafebabe
#define MONITOR_BUFLEN 512
#define MONITOR_VERSION 2

struct monitor_request {
    uint32_t magic;
    uint32_t version;
    uint32_t length;
    char data[MONITOR_BUFLEN];
};

struct monitor_response {
    uint32_t error;
    uint32_t extra;
    uint32_t length;
    char data[MONITOR_BUFLEN];
};


static int umlMonitorCommand(const struct uml_driver *driver,
                             const virDomainObjPtr vm,
                             const char *cmd,
                             char **reply)
{
    struct monitor_request req;
    struct monitor_response res;
    char *retdata = NULL;
    int retlen = 0, ret = 0;
    struct sockaddr_un addr;
    unsigned int addrlen;
    umlDomainObjPrivatePtr priv = vm->privateData;

    VIR_DEBUG("Run command '%s'", cmd);

    *reply = NULL;

    if (umlMonitorAddress(driver, vm, &addr) < 0)
        return -1;

    memset(&req, 0, sizeof(req));
    req.magic = MONITOR_MAGIC;
    req.version = MONITOR_VERSION;
    req.length = strlen(cmd);
    if (req.length > (MONITOR_BUFLEN-1)) {
        virReportSystemError(EINVAL,
                             _("cannot send too long command %s (%d bytes)"),
                             cmd, req.length);
        return -1;
    }
    if (virStrcpyStatic(req.data, cmd) == NULL) {
        umlReportError(VIR_ERR_INTERNAL_ERROR,
                       _("Command %s too long for destination"), cmd);
        return -1;
    }

    if (sendto(priv->monitor, &req, sizeof req, 0,
               (struct sockaddr *)&addr, sizeof addr) != (sizeof req)) {
        virReportSystemError(errno,
                             _("cannot send command %s"),
                             cmd);
        return -1;
    }

    do {
        ssize_t nbytes;
        addrlen = sizeof(addr);
        nbytes = recvfrom(priv->monitor, &res, sizeof res, 0,
                          (struct sockaddr *)&addr, &addrlen);
        if (nbytes < 0) {
            if (errno == EAGAIN || errno == EINTR)
                continue;
            virReportSystemError(errno, _("cannot read reply %s"), cmd);
            goto error;
        }
        /* Ensure res.length is safe to read before validating its value.  */
        if (nbytes < offsetof(struct monitor_request, data) ||
            nbytes < offsetof(struct monitor_request, data) + res.length) {
            virReportSystemError(0, _("incomplete reply %s"), cmd);
            goto error;
        }

        if (VIR_REALLOC_N(retdata, retlen + res.length) < 0) {
            virReportOOMError();
            goto error;
        }
        memcpy(retdata + retlen, res.data, res.length);
        retlen += res.length - 1;
        retdata[retlen] = '\0';

        if (res.error)
            ret = -1;

    } while (res.extra);

    VIR_DEBUG("Command reply is '%s'", NULLSTR(retdata));

    if (ret < 0)
        VIR_FREE(retdata);
    else
        *reply = retdata;

    return ret;

error:
    VIR_FREE(retdata);
    return -1;
}


static int umlCleanupTapDevices(virConnectPtr conn ATTRIBUTE_UNUSED,
                                virDomainObjPtr vm) {
    int i;
    int err;
    int ret = 0;
    brControl *brctl = NULL;
    VIR_ERROR0(_("Cleanup tap"));
    if (brInit(&brctl) < 0)
        return -1;

    for (i = 0 ; i < vm->def->nnets ; i++) {
        virDomainNetDefPtr def = vm->def->nets[i];

        if (def->type != VIR_DOMAIN_NET_TYPE_BRIDGE &&
            def->type != VIR_DOMAIN_NET_TYPE_NETWORK)
            continue;

        VIR_ERROR(_("Cleanup '%s'"), def->ifname);
        err = brDeleteTap(brctl, def->ifname);
        if (err) {
            VIR_ERROR(_("Cleanup failed %d"), err);
            ret = -1;
        }
    }
    VIR_ERROR0(_("Cleanup tap done"));
    brShutdown(brctl);
    return ret;
}

static int umlStartVMDaemon(virConnectPtr conn,
                            struct uml_driver *driver,
                            virDomainObjPtr vm) {
    const char **argv = NULL, **tmp;
    const char **progenv = NULL;
    int i, ret;
    pid_t pid;
    char *logfile;
    int logfd = -1;
    struct stat sb;
    fd_set keepfd;
    char ebuf[1024];
    umlDomainObjPrivatePtr priv = vm->privateData;

    FD_ZERO(&keepfd);

    if (virDomainObjIsActive(vm)) {
        umlReportError(VIR_ERR_INTERNAL_ERROR, "%s",
                       _("VM is already active"));
        return -1;
    }

    if (!vm->def->os.kernel) {
        umlReportError(VIR_ERR_INTERNAL_ERROR, "%s",
                       _("no kernel specified"));
        return -1;
    }
    /* Make sure the binary we are about to try exec'ing exists.
     * Technically we could catch the exec() failure, but that's
     * in a sub-process so its hard to feed back a useful error
     */
    if (stat(vm->def->os.kernel, &sb) < 0) {
        virReportSystemError(errno,
                             _("Cannot find UML kernel %s"),
                             vm->def->os.kernel);
        return -1;
    }

    if (virFileMakePath(driver->logDir) != 0) {
        virReportSystemError(errno,
                             _("cannot create log directory %s"),
                             driver->logDir);
        return -1;
    }

    if (virAsprintf(&logfile, "%s/%s.log",
                    driver->logDir, vm->def->name) < 0) {
        virReportOOMError();
        return -1;
    }

    if ((logfd = open(logfile, O_CREAT | O_TRUNC | O_WRONLY,
                      S_IRUSR | S_IWUSR)) < 0) {
        virReportSystemError(errno,
                             _("failed to create logfile %s"),
                             logfile);
        VIR_FREE(logfile);
        return -1;
    }
    VIR_FREE(logfile);

    if (umlSetCloseExec(logfd) < 0) {
        virReportSystemError(errno,
                             "%s", _("Unable to set VM logfile close-on-exec flag"));
        close(logfd);
        return -1;
    }

    if (umlBuildCommandLine(conn, driver, vm, &keepfd,
                            &argv, &progenv) < 0) {
        close(logfd);
        virDomainConfVMNWFilterTeardown(vm);
        umlCleanupTapDevices(conn, vm);
        return -1;
    }

    tmp = progenv;
    while (*tmp) {
        if (safewrite(logfd, *tmp, strlen(*tmp)) < 0)
            VIR_WARN("Unable to write envv to logfile: %s",
                   virStrerror(errno, ebuf, sizeof ebuf));
        if (safewrite(logfd, " ", 1) < 0)
            VIR_WARN("Unable to write envv to logfile: %s",
                   virStrerror(errno, ebuf, sizeof ebuf));
        tmp++;
    }
    tmp = argv;
    while (*tmp) {
        if (safewrite(logfd, *tmp, strlen(*tmp)) < 0)
            VIR_WARN("Unable to write argv to logfile: %s",
                   virStrerror(errno, ebuf, sizeof ebuf));
        if (safewrite(logfd, " ", 1) < 0)
            VIR_WARN("Unable to write argv to logfile: %s",
                   virStrerror(errno, ebuf, sizeof ebuf));
        tmp++;
    }
    if (safewrite(logfd, "\n", 1) < 0)
        VIR_WARN("Unable to write argv to logfile: %s",
                 virStrerror(errno, ebuf, sizeof ebuf));

    priv->monitor = -1;

    ret = virExecDaemonize(argv, progenv, &keepfd, &pid,
                           -1, &logfd, &logfd,
                           VIR_EXEC_CLEAR_CAPS,
                           NULL, NULL, NULL);
    close(logfd);

    /*
     * At the moment, the only thing that populates keepfd is
     * umlBuildCommandLineChr. We want to close every fd it opens.
     */
    for (i = 0; i < FD_SETSIZE; i++)
        if (FD_ISSET(i, &keepfd))
            close(i);

    for (i = 0 ; argv[i] ; i++)
        VIR_FREE(argv[i]);
    VIR_FREE(argv);

    for (i = 0 ; progenv[i] ; i++)
        VIR_FREE(progenv[i]);
    VIR_FREE(progenv);

    if (ret < 0) {
        virDomainConfVMNWFilterTeardown(vm);
        umlCleanupTapDevices(conn, vm);
    }


    /* NB we don't mark it running here - we do that async
       with inotify */
    /* XXX what if someone else tries to start it again
       before we get the inotification ? Sounds like
       trouble.... */

    return ret;
}

static void umlShutdownVMDaemon(virConnectPtr conn ATTRIBUTE_UNUSED,
                                struct uml_driver *driver ATTRIBUTE_UNUSED,
                                virDomainObjPtr vm)
{
    int ret;
    umlDomainObjPrivatePtr priv = vm->privateData;

    if (!virDomainObjIsActive(vm))
        return;

    virKillProcess(vm->pid, SIGTERM);

    if (priv->monitor != -1)
        close(priv->monitor);
    priv->monitor = -1;

    if ((ret = waitpid(vm->pid, NULL, 0)) != vm->pid) {
        VIR_WARN("Got unexpected pid %d != %d",
               ret, vm->pid);
    }

    vm->pid = -1;
    vm->def->id = -1;
    vm->state = VIR_DOMAIN_SHUTOFF;

    virDomainConfVMNWFilterTeardown(vm);
    umlCleanupTapDevices(conn, vm);

    if (vm->newDef) {
        virDomainDefFree(vm->def);
        vm->def = vm->newDef;
        vm->def->id = -1;
        vm->newDef = NULL;
    }
}


static virDrvOpenStatus umlOpen(virConnectPtr conn,
                                virConnectAuthPtr auth ATTRIBUTE_UNUSED,
                                int flags ATTRIBUTE_UNUSED) {
    if (conn->uri == NULL) {
        if (uml_driver == NULL)
            return VIR_DRV_OPEN_DECLINED;

        conn->uri = xmlParseURI(uml_driver->privileged ?
                                "uml:///system" :
                                "uml:///session");
        if (!conn->uri) {
            virReportOOMError();
            return VIR_DRV_OPEN_ERROR;
        }
    } else {
        if (conn->uri->scheme == NULL ||
            STRNEQ (conn->uri->scheme, "uml"))
            return VIR_DRV_OPEN_DECLINED;

        /* Allow remote driver to deal with URIs with hostname server */
        if (conn->uri->server != NULL)
            return VIR_DRV_OPEN_DECLINED;


        /* Check path and tell them correct path if they made a mistake */
        if (uml_driver->privileged) {
            if (STRNEQ (conn->uri->path, "/system") &&
                STRNEQ (conn->uri->path, "/session")) {
                umlReportError(VIR_ERR_INTERNAL_ERROR,
                               _("unexpected UML URI path '%s', try uml:///system"),
                               conn->uri->path);
                return VIR_DRV_OPEN_ERROR;
            }
        } else {
            if (STRNEQ (conn->uri->path, "/session")) {
                umlReportError(VIR_ERR_INTERNAL_ERROR,
                               _("unexpected UML URI path '%s', try uml:///session"),
                               conn->uri->path);
                return VIR_DRV_OPEN_ERROR;
            }
        }

        /* URI was good, but driver isn't active */
        if (uml_driver == NULL) {
            umlReportError(VIR_ERR_INTERNAL_ERROR, "%s",
                           _("uml state driver is not active"));
            return VIR_DRV_OPEN_ERROR;
        }
    }

    conn->privateData = uml_driver;

    return VIR_DRV_OPEN_SUCCESS;
}

static int umlClose(virConnectPtr conn) {
    /*struct uml_driver *driver = conn->privateData;*/

    conn->privateData = NULL;

    return 0;
}

static const char *umlGetType(virConnectPtr conn ATTRIBUTE_UNUSED) {
    return "UML";
}


static int umlIsSecure(virConnectPtr conn ATTRIBUTE_UNUSED)
{
    /* Trivially secure, since always inside the daemon */
    return 1;
}


static int umlIsEncrypted(virConnectPtr conn ATTRIBUTE_UNUSED)
{
    /* Not encrypted, but remote driver takes care of that */
    return 0;
}


static char *umlGetCapabilities(virConnectPtr conn) {
    struct uml_driver *driver = (struct uml_driver *)conn->privateData;
    char *xml;

    umlDriverLock(driver);
    if ((xml = virCapabilitiesFormatXML(driver->caps)) == NULL)
        virReportOOMError();
    umlDriverUnlock(driver);

    return xml;
}



static int umlGetProcessInfo(unsigned long long *cpuTime, int pid) {
    char proc[PATH_MAX];
    FILE *pidinfo;
    unsigned long long usertime, systime;

    if (snprintf(proc, sizeof(proc), "/proc/%d/stat", pid) >= (int)sizeof(proc)) {
        return -1;
    }

    if (!(pidinfo = fopen(proc, "r"))) {
        /* VM probably shut down, so fake 0 */
        *cpuTime = 0;
        return 0;
    }

    if (fscanf(pidinfo, "%*d %*s %*c %*d %*d %*d %*d %*d %*u %*u %*u %*u %*u %llu %llu", &usertime, &systime) != 2) {
        umlDebug("not enough arg");
        fclose(pidinfo);
        return -1;
    }

    /* We got jiffies
     * We want nanoseconds
     * _SC_CLK_TCK is jiffies per second
     * So calulate thus....
     */
    *cpuTime = 1000ull * 1000ull * 1000ull * (usertime + systime) / (unsigned long long)sysconf(_SC_CLK_TCK);

    umlDebug("Got %llu %llu %llu", usertime, systime, *cpuTime);

    fclose(pidinfo);

    return 0;
}


static virDomainPtr umlDomainLookupByID(virConnectPtr conn,
                                          int id) {
    struct uml_driver *driver = (struct uml_driver *)conn->privateData;
    virDomainObjPtr vm;
    virDomainPtr dom = NULL;

    umlDriverLock(driver);
    vm = virDomainFindByID(&driver->domains, id);
    umlDriverUnlock(driver);

    if (!vm) {
        umlReportError(VIR_ERR_NO_DOMAIN, NULL);
        goto cleanup;
    }

    dom = virGetDomain(conn, vm->def->name, vm->def->uuid);
    if (dom) dom->id = vm->def->id;

cleanup:
    if (vm)
        virDomainObjUnlock(vm);
    return dom;
}

static virDomainPtr umlDomainLookupByUUID(virConnectPtr conn,
                                            const unsigned char *uuid) {
    struct uml_driver *driver = (struct uml_driver *)conn->privateData;
    virDomainObjPtr vm;
    virDomainPtr dom = NULL;

    umlDriverLock(driver);
    vm = virDomainFindByUUID(&driver->domains, uuid);
    umlDriverUnlock(driver);

    if (!vm) {
        umlReportError(VIR_ERR_NO_DOMAIN, NULL);
        goto cleanup;
    }

    dom = virGetDomain(conn, vm->def->name, vm->def->uuid);
    if (dom) dom->id = vm->def->id;

cleanup:
    if (vm)
        virDomainObjUnlock(vm);
    return dom;
}

static virDomainPtr umlDomainLookupByName(virConnectPtr conn,
                                            const char *name) {
    struct uml_driver *driver = (struct uml_driver *)conn->privateData;
    virDomainObjPtr vm;
    virDomainPtr dom = NULL;

    umlDriverLock(driver);
    vm = virDomainFindByName(&driver->domains, name);
    umlDriverUnlock(driver);

    if (!vm) {
        umlReportError(VIR_ERR_NO_DOMAIN, NULL);
        goto cleanup;
    }

    dom = virGetDomain(conn, vm->def->name, vm->def->uuid);
    if (dom) dom->id = vm->def->id;

cleanup:
    if (vm)
        virDomainObjUnlock(vm);
    return dom;
}


static int umlDomainIsActive(virDomainPtr dom)
{
    struct uml_driver *driver = dom->conn->privateData;
    virDomainObjPtr obj;
    int ret = -1;

    umlDriverLock(driver);
    obj = virDomainFindByUUID(&driver->domains, dom->uuid);
    umlDriverUnlock(driver);
    if (!obj) {
        umlReportError(VIR_ERR_NO_DOMAIN, NULL);
        goto cleanup;
    }
    ret = virDomainObjIsActive(obj);

cleanup:
    if (obj)
        virDomainObjUnlock(obj);
    return ret;
}


static int umlDomainIsPersistent(virDomainPtr dom)
{
    struct uml_driver *driver = dom->conn->privateData;
    virDomainObjPtr obj;
    int ret = -1;

    umlDriverLock(driver);
    obj = virDomainFindByUUID(&driver->domains, dom->uuid);
    umlDriverUnlock(driver);
    if (!obj) {
        umlReportError(VIR_ERR_NO_DOMAIN, NULL);
        goto cleanup;
    }
    ret = obj->persistent;

cleanup:
    if (obj)
        virDomainObjUnlock(obj);
    return ret;
}


static int umlGetVersion(virConnectPtr conn, unsigned long *version) {
    struct uml_driver *driver = conn->privateData;
    struct utsname ut;
    int ret = -1;

    umlDriverLock(driver);

    if (driver->umlVersion == 0) {
        uname(&ut);

        if (virParseVersionString(ut.release, &driver->umlVersion) < 0) {
            umlReportError(VIR_ERR_INTERNAL_ERROR,
                           _("cannot parse version %s"), ut.release);
            goto cleanup;
        }
    }

    *version = driver->umlVersion;
    ret = 0;

cleanup:
    umlDriverUnlock(driver);
    return ret;
}

static int umlListDomains(virConnectPtr conn, int *ids, int nids) {
    struct uml_driver *driver = conn->privateData;
    int n;

    umlDriverLock(driver);
    n = virDomainObjListGetActiveIDs(&driver->domains, ids, nids);
    umlDriverUnlock(driver);

    return n;
}
static int umlNumDomains(virConnectPtr conn) {
    struct uml_driver *driver = conn->privateData;
    int n;

    umlDriverLock(driver);
    n = virDomainObjListNumOfDomains(&driver->domains, 1);
    umlDriverUnlock(driver);

    return n;
}
static virDomainPtr umlDomainCreate(virConnectPtr conn, const char *xml,
                                      unsigned int flags) {
    struct uml_driver *driver = conn->privateData;
    virDomainDefPtr def;
    virDomainObjPtr vm = NULL;
    virDomainPtr dom = NULL;

    virCheckFlags(0, NULL);

    umlDriverLock(driver);
    if (!(def = virDomainDefParseString(driver->caps, xml,
                                        VIR_DOMAIN_XML_INACTIVE)))
        goto cleanup;

    if (virDomainObjIsDuplicate(&driver->domains, def, 1) < 0)
        goto cleanup;

    if (!(vm = virDomainAssignDef(driver->caps,
                                  &driver->domains,
                                  def, false)))
        goto cleanup;
    def = NULL;

    if (umlStartVMDaemon(conn, driver, vm) < 0) {
        virDomainRemoveInactive(&driver->domains,
                                vm);
        vm = NULL;
        goto cleanup;
    }

    dom = virGetDomain(conn, vm->def->name, vm->def->uuid);
    if (dom) dom->id = vm->def->id;

cleanup:
    virDomainDefFree(def);
    if (vm)
        virDomainObjUnlock(vm);
    umlDriverUnlock(driver);
    return dom;
}


static int umlDomainShutdown(virDomainPtr dom) {
    struct uml_driver *driver = dom->conn->privateData;
    virDomainObjPtr vm;
    char *info = NULL;
    int ret = -1;

    umlDriverLock(driver);
    vm = virDomainFindByID(&driver->domains, dom->id);
    umlDriverUnlock(driver);
    if (!vm) {
        umlReportError(VIR_ERR_INVALID_DOMAIN,
                       _("no domain with matching id %d"), dom->id);
        goto cleanup;
    }

#if 0
    if (umlMonitorCommand(driver, vm, "system_powerdown", &info) < 0) {
        umlReportError(VIR_ERR_OPERATION_FAILED, "%s",
                       _("shutdown operation failed"));
        goto cleanup;
    }
    ret = 0;
#endif

cleanup:
    VIR_FREE(info);
    if (vm)
        virDomainObjUnlock(vm);
    return ret;
}


static int umlDomainDestroy(virDomainPtr dom) {
    struct uml_driver *driver = dom->conn->privateData;
    virDomainObjPtr vm;
    int ret = -1;

    umlDriverLock(driver);
    vm = virDomainFindByID(&driver->domains, dom->id);
    if (!vm) {
        umlReportError(VIR_ERR_INVALID_DOMAIN,
                       _("no domain with matching id %d"), dom->id);
        goto cleanup;
    }

    umlShutdownVMDaemon(dom->conn, driver, vm);
    if (!vm->persistent) {
        virDomainRemoveInactive(&driver->domains,
                                vm);
        vm = NULL;
    }
    ret = 0;

cleanup:
    if (vm)
        virDomainObjUnlock(vm);
    umlDriverUnlock(driver);
    return ret;
}


static char *umlDomainGetOSType(virDomainPtr dom) {
    struct uml_driver *driver = dom->conn->privateData;
    virDomainObjPtr vm;
    char *type = NULL;

    umlDriverLock(driver);
    vm = virDomainFindByUUID(&driver->domains, dom->uuid);
    umlDriverUnlock(driver);
    if (!vm) {
        umlReportError(VIR_ERR_INVALID_DOMAIN, "%s",
                       _("no domain with matching uuid"));
        goto cleanup;
    }

    if (!(type = strdup(vm->def->os.type)))
        virReportOOMError();

cleanup:
    if (vm)
        virDomainObjUnlock(vm);
    return type;
}

/* Returns max memory in kb, 0 if error */
static unsigned long umlDomainGetMaxMemory(virDomainPtr dom) {
    struct uml_driver *driver = dom->conn->privateData;
    virDomainObjPtr vm;
    unsigned long ret = 0;

    umlDriverLock(driver);
    vm = virDomainFindByUUID(&driver->domains, dom->uuid);
    umlDriverUnlock(driver);

    if (!vm) {
        char uuidstr[VIR_UUID_STRING_BUFLEN];

        virUUIDFormat(dom->uuid, uuidstr);
        umlReportError(VIR_ERR_INVALID_DOMAIN,
                       _("no domain with matching uuid '%s'"), uuidstr);
        goto cleanup;
    }
    ret = vm->def->mem.max_balloon;

cleanup:
    if (vm)
        virDomainObjUnlock(vm);
    return ret;
}

static int umlDomainSetMaxMemory(virDomainPtr dom, unsigned long newmax) {
    struct uml_driver *driver = dom->conn->privateData;
    virDomainObjPtr vm;
    int ret = -1;

    umlDriverLock(driver);
    vm = virDomainFindByUUID(&driver->domains, dom->uuid);
    umlDriverUnlock(driver);

    if (!vm) {
        char uuidstr[VIR_UUID_STRING_BUFLEN];

        virUUIDFormat(dom->uuid, uuidstr);
        umlReportError(VIR_ERR_INVALID_DOMAIN,
                       _("no domain with matching uuid '%s'"), uuidstr);
        goto cleanup;
    }

    if (newmax < vm->def->mem.cur_balloon) {
        umlReportError(VIR_ERR_INVALID_ARG, "%s",
                       _("cannot set max memory lower than current memory"));
        goto cleanup;
    }

    vm->def->mem.max_balloon = newmax;
    ret = 0;

cleanup:
    if (vm)
        virDomainObjUnlock(vm);
    return ret;
}

static int umlDomainSetMemory(virDomainPtr dom, unsigned long newmem) {
    struct uml_driver *driver = dom->conn->privateData;
    virDomainObjPtr vm;
    int ret = -1;

    umlDriverLock(driver);
    vm = virDomainFindByUUID(&driver->domains, dom->uuid);
    umlDriverUnlock(driver);

    if (!vm) {
        char uuidstr[VIR_UUID_STRING_BUFLEN];

        virUUIDFormat(dom->uuid, uuidstr);
        umlReportError(VIR_ERR_INVALID_DOMAIN,
                       _("no domain with matching uuid '%s'"), uuidstr);
        goto cleanup;
    }

    if (virDomainObjIsActive(vm)) {
        umlReportError(VIR_ERR_NO_SUPPORT, "%s",
                       _("cannot set memory of an active domain"));
        goto cleanup;
    }

    if (newmem > vm->def->mem.max_balloon) {
        umlReportError(VIR_ERR_INVALID_ARG, "%s",
                       _("cannot set memory higher than max memory"));
        goto cleanup;
    }

    vm->def->mem.cur_balloon = newmem;
    ret = 0;

cleanup:
    if (vm)
        virDomainObjUnlock(vm);
    return ret;
}

static int umlDomainGetInfo(virDomainPtr dom,
                              virDomainInfoPtr info) {
    struct uml_driver *driver = dom->conn->privateData;
    virDomainObjPtr vm;
    int ret = -1;

    umlDriverLock(driver);
    vm = virDomainFindByUUID(&driver->domains, dom->uuid);
    umlDriverUnlock(driver);

    if (!vm) {
        umlReportError(VIR_ERR_INVALID_DOMAIN, "%s",
                       _("no domain with matching uuid"));
        goto cleanup;
    }

    info->state = vm->state;

    if (!virDomainObjIsActive(vm)) {
        info->cpuTime = 0;
    } else {
        if (umlGetProcessInfo(&(info->cpuTime), vm->pid) < 0) {
            umlReportError(VIR_ERR_OPERATION_FAILED, "%s",
                           _("cannot read cputime for domain"));
            goto cleanup;
        }
    }

    info->maxMem = vm->def->mem.max_balloon;
    info->memory = vm->def->mem.cur_balloon;
    info->nrVirtCpu = vm->def->vcpus;
    ret = 0;

cleanup:
    if (vm)
        virDomainObjUnlock(vm);
    return ret;
}


static char *umlDomainDumpXML(virDomainPtr dom,
                                int flags ATTRIBUTE_UNUSED) {
    struct uml_driver *driver = dom->conn->privateData;
    virDomainObjPtr vm;
    char *ret = NULL;

    umlDriverLock(driver);
    vm = virDomainFindByUUID(&driver->domains, dom->uuid);
    umlDriverUnlock(driver);

    if (!vm) {
        umlReportError(VIR_ERR_INVALID_DOMAIN, "%s",
                       _("no domain with matching uuid"));
        goto cleanup;
    }

    ret = virDomainDefFormat((flags & VIR_DOMAIN_XML_INACTIVE) && vm->newDef ?
                             vm->newDef : vm->def,
                             flags);

cleanup:
    if (vm)
        virDomainObjUnlock(vm);
    return ret;
}


static int umlListDefinedDomains(virConnectPtr conn,
                            char **const names, int nnames) {
    struct uml_driver *driver = conn->privateData;
    int n;

    umlDriverLock(driver);
    n = virDomainObjListGetInactiveNames(&driver->domains, names, nnames);
    umlDriverUnlock(driver);

    return n;
}

static int umlNumDefinedDomains(virConnectPtr conn) {
    struct uml_driver *driver = conn->privateData;
    int n;

    umlDriverLock(driver);
    n = virDomainObjListNumOfDomains(&driver->domains, 0);
    umlDriverUnlock(driver);

    return n;
}


static int umlDomainStartWithFlags(virDomainPtr dom, unsigned int flags) {
    struct uml_driver *driver = dom->conn->privateData;
    virDomainObjPtr vm;
    int ret = -1;

    virCheckFlags(0, -1);

    umlDriverLock(driver);
    vm = virDomainFindByUUID(&driver->domains, dom->uuid);

    if (!vm) {
        umlReportError(VIR_ERR_INVALID_DOMAIN, "%s",
                       _("no domain with matching uuid"));
        goto cleanup;
    }

    ret = umlStartVMDaemon(dom->conn, driver, vm);

cleanup:
    if (vm)
        virDomainObjUnlock(vm);
    umlDriverUnlock(driver);
    return ret;
}

static int umlDomainStart(virDomainPtr dom) {
    return umlDomainStartWithFlags(dom, 0);
}

static virDomainPtr umlDomainDefine(virConnectPtr conn, const char *xml) {
    struct uml_driver *driver = conn->privateData;
    virDomainDefPtr def;
    virDomainObjPtr vm = NULL;
    virDomainPtr dom = NULL;

    umlDriverLock(driver);
    if (!(def = virDomainDefParseString(driver->caps, xml,
                                        VIR_DOMAIN_XML_INACTIVE)))
        goto cleanup;

    if (virDomainObjIsDuplicate(&driver->domains, def, 0) < 0)
        goto cleanup;

    if (!(vm = virDomainAssignDef(driver->caps,
                                  &driver->domains,
                                  def, false)))
        goto cleanup;
    def = NULL;
    vm->persistent = 1;

    if (virDomainSaveConfig(driver->configDir,
                            vm->newDef ? vm->newDef : vm->def) < 0) {
        virDomainRemoveInactive(&driver->domains,
                                vm);
        vm = NULL;
        goto cleanup;
    }

    dom = virGetDomain(conn, vm->def->name, vm->def->uuid);
    if (dom) dom->id = vm->def->id;

cleanup:
    virDomainDefFree(def);
    if (vm)
        virDomainObjUnlock(vm);
    umlDriverUnlock(driver);
    return dom;
}

static int umlDomainUndefine(virDomainPtr dom) {
    struct uml_driver *driver = dom->conn->privateData;
    virDomainObjPtr vm;
    int ret = -1;

    umlDriverLock(driver);
    vm = virDomainFindByUUID(&driver->domains, dom->uuid);
    if (!vm) {
        umlReportError(VIR_ERR_INVALID_DOMAIN, "%s",
                       _("no domain with matching uuid"));
        goto cleanup;
    }

    if (virDomainObjIsActive(vm)) {
        umlReportError(VIR_ERR_INTERNAL_ERROR, "%s",
                       _("cannot delete active domain"));
        goto cleanup;
    }

    if (!vm->persistent) {
        umlReportError(VIR_ERR_INTERNAL_ERROR, "%s",
                       _("cannot undefine transient domain"));
        goto cleanup;
    }

    if (virDomainDeleteConfig(driver->configDir, driver->autostartDir, vm) < 0)
        goto cleanup;

    virDomainRemoveInactive(&driver->domains,
                            vm);
    vm = NULL;
    ret = 0;

cleanup:
    if (vm)
        virDomainObjUnlock(vm);
    umlDriverUnlock(driver);
    return ret;
}


static int umlDomainAttachUmlDisk(struct uml_driver *driver,
                                  virDomainObjPtr vm,
                                  virDomainDiskDefPtr disk)
{
    int i;
    char *cmd = NULL;
    char *reply = NULL;

    for (i = 0 ; i < vm->def->ndisks ; i++) {
        if (STREQ(vm->def->disks[i]->dst, disk->dst)) {
            umlReportError(VIR_ERR_OPERATION_FAILED,
                           _("target %s already exists"), disk->dst);
            return -1;
        }
    }

    if (!disk->src) {
        umlReportError(VIR_ERR_INTERNAL_ERROR,
                       "%s", _("disk source path is missing"));
        goto error;
    }

    if (virAsprintf(&cmd, "config %s=%s", disk->dst, disk->src) < 0) {
        virReportOOMError();
        return -1;
    }

    if (umlMonitorCommand(driver, vm, cmd, &reply) < 0)
        goto error;

    if (VIR_REALLOC_N(vm->def->disks, vm->def->ndisks+1) < 0) {
        virReportOOMError();
        goto error;
    }

    virDomainDiskInsertPreAlloced(vm->def, disk);

    VIR_FREE(reply);
    VIR_FREE(cmd);

    return 0;

error:

    VIR_FREE(reply);
    VIR_FREE(cmd);

    return -1;
}


static int umlDomainAttachDevice(virDomainPtr dom, const char *xml)
{
    struct uml_driver *driver = dom->conn->privateData;
    virDomainObjPtr vm;
    virDomainDeviceDefPtr dev = NULL;
    int ret = -1;

    umlDriverLock(driver);

    vm = virDomainFindByUUID(&driver->domains, dom->uuid);
    if (!vm) {
        char uuidstr[VIR_UUID_STRING_BUFLEN];
        virUUIDFormat(dom->uuid, uuidstr);
        umlReportError(VIR_ERR_NO_DOMAIN,
                       _("no domain with matching uuid '%s'"), uuidstr);
        goto cleanup;
    }

    if (!virDomainObjIsActive(vm)) {
        umlReportError(VIR_ERR_OPERATION_INVALID,
                       "%s", _("cannot attach device on inactive domain"));
        goto cleanup;
    }

    dev = virDomainDeviceDefParse(driver->caps, vm->def, xml,
                                  VIR_DOMAIN_XML_INACTIVE);

    if (dev == NULL)
        goto cleanup;

    if (dev->type == VIR_DOMAIN_DEVICE_DISK) {
        if (dev->data.disk->bus == VIR_DOMAIN_DISK_BUS_UML) {
            ret = umlDomainAttachUmlDisk(driver, vm, dev->data.disk);
            if (ret == 0)
                dev->data.disk = NULL;
        } else {
            umlReportError(VIR_ERR_CONFIG_UNSUPPORTED,
                           _("disk bus '%s' cannot be hotplugged."),
                           virDomainDiskBusTypeToString(dev->data.disk->bus));
        }
    } else {
        umlReportError(VIR_ERR_CONFIG_UNSUPPORTED,
                       _("device type '%s' cannot be attached"),
                       virDomainDeviceTypeToString(dev->type));
        goto cleanup;
    }

cleanup:

    virDomainDeviceDefFree(dev);
    if (vm)
        virDomainObjUnlock(vm);
    umlDriverUnlock(driver);
    return ret;
}


static int umlDomainAttachDeviceFlags(virDomainPtr dom,
                                      const char *xml,
                                      unsigned int flags) {
    if (flags & VIR_DOMAIN_DEVICE_MODIFY_CONFIG) {
        umlReportError(VIR_ERR_OPERATION_INVALID,
                       "%s", _("cannot modify the persistent configuration of a domain"));
        return -1;
    }

    return umlDomainAttachDevice(dom, xml);
}


static int umlDomainDetachUmlDisk(struct uml_driver *driver,
                                  virDomainObjPtr vm,
                                  virDomainDeviceDefPtr dev)
{
    int i, ret = -1;
    virDomainDiskDefPtr detach = NULL;
    char *cmd;
    char *reply;

    for (i = 0 ; i < vm->def->ndisks ; i++) {
        if (STREQ(vm->def->disks[i]->dst, dev->data.disk->dst)) {
            break;
        }
    }

    if (i == vm->def->ndisks) {
        umlReportError(VIR_ERR_OPERATION_FAILED,
                       _("disk %s not found"), dev->data.disk->dst);
        return -1;
    }

    detach = vm->def->disks[i];

    if (virAsprintf(&cmd, "remove %s", detach->dst) < 0) {
        virReportOOMError();
        return -1;
    }

    if (umlMonitorCommand(driver, vm, cmd, &reply) < 0)
        goto cleanup;

    virDomainDiskRemove(vm->def, i);

    virDomainDiskDefFree(detach);

    ret = 0;

    VIR_FREE(reply);

cleanup:
    VIR_FREE(cmd);

    return ret;
}


static int umlDomainDetachDevice(virDomainPtr dom, const char *xml) {
    struct uml_driver *driver = dom->conn->privateData;
    virDomainObjPtr vm;
    virDomainDeviceDefPtr dev = NULL;
    int ret = -1;

    umlDriverLock(driver);
    vm = virDomainFindByUUID(&driver->domains, dom->uuid);
    if (!vm) {
        char uuidstr[VIR_UUID_STRING_BUFLEN];
        virUUIDFormat(dom->uuid, uuidstr);
        umlReportError(VIR_ERR_NO_DOMAIN,
                       _("no domain with matching uuid '%s'"), uuidstr);
        goto cleanup;
    }

    if (!virDomainObjIsActive(vm)) {
        umlReportError(VIR_ERR_OPERATION_INVALID,
                       "%s", _("cannot detach device on inactive domain"));
        goto cleanup;
    }

    dev = virDomainDeviceDefParse(driver->caps, vm->def, xml,
                                  VIR_DOMAIN_XML_INACTIVE);
    if (dev == NULL)
        goto cleanup;

    if (dev->type == VIR_DOMAIN_DEVICE_DISK &&
        dev->data.disk->device == VIR_DOMAIN_DISK_DEVICE_DISK) {
        if (dev->data.disk->bus == VIR_DOMAIN_DISK_BUS_UML)
            ret = umlDomainDetachUmlDisk(driver, vm, dev);
        else {
            umlReportError(VIR_ERR_CONFIG_UNSUPPORTED, "%s",
                           _("This type of disk cannot be hot unplugged"));
        }
    } else {
        umlReportError(VIR_ERR_CONFIG_UNSUPPORTED,
                       "%s", _("This type of device cannot be hot unplugged"));
    }

cleanup:
    virDomainDeviceDefFree(dev);
    if (vm)
        virDomainObjUnlock(vm);
    umlDriverUnlock(driver);
    return ret;
}


static int umlDomainDetachDeviceFlags(virDomainPtr dom,
                                      const char *xml,
                                      unsigned int flags) {
    if (flags & VIR_DOMAIN_DEVICE_MODIFY_CONFIG) {
        umlReportError(VIR_ERR_OPERATION_INVALID,
                       "%s", _("cannot modify the persistent configuration of a domain"));
        return -1;
    }

    return umlDomainDetachDevice(dom, xml);
}


static int umlDomainGetAutostart(virDomainPtr dom,
                            int *autostart) {
    struct uml_driver *driver = dom->conn->privateData;
    virDomainObjPtr vm;
    int ret = -1;

    umlDriverLock(driver);
    vm = virDomainFindByUUID(&driver->domains, dom->uuid);

    if (!vm) {
        umlReportError(VIR_ERR_INVALID_DOMAIN, "%s",
                       _("no domain with matching uuid"));
        goto cleanup;
    }

    *autostart = vm->autostart;
    ret = 0;

cleanup:
    if (vm)
        virDomainObjUnlock(vm);
    umlDriverUnlock(driver);
    return ret;
}

static int umlDomainSetAutostart(virDomainPtr dom,
                                   int autostart) {
    struct uml_driver *driver = dom->conn->privateData;
    virDomainObjPtr vm;
    char *configFile = NULL, *autostartLink = NULL;
    int ret = -1;

    umlDriverLock(driver);
    vm = virDomainFindByUUID(&driver->domains, dom->uuid);

    if (!vm) {
        umlReportError(VIR_ERR_INVALID_DOMAIN, "%s",
                       _("no domain with matching uuid"));
        goto cleanup;
    }

    if (!vm->persistent) {
        umlReportError(VIR_ERR_INTERNAL_ERROR, "%s",
                       _("cannot set autostart for transient domain"));
        goto cleanup;
    }

    autostart = (autostart != 0);

    if (vm->autostart != autostart) {
        if ((configFile = virDomainConfigFile(driver->configDir, vm->def->name)) == NULL)
            goto cleanup;
        if ((autostartLink = virDomainConfigFile(driver->autostartDir, vm->def->name)) == NULL)
            goto cleanup;

        if (autostart) {
            int err;

            if ((err = virFileMakePath(driver->autostartDir))) {
                virReportSystemError(err,
                                     _("cannot create autostart directory %s"),
                                     driver->autostartDir);
                goto cleanup;
            }

            if (symlink(configFile, autostartLink) < 0) {
                virReportSystemError(errno,
                                     _("Failed to create symlink '%s to '%s'"),
                                     autostartLink, configFile);
                goto cleanup;
            }
        } else {
            if (unlink(autostartLink) < 0 && errno != ENOENT && errno != ENOTDIR) {
                virReportSystemError(errno,
                                     _("Failed to delete symlink '%s'"),
                                     autostartLink);
                goto cleanup;
            }
        }

        vm->autostart = autostart;
    }
    ret = 0;

cleanup:
    VIR_FREE(configFile);
    VIR_FREE(autostartLink);
    if (vm)
        virDomainObjUnlock(vm);
    umlDriverUnlock(driver);
    return ret;
}


static int
umlDomainBlockPeek (virDomainPtr dom,
                      const char *path,
                      unsigned long long offset, size_t size,
                      void *buffer,
                      unsigned int flags ATTRIBUTE_UNUSED)
{
    struct uml_driver *driver = dom->conn->privateData;
    virDomainObjPtr vm;
    int fd = -1, ret = -1, i;

    umlDriverLock(driver);
    vm = virDomainFindByUUID(&driver->domains, dom->uuid);
    umlDriverUnlock(driver);

    if (!vm) {
        umlReportError(VIR_ERR_INVALID_DOMAIN, "%s",
                       _("no domain with matching uuid"));
        goto cleanup;
    }

    if (!path || path[0] == '\0') {
        umlReportError(VIR_ERR_INVALID_ARG, "%s",
                       _("NULL or empty path"));
        goto cleanup;
    }

    /* Check the path belongs to this domain. */
    for (i = 0 ; i < vm->def->ndisks ; i++) {
        if (vm->def->disks[i]->src != NULL &&
            STREQ (vm->def->disks[i]->src, path)) {
            ret = 0;
            break;
        }
    }

    if (ret == 0) {
        ret = -1;
        /* The path is correct, now try to open it and get its size. */
        fd = open (path, O_RDONLY);
        if (fd == -1) {
            virReportSystemError(errno,
                                 _("cannot open %s"), path);
            goto cleanup;
        }

        /* Seek and read. */
        /* NB. Because we configure with AC_SYS_LARGEFILE, off_t should
         * be 64 bits on all platforms.
         */
        if (lseek (fd, offset, SEEK_SET) == (off_t) -1 ||
            saferead (fd, buffer, size) == (ssize_t) -1) {
            virReportSystemError(errno,
                                 _("cannot read %s"), path);
            goto cleanup;
        }

        ret = 0;
    } else {
        umlReportError(VIR_ERR_INVALID_ARG, "%s",
                       _("invalid path"));
    }

cleanup:
    if (fd >= 0) close (fd);
    if (vm)
        virDomainObjUnlock(vm);
    return ret;
}



static virDriver umlDriver = {
    VIR_DRV_UML,
    "UML",
    umlOpen, /* open */
    umlClose, /* close */
    NULL, /* supports_feature */
    umlGetType, /* type */
    umlGetVersion, /* version */
    NULL, /* libvirtVersion (impl. in libvirt.c) */
    virGetHostname, /* getHostname */
    NULL, /* getMaxVcpus */
    nodeGetInfo, /* nodeGetInfo */
    umlGetCapabilities, /* getCapabilities */
    umlListDomains, /* listDomains */
    umlNumDomains, /* numOfDomains */
    umlDomainCreate, /* domainCreateXML */
    umlDomainLookupByID, /* domainLookupByID */
    umlDomainLookupByUUID, /* domainLookupByUUID */
    umlDomainLookupByName, /* domainLookupByName */
    NULL, /* domainSuspend */
    NULL, /* domainResume */
    umlDomainShutdown, /* domainShutdown */
    NULL, /* domainReboot */
    umlDomainDestroy, /* domainDestroy */
    umlDomainGetOSType, /* domainGetOSType */
    umlDomainGetMaxMemory, /* domainGetMaxMemory */
    umlDomainSetMaxMemory, /* domainSetMaxMemory */
    umlDomainSetMemory, /* domainSetMemory */
    umlDomainGetInfo, /* domainGetInfo */
    NULL, /* domainSave */
    NULL, /* domainRestore */
    NULL, /* domainCoreDump */
    NULL, /* domainSetVcpus */
    NULL, /* domainSetVcpusFlags */
    NULL, /* domainGetVcpusFlags */
    NULL, /* domainPinVcpu */
    NULL, /* domainGetVcpus */
    NULL, /* domainGetMaxVcpus */
    NULL, /* domainGetSecurityLabel */
    NULL, /* nodeGetSecurityModel */
    umlDomainDumpXML, /* domainDumpXML */
    NULL, /* domainXMLFromNative */
    NULL, /* domainXMLToNative */
    umlListDefinedDomains, /* listDefinedDomains */
    umlNumDefinedDomains, /* numOfDefinedDomains */
    umlDomainStart, /* domainCreate */
    umlDomainStartWithFlags, /* domainCreateWithFlags */
    umlDomainDefine, /* domainDefineXML */
    umlDomainUndefine, /* domainUndefine */
    umlDomainAttachDevice, /* domainAttachDevice */
    umlDomainAttachDeviceFlags, /* domainAttachDeviceFlags */
    umlDomainDetachDevice, /* domainDetachDevice */
    umlDomainDetachDeviceFlags, /* domainDetachDeviceFlags */
    NULL, /* domainUpdateDeviceFlags */
    umlDomainGetAutostart, /* domainGetAutostart */
    umlDomainSetAutostart, /* domainSetAutostart */
    NULL, /* domainGetSchedulerType */
    NULL, /* domainGetSchedulerParameters */
    NULL, /* domainSetSchedulerParameters */
    NULL, /* domainMigratePrepare */
    NULL, /* domainMigratePerform */
    NULL, /* domainMigrateFinish */
    NULL, /* domainBlockStats */
    NULL, /* domainInterfaceStats */
    NULL, /* domainMemoryStats */
    umlDomainBlockPeek, /* domainBlockPeek */
    NULL, /* domainMemoryPeek */
    NULL, /* domainGetBlockInfo */
    nodeGetCellsFreeMemory, /* nodeGetCellsFreeMemory */
    nodeGetFreeMemory,  /* getFreeMemory */
    NULL, /* domainEventRegister */
    NULL, /* domainEventDeregister */
    NULL, /* domainMigratePrepare2 */
    NULL, /* domainMigrateFinish2 */
    NULL, /* nodeDeviceDettach */
    NULL, /* nodeDeviceReAttach */
    NULL, /* nodeDeviceReset */
    NULL, /* domainMigratePrepareTunnel */
    umlIsEncrypted, /* isEncrypted */
    umlIsSecure, /* isSecure */
    umlDomainIsActive, /* domainIsActive */
    umlDomainIsPersistent, /* domainIsPersistent */
    NULL, /* cpuCompare */
    NULL, /* cpuBaseline */
    NULL, /* domainGetJobInfo */
    NULL, /* domainAbortJob */
    NULL, /* domainMigrateSetMaxDowntime */
    NULL, /* domainEventRegisterAny */
    NULL, /* domainEventDeregisterAny */
    NULL, /* domainManagedSave */
    NULL, /* domainHasManagedSaveImage */
    NULL, /* domainManagedSaveRemove */
    NULL, /* domainSnapshotCreateXML */
    NULL, /* domainSnapshotDumpXML */
    NULL, /* domainSnapshotNum */
    NULL, /* domainSnapshotListNames */
    NULL, /* domainSnapshotLookupByName */
    NULL, /* domainHasCurrentSnapshot */
    NULL, /* domainSnapshotCurrent */
    NULL, /* domainRevertToSnapshot */
    NULL, /* domainSnapshotDelete */
    NULL, /* qemuDomainMonitorCommand */
    NULL, /* domainSetMemoryParamters */
    NULL, /* domainGetMemoryParamters */
};

static int
umlVMFilterRebuild(virConnectPtr conn ATTRIBUTE_UNUSED,
                   virHashIterator iter, void *data)
{
<<<<<<< HEAD
    struct uml_driver *driver = uml_driver;

    umlDriverLock(driver);
    virHashForEach(uml_driver->domains.objs, iter, data);
    umlDriverUnlock(driver);
=======
    virHashForEach(uml_driver->domains.objs, iter, data);
>>>>>>> c9773e66

    return 0;
}

static virStateDriver umlStateDriver = {
    .name = "UML",
    .initialize = umlStartup,
    .cleanup = umlShutdown,
    .reload = umlReload,
    .active = umlActive,
};

<<<<<<< HEAD
static virNWFilterCallbackDriver umlCallbackDriver = {
    .name = "UML",
    .vmFilterRebuild = umlVMFilterRebuild,
=======
static void
umlVMDriverLock(void)
{
    umlDriverLock(uml_driver);
}

static void
umlVMDriverUnlock(void)
{
    umlDriverUnlock(uml_driver);
}

static virNWFilterCallbackDriver umlCallbackDriver = {
    .name = "UML",
    .vmFilterRebuild = umlVMFilterRebuild,
    .vmDriverLock = umlVMDriverLock,
    .vmDriverUnlock = umlVMDriverUnlock,
>>>>>>> c9773e66
};

int umlRegister(void) {
    virRegisterDriver(&umlDriver);
    virRegisterStateDriver(&umlStateDriver);
    virNWFilterRegisterCallbackDriver(&umlCallbackDriver);
    return 0;
}<|MERGE_RESOLUTION|>--- conflicted
+++ resolved
@@ -2206,15 +2206,7 @@
 umlVMFilterRebuild(virConnectPtr conn ATTRIBUTE_UNUSED,
                    virHashIterator iter, void *data)
 {
-<<<<<<< HEAD
-    struct uml_driver *driver = uml_driver;
-
-    umlDriverLock(driver);
     virHashForEach(uml_driver->domains.objs, iter, data);
-    umlDriverUnlock(driver);
-=======
-    virHashForEach(uml_driver->domains.objs, iter, data);
->>>>>>> c9773e66
 
     return 0;
 }
@@ -2227,11 +2219,6 @@
     .active = umlActive,
 };
 
-<<<<<<< HEAD
-static virNWFilterCallbackDriver umlCallbackDriver = {
-    .name = "UML",
-    .vmFilterRebuild = umlVMFilterRebuild,
-=======
 static void
 umlVMDriverLock(void)
 {
@@ -2249,7 +2236,6 @@
     .vmFilterRebuild = umlVMFilterRebuild,
     .vmDriverLock = umlVMDriverLock,
     .vmDriverUnlock = umlVMDriverUnlock,
->>>>>>> c9773e66
 };
 
 int umlRegister(void) {
