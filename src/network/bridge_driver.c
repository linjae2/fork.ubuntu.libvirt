
/*
 * bridge_driver.c: core driver methods for managing network
 *
 * Copyright (C) 2006-2013 Red Hat, Inc.
 * Copyright (C) 2006 Daniel P. Berrange
 *
 * This library is free software; you can redistribute it and/or
 * modify it under the terms of the GNU Lesser General Public
 * License as published by the Free Software Foundation; either
 * version 2.1 of the License, or (at your option) any later version.
 *
 * This library is distributed in the hope that it will be useful,
 * but WITHOUT ANY WARRANTY; without even the implied warranty of
 * MERCHANTABILITY or FITNESS FOR A PARTICULAR PURPOSE.  See the GNU
 * Lesser General Public License for more details.
 *
 * You should have received a copy of the GNU Lesser General Public
 * License along with this library.  If not, see
 * <http://www.gnu.org/licenses/>.
 *
 * Author: Daniel P. Berrange <berrange@redhat.com>
 */

#include <config.h>

#include <sys/types.h>
#include <sys/poll.h>
#include <limits.h>
#include <string.h>
#include <stdio.h>
#include <stdarg.h>
#include <stdlib.h>
#include <unistd.h>
#include <errno.h>
#include <sys/utsname.h>
#include <sys/stat.h>
#include <fcntl.h>
#include <signal.h>
#include <paths.h>
#include <pwd.h>
#include <stdio.h>
#include <sys/wait.h>
#include <sys/ioctl.h>
#include <net/if.h>

#include "virerror.h"
#include "datatypes.h"
#include "bridge_driver.h"
#include "network_conf.h"
#include "device_conf.h"
#include "driver.h"
#include "virbuffer.h"
#include "virpidfile.h"
#include "virutil.h"
#include "vircommand.h"
#include "viralloc.h"
#include "viruuid.h"
#include "viriptables.h"
#include "virlog.h"
#include "virdnsmasq.h"
#include "configmake.h"
#include "virnetdev.h"
#include "virpci.h"
#include "virnetdevbridge.h"
#include "virnetdevtap.h"
#include "virnetdevvportprofile.h"
#include "virdbus.h"
#include "virfile.h"

#define NETWORK_PID_DIR LOCALSTATEDIR "/run/libvirt/network"
#define NETWORK_STATE_DIR LOCALSTATEDIR "/lib/libvirt/network"

#define DNSMASQ_STATE_DIR LOCALSTATEDIR "/lib/libvirt/dnsmasq"
#define RADVD_STATE_DIR LOCALSTATEDIR "/lib/libvirt/radvd"

#define VIR_FROM_THIS VIR_FROM_NETWORK

/* Main driver state */
struct network_driver {
    virMutex lock;

    virNetworkObjList networks;

    iptablesContext *iptables;
    char *networkConfigDir;
    char *networkAutostartDir;
    char *logDir;
    dnsmasqCapsPtr dnsmasqCaps;
};


static void networkDriverLock(struct network_driver *driver)
{
    virMutexLock(&driver->lock);
}
static void networkDriverUnlock(struct network_driver *driver)
{
    virMutexUnlock(&driver->lock);
}

static int networkShutdown(void);

static int networkStartNetwork(struct network_driver *driver,
                               virNetworkObjPtr network);

static int networkShutdownNetwork(struct network_driver *driver,
                                  virNetworkObjPtr network);

static int networkStartNetworkVirtual(struct network_driver *driver,
                                     virNetworkObjPtr network);

static int networkShutdownNetworkVirtual(struct network_driver *driver,
                                        virNetworkObjPtr network);

static int networkStartNetworkExternal(struct network_driver *driver,
                                     virNetworkObjPtr network);

static int networkShutdownNetworkExternal(struct network_driver *driver,
                                        virNetworkObjPtr network);

static void networkReloadIptablesRules(struct network_driver *driver);
static void networkRefreshDaemons(struct network_driver *driver);

static int networkPlugBandwidth(virNetworkObjPtr net,
                                virDomainNetDefPtr iface);
static int networkUnplugBandwidth(virNetworkObjPtr net,
                                  virDomainNetDefPtr iface);

static struct network_driver *driverState = NULL;

static char *
networkDnsmasqLeaseFileNameDefault(const char *netname)
{
    char *leasefile;

    ignore_value(virAsprintf(&leasefile, DNSMASQ_STATE_DIR "/%s.leases",
                             netname));
    return leasefile;
}

networkDnsmasqLeaseFileNameFunc networkDnsmasqLeaseFileName =
    networkDnsmasqLeaseFileNameDefault;

static char *
networkDnsmasqConfigFileName(const char *netname)
{
    char *conffile;

    ignore_value(virAsprintf(&conffile, DNSMASQ_STATE_DIR "/%s.conf",
                             netname));
    return conffile;
}

static char *
networkRadvdPidfileBasename(const char *netname)
{
    /* this is simple but we want to be sure it's consistently done */
    char *pidfilebase;

    ignore_value(virAsprintf(&pidfilebase, "%s-radvd", netname));
    return pidfilebase;
}

static char *
networkRadvdConfigFileName(const char *netname)
{
    char *configfile;

    ignore_value(virAsprintf(&configfile, RADVD_STATE_DIR "/%s-radvd.conf",
                             netname));
    return configfile;
}

/* do needed cleanup steps and remove the network from the list */
static int
networkRemoveInactive(struct network_driver *driver,
                      virNetworkObjPtr net)
{
    char *leasefile = NULL;
    char *radvdconfigfile = NULL;
    char *configfile = NULL;
    char *radvdpidbase = NULL;
    dnsmasqContext *dctx = NULL;
    virNetworkDefPtr def = virNetworkObjGetPersistentDef(net);

    int ret = -1;

    /* remove the (possibly) existing dnsmasq and radvd files */
    if (!(dctx = dnsmasqContextNew(def->name, DNSMASQ_STATE_DIR)))
        goto cleanup;

    if (!(leasefile = networkDnsmasqLeaseFileName(def->name)))
        goto cleanup;

    if (!(radvdconfigfile = networkRadvdConfigFileName(def->name)))
        goto no_memory;

    if (!(radvdpidbase = networkRadvdPidfileBasename(def->name)))
        goto no_memory;

    if (!(configfile = networkDnsmasqConfigFileName(def->name)))
        goto no_memory;

    /* dnsmasq */
    dnsmasqDelete(dctx);
    unlink(leasefile);
    unlink(configfile);

    /* radvd */
    unlink(radvdconfigfile);
    virPidFileDelete(NETWORK_PID_DIR, radvdpidbase);

    /* remove the network definition */
    virNetworkRemoveInactive(&driver->networks, net);

    ret = 0;

cleanup:
    VIR_FREE(leasefile);
    VIR_FREE(configfile);
    VIR_FREE(radvdconfigfile);
    VIR_FREE(radvdpidbase);
    dnsmasqContextFree(dctx);
    return ret;

no_memory:
    virReportOOMError();
    goto cleanup;
}

static char *
networkBridgeDummyNicName(const char *brname)
{
    static const char dummyNicSuffix[] = "-nic";
    char *nicname;

    if (strlen(brname) + sizeof(dummyNicSuffix) > IFNAMSIZ) {
        /* because the length of an ifname is limited to IFNAMSIZ-1
         * (usually 15), and we're adding 4 more characters, we must
         * truncate the original name to 11 to fit. In order to catch
         * a possible numeric ending (eg virbr0, virbr1, etc), we grab
         * the first 8 and last 3 characters of the string.
         */
        ignore_value(virAsprintf(&nicname, "%.*s%s%s",
                                 /* space for last 3 chars + "-nic" + NULL */
                                 (int)(IFNAMSIZ - (3 + sizeof(dummyNicSuffix))),
                                 brname, brname + strlen(brname) - 3,
                                 dummyNicSuffix));
    } else {
        ignore_value(virAsprintf(&nicname, "%s%s", brname, dummyNicSuffix));
    }
    return nicname;
}

static void
networkFindActiveConfigs(struct network_driver *driver) {
    unsigned int i;

    for (i = 0 ; i < driver->networks.count ; i++) {
        virNetworkObjPtr obj = driver->networks.objs[i];
        char *config;

        virNetworkObjLock(obj);

        if ((config = virNetworkConfigFile(NETWORK_STATE_DIR,
                                           obj->def->name)) == NULL) {
            virNetworkObjUnlock(obj);
            continue;
        }

        if (access(config, R_OK) < 0) {
            VIR_FREE(config);
            virNetworkObjUnlock(obj);
            continue;
        }

        /* Try and load the live config */
        if (virNetworkObjUpdateParseFile(config, obj) < 0)
            VIR_WARN("Unable to update config of '%s' network",
                     obj->def->name);
        VIR_FREE(config);

        /* If bridge exists, then mark it active */
        if (obj->def->bridge &&
            virNetDevExists(obj->def->bridge) == 1) {
            obj->active = 1;

            /* Try and read dnsmasq/radvd pids if any */
            if (obj->def->ips && (obj->def->nips > 0)) {
                char *radvdpidbase;

                ignore_value(virPidFileReadIfAlive(NETWORK_PID_DIR, obj->def->name,
                                                   &obj->dnsmasqPid,
                                                   dnsmasqCapsGetBinaryPath(driver->dnsmasqCaps)));

                if (!(radvdpidbase = networkRadvdPidfileBasename(obj->def->name))) {
                    virReportOOMError();
                    goto cleanup;
                }
                ignore_value(virPidFileReadIfAlive(NETWORK_PID_DIR, radvdpidbase,
                                                   &obj->radvdPid, RADVD));
                VIR_FREE(radvdpidbase);
            }
        }

    cleanup:
        virNetworkObjUnlock(obj);
    }
}


static void
networkAutostartConfigs(struct network_driver *driver) {
    unsigned int i;

    for (i = 0 ; i < driver->networks.count ; i++) {
        virNetworkObjLock(driver->networks.objs[i]);
        if (driver->networks.objs[i]->autostart &&
            !virNetworkObjIsActive(driver->networks.objs[i])) {
            if (networkStartNetwork(driver, driver->networks.objs[i]) < 0) {
            /* failed to start but already logged */
            }
        }
        virNetworkObjUnlock(driver->networks.objs[i]);
    }
}

#if HAVE_FIREWALLD
static DBusHandlerResult
firewalld_dbus_filter_bridge(DBusConnection *connection ATTRIBUTE_UNUSED,
                             DBusMessage *message, void *user_data) {
    struct network_driver *_driverState = user_data;

    if (dbus_message_is_signal(message, DBUS_INTERFACE_DBUS,
                               "NameOwnerChanged") ||
        dbus_message_is_signal(message, "org.fedoraproject.FirewallD1",
                               "Reloaded"))
    {
        VIR_DEBUG("Reload in bridge_driver because of firewalld.");
        networkReloadIptablesRules(_driverState);
    }

    return DBUS_HANDLER_RESULT_NOT_YET_HANDLED;
}
#endif

/**
 * networkStartup:
 *
 * Initialization function for the QEmu daemon
 */
static int
networkStartup(bool privileged,
               virStateInhibitCallback callback ATTRIBUTE_UNUSED,
               void *opaque ATTRIBUTE_UNUSED)
{
    char *base = NULL;
#ifdef HAVE_FIREWALLD
    DBusConnection *sysbus = NULL;
#endif

    if (VIR_ALLOC(driverState) < 0)
        goto error;

    if (virMutexInit(&driverState->lock) < 0) {
        VIR_FREE(driverState);
        goto error;
    }
    networkDriverLock(driverState);

    if (privileged) {
        if (virAsprintf(&driverState->logDir,
                        "%s/log/libvirt/qemu", LOCALSTATEDIR) == -1)
            goto out_of_memory;

        if ((base = strdup(SYSCONFDIR "/libvirt")) == NULL)
            goto out_of_memory;
    } else {
        char *userdir = virGetUserCacheDirectory();

        if (!userdir)
            goto error;

        if (virAsprintf(&driverState->logDir,
                        "%s/qemu/log", userdir) == -1) {
            VIR_FREE(userdir);
            goto out_of_memory;
        }
        VIR_FREE(userdir);

        userdir = virGetUserConfigDirectory();
        if (virAsprintf(&base, "%s", userdir) == -1) {
            VIR_FREE(userdir);
            goto out_of_memory;
        }
        VIR_FREE(userdir);
    }

    /* Configuration paths are either ~/.libvirt/qemu/... (session) or
     * /etc/libvirt/qemu/... (system).
     */
    if (virAsprintf(&driverState->networkConfigDir, "%s/qemu/networks", base) == -1)
        goto out_of_memory;

    if (virAsprintf(&driverState->networkAutostartDir, "%s/qemu/networks/autostart",
                    base) == -1)
        goto out_of_memory;

    VIR_FREE(base);

    if (!(driverState->iptables = iptablesContextNew())) {
        goto out_of_memory;
    }

    /* if this fails now, it will be retried later with dnsmasqCapsRefresh() */
    driverState->dnsmasqCaps = dnsmasqCapsNewFromBinary(DNSMASQ);

    if (virNetworkLoadAllConfigs(&driverState->networks,
                                 driverState->networkConfigDir,
                                 driverState->networkAutostartDir) < 0)
        goto error;

    networkFindActiveConfigs(driverState);
    networkReloadIptablesRules(driverState);
    networkRefreshDaemons(driverState);
    networkAutostartConfigs(driverState);

    networkDriverUnlock(driverState);

#ifdef HAVE_FIREWALLD
    if (!(sysbus = virDBusGetSystemBus())) {
        virErrorPtr err = virGetLastError();
        VIR_WARN("DBus not available, disabling firewalld support "
                 "in bridge_driver: %s", err->message);
    } else {
        /* add matches for
         * NameOwnerChanged on org.freedesktop.DBus for firewalld start/stop
         * Reloaded on org.fedoraproject.FirewallD1 for firewalld reload
         */
        dbus_bus_add_match(sysbus,
                           "type='signal'"
                           ",interface='"DBUS_INTERFACE_DBUS"'"
                           ",member='NameOwnerChanged'"
                           ",arg0='org.fedoraproject.FirewallD1'",
                           NULL);
        dbus_bus_add_match(sysbus,
                           "type='signal'"
                           ",interface='org.fedoraproject.FirewallD1'"
                           ",member='Reloaded'",
                           NULL);
        dbus_connection_add_filter(sysbus, firewalld_dbus_filter_bridge,
                                   driverState, NULL);
    }
#endif

    return 0;

out_of_memory:
    virReportOOMError();

error:
    if (driverState)
        networkDriverUnlock(driverState);

    VIR_FREE(base);
    networkShutdown();
    return -1;
}

/**
 * networkReload:
 *
 * Function to restart the QEmu daemon, it will recheck the configuration
 * files and update its state and the networking
 */
static int
networkReload(void) {
    if (!driverState)
        return 0;

    networkDriverLock(driverState);
    virNetworkLoadAllConfigs(&driverState->networks,
                             driverState->networkConfigDir,
                             driverState->networkAutostartDir);
    networkReloadIptablesRules(driverState);
    networkRefreshDaemons(driverState);
    networkAutostartConfigs(driverState);
    networkDriverUnlock(driverState);
    return 0;
}


/**
 * networkShutdown:
 *
 * Shutdown the QEmu daemon, it will stop all active domains and networks
 */
static int
networkShutdown(void) {
    if (!driverState)
        return -1;

    networkDriverLock(driverState);

    /* free inactive networks */
    virNetworkObjListFree(&driverState->networks);

    VIR_FREE(driverState->logDir);
    VIR_FREE(driverState->networkConfigDir);
    VIR_FREE(driverState->networkAutostartDir);

    if (driverState->iptables)
        iptablesContextFree(driverState->iptables);

    virObjectUnref(driverState->dnsmasqCaps);

    networkDriverUnlock(driverState);
    virMutexDestroy(&driverState->lock);

    VIR_FREE(driverState);

    return 0;
}


/* networkKillDaemon:
 *
 * kill the specified pid/name, and wait a bit to make sure it's dead.
 */
static int
networkKillDaemon(pid_t pid, const char *daemonName, const char *networkName)
{
    int ii, ret = -1;
    const char *signame = "TERM";

    /* send SIGTERM, then wait up to 3 seconds for the process to
     * disappear, send SIGKILL, then wait for up to another 2
     * seconds. If that fails, log a warning and continue, hoping
     * for the best.
     */
    for (ii = 0; ii < 25; ii++) {
        int signum = 0;
        if (ii == 0)
            signum = SIGTERM;
        else if (ii == 15) {
            signum = SIGKILL;
            signame = "KILL";
        }
        if (kill(pid, signum) < 0) {
            if (errno == ESRCH) {
                ret = 0;
            } else {
                char ebuf[1024];
                VIR_WARN("Failed to terminate %s process %d "
                         "for network '%s' with SIG%s: %s",
                         daemonName, pid, networkName, signame,
                         virStrerror(errno, ebuf, sizeof(ebuf)));
            }
            goto cleanup;
        }
        /* NB: since networks have no reference count like
         * domains, there is no safe way to unlock the network
         * object temporarily, and so we can't follow the
         * procedure used by the qemu driver of 1) unlock driver
         * 2) sleep, 3) add ref to object 4) unlock object, 5)
         * re-lock driver, 6) re-lock object. We may need to add
         * that functionality eventually, but for now this
         * function is rarely used and, at worst, leaving the
         * network driver locked during this loop of sleeps will
         * have the effect of holding up any other thread trying
         * to make modifications to a network for up to 5 seconds;
         * since modifications to networks are much less common
         * than modifications to domains, this seems a reasonable
         * tradeoff in exchange for less code disruption.
         */
        usleep(20 * 1000);
    }
    VIR_WARN("Timed out waiting after SIG%s to %s process %d "
             "(network '%s')",
             signame, daemonName, pid, networkName);
cleanup:
    return ret;
}

    /* the following does not build a file, it builds a list
     * which is later saved into a file
     */

static int
networkBuildDnsmasqDhcpHostsList(dnsmasqContext *dctx,
                                 virNetworkIpDefPtr ipdef)
{
    unsigned int i;
    bool ipv6 = false;

    if (VIR_SOCKET_ADDR_IS_FAMILY(&ipdef->address, AF_INET6))
        ipv6 = true;
    for (i = 0; i < ipdef->nhosts; i++) {
        virNetworkDHCPHostDefPtr host = &(ipdef->hosts[i]);
        if (VIR_SOCKET_ADDR_VALID(&host->ip))
            if (dnsmasqAddDhcpHost(dctx, host->mac, &host->ip, host->name, ipv6) < 0)
                return -1;
    }

    return 0;
}

static int
networkBuildDnsmasqHostsList(dnsmasqContext *dctx,
                             virNetworkDNSDefPtr dnsdef)
{
    unsigned int i, j;

    if (dnsdef) {
        for (i = 0; i < dnsdef->nhosts; i++) {
            virNetworkDNSHostDefPtr host = &(dnsdef->hosts[i]);
            if (VIR_SOCKET_ADDR_VALID(&host->ip)) {
                for (j = 0; j < host->nnames; j++)
                    if (dnsmasqAddHost(dctx, &host->ip, host->names[j]) < 0)
                        return -1;
            }
        }
    }

    return 0;
}


int
networkDnsmasqConfContents(virNetworkObjPtr network,
                           const char *pidfile,
                           char **configstr,
                           dnsmasqContext *dctx,
                           dnsmasqCapsPtr caps ATTRIBUTE_UNUSED)
{
    virBuffer configbuf = VIR_BUFFER_INITIALIZER;
    int r, ret = -1;
    int nbleases = 0;
    int ii;
    char *record = NULL;
    char *recordPort = NULL;
    char *recordWeight = NULL;
    char *recordPriority = NULL;
    virNetworkDNSDefPtr dns = &network->def->dns;
    virNetworkIpDefPtr tmpipdef, ipdef, ipv4def, ipv6def;
    bool ipv6SLAAC;

    *configstr = NULL;

    /*
     * All dnsmasq parameters are put into a configuration file, except the
     * command line --conf-file=parameter which specifies the location of
     * configuration file.
     *
     * All dnsmasq conf-file parameters must be specified as "foo=bar"
     * as oppose to "--foo bar" which was acceptable on the command line.
     */

    /*
     * Needed to ensure dnsmasq uses same algorithm for processing
     * multiple namedriver entries in /etc/resolv.conf as GLibC.
     */

    /* create dnsmasq config file appropriate for this network */
    virBufferAsprintf(&configbuf,
<<<<<<< HEAD
                              "##WARNING:  THIS IS AN AUTO-GENERATED FILE. "
                              "CHANGES TO IT ARE LIKELY TO BE\n"
                              "##OVERWRITTEN AND LOST.  Changes to this "
                              "configuration should be made using:\n"
                              "##    virsh net-edit %s\n"
                              "## or other application using the libvirt API.\n"
                              "##\n## dnsmasq conf file created by libvirt\n"
                              "strict-order\n"
                              "domain-needed\n"
                              "user=libvirt-dnsmasq\n",
                              network->def->name);

     if (network->def->domain) {
=======
                      "##WARNING:  THIS IS AN AUTO-GENERATED FILE. "
                      "CHANGES TO IT ARE LIKELY TO BE\n"
                      "##OVERWRITTEN AND LOST.  Changes to this "
                      "configuration should be made using:\n"
                      "##    virsh net-edit %s\n"
                      "## or other application using the libvirt API.\n"
                      "##\n## dnsmasq conf file created by libvirt\n"
                      "strict-order\n"
                      "domain-needed\n"
					  "user=libvirt-dnsmasq\n",
                      network->def->name);

    if (network->def->domain) {
>>>>>>> 8c1401c5
        virBufferAsprintf(&configbuf,
                          "domain=%s\n"
                          "expand-hosts\n",
                          network->def->domain);
    }
    /* need to specify local even if no domain specified */
    virBufferAsprintf(&configbuf,
                      "local=/%s/\n",
                      network->def->domain ? network->def->domain : "");

    if (pidfile)
        virBufferAsprintf(&configbuf, "pid-file=%s\n", pidfile);

    /* dnsmasq will *always* listen on localhost unless told otherwise */
    virBufferAddLit(&configbuf, "except-interface=lo\n");

    if (dnsmasqCapsGet(caps, DNSMASQ_CAPS_BIND_DYNAMIC)) {
        /* using --bind-dynamic with only --interface (no
         * --listen-address) prevents dnsmasq from responding to dns
         * queries that arrive on some interface other than our bridge
         * interface (in other words, requests originating somewhere
         * other than one of the virtual guests connected directly to
         * this network). This was added in response to CVE 2012-3411.
         */
        virBufferAsprintf(&configbuf,
                          "bind-dynamic\n"
                          "interface=%s\n",
                          network->def->bridge);
    } else {
        virBufferAddLit(&configbuf, "bind-interfaces\n");
        /*
         * --interface does not actually work with dnsmasq < 2.47,
         * due to DAD for ipv6 addresses on the interface.
         *
         * virCommandAddArgList(cmd, "--interface", network->def->bridge, NULL);
         *
         * So listen on all defined IPv[46] addresses
         */
        for (ii = 0;
             (tmpipdef = virNetworkDefGetIpByIndex(network->def, AF_UNSPEC, ii));
             ii++) {
            char *ipaddr = virSocketAddrFormat(&tmpipdef->address);

            if (!ipaddr)
                goto cleanup;

            /* also part of CVE 2012-3411 - if the host's version of
             * dnsmasq doesn't have bind-dynamic, only allow listening on
             * private/local IP addresses (see RFC1918/RFC3484/RFC4193)
             */
            if (!dnsmasqCapsGet(caps, DNSMASQ_CAPS_BINDTODEVICE) &&
                !virSocketAddrIsPrivate(&tmpipdef->address)) {
                unsigned long version = dnsmasqCapsGetVersion(caps);

                virReportError(VIR_ERR_CONFIG_UNSUPPORTED,
                               _("Publicly routable address %s is prohibited. "
                                 "The version of dnsmasq on this host (%d.%d) "
                                 "doesn't support the bind-dynamic option or "
                                 "use SO_BINDTODEVICE on listening sockets, "
                                 "one of which is required for safe operation "
                                 "on a publicly routable subnet "
                                 "(see CVE-2012-3411). You must either "
                                 "upgrade dnsmasq, or use a private/local "
                                 "subnet range for this network "
                                 "(as described in RFC1918/RFC3484/RFC4193)."),
                               ipaddr, (int)version / 1000000,
                               (int)(version % 1000000) / 1000);
                goto cleanup;
            }
            virBufferAsprintf(&configbuf, "listen-address=%s\n", ipaddr);
            VIR_FREE(ipaddr);
        }
    }

    /* If this is an isolated network, set the default route option
     * (3) to be empty to avoid setting a default route that's
     * guaranteed to not work, and set no-resolv so that no dns
     * requests are forwarded on to the dns server listed in the
     * host's /etc/resolv.conf (since this could be used as a channel
     * to build a connection to the outside).
     */
    if (network->def->forward.type == VIR_NETWORK_FORWARD_NONE) {
        virBufferAddLit(&configbuf, "dhcp-option=3\n"
                        "no-resolv\n");
    }

    for (ii = 0; ii < dns->ntxts; ii++) {
        virBufferAsprintf(&configbuf, "txt-record=%s,%s\n",
                          dns->txts[ii].name,
                          dns->txts[ii].value);
    }

    for (ii = 0; ii < dns->nsrvs; ii++) {
        if (dns->srvs[ii].service && dns->srvs[ii].protocol) {
            if (dns->srvs[ii].port) {
                if (virAsprintf(&recordPort, "%d", dns->srvs[ii].port) < 0) {
                    virReportOOMError();
                    goto cleanup;
                }
            }
            if (dns->srvs[ii].priority) {
                if (virAsprintf(&recordPriority, "%d", dns->srvs[ii].priority) < 0) {
                    virReportOOMError();
                    goto cleanup;
                }
            }
            if (dns->srvs[ii].weight) {
                if (virAsprintf(&recordWeight, "%d", dns->srvs[ii].weight) < 0) {
                    virReportOOMError();
                    goto cleanup;
                }
            }

            if (virAsprintf(&record, "%s.%s.%s,%s,%s,%s,%s",
                            dns->srvs[ii].service,
                            dns->srvs[ii].protocol,
                            dns->srvs[ii].domain ? dns->srvs[ii].domain : "",
                            dns->srvs[ii].target ? dns->srvs[ii].target : "",
                            recordPort           ? recordPort           : "",
                            recordPriority       ? recordPriority       : "",
                            recordWeight         ? recordWeight         : "") < 0) {
                virReportOOMError();
                goto cleanup;
            }

            virBufferAsprintf(&configbuf, "srv-host=%s\n", record);
            VIR_FREE(record);
            VIR_FREE(recordPort);
            VIR_FREE(recordWeight);
            VIR_FREE(recordPriority);
        }
    }

    /* Find the first dhcp for both IPv4 and IPv6 */
    for (ii = 0, ipv4def = NULL, ipv6def = NULL, ipv6SLAAC = false;
         (ipdef = virNetworkDefGetIpByIndex(network->def, AF_UNSPEC, ii));
         ii++) {
        if (VIR_SOCKET_ADDR_IS_FAMILY(&ipdef->address, AF_INET)) {
            if (ipdef->nranges || ipdef->nhosts) {
                if (ipv4def) {
                    virReportError(VIR_ERR_CONFIG_UNSUPPORTED, "%s",
                                   _("For IPv4, multiple DHCP definitions "
                                     "cannot be specified."));
                    goto cleanup;
                } else {
                    ipv4def = ipdef;
                }
            }
        }
        if (VIR_SOCKET_ADDR_IS_FAMILY(&ipdef->address, AF_INET6)) {
            if (ipdef->nranges || ipdef->nhosts) {
                if (!DNSMASQ_DHCPv6_SUPPORT(caps)) {
                    unsigned long version = dnsmasqCapsGetVersion(caps);
                    virReportError(VIR_ERR_CONFIG_UNSUPPORTED,
                                   _("The version of dnsmasq on this host "
                                     "(%d.%d) doesn't adequately support "
                                     "IPv6 dhcp range or dhcp host "
                                     "specification. Version %d.%d or later "
                                     "is required."),
                                   (int)version / 1000000,
                                   (int)(version % 1000000) / 1000,
                                   DNSMASQ_DHCPv6_MAJOR_REQD,
                                   DNSMASQ_DHCPv6_MINOR_REQD);
                    goto cleanup;
                }
                if (ipv6def) {
                    virReportError(VIR_ERR_CONFIG_UNSUPPORTED, "%s",
                                   _("For IPv6, multiple DHCP definitions "
                                     "cannot be specified."));
                    goto cleanup;
                } else {
                    ipv6def = ipdef;
                }
            } else {
                ipv6SLAAC = true;
            }
        }
    }

    if (ipv6def && ipv6SLAAC) {
        VIR_WARN("For IPv6, when DHCP is specified for one address, then "
                 "state-full Router Advertising will occur.  The additional "
                 "IPv6 addresses specified require manually configured guest "
                 "network to work properly since both state-full (DHCP) "
                 "and state-less (SLAAC) addressing are not supported "
                 "on the same network interface.");
    }

    ipdef = ipv4def ? ipv4def : ipv6def;

    while (ipdef) {
        for (r = 0 ; r < ipdef->nranges ; r++) {
            char *saddr = virSocketAddrFormat(&ipdef->ranges[r].start);
            if (!saddr)
                goto cleanup;
            char *eaddr = virSocketAddrFormat(&ipdef->ranges[r].end);
            if (!eaddr) {
                VIR_FREE(saddr);
                goto cleanup;
            }
            virBufferAsprintf(&configbuf, "dhcp-range=%s,%s\n",
                              saddr, eaddr);
            VIR_FREE(saddr);
            VIR_FREE(eaddr);
            nbleases += virSocketAddrGetRange(&ipdef->ranges[r].start,
                                              &ipdef->ranges[r].end);
        }

        /*
         * For static-only DHCP, i.e. with no range but at least one
         * host element, we have to add a special --dhcp-range option
         * to enable the service in dnsmasq. (this is for dhcp-hosts=
         * support)
         */
        if (!ipdef->nranges && ipdef->nhosts) {
            char *bridgeaddr = virSocketAddrFormat(&ipdef->address);
            if (!bridgeaddr)
                goto cleanup;
            virBufferAsprintf(&configbuf, "dhcp-range=%s,static\n", bridgeaddr);
            VIR_FREE(bridgeaddr);
        }

        if (networkBuildDnsmasqDhcpHostsList(dctx, ipdef) < 0)
            goto cleanup;

        /* Note: the following is IPv4 only */
        if (VIR_SOCKET_ADDR_IS_FAMILY(&ipdef->address, AF_INET)) {
            if (ipdef->nranges || ipdef->nhosts)
                virBufferAddLit(&configbuf, "dhcp-no-override\n");

            if (ipdef->tftproot) {
                virBufferAddLit(&configbuf, "enable-tftp\n");
                virBufferAsprintf(&configbuf, "tftp-root=%s\n", ipdef->tftproot);
            }

            if (ipdef->bootfile) {
                if (VIR_SOCKET_ADDR_VALID(&ipdef->bootserver)) {
                    char *bootserver = virSocketAddrFormat(&ipdef->bootserver);

                    if (!bootserver) {
                        virReportOOMError();
                        goto cleanup;
                    }
                    virBufferAsprintf(&configbuf, "dhcp-boot=%s%s%s\n",
                                      ipdef->bootfile, ",,", bootserver);
                    VIR_FREE(bootserver);
                } else {
                    virBufferAsprintf(&configbuf, "dhcp-boot=%s\n", ipdef->bootfile);
                }
            }
        }
        ipdef = (ipdef == ipv6def) ? NULL : ipv6def;
    }

    if (nbleases > 0) {
        char *leasefile = networkDnsmasqLeaseFileName(network->def->name);
        if (!leasefile) {
            virReportOOMError();
            goto cleanup;
        }
        virBufferAsprintf(&configbuf, "dhcp-leasefile=%s\n", leasefile);
        VIR_FREE(leasefile);
        virBufferAsprintf(&configbuf, "dhcp-lease-max=%d\n", nbleases);
    }

    /* this is done once per interface */
    if (networkBuildDnsmasqHostsList(dctx, dns) < 0)
        goto cleanup;

    /* Even if there are currently no static hosts, if we're
     * listening for DHCP, we should write a 0-length hosts
     * file to allow for runtime additions.
     */
    if (ipv4def || ipv6def)
        virBufferAsprintf(&configbuf, "dhcp-hostsfile=%s\n",
                          dctx->hostsfile->path);

    /* Likewise, always create this file and put it on the
     * commandline, to allow for runtime additions.
     */
    virBufferAsprintf(&configbuf, "addn-hosts=%s\n",
                      dctx->addnhostsfile->path);

    /* Are we doing RA instead of radvd? */
    if (DNSMASQ_RA_SUPPORT(caps)) {
        if (ipv6def)
            virBufferAddLit(&configbuf, "enable-ra\n");
        else {
            for (ii = 0;
                 (ipdef = virNetworkDefGetIpByIndex(network->def, AF_INET6, ii));
                 ii++) {
                if (!(ipdef->nranges || ipdef->nhosts)) {
                    char *bridgeaddr = virSocketAddrFormat(&ipdef->address);
                    if (!bridgeaddr)
                        goto cleanup;
                    virBufferAsprintf(&configbuf,
                                      "dhcp-range=%s,ra-only\n", bridgeaddr);
                    VIR_FREE(bridgeaddr);
                }
            }
        }
    }

    if (!(*configstr = virBufferContentAndReset(&configbuf)))
        goto cleanup;

    ret = 0;

cleanup:
    virBufferFreeAndReset(&configbuf);
    VIR_FREE(record);
    VIR_FREE(recordPort);
    VIR_FREE(recordWeight);
    VIR_FREE(recordPriority);
    return ret;
}

/* build the dnsmasq command line */
static int
networkBuildDhcpDaemonCommandLine(virNetworkObjPtr network, virCommandPtr *cmdout,
                                  char *pidfile, dnsmasqContext *dctx,
                                  dnsmasqCapsPtr caps)
{
    virCommandPtr cmd = NULL;
    int ret = -1;
    char *configfile = NULL;
    char *configstr = NULL;

    network->dnsmasqPid = -1;

    if (networkDnsmasqConfContents(network, pidfile, &configstr, dctx, caps) < 0)
        goto cleanup;
    if (!configstr)
        goto cleanup;

    /* construct the filename */
    if (!(configfile = networkDnsmasqConfigFileName(network->def->name))) {
        virReportOOMError();
        goto cleanup;
    }

    /* Write the file */
    if (virFileWriteStr(configfile, configstr, 0600) < 0) {
        virReportSystemError(errno,
                         _("couldn't write dnsmasq config file '%s'"),
                         configfile);
        goto cleanup;
    }

    cmd = virCommandNew(dnsmasqCapsGetBinaryPath(caps));
    virCommandAddArgFormat(cmd, "--conf-file=%s", configfile);

    if (cmdout)
        *cmdout = cmd;
    ret = 0;
cleanup:
    if (ret < 0)
        virCommandFree(cmd);
    return ret;
}

static int
networkStartDhcpDaemon(struct network_driver *driver,
                       virNetworkObjPtr network)
{
    virCommandPtr cmd = NULL;
    char *pidfile = NULL;
    int ret = -1;
    dnsmasqContext *dctx = NULL;

    if (!virNetworkDefGetIpByIndex(network->def, AF_UNSPEC, 0)) {
        /* no IP addresses, so we don't need to run */
        ret = 0;
        goto cleanup;
    }

    if (virFileMakePath(NETWORK_PID_DIR) < 0) {
        virReportSystemError(errno,
                             _("cannot create directory %s"),
                             NETWORK_PID_DIR);
        goto cleanup;
    }
    if (virFileMakePath(NETWORK_STATE_DIR) < 0) {
        virReportSystemError(errno,
                             _("cannot create directory %s"),
                             NETWORK_STATE_DIR);
        goto cleanup;
    }

    if (!(pidfile = virPidFileBuildPath(NETWORK_PID_DIR, network->def->name))) {
        virReportOOMError();
        goto cleanup;
    }

    if (virFileMakePath(DNSMASQ_STATE_DIR) < 0) {
        virReportSystemError(errno,
                             _("cannot create directory %s"),
                             DNSMASQ_STATE_DIR);
        goto cleanup;
    }

    dctx = dnsmasqContextNew(network->def->name, DNSMASQ_STATE_DIR);
    if (dctx == NULL)
        goto cleanup;

    dnsmasqCapsRefresh(&driver->dnsmasqCaps, false);

    ret = networkBuildDhcpDaemonCommandLine(network, &cmd, pidfile,
                                            dctx, driver->dnsmasqCaps);
    if (ret < 0)
        goto cleanup;

    ret = dnsmasqSave(dctx);
    if (ret < 0)
        goto cleanup;

    ret = virCommandRun(cmd, NULL);
    if (ret < 0) {
        goto cleanup;
    }

    /*
     * There really is no race here - when dnsmasq daemonizes, its
     * leader process stays around until its child has actually
     * written its pidfile. So by time virCommandRun exits it has
     * waitpid'd and guaranteed the proess has started and written a
     * pid
     */

    ret = virPidFileRead(NETWORK_PID_DIR, network->def->name,
                         &network->dnsmasqPid);
    if (ret < 0)
        goto cleanup;

    ret = 0;
cleanup:
    VIR_FREE(pidfile);
    virCommandFree(cmd);
    dnsmasqContextFree(dctx);
    return ret;
}

/* networkRefreshDhcpDaemon:
 *  Update dnsmasq config files, then send a SIGHUP so that it rereads
 *  them.   This only works for the dhcp-hostsfile and the
 *  addn-hosts file.
 *
 *  Returns 0 on success, -1 on failure.
 */
static int
networkRefreshDhcpDaemon(struct network_driver *driver,
                         virNetworkObjPtr network)
{
    int ret = -1, ii;
    virNetworkIpDefPtr ipdef, ipv4def, ipv6def;
    dnsmasqContext *dctx = NULL;

    /* if no IP addresses specified, nothing to do */
    if (!virNetworkDefGetIpByIndex(network->def, AF_UNSPEC, 0))
        return 0;

    /* if there's no running dnsmasq, just start it */
    if (network->dnsmasqPid <= 0 || (kill(network->dnsmasqPid, 0) < 0))
        return networkStartDhcpDaemon(driver, network);

    VIR_INFO("Refreshing dnsmasq for network %s", network->def->bridge);
    if (!(dctx = dnsmasqContextNew(network->def->name, DNSMASQ_STATE_DIR)))
        goto cleanup;

    /* Look for first IPv4 address that has dhcp defined.
     * We only support dhcp-host config on one IPv4 subnetwork
     * and on one IPv6 subnetwork.
     */
    ipv4def = NULL;
    for (ii = 0;
         (ipdef = virNetworkDefGetIpByIndex(network->def, AF_INET, ii));
         ii++) {
        if (!ipv4def && (ipdef->nranges || ipdef->nhosts))
            ipv4def = ipdef;
    }

    ipv6def = NULL;
    for (ii = 0;
         (ipdef = virNetworkDefGetIpByIndex(network->def, AF_INET6, ii));
         ii++) {
        if (!ipv6def && (ipdef->nranges || ipdef->nhosts))
            ipv6def = ipdef;
    }

    if (ipv4def && (networkBuildDnsmasqDhcpHostsList(dctx, ipv4def) < 0))
           goto cleanup;

    if (ipv6def && (networkBuildDnsmasqDhcpHostsList(dctx, ipv6def) < 0))
           goto cleanup;

    if (networkBuildDnsmasqHostsList(dctx, &network->def->dns) < 0)
       goto cleanup;

    if ((ret = dnsmasqSave(dctx)) < 0)
        goto cleanup;

    ret = kill(network->dnsmasqPid, SIGHUP);
cleanup:
    dnsmasqContextFree(dctx);
    return ret;
}

/* networkRestartDhcpDaemon:
 *
 * kill and restart dnsmasq, in order to update any config that is on
 * the dnsmasq commandline (and any placed in separate config files).
 *
 *  Returns 0 on success, -1 on failure.
 */
static int
networkRestartDhcpDaemon(struct network_driver *driver,
                         virNetworkObjPtr network)
{
    /* if there is a running dnsmasq, kill it */
    if (network->dnsmasqPid > 0) {
        networkKillDaemon(network->dnsmasqPid, "dnsmasq",
                          network->def->name);
        network->dnsmasqPid = -1;
    }
    /* now start dnsmasq if it should be started */
    return networkStartDhcpDaemon(driver, network);
}

static char radvd1[] = "  AdvOtherConfigFlag off;\n\n";
static char radvd2[] = "    AdvAutonomous off;\n";
static char radvd3[] = "    AdvOnLink on;\n"
                       "    AdvAutonomous on;\n"
                       "    AdvRouterAddr off;\n";

static int
networkRadvdConfContents(virNetworkObjPtr network, char **configstr)
{
    virBuffer configbuf = VIR_BUFFER_INITIALIZER;
    int ret = -1, ii;
    virNetworkIpDefPtr ipdef;
    bool v6present = false, dhcp6 = false;

    *configstr = NULL;

    /* Check if DHCPv6 is needed */
    for (ii = 0;
         (ipdef = virNetworkDefGetIpByIndex(network->def, AF_INET6, ii));
         ii++) {
        v6present = true;
        if (ipdef->nranges || ipdef->nhosts) {
            dhcp6 = true;
            break;
        }
    }

    /* If there are no IPv6 addresses, then we are done */
    if (!v6present) {
        ret = 0;
        goto cleanup;
    }

    /* create radvd config file appropriate for this network;
     * IgnoreIfMissing allows radvd to start even when the bridge is down
     */
    virBufferAsprintf(&configbuf, "interface %s\n"
                      "{\n"
                      "  AdvSendAdvert on;\n"
                      "  IgnoreIfMissing on;\n"
                      "  AdvManagedFlag %s;\n"
                      "%s",
                      network->def->bridge,
                      dhcp6 ? "on" : "off",
                      dhcp6 ? "\n" : radvd1);

    /* add a section for each IPv6 address in the config */
    for (ii = 0;
         (ipdef = virNetworkDefGetIpByIndex(network->def, AF_INET6, ii));
         ii++) {
        int prefix;
        char *netaddr;

        prefix = virNetworkIpDefPrefix(ipdef);
        if (prefix < 0) {
            virReportError(VIR_ERR_INTERNAL_ERROR,
                           _("bridge '%s' has an invalid prefix"),
                           network->def->bridge);
            goto cleanup;
        }
        if (!(netaddr = virSocketAddrFormat(&ipdef->address)))
            goto cleanup;
        virBufferAsprintf(&configbuf,
                          "  prefix %s/%d\n"
                          "  {\n%s  };\n",
                          netaddr, prefix,
                          dhcp6 ? radvd2 : radvd3);
        VIR_FREE(netaddr);
    }

    /* only create the string if we found at least one IPv6 address */
    if (v6present) {
        virBufferAddLit(&configbuf, "};\n");

        if (virBufferError(&configbuf)) {
            virReportOOMError();
            goto cleanup;
        }
        if (!(*configstr = virBufferContentAndReset(&configbuf))) {
            virReportOOMError();
            goto cleanup;
        }
    }

    ret = 0;
cleanup:
    virBufferFreeAndReset(&configbuf);
    return ret;
}

/* write file and return it's name (which must be freed by caller) */
static int
networkRadvdConfWrite(virNetworkObjPtr network, char **configFile)
{
    int ret = -1;
    char *configStr = NULL;
    char *myConfigFile = NULL;

    if (!configFile)
        configFile = &myConfigFile;

    *configFile = NULL;

    if (networkRadvdConfContents(network, &configStr) < 0)
        goto cleanup;

    if (!configStr) {
        ret = 0;
        goto cleanup;
    }

    /* construct the filename */
    if (!(*configFile = networkRadvdConfigFileName(network->def->name))) {
        virReportOOMError();
        goto cleanup;
    }
    /* write the file */
    if (virFileWriteStr(*configFile, configStr, 0600) < 0) {
        virReportSystemError(errno,
                             _("couldn't write radvd config file '%s'"),
                             *configFile);
        goto cleanup;
    }

    ret = 0;
cleanup:
    VIR_FREE(configStr);
    VIR_FREE(myConfigFile);
    return ret;
}

static int
networkStartRadvd(struct network_driver *driver ATTRIBUTE_UNUSED,
                        virNetworkObjPtr network)
{
    char *pidfile = NULL;
    char *radvdpidbase = NULL;
    char *configfile = NULL;
    virCommandPtr cmd = NULL;
    int ret = -1;

    network->radvdPid = -1;

    /* Is dnsmasq handling RA? */
   if (DNSMASQ_RA_SUPPORT(driver->dnsmasqCaps)) {
        ret = 0;
        goto cleanup;
    }

    if (!virNetworkDefGetIpByIndex(network->def, AF_INET6, 0)) {
        /* no IPv6 addresses, so we don't need to run radvd */
        ret = 0;
        goto cleanup;
    }

    if (!virFileIsExecutable(RADVD)) {
        virReportSystemError(errno,
                             _("Cannot find %s - "
                               "Possibly the package isn't installed"),
                             RADVD);
        goto cleanup;
    }

    if (virFileMakePath(NETWORK_PID_DIR) < 0) {
        virReportSystemError(errno,
                             _("cannot create directory %s"),
                             NETWORK_PID_DIR);
        goto cleanup;
    }
    if (virFileMakePath(RADVD_STATE_DIR) < 0) {
        virReportSystemError(errno,
                             _("cannot create directory %s"),
                             RADVD_STATE_DIR);
        goto cleanup;
    }

    /* construct pidfile name */
    if (!(radvdpidbase = networkRadvdPidfileBasename(network->def->name))) {
        virReportOOMError();
        goto cleanup;
    }
    if (!(pidfile = virPidFileBuildPath(NETWORK_PID_DIR, radvdpidbase))) {
        virReportOOMError();
        goto cleanup;
    }

    if (networkRadvdConfWrite(network, &configfile) < 0)
        goto cleanup;

    /* prevent radvd from daemonizing itself with "--debug 1", and use
     * a dummy pidfile name - virCommand will create the pidfile we
     * want to use (this is necessary because radvd's internal
     * daemonization and pidfile creation causes a race, and the
     * virPidFileRead() below will fail if we use them).
     * Unfortunately, it isn't possible to tell radvd to not create
     * its own pidfile, so we just let it do so, with a slightly
     * different name. Unused, but harmless.
     */
    cmd = virCommandNewArgList(RADVD, "--debug", "1",
                               "--config", configfile,
                               "--pidfile", NULL);
    virCommandAddArgFormat(cmd, "%s-bin", pidfile);

    virCommandSetPidFile(cmd, pidfile);
    virCommandDaemonize(cmd);

    if (virCommandRun(cmd, NULL) < 0)
        goto cleanup;

    if (virPidFileRead(NETWORK_PID_DIR, radvdpidbase, &network->radvdPid) < 0)
        goto cleanup;

    ret = 0;
cleanup:
    virCommandFree(cmd);
    VIR_FREE(configfile);
    VIR_FREE(radvdpidbase);
    VIR_FREE(pidfile);
    return ret;
}

static int
networkRefreshRadvd(struct network_driver *driver ATTRIBUTE_UNUSED,
                    virNetworkObjPtr network)
{
    char *radvdpidbase;

    /* Is dnsmasq handling RA? */
    if (DNSMASQ_RA_SUPPORT(driver->dnsmasqCaps)) {
        if (network->radvdPid <= 0)
            return 0;
        /* radvd should not be running but in case it is */
        if ((networkKillDaemon(network->radvdPid, "radvd",
                               network->def->name) >= 0) &&
            ((radvdpidbase = networkRadvdPidfileBasename(network->def->name))
             != NULL)) {
            virPidFileDelete(NETWORK_PID_DIR, radvdpidbase);
            VIR_FREE(radvdpidbase);
        }
        network->radvdPid = -1;
        return 0;
    }

    /* if there's no running radvd, just start it */
    if (network->radvdPid <= 0 || (kill(network->radvdPid, 0) < 0))
        return networkStartRadvd(driver, network);

    if (!virNetworkDefGetIpByIndex(network->def, AF_INET6, 0)) {
        /* no IPv6 addresses, so we don't need to run radvd */
        return 0;
    }

    if (networkRadvdConfWrite(network, NULL) < 0)
        return -1;

    return kill(network->radvdPid, SIGHUP);
}

#if 0
/* currently unused, so it causes a build error unless we #if it out */
static int
networkRestartRadvd(struct network_driver *driver,
                    virNetworkObjPtr network)
{
    char *radvdpidbase;

    /* if there is a running radvd, kill it */
    if (network->radvdPid > 0) {
        /* essentially ignore errors from the following two functions,
         * since there's really no better recovery to be done than to
         * just push ahead (and that may be exactly what's needed).
         */
        if ((networkKillDaemon(network->radvdPid, "radvd",
                               network->def->name) >= 0) &&
            ((radvdpidbase = networkRadvdPidfileBasename(network->def->name))
             != NULL)) {
            virPidFileDelete(NETWORK_PID_DIR, radvdpidbase);
            VIR_FREE(radvdpidbase);
        }
        network->radvdPid = -1;
    }
    /* now start radvd if it should be started */
    return networkStartRadvd(network);
}
#endif /* #if 0 */

/* SIGHUP/restart any dnsmasq or radvd daemons.
 * This should be called when libvirtd is restarted.
 */
static void
networkRefreshDaemons(struct network_driver *driver)
{
    unsigned int i;

    VIR_INFO("Refreshing network daemons");

    for (i = 0 ; i < driver->networks.count ; i++) {
        virNetworkObjPtr network = driver->networks.objs[i];

        virNetworkObjLock(network);
        if (virNetworkObjIsActive(network) &&
            ((network->def->forward.type == VIR_NETWORK_FORWARD_NONE) ||
             (network->def->forward.type == VIR_NETWORK_FORWARD_NAT) ||
             (network->def->forward.type == VIR_NETWORK_FORWARD_ROUTE))) {
            /* Only the three L3 network types that are configured by
             * libvirt will have a dnsmasq or radvd daemon associated
             * with them.  Here we send a SIGHUP to an existing
             * dnsmasq and/or radvd, or restart them if they've
             * disappeared.
             */
            networkRefreshDhcpDaemon(driver, network);
            networkRefreshRadvd(driver, network);
        }
        virNetworkObjUnlock(network);
    }
}

static int
networkAddMasqueradingIptablesRules(struct network_driver *driver,
                                    virNetworkObjPtr network,
                                    virNetworkIpDefPtr ipdef)
{
    int prefix = virNetworkIpDefPrefix(ipdef);
    const char *forwardIf = virNetworkDefForwardIf(network->def, 0);

    if (prefix < 0) {
        virReportError(VIR_ERR_INTERNAL_ERROR,
                       _("Invalid prefix or netmask for '%s'"),
                       network->def->bridge);
        goto masqerr1;
    }

    /* allow forwarding packets from the bridge interface */
    if (iptablesAddForwardAllowOut(driver->iptables,
                                   &ipdef->address,
                                   prefix,
                                   network->def->bridge,
                                   forwardIf) < 0) {
        virReportError(VIR_ERR_SYSTEM_ERROR,
                       _("failed to add iptables rule to allow forwarding from '%s'"),
                       network->def->bridge);
        goto masqerr1;
    }

    /* allow forwarding packets to the bridge interface if they are
     * part of an existing connection
     */
    if (iptablesAddForwardAllowRelatedIn(driver->iptables,
                                         &ipdef->address,
                                         prefix,
                                         network->def->bridge,
                                         forwardIf) < 0) {
        virReportError(VIR_ERR_SYSTEM_ERROR,
                       _("failed to add iptables rule to allow forwarding to '%s'"),
                       network->def->bridge);
        goto masqerr2;
    }

    /*
     * Enable masquerading.
     *
     * We need to end up with 3 rules in the table in this order
     *
     *  1. protocol=tcp with sport mapping restriction
     *  2. protocol=udp with sport mapping restriction
     *  3. generic any protocol
     *
     * The sport mappings are required, because default IPtables
     * MASQUERADE maintain port numbers unchanged where possible.
     *
     * NFS can be configured to only "trust" port numbers < 1023.
     *
     * Guests using NAT thus need to be prevented from having port
     * numbers < 1023, otherwise they can bypass the NFS "security"
     * check on the source port number.
     *
     * Since we use '--insert' to add rules to the header of the
     * chain, we actually need to add them in the reverse of the
     * order just mentioned !
     */

    /* First the generic masquerade rule for other protocols */
    if (iptablesAddForwardMasquerade(driver->iptables,
                                     &ipdef->address,
                                     prefix,
                                     forwardIf,
                                     NULL) < 0) {
        virReportError(VIR_ERR_SYSTEM_ERROR,
                       forwardIf ?
                       _("failed to add iptables rule to enable masquerading to %s") :
                       _("failed to add iptables rule to enable masquerading"),
                       forwardIf);
        goto masqerr3;
    }

    /* UDP with a source port restriction */
    if (iptablesAddForwardMasquerade(driver->iptables,
                                     &ipdef->address,
                                     prefix,
                                     forwardIf,
                                     "udp") < 0) {
        virReportError(VIR_ERR_SYSTEM_ERROR,
                       forwardIf ?
                       _("failed to add iptables rule to enable UDP masquerading to %s") :
                       _("failed to add iptables rule to enable UDP masquerading"),
                       forwardIf);
        goto masqerr4;
    }

    /* TCP with a source port restriction */
    if (iptablesAddForwardMasquerade(driver->iptables,
                                     &ipdef->address,
                                     prefix,
                                     forwardIf,
                                     "tcp") < 0) {
        virReportError(VIR_ERR_SYSTEM_ERROR,
                       forwardIf ?
                       _("failed to add iptables rule to enable TCP masquerading to %s") :
                       _("failed to add iptables rule to enable TCP masquerading"),
                       forwardIf);
        goto masqerr5;
    }

    return 0;

 masqerr5:
    iptablesRemoveForwardMasquerade(driver->iptables,
                                    &ipdef->address,
                                    prefix,
                                    forwardIf,
                                    "udp");
 masqerr4:
    iptablesRemoveForwardMasquerade(driver->iptables,
                                    &ipdef->address,
                                    prefix,
                                    forwardIf,
                                    NULL);
 masqerr3:
    iptablesRemoveForwardAllowRelatedIn(driver->iptables,
                                        &ipdef->address,
                                        prefix,
                                        network->def->bridge,
                                        forwardIf);
 masqerr2:
    iptablesRemoveForwardAllowOut(driver->iptables,
                                  &ipdef->address,
                                  prefix,
                                  network->def->bridge,
                                  forwardIf);
 masqerr1:
    return -1;
}

static void
networkRemoveMasqueradingIptablesRules(struct network_driver *driver,
                                       virNetworkObjPtr network,
                                       virNetworkIpDefPtr ipdef)
{
    int prefix = virNetworkIpDefPrefix(ipdef);
    const char *forwardIf = virNetworkDefForwardIf(network->def, 0);

    if (prefix >= 0) {
        iptablesRemoveForwardMasquerade(driver->iptables,
                                        &ipdef->address,
                                        prefix,
                                        forwardIf,
                                        "tcp");
        iptablesRemoveForwardMasquerade(driver->iptables,
                                        &ipdef->address,
                                        prefix,
                                        forwardIf,
                                        "udp");
        iptablesRemoveForwardMasquerade(driver->iptables,
                                        &ipdef->address,
                                        prefix,
                                        forwardIf,
                                        NULL);

        iptablesRemoveForwardAllowRelatedIn(driver->iptables,
                                            &ipdef->address,
                                            prefix,
                                            network->def->bridge,
                                            forwardIf);
        iptablesRemoveForwardAllowOut(driver->iptables,
                                      &ipdef->address,
                                      prefix,
                                      network->def->bridge,
                                      forwardIf);
    }
}

static int
networkAddRoutingIptablesRules(struct network_driver *driver,
                               virNetworkObjPtr network,
                               virNetworkIpDefPtr ipdef)
{
    int prefix = virNetworkIpDefPrefix(ipdef);
    const char *forwardIf = virNetworkDefForwardIf(network->def, 0);

    if (prefix < 0) {
        virReportError(VIR_ERR_INTERNAL_ERROR,
                       _("Invalid prefix or netmask for '%s'"),
                       network->def->bridge);
        goto routeerr1;
    }

    /* allow routing packets from the bridge interface */
    if (iptablesAddForwardAllowOut(driver->iptables,
                                   &ipdef->address,
                                   prefix,
                                   network->def->bridge,
                                   forwardIf) < 0) {
        virReportError(VIR_ERR_SYSTEM_ERROR,
                       _("failed to add iptables rule to allow routing from '%s'"),
                       network->def->bridge);
        goto routeerr1;
    }

    /* allow routing packets to the bridge interface */
    if (iptablesAddForwardAllowIn(driver->iptables,
                                  &ipdef->address,
                                  prefix,
                                  network->def->bridge,
                                  forwardIf) < 0) {
        virReportError(VIR_ERR_SYSTEM_ERROR,
                       _("failed to add iptables rule to allow routing to '%s'"),
                       network->def->bridge);
        goto routeerr2;
    }

    return 0;

routeerr2:
    iptablesRemoveForwardAllowOut(driver->iptables,
                                  &ipdef->address,
                                  prefix,
                                  network->def->bridge,
                                  forwardIf);
routeerr1:
    return -1;
}

static void
networkRemoveRoutingIptablesRules(struct network_driver *driver,
                                  virNetworkObjPtr network,
                                  virNetworkIpDefPtr ipdef)
{
    int prefix = virNetworkIpDefPrefix(ipdef);
    const char *forwardIf = virNetworkDefForwardIf(network->def, 0);

    if (prefix >= 0) {
        iptablesRemoveForwardAllowIn(driver->iptables,
                                     &ipdef->address,
                                     prefix,
                                     network->def->bridge,
                                     forwardIf);

        iptablesRemoveForwardAllowOut(driver->iptables,
                                      &ipdef->address,
                                      prefix,
                                      network->def->bridge,
                                      forwardIf);
    }
}

/* Add all once/network rules required for IPv6.
 * If no IPv6 addresses are defined and <network ipv6='yes'> is
 * specified, then allow IPv6 commuinications between virtual systems.
 * If any IPv6 addresses are defined, then add the rules for regular operation.
 */
static int
networkAddGeneralIp6tablesRules(struct network_driver *driver,
                               virNetworkObjPtr network)
{

    if (!virNetworkDefGetIpByIndex(network->def, AF_INET6, 0) &&
        !network->def->ipv6nogw) {
        return 0;
    }

    /* Catch all rules to block forwarding to/from bridges */

    if (iptablesAddForwardRejectOut(driver->iptables, AF_INET6,
                                    network->def->bridge) < 0) {
        virReportError(VIR_ERR_SYSTEM_ERROR,
                       _("failed to add ip6tables rule to block outbound traffic from '%s'"),
                       network->def->bridge);
        goto err1;
    }

    if (iptablesAddForwardRejectIn(driver->iptables, AF_INET6,
                                   network->def->bridge) < 0) {
        virReportError(VIR_ERR_SYSTEM_ERROR,
                       _("failed to add ip6tables rule to block inbound traffic to '%s'"),
                       network->def->bridge);
        goto err2;
    }

    /* Allow traffic between guests on the same bridge */
    if (iptablesAddForwardAllowCross(driver->iptables, AF_INET6,
                                     network->def->bridge) < 0) {
        virReportError(VIR_ERR_SYSTEM_ERROR,
                       _("failed to add ip6tables rule to allow cross bridge traffic on '%s'"),
                       network->def->bridge);
        goto err3;
    }

    /* if no IPv6 addresses are defined, we are done. */
    if (!virNetworkDefGetIpByIndex(network->def, AF_INET6, 0))
        return 0;

    /* allow DNS over IPv6 */
    if (iptablesAddTcpInput(driver->iptables, AF_INET6,
                            network->def->bridge, 53) < 0) {
        virReportError(VIR_ERR_SYSTEM_ERROR,
                       _("failed to add ip6tables rule to allow DNS requests from '%s'"),
                       network->def->bridge);
        goto err4;
    }

    if (iptablesAddUdpInput(driver->iptables, AF_INET6,
                            network->def->bridge, 53) < 0) {
        virReportError(VIR_ERR_SYSTEM_ERROR,
                       _("failed to add ip6tables rule to allow DNS requests from '%s'"),
                       network->def->bridge);
        goto err5;
    }

    if (iptablesAddUdpInput(driver->iptables, AF_INET6,
                            network->def->bridge, 547) < 0) {
        virReportError(VIR_ERR_SYSTEM_ERROR,
                       _("failed to add ip6tables rule to allow DHCP6 requests from '%s'"),
                       network->def->bridge);
        goto err6;
    }

    return 0;

    /* unwind in reverse order from the point of failure */
err6:
    iptablesRemoveUdpInput(driver->iptables, AF_INET6, network->def->bridge, 53);
err5:
    iptablesRemoveTcpInput(driver->iptables, AF_INET6, network->def->bridge, 53);
err4:
    iptablesRemoveForwardAllowCross(driver->iptables, AF_INET6, network->def->bridge);
err3:
    iptablesRemoveForwardRejectIn(driver->iptables, AF_INET6, network->def->bridge);
err2:
    iptablesRemoveForwardRejectOut(driver->iptables, AF_INET6, network->def->bridge);
err1:
    return -1;
}

static void
networkRemoveGeneralIp6tablesRules(struct network_driver *driver,
                                  virNetworkObjPtr network)
{
    if (!virNetworkDefGetIpByIndex(network->def, AF_INET6, 0) &&
        !network->def->ipv6nogw) {
        return;
    }
    if (virNetworkDefGetIpByIndex(network->def, AF_INET6, 0)) {
        iptablesRemoveUdpInput(driver->iptables, AF_INET6, network->def->bridge, 547);
        iptablesRemoveUdpInput(driver->iptables, AF_INET6, network->def->bridge, 53);
        iptablesRemoveTcpInput(driver->iptables, AF_INET6, network->def->bridge, 53);
    }

    /* the following rules are there if no IPv6 address has been defined
     * but network->def->ipv6nogw == true
     */
    iptablesRemoveForwardAllowCross(driver->iptables, AF_INET6, network->def->bridge);
    iptablesRemoveForwardRejectIn(driver->iptables, AF_INET6, network->def->bridge);
    iptablesRemoveForwardRejectOut(driver->iptables, AF_INET6, network->def->bridge);
}

static int
networkAddGeneralIptablesRules(struct network_driver *driver,
                               virNetworkObjPtr network)
{
    int ii;
    virNetworkIpDefPtr ipv4def;

    /* First look for first IPv4 address that has dhcp or tftpboot defined. */
    /* We support dhcp config on 1 IPv4 interface only. */
    for (ii = 0;
         (ipv4def = virNetworkDefGetIpByIndex(network->def, AF_INET, ii));
         ii++) {
        if (ipv4def->nranges || ipv4def->nhosts || ipv4def->tftproot)
            break;
    }

    /* allow DHCP requests through to dnsmasq */

    if (iptablesAddTcpInput(driver->iptables, AF_INET,
                            network->def->bridge, 67) < 0) {
        virReportError(VIR_ERR_SYSTEM_ERROR,
                       _("failed to add iptables rule to allow DHCP requests from '%s'"),
                       network->def->bridge);
        goto err1;
    }

    if (iptablesAddUdpInput(driver->iptables, AF_INET,
                            network->def->bridge, 67) < 0) {
        virReportError(VIR_ERR_SYSTEM_ERROR,
                       _("failed to add iptables rule to allow DHCP requests from '%s'"),
                       network->def->bridge);
        goto err2;
    }

    /* If we are doing local DHCP service on this network, attempt to
     * add a rule that will fixup the checksum of DHCP response
     * packets back to the guests (but report failure without
     * aborting, since not all iptables implementations support it).
     */

    if (ipv4def && (ipv4def->nranges || ipv4def->nhosts) &&
        (iptablesAddOutputFixUdpChecksum(driver->iptables,
                                         network->def->bridge, 68) < 0)) {
        VIR_WARN("Could not add rule to fixup DHCP response checksums "
                 "on network '%s'.", network->def->name);
        VIR_WARN("May need to update iptables package & kernel to support CHECKSUM rule.");
    }

    /* allow DNS requests through to dnsmasq */
    if (iptablesAddTcpInput(driver->iptables, AF_INET,
                            network->def->bridge, 53) < 0) {
        virReportError(VIR_ERR_SYSTEM_ERROR,
                       _("failed to add iptables rule to allow DNS requests from '%s'"),
                       network->def->bridge);
        goto err3;
    }

    if (iptablesAddUdpInput(driver->iptables, AF_INET,
                            network->def->bridge, 53) < 0) {
        virReportError(VIR_ERR_SYSTEM_ERROR,
                       _("failed to add iptables rule to allow DNS requests from '%s'"),
                       network->def->bridge);
        goto err4;
    }

    /* allow TFTP requests through to dnsmasq if necessary */
    if (ipv4def && ipv4def->tftproot &&
        iptablesAddUdpInput(driver->iptables, AF_INET,
                            network->def->bridge, 69) < 0) {
        virReportError(VIR_ERR_SYSTEM_ERROR,
                       _("failed to add iptables rule to allow TFTP requests from '%s'"),
                       network->def->bridge);
        goto err5;
    }

    /* Catch all rules to block forwarding to/from bridges */

    if (iptablesAddForwardRejectOut(driver->iptables, AF_INET,
                                    network->def->bridge) < 0) {
        virReportError(VIR_ERR_SYSTEM_ERROR,
                       _("failed to add iptables rule to block outbound traffic from '%s'"),
                       network->def->bridge);
        goto err6;
    }

    if (iptablesAddForwardRejectIn(driver->iptables, AF_INET,
                                   network->def->bridge) < 0) {
        virReportError(VIR_ERR_SYSTEM_ERROR,
                       _("failed to add iptables rule to block inbound traffic to '%s'"),
                       network->def->bridge);
        goto err7;
    }

    /* Allow traffic between guests on the same bridge */
    if (iptablesAddForwardAllowCross(driver->iptables, AF_INET,
                                     network->def->bridge) < 0) {
        virReportError(VIR_ERR_SYSTEM_ERROR,
                       _("failed to add iptables rule to allow cross bridge traffic on '%s'"),
                       network->def->bridge);
        goto err8;
    }

    /* add IPv6 general rules, if needed */
    if (networkAddGeneralIp6tablesRules(driver, network) < 0) {
        goto err9;
    }

    return 0;

    /* unwind in reverse order from the point of failure */
err9:
    iptablesRemoveForwardAllowCross(driver->iptables, AF_INET, network->def->bridge);
err8:
    iptablesRemoveForwardRejectIn(driver->iptables, AF_INET, network->def->bridge);
err7:
    iptablesRemoveForwardRejectOut(driver->iptables, AF_INET, network->def->bridge);
err6:
    if (ipv4def && ipv4def->tftproot) {
        iptablesRemoveUdpInput(driver->iptables, AF_INET, network->def->bridge, 69);
    }
err5:
    iptablesRemoveUdpInput(driver->iptables, AF_INET, network->def->bridge, 53);
err4:
    iptablesRemoveTcpInput(driver->iptables, AF_INET, network->def->bridge, 53);
err3:
    iptablesRemoveUdpInput(driver->iptables, AF_INET, network->def->bridge, 67);
err2:
    iptablesRemoveTcpInput(driver->iptables, AF_INET, network->def->bridge, 67);
err1:
    return -1;
}

static void
networkRemoveGeneralIptablesRules(struct network_driver *driver,
                                  virNetworkObjPtr network)
{
    int ii;
    virNetworkIpDefPtr ipv4def;

    networkRemoveGeneralIp6tablesRules(driver, network);

    for (ii = 0;
         (ipv4def = virNetworkDefGetIpByIndex(network->def, AF_INET, ii));
         ii++) {
        if (ipv4def->nranges || ipv4def->nhosts || ipv4def->tftproot)
            break;
    }

    iptablesRemoveForwardAllowCross(driver->iptables, AF_INET, network->def->bridge);
    iptablesRemoveForwardRejectIn(driver->iptables, AF_INET, network->def->bridge);
    iptablesRemoveForwardRejectOut(driver->iptables, AF_INET, network->def->bridge);
    if (ipv4def && ipv4def->tftproot) {
        iptablesRemoveUdpInput(driver->iptables, AF_INET, network->def->bridge, 69);
    }
    iptablesRemoveUdpInput(driver->iptables, AF_INET, network->def->bridge, 53);
    iptablesRemoveTcpInput(driver->iptables, AF_INET, network->def->bridge, 53);
    if (ipv4def && (ipv4def->nranges || ipv4def->nhosts)) {
        iptablesRemoveOutputFixUdpChecksum(driver->iptables,
                                           network->def->bridge, 68);
    }
    iptablesRemoveUdpInput(driver->iptables, AF_INET, network->def->bridge, 67);
    iptablesRemoveTcpInput(driver->iptables, AF_INET, network->def->bridge, 67);
}

static int
networkAddIpSpecificIptablesRules(struct network_driver *driver,
                                  virNetworkObjPtr network,
                                  virNetworkIpDefPtr ipdef)
{
    /* NB: in the case of IPv6, routing rules are added when the
     * forward mode is NAT. This is because IPv6 has no NAT.
     */

    if (network->def->forward.type == VIR_NETWORK_FORWARD_NAT) {
        if (VIR_SOCKET_ADDR_IS_FAMILY(&ipdef->address, AF_INET))
            return networkAddMasqueradingIptablesRules(driver, network, ipdef);
        else if (VIR_SOCKET_ADDR_IS_FAMILY(&ipdef->address, AF_INET6))
            return networkAddRoutingIptablesRules(driver, network, ipdef);
    } else if (network->def->forward.type == VIR_NETWORK_FORWARD_ROUTE) {
        return networkAddRoutingIptablesRules(driver, network, ipdef);
    }
    return 0;
}

static void
networkRemoveIpSpecificIptablesRules(struct network_driver *driver,
                                     virNetworkObjPtr network,
                                     virNetworkIpDefPtr ipdef)
{
    if (network->def->forward.type == VIR_NETWORK_FORWARD_NAT) {
        if (VIR_SOCKET_ADDR_IS_FAMILY(&ipdef->address, AF_INET))
            networkRemoveMasqueradingIptablesRules(driver, network, ipdef);
        else if (VIR_SOCKET_ADDR_IS_FAMILY(&ipdef->address, AF_INET6))
            networkRemoveRoutingIptablesRules(driver, network, ipdef);
    } else if (network->def->forward.type == VIR_NETWORK_FORWARD_ROUTE) {
        networkRemoveRoutingIptablesRules(driver, network, ipdef);
    }
}

/* Add all rules for all ip addresses (and general rules) on a network */
static int
networkAddIptablesRules(struct network_driver *driver,
                        virNetworkObjPtr network)
{
    int ii;
    virNetworkIpDefPtr ipdef;
    virErrorPtr orig_error;

    /* Add "once per network" rules */
    if (networkAddGeneralIptablesRules(driver, network) < 0)
        return -1;

    for (ii = 0;
         (ipdef = virNetworkDefGetIpByIndex(network->def, AF_UNSPEC, ii));
         ii++) {
        /* Add address-specific iptables rules */
        if (networkAddIpSpecificIptablesRules(driver, network, ipdef) < 0) {
            goto err;
        }
    }
    return 0;

err:
    /* store the previous error message before attempting removal of rules */
    orig_error = virSaveLastError();

    /* The final failed call to networkAddIpSpecificIptablesRules will
     * have removed any rules it created, but we need to remove those
     * added for previous IP addresses.
     */
    while ((--ii >= 0) &&
           (ipdef = virNetworkDefGetIpByIndex(network->def, AF_UNSPEC, ii))) {
        networkRemoveIpSpecificIptablesRules(driver, network, ipdef);
    }
    networkRemoveGeneralIptablesRules(driver, network);

    /* return the original error */
    virSetError(orig_error);
    return -1;
}

/* Remove all rules for all ip addresses (and general rules) on a network */
static void
networkRemoveIptablesRules(struct network_driver *driver,
                           virNetworkObjPtr network)
{
    int ii;
    virNetworkIpDefPtr ipdef;

    for (ii = 0;
         (ipdef = virNetworkDefGetIpByIndex(network->def, AF_UNSPEC, ii));
         ii++) {
        networkRemoveIpSpecificIptablesRules(driver, network, ipdef);
    }
    networkRemoveGeneralIptablesRules(driver, network);
}

static void
networkReloadIptablesRules(struct network_driver *driver)
{
    unsigned int i;

    VIR_INFO("Reloading iptables rules");

    for (i = 0 ; i < driver->networks.count ; i++) {
        virNetworkObjPtr network = driver->networks.objs[i];

        virNetworkObjLock(network);
        if (virNetworkObjIsActive(network) &&
            ((network->def->forward.type == VIR_NETWORK_FORWARD_NONE) ||
             (network->def->forward.type == VIR_NETWORK_FORWARD_NAT) ||
             (network->def->forward.type == VIR_NETWORK_FORWARD_ROUTE))) {
            /* Only the three L3 network types that are configured by libvirt
             * need to have iptables rules reloaded.
             */
            networkRemoveIptablesRules(driver, network);
            if (networkAddIptablesRules(driver, network) < 0) {
                /* failed to add but already logged */
            }
        }
        virNetworkObjUnlock(network);
    }
}

/* Enable IP Forwarding. Return 0 for success, -1 for failure. */
static int
networkEnableIpForwarding(bool enableIPv4, bool enableIPv6)
{
    int ret = 0;
    if (enableIPv4)
        ret = virFileWriteStr("/proc/sys/net/ipv4/ip_forward", "1\n", 0);
    if (enableIPv6 && ret == 0)
        ret = virFileWriteStr("/proc/sys/net/ipv6/conf/all/forwarding", "1\n", 0);
    return ret;
}

#define SYSCTL_PATH "/proc/sys"

static int
networkSetIPv6Sysctls(virNetworkObjPtr network)
{
    char *field = NULL;
    int ret = -1;

    if (!virNetworkDefGetIpByIndex(network->def, AF_INET6, 0)) {
        /* Only set disable_ipv6 if there are no ipv6 addresses defined for
         * the network.
         */
        if (virAsprintf(&field, SYSCTL_PATH "/net/ipv6/conf/%s/disable_ipv6",
                        network->def->bridge) < 0) {
            virReportOOMError();
            goto cleanup;
        }

        if (access(field, W_OK) < 0 && errno == ENOENT) {
            VIR_DEBUG("ipv6 appears to already be disabled on %s",
                      network->def->bridge);
            ret = 0;
            goto cleanup;
        }

        if (virFileWriteStr(field, "1", 0) < 0) {
            virReportSystemError(errno,
                                 _("cannot write to %s to disable IPv6 on bridge %s"),
                                 field, network->def->bridge);
            goto cleanup;
        }
        VIR_FREE(field);
    }

    /* The rest of the ipv6 sysctl tunables should always be set,
     * whether or not we're using ipv6 on this bridge.
     */

    /* Prevent guests from hijacking the host network by sending out
     * their own router advertisements.
     */
    if (virAsprintf(&field, SYSCTL_PATH "/net/ipv6/conf/%s/accept_ra",
                    network->def->bridge) < 0) {
        virReportOOMError();
        goto cleanup;
    }

    if (virFileWriteStr(field, "0", 0) < 0) {
        virReportSystemError(errno,
                             _("cannot disable %s"), field);
        goto cleanup;
    }
    VIR_FREE(field);

    /* All interfaces used as a gateway (which is what this is, by
     * definition), must always have autoconf=0.
     */
    if (virAsprintf(&field, SYSCTL_PATH "/net/ipv6/conf/%s/autoconf",
                    network->def->bridge) < 0) {
        virReportOOMError();
        goto cleanup;
    }

    if (virFileWriteStr(field, "0", 0) < 0) {
        virReportSystemError(errno,
                             _("cannot disable %s"), field);
        goto cleanup;
    }

    ret = 0;
cleanup:
    VIR_FREE(field);
    return ret;
}

#define PROC_NET_ROUTE "/proc/net/route"

/* XXX: This function can be a lot more exhaustive, there are certainly
 *      other scenarios where we can ruin host network connectivity.
 * XXX: Using a proper library is preferred over parsing /proc
 */
static int
networkCheckRouteCollision(virNetworkObjPtr network)
{
    int ret = 0, len;
    char *cur, *buf = NULL;
    enum {MAX_ROUTE_SIZE = 1024*64};

    /* Read whole routing table into memory */
    if ((len = virFileReadAll(PROC_NET_ROUTE, MAX_ROUTE_SIZE, &buf)) < 0)
        goto out;

    /* Dropping the last character shouldn't hurt */
    if (len > 0)
        buf[len-1] = '\0';

    VIR_DEBUG("%s output:\n%s", PROC_NET_ROUTE, buf);

    if (!STRPREFIX(buf, "Iface"))
        goto out;

    /* First line is just headings, skip it */
    cur = strchr(buf, '\n');
    if (cur)
        cur++;

    while (cur) {
        char iface[17], dest[128], mask[128];
        unsigned int addr_val, mask_val;
        virNetworkIpDefPtr ipdef;
        int num, ii;

        /* NUL-terminate the line, so sscanf doesn't go beyond a newline.  */
        char *nl = strchr(cur, '\n');
        if (nl) {
            *nl++ = '\0';
        }

        num = sscanf(cur, "%16s %127s %*s %*s %*s %*s %*s %127s",
                     iface, dest, mask);
        cur = nl;

        if (num != 3) {
            VIR_DEBUG("Failed to parse %s", PROC_NET_ROUTE);
            continue;
        }

        if (virStrToLong_ui(dest, NULL, 16, &addr_val) < 0) {
            VIR_DEBUG("Failed to convert network address %s to uint", dest);
            continue;
        }

        if (virStrToLong_ui(mask, NULL, 16, &mask_val) < 0) {
            VIR_DEBUG("Failed to convert network mask %s to uint", mask);
            continue;
        }

        addr_val &= mask_val;

        for (ii = 0;
             (ipdef = virNetworkDefGetIpByIndex(network->def, AF_INET, ii));
             ii++) {

            unsigned int net_dest;
            virSocketAddr netmask;

            if (virNetworkIpDefNetmask(ipdef, &netmask) < 0) {
                VIR_WARN("Failed to get netmask of '%s'",
                         network->def->bridge);
                continue;
            }

            net_dest = (ipdef->address.data.inet4.sin_addr.s_addr &
                        netmask.data.inet4.sin_addr.s_addr);

            if ((net_dest == addr_val) &&
                (netmask.data.inet4.sin_addr.s_addr == mask_val)) {
                virReportError(VIR_ERR_INTERNAL_ERROR,
                               _("Network is already in use by interface %s"),
                               iface);
                ret = -1;
                goto out;
            }
        }
    }

out:
    VIR_FREE(buf);
    return ret;
}

static int
networkAddAddrToBridge(virNetworkObjPtr network,
                       virNetworkIpDefPtr ipdef)
{
    int prefix = virNetworkIpDefPrefix(ipdef);

    if (prefix < 0) {
        virReportError(VIR_ERR_INTERNAL_ERROR,
                       _("bridge '%s' has an invalid netmask or IP address"),
                       network->def->bridge);
        return -1;
    }

    if (virNetDevSetIPv4Address(network->def->bridge,
                                &ipdef->address, prefix) < 0)
        return -1;

    return 0;
}

static int
networkStartNetworkVirtual(struct network_driver *driver,
                          virNetworkObjPtr network)
{
    int ii;
    bool v4present = false, v6present = false;
    virErrorPtr save_err = NULL;
    virNetworkIpDefPtr ipdef;
    char *macTapIfName = NULL;
    int tapfd = -1;

    /* Check to see if any network IP collides with an existing route */
    if (networkCheckRouteCollision(network) < 0)
        return -1;

    /* Create and configure the bridge device */
    if (virNetDevBridgeCreate(network->def->bridge) < 0)
        return -1;

    if (network->def->mac_specified) {
        /* To set a mac for the bridge, we need to define a dummy tap
         * device, set its mac, then attach it to the bridge. As long
         * as its mac address is lower than any other interface that
         * gets attached, the bridge will always maintain this mac
         * address.
         */
        macTapIfName = networkBridgeDummyNicName(network->def->bridge);
        if (!macTapIfName) {
            virReportOOMError();
            goto err0;
        }
        /* Keep tun fd open and interface up to allow for IPv6 DAD to happen */
        if (virNetDevTapCreateInBridgePort(network->def->bridge,
                                           &macTapIfName, &network->def->mac,
                                           NULL, &tapfd, NULL, NULL,
                                           VIR_NETDEV_TAP_CREATE_USE_MAC_FOR_BRIDGE |
                                           VIR_NETDEV_TAP_CREATE_IFUP |
                                           VIR_NETDEV_TAP_CREATE_PERSIST) < 0) {
            VIR_FREE(macTapIfName);
            goto err0;
        }
    }

    /* Set bridge options */

    /* delay is configured in seconds, but virNetDevBridgeSetSTPDelay
     * expects milliseconds
     */
    if (virNetDevBridgeSetSTPDelay(network->def->bridge,
                                   network->def->delay * 1000) < 0)
        goto err1;

    if (virNetDevBridgeSetSTP(network->def->bridge,
                              network->def->stp ? true : false) < 0)
        goto err1;

    /* Disable IPv6 on the bridge if there are no IPv6 addresses
     * defined, and set other IPv6 sysctl tunables appropriately.
     */
    if (networkSetIPv6Sysctls(network) < 0)
        goto err1;

    /* Add "once per network" rules */
    if (networkAddIptablesRules(driver, network) < 0)
        goto err1;

    for (ii = 0;
         (ipdef = virNetworkDefGetIpByIndex(network->def, AF_UNSPEC, ii));
         ii++) {
        if (VIR_SOCKET_ADDR_IS_FAMILY(&ipdef->address, AF_INET))
            v4present = true;
        if (VIR_SOCKET_ADDR_IS_FAMILY(&ipdef->address, AF_INET6))
            v6present = true;

        /* Add the IP address/netmask to the bridge */
        if (networkAddAddrToBridge(network, ipdef) < 0) {
            goto err2;
        }
    }

    /* Bring up the bridge interface */
    if (virNetDevSetOnline(network->def->bridge, 1) < 0)
        goto err2;

    /* If forward.type != NONE, turn on global IP forwarding */
    if (network->def->forward.type != VIR_NETWORK_FORWARD_NONE &&
        networkEnableIpForwarding(v4present, v6present) < 0) {
        virReportSystemError(errno, "%s",
                             _("failed to enable IP forwarding"));
        goto err3;
    }


    /* start dnsmasq if there are any IP addresses (v4 or v6) */
    if ((v4present || v6present) &&
        networkStartDhcpDaemon(driver, network) < 0)
        goto err3;

    /* start radvd if there are any ipv6 addresses */
    if (v6present && networkStartRadvd(driver, network) < 0)
        goto err4;

    /* DAD has happened (dnsmasq waits for it), dnsmasq is now bound to the
     * bridge's IPv6 address, so we can now set the dummy tun down.
     */
    if (tapfd >= 0) {
        if (virNetDevSetOnline(macTapIfName, false) < 0)
            goto err4;
        VIR_FORCE_CLOSE(tapfd);
    }

    if (virNetDevBandwidthSet(network->def->bridge,
                              network->def->bandwidth, true) < 0) {
        virReportError(VIR_ERR_INTERNAL_ERROR,
                       _("cannot set bandwidth limits on %s"),
                       network->def->bridge);
        goto err5;
    }

    VIR_FREE(macTapIfName);

    return 0;

 err5:
    virNetDevBandwidthClear(network->def->bridge);

 err4:
    if (!save_err)
        save_err = virSaveLastError();

    if (network->dnsmasqPid > 0) {
        kill(network->dnsmasqPid, SIGTERM);
        network->dnsmasqPid = -1;
    }

 err3:
    if (!save_err)
        save_err = virSaveLastError();
    ignore_value(virNetDevSetOnline(network->def->bridge, 0));

 err2:
    if (!save_err)
        save_err = virSaveLastError();
    networkRemoveIptablesRules(driver, network);

 err1:
    if (!save_err)
        save_err = virSaveLastError();

    if (macTapIfName) {
        VIR_FORCE_CLOSE(tapfd);
        ignore_value(virNetDevTapDelete(macTapIfName));
        VIR_FREE(macTapIfName);
    }

 err0:
    if (!save_err)
        save_err = virSaveLastError();
    ignore_value(virNetDevBridgeDelete(network->def->bridge));

    if (save_err) {
        virSetError(save_err);
        virFreeError(save_err);
    }
    /* coverity[leaked_handle] - 'tapfd' is not leaked */
    return -1;
}

static int networkShutdownNetworkVirtual(struct network_driver *driver,
                                        virNetworkObjPtr network)
{
    virNetDevBandwidthClear(network->def->bridge);

    if (network->radvdPid > 0) {
        char *radvdpidbase;

        kill(network->radvdPid, SIGTERM);
        /* attempt to delete the pidfile we created */
        if (!(radvdpidbase = networkRadvdPidfileBasename(network->def->name))) {
            virReportOOMError();
        } else {
            virPidFileDelete(NETWORK_PID_DIR, radvdpidbase);
            VIR_FREE(radvdpidbase);
        }
    }

    if (network->dnsmasqPid > 0)
        kill(network->dnsmasqPid, SIGTERM);

    if (network->def->mac_specified) {
        char *macTapIfName = networkBridgeDummyNicName(network->def->bridge);
        if (!macTapIfName) {
            virReportOOMError();
        } else {
            ignore_value(virNetDevTapDelete(macTapIfName));
            VIR_FREE(macTapIfName);
        }
    }

    ignore_value(virNetDevSetOnline(network->def->bridge, 0));

    networkRemoveIptablesRules(driver, network);

    ignore_value(virNetDevBridgeDelete(network->def->bridge));

    /* See if its still alive and really really kill it */
    if (network->dnsmasqPid > 0 &&
        (kill(network->dnsmasqPid, 0) == 0))
        kill(network->dnsmasqPid, SIGKILL);
    network->dnsmasqPid = -1;

    if (network->radvdPid > 0 &&
        (kill(network->radvdPid, 0) == 0))
        kill(network->radvdPid, SIGKILL);
    network->radvdPid = -1;

    return 0;
}

static int
networkStartNetworkExternal(struct network_driver *driver ATTRIBUTE_UNUSED,
                            virNetworkObjPtr network ATTRIBUTE_UNUSED)
{
    /* put anything here that needs to be done each time a network of
     * type BRIDGE, PRIVATE, VEPA, HOSTDEV or PASSTHROUGH is started. On
     * failure, undo anything you've done, and return -1. On success
     * return 0.
     */
    return 0;
}

static int networkShutdownNetworkExternal(struct network_driver *driver ATTRIBUTE_UNUSED,
                                        virNetworkObjPtr network ATTRIBUTE_UNUSED)
{
    /* put anything here that needs to be done each time a network of
     * type BRIDGE, PRIVATE, VEPA, HOSTDEV or PASSTHROUGH is shutdown. On
     * failure, undo anything you've done, and return -1. On success
     * return 0.
     */
    return 0;
}

static int
networkStartNetwork(struct network_driver *driver,
                    virNetworkObjPtr network)
{
    int ret = 0;

    if (virNetworkObjIsActive(network)) {
        virReportError(VIR_ERR_OPERATION_INVALID,
                       "%s", _("network is already active"));
        return -1;
    }

    if (virNetworkObjSetDefTransient(network, true) < 0)
        return -1;

    switch (network->def->forward.type) {

    case VIR_NETWORK_FORWARD_NONE:
    case VIR_NETWORK_FORWARD_NAT:
    case VIR_NETWORK_FORWARD_ROUTE:
        ret = networkStartNetworkVirtual(driver, network);
        break;

    case VIR_NETWORK_FORWARD_BRIDGE:
    case VIR_NETWORK_FORWARD_PRIVATE:
    case VIR_NETWORK_FORWARD_VEPA:
    case VIR_NETWORK_FORWARD_PASSTHROUGH:
    case VIR_NETWORK_FORWARD_HOSTDEV:
        ret = networkStartNetworkExternal(driver, network);
        break;
    }

    if (ret < 0) {
        virNetworkObjUnsetDefTransient(network);
        return ret;
    }

    /* Persist the live configuration now that anything autogenerated
     * is setup.
     */
    if ((ret = virNetworkSaveStatus(NETWORK_STATE_DIR, network)) < 0) {
        goto error;
    }

    VIR_INFO("Starting up network '%s'", network->def->name);
    network->active = 1;

error:
    if (ret < 0) {
        virErrorPtr save_err = virSaveLastError();
        int save_errno = errno;
        networkShutdownNetwork(driver, network);
        virSetError(save_err);
        virFreeError(save_err);
        errno = save_errno;
    }
    return ret;
}

static int networkShutdownNetwork(struct network_driver *driver,
                                        virNetworkObjPtr network)
{
    int ret = 0;
    char *stateFile;

    VIR_INFO("Shutting down network '%s'", network->def->name);

    if (!virNetworkObjIsActive(network))
        return 0;

    stateFile = virNetworkConfigFile(NETWORK_STATE_DIR, network->def->name);
    if (!stateFile)
        return -1;

    unlink(stateFile);
    VIR_FREE(stateFile);

    switch (network->def->forward.type) {

    case VIR_NETWORK_FORWARD_NONE:
    case VIR_NETWORK_FORWARD_NAT:
    case VIR_NETWORK_FORWARD_ROUTE:
        ret = networkShutdownNetworkVirtual(driver, network);
        break;

    case VIR_NETWORK_FORWARD_BRIDGE:
    case VIR_NETWORK_FORWARD_PRIVATE:
    case VIR_NETWORK_FORWARD_VEPA:
    case VIR_NETWORK_FORWARD_PASSTHROUGH:
    case VIR_NETWORK_FORWARD_HOSTDEV:
        ret = networkShutdownNetworkExternal(driver, network);
        break;
    }

    network->active = 0;
    virNetworkObjUnsetDefTransient(network);
    return ret;
}


static virNetworkPtr networkLookupByUUID(virConnectPtr conn,
                                         const unsigned char *uuid) {
    struct network_driver *driver = conn->networkPrivateData;
    virNetworkObjPtr network;
    virNetworkPtr ret = NULL;

    networkDriverLock(driver);
    network = virNetworkFindByUUID(&driver->networks, uuid);
    networkDriverUnlock(driver);
    if (!network) {
        virReportError(VIR_ERR_NO_NETWORK,
                       "%s", _("no network with matching uuid"));
        goto cleanup;
    }

    ret = virGetNetwork(conn, network->def->name, network->def->uuid);

cleanup:
    if (network)
        virNetworkObjUnlock(network);
    return ret;
}

static virNetworkPtr networkLookupByName(virConnectPtr conn,
                                         const char *name) {
    struct network_driver *driver = conn->networkPrivateData;
    virNetworkObjPtr network;
    virNetworkPtr ret = NULL;

    networkDriverLock(driver);
    network = virNetworkFindByName(&driver->networks, name);
    networkDriverUnlock(driver);
    if (!network) {
        virReportError(VIR_ERR_NO_NETWORK,
                       _("no network with matching name '%s'"), name);
        goto cleanup;
    }

    ret = virGetNetwork(conn, network->def->name, network->def->uuid);

cleanup:
    if (network)
        virNetworkObjUnlock(network);
    return ret;
}

static virDrvOpenStatus networkOpenNetwork(virConnectPtr conn,
                                           virConnectAuthPtr auth ATTRIBUTE_UNUSED,
                                           unsigned int flags)
{
    virCheckFlags(VIR_CONNECT_RO, VIR_DRV_OPEN_ERROR);

    if (!driverState)
        return VIR_DRV_OPEN_DECLINED;

    conn->networkPrivateData = driverState;
    return VIR_DRV_OPEN_SUCCESS;
}

static int networkCloseNetwork(virConnectPtr conn) {
    conn->networkPrivateData = NULL;
    return 0;
}

static int networkNumNetworks(virConnectPtr conn) {
    int nactive = 0, i;
    struct network_driver *driver = conn->networkPrivateData;

    networkDriverLock(driver);
    for (i = 0 ; i < driver->networks.count ; i++) {
        virNetworkObjLock(driver->networks.objs[i]);
        if (virNetworkObjIsActive(driver->networks.objs[i]))
            nactive++;
        virNetworkObjUnlock(driver->networks.objs[i]);
    }
    networkDriverUnlock(driver);

    return nactive;
}

static int networkListNetworks(virConnectPtr conn, char **const names, int nnames) {
    struct network_driver *driver = conn->networkPrivateData;
    int got = 0, i;

    networkDriverLock(driver);
    for (i = 0 ; i < driver->networks.count && got < nnames ; i++) {
        virNetworkObjLock(driver->networks.objs[i]);
        if (virNetworkObjIsActive(driver->networks.objs[i])) {
            if (!(names[got] = strdup(driver->networks.objs[i]->def->name))) {
                virNetworkObjUnlock(driver->networks.objs[i]);
                virReportOOMError();
                goto cleanup;
            }
            got++;
        }
        virNetworkObjUnlock(driver->networks.objs[i]);
    }
    networkDriverUnlock(driver);

    return got;

 cleanup:
    networkDriverUnlock(driver);
    for (i = 0 ; i < got ; i++)
        VIR_FREE(names[i]);
    return -1;
}

static int networkNumDefinedNetworks(virConnectPtr conn) {
    int ninactive = 0, i;
    struct network_driver *driver = conn->networkPrivateData;

    networkDriverLock(driver);
    for (i = 0 ; i < driver->networks.count ; i++) {
        virNetworkObjLock(driver->networks.objs[i]);
        if (!virNetworkObjIsActive(driver->networks.objs[i]))
            ninactive++;
        virNetworkObjUnlock(driver->networks.objs[i]);
    }
    networkDriverUnlock(driver);

    return ninactive;
}

static int networkListDefinedNetworks(virConnectPtr conn, char **const names, int nnames) {
    struct network_driver *driver = conn->networkPrivateData;
    int got = 0, i;

    networkDriverLock(driver);
    for (i = 0 ; i < driver->networks.count && got < nnames ; i++) {
        virNetworkObjLock(driver->networks.objs[i]);
        if (!virNetworkObjIsActive(driver->networks.objs[i])) {
            if (!(names[got] = strdup(driver->networks.objs[i]->def->name))) {
                virNetworkObjUnlock(driver->networks.objs[i]);
                virReportOOMError();
                goto cleanup;
            }
            got++;
        }
        virNetworkObjUnlock(driver->networks.objs[i]);
    }
    networkDriverUnlock(driver);
    return got;

 cleanup:
    networkDriverUnlock(driver);
    for (i = 0 ; i < got ; i++)
        VIR_FREE(names[i]);
    return -1;
}

static int
networkListAllNetworks(virConnectPtr conn,
                       virNetworkPtr **nets,
                       unsigned int flags)
{
    struct network_driver *driver = conn->networkPrivateData;
    int ret = -1;

    virCheckFlags(VIR_CONNECT_LIST_NETWORKS_FILTERS_ALL, -1);

    networkDriverLock(driver);
    ret = virNetworkList(conn, driver->networks, nets, flags);
    networkDriverUnlock(driver);

    return ret;
}

static int networkIsActive(virNetworkPtr net)
{
    struct network_driver *driver = net->conn->networkPrivateData;
    virNetworkObjPtr obj;
    int ret = -1;

    networkDriverLock(driver);
    obj = virNetworkFindByUUID(&driver->networks, net->uuid);
    networkDriverUnlock(driver);
    if (!obj) {
        virReportError(VIR_ERR_NO_NETWORK, NULL);
        goto cleanup;
    }
    ret = virNetworkObjIsActive(obj);

cleanup:
    if (obj)
        virNetworkObjUnlock(obj);
    return ret;
}

static int networkIsPersistent(virNetworkPtr net)
{
    struct network_driver *driver = net->conn->networkPrivateData;
    virNetworkObjPtr obj;
    int ret = -1;

    networkDriverLock(driver);
    obj = virNetworkFindByUUID(&driver->networks, net->uuid);
    networkDriverUnlock(driver);
    if (!obj) {
        virReportError(VIR_ERR_NO_NETWORK, NULL);
        goto cleanup;
    }
    ret = obj->persistent;

cleanup:
    if (obj)
        virNetworkObjUnlock(obj);
    return ret;
}


static int
networkValidate(struct network_driver *driver,
                virNetworkDefPtr def,
                bool check_active)
{
    int ii;
    bool vlanUsed, vlanAllowed, badVlanUse = false;
    virPortGroupDefPtr defaultPortGroup = NULL;
    virNetworkIpDefPtr ipdef;
    bool ipv4def = false, ipv6def = false;

    /* check for duplicate networks */
    if (virNetworkObjIsDuplicate(&driver->networks, def, check_active) < 0)
        return -1;

    /* Only the three L3 network types that are configured by libvirt
     * need to have a bridge device name / mac address provided
     */
    if (def->forward.type == VIR_NETWORK_FORWARD_NONE ||
        def->forward.type == VIR_NETWORK_FORWARD_NAT ||
        def->forward.type == VIR_NETWORK_FORWARD_ROUTE) {

        if (virNetworkSetBridgeName(&driver->networks, def, 1))
            return -1;

        virNetworkSetBridgeMacAddr(def);
    } else {
        /* They are also the only types that currently support setting
         * an IP address for the host-side device (bridge)
         */
        if (virNetworkDefGetIpByIndex(def, AF_UNSPEC, 0)) {
            virReportError(VIR_ERR_CONFIG_UNSUPPORTED,
                           _("Unsupported <ip> element in network %s "
                             "with forward mode='%s'"),
                           def->name,
                           virNetworkForwardTypeToString(def->forward.type));
            return -1;
        }
        if (def->dns.ntxts || def->dns.nhosts || def->dns.nsrvs) {
            virReportError(VIR_ERR_CONFIG_UNSUPPORTED,
                           _("Unsupported <dns> element in network %s "
                             "with forward mode='%s'"),
                           def->name,
                           virNetworkForwardTypeToString(def->forward.type));
            return -1;
        }
        if (def->domain) {
            virReportError(VIR_ERR_CONFIG_UNSUPPORTED,
                           _("Unsupported <domain> element in network %s "
                             "with forward mode='%s'"),
                           def->name,
                           virNetworkForwardTypeToString(def->forward.type));
            return -1;
        }
    }

    /* We only support dhcp on one IPv4 address and
     * on one IPv6 address per defined network
     */
    for (ii = 0;
         (ipdef = virNetworkDefGetIpByIndex(def, AF_UNSPEC, ii));
         ii++) {
        if (VIR_SOCKET_ADDR_IS_FAMILY(&ipdef->address, AF_INET)) {
            if (ipdef->nranges || ipdef->nhosts) {
                if (ipv4def) {
                    virReportError(VIR_ERR_CONFIG_UNSUPPORTED, "%s",
                               _("Multiple IPv4 dhcp sections found -- "
                                 "dhcp is supported only for a "
                                 "single IPv4 address on each network"));
                    return -1;
                } else {
                    ipv4def = true;
                }
            }
        }
        if (VIR_SOCKET_ADDR_IS_FAMILY(&ipdef->address, AF_INET6)) {
            if (ipdef->nranges || ipdef->nhosts) {
                if (ipv6def) {
                    virReportError(VIR_ERR_CONFIG_UNSUPPORTED, "%s",
                               _("Multiple IPv6 dhcp sections found -- "
                                 "dhcp is supported only for a "
                                 "single IPv6 address on each network"));
                    return -1;
                } else {
                    ipv6def = true;
                }
            }
        }
    }

    /* The only type of networks that currently support transparent
     * vlan configuration are those using hostdev sr-iov devices from
     * a pool, and those using an Open vSwitch bridge.
     */

    vlanAllowed = (def->forward.type == VIR_NETWORK_FORWARD_BRIDGE &&
                   def->virtPortProfile &&
                   def->virtPortProfile->virtPortType == VIR_NETDEV_VPORT_PROFILE_OPENVSWITCH);

    vlanUsed = def->vlan.nTags > 0;
    for (ii = 0; ii < def->nPortGroups; ii++) {
        if (vlanUsed || def->portGroups[ii].vlan.nTags > 0) {
            /* anyone using this portgroup will get a vlan tag. Verify
             * that they will also be using an openvswitch connection,
             * as that is the only type of network that currently
             * supports a vlan tag.
             */
            if (def->portGroups[ii].virtPortProfile) {
                if (def->forward.type != VIR_NETWORK_FORWARD_BRIDGE ||
                    def->portGroups[ii].virtPortProfile->virtPortType
                    != VIR_NETDEV_VPORT_PROFILE_OPENVSWITCH) {
                    badVlanUse = true;
                }
            } else if (!vlanAllowed) {
                /* virtualport taken from base network definition */
                badVlanUse = true;
            }
        }
        if (def->portGroups[ii].isDefault) {
            if (defaultPortGroup) {
                virReportError(VIR_ERR_CONFIG_UNSUPPORTED,
                               _("network '%s' has multiple default "
                                 "<portgroup> elements (%s and %s), "
                                 "but only one default is allowed"),
                               def->name, defaultPortGroup->name,
                               def->portGroups[ii].name);
                return -1;
            }
            defaultPortGroup = &def->portGroups[ii];
        }
    }
    if (badVlanUse ||
        (vlanUsed && !vlanAllowed && !defaultPortGroup)) {
        /* NB: if defaultPortGroup is set, we don't directly look at
         * vlanUsed && !vlanAllowed, because the network will never be
         * used without having a portgroup added in, so all necessary
         * checks were done in the loop above.
         */
        virReportError(VIR_ERR_CONFIG_UNSUPPORTED,
                       _("<vlan> element specified for network %s, "
                         "whose type doesn't support vlan configuration"),
                       def->name);
        return -1;
    }
    return 0;
}

static virNetworkPtr networkCreate(virConnectPtr conn, const char *xml) {
    struct network_driver *driver = conn->networkPrivateData;
    virNetworkDefPtr def;
    virNetworkObjPtr network = NULL;
    virNetworkPtr ret = NULL;

    networkDriverLock(driver);

    if (!(def = virNetworkDefParseString(xml)))
        goto cleanup;

    if (networkValidate(driver, def, true) < 0)
       goto cleanup;

    /* NB: "live" is false because this transient network hasn't yet
     * been started
     */
    if (!(network = virNetworkAssignDef(&driver->networks, def, false)))
        goto cleanup;
    def = NULL;

    if (networkStartNetwork(driver, network) < 0) {
        virNetworkRemoveInactive(&driver->networks,
                                 network);
        network = NULL;
        goto cleanup;
    }

    VIR_INFO("Creating network '%s'", network->def->name);
    ret = virGetNetwork(conn, network->def->name, network->def->uuid);

cleanup:
    virNetworkDefFree(def);
    if (network)
        virNetworkObjUnlock(network);
    networkDriverUnlock(driver);
    return ret;
}

static virNetworkPtr networkDefine(virConnectPtr conn, const char *xml) {
    struct network_driver *driver = conn->networkPrivateData;
    virNetworkDefPtr def = NULL;
    bool freeDef = true;
    virNetworkObjPtr network = NULL;
    virNetworkPtr ret = NULL;

    networkDriverLock(driver);

    if (!(def = virNetworkDefParseString(xml)))
        goto cleanup;

    if (networkValidate(driver, def, false) < 0)
       goto cleanup;

    if ((network = virNetworkFindByName(&driver->networks, def->name))) {
        network->persistent = 1;
        if (virNetworkObjAssignDef(network, def, false) < 0)
            goto cleanup;
    } else {
        if (!(network = virNetworkAssignDef(&driver->networks, def, false)))
            goto cleanup;
    }

    /* define makes the network persistent - always */
    network->persistent = 1;

    /* def was asigned */
    freeDef = false;

    if (virNetworkSaveConfig(driver->networkConfigDir, def) < 0) {
        virNetworkRemoveInactive(&driver->networks, network);
        network = NULL;
        goto cleanup;
    }

    VIR_INFO("Defining network '%s'", def->name);
    ret = virGetNetwork(conn, def->name, def->uuid);

cleanup:
    if (freeDef)
       virNetworkDefFree(def);
    if (network)
        virNetworkObjUnlock(network);
    networkDriverUnlock(driver);
    return ret;
}

static int
networkUndefine(virNetworkPtr net) {
    struct network_driver *driver = net->conn->networkPrivateData;
    virNetworkObjPtr network;
    int ret = -1;
    bool active = false;

    networkDriverLock(driver);

    network = virNetworkFindByUUID(&driver->networks, net->uuid);
    if (!network) {
        virReportError(VIR_ERR_NO_NETWORK,
                       "%s", _("no network with matching uuid"));
        goto cleanup;
    }

    if (virNetworkObjIsActive(network))
        active = true;

    if (virNetworkDeleteConfig(driver->networkConfigDir,
                               driver->networkAutostartDir,
                               network) < 0)
        goto cleanup;

    /* make the network transient */
    network->persistent = 0;
    virNetworkDefFree(network->newDef);
    network->newDef = NULL;

    VIR_INFO("Undefining network '%s'", network->def->name);
    if (!active) {
        if (networkRemoveInactive(driver, network) < 0) {
            network = NULL;
            goto cleanup;
        }
        network = NULL;
    }

    ret = 0;

cleanup:
    if (network)
        virNetworkObjUnlock(network);
    networkDriverUnlock(driver);
    return ret;
}

static int
networkUpdate(virNetworkPtr net,
              unsigned int command,
              unsigned int section,
              int parentIndex,
              const char *xml,
              unsigned int flags)
{
    struct network_driver *driver = net->conn->networkPrivateData;
    virNetworkObjPtr network = NULL;
    int isActive, ret = -1, ii;
    virNetworkIpDefPtr ipdef;
    bool oldDhcpActive = false;


    virCheckFlags(VIR_NETWORK_UPDATE_AFFECT_LIVE |
                  VIR_NETWORK_UPDATE_AFFECT_CONFIG,
                  -1);

    networkDriverLock(driver);

    network = virNetworkFindByUUID(&driver->networks, net->uuid);
    if (!network) {
        virReportError(VIR_ERR_NO_NETWORK,
                       "%s", _("no network with matching uuid"));
        goto cleanup;
    }

    /* see if we are listening for dhcp pre-modification */
    for (ii = 0;
         (ipdef = virNetworkDefGetIpByIndex(network->def, AF_INET, ii));
         ii++) {
        if (ipdef->nranges || ipdef->nhosts) {
            oldDhcpActive = true;
            break;
        }
    }

    /* VIR_NETWORK_UPDATE_AFFECT_CURRENT means "change LIVE if network
     * is active, else change CONFIG
    */
    isActive = virNetworkObjIsActive(network);
    if ((flags & (VIR_NETWORK_UPDATE_AFFECT_LIVE |
                  VIR_NETWORK_UPDATE_AFFECT_CONFIG)) ==
        VIR_NETWORK_UPDATE_AFFECT_CURRENT) {
        if (isActive)
            flags |= VIR_NETWORK_UPDATE_AFFECT_LIVE;
        else
            flags |= VIR_NETWORK_UPDATE_AFFECT_CONFIG;
    }

    /* update the network config in memory/on disk */
    if (virNetworkObjUpdate(network, command, section, parentIndex, xml, flags) < 0)
        goto cleanup;

    if (flags & VIR_NETWORK_UPDATE_AFFECT_CONFIG) {
        /* save updated persistent config to disk */
        if (virNetworkSaveConfig(driver->networkConfigDir,
                                 virNetworkObjGetPersistentDef(network)) < 0) {
            goto cleanup;
        }
    }

    if (isActive && (flags & VIR_NETWORK_UPDATE_AFFECT_LIVE)) {
        /* rewrite dnsmasq host files, restart dnsmasq, update iptables
         * rules, etc, according to which section was modified. Note that
         * some sections require multiple actions, so a single switch
         * statement is inadequate.
         */
        if (section == VIR_NETWORK_SECTION_BRIDGE ||
            section == VIR_NETWORK_SECTION_DOMAIN ||
            section == VIR_NETWORK_SECTION_IP ||
            section == VIR_NETWORK_SECTION_IP_DHCP_RANGE) {
            /* these sections all change things on the dnsmasq commandline,
             * so we need to kill and restart dnsmasq.
             */
            if (networkRestartDhcpDaemon(driver, network) < 0)
                goto cleanup;

        } else if (section == VIR_NETWORK_SECTION_IP_DHCP_HOST) {
            /* if we previously weren't listening for dhcp and now we
             * are (or vice-versa) then we need to do a restart,
             * otherwise we just need to do a refresh (redo the config
             * files and send SIGHUP)
             */
            bool newDhcpActive = false;

            for (ii = 0;
                 (ipdef = virNetworkDefGetIpByIndex(network->def, AF_INET, ii));
                 ii++) {
                if (ipdef->nranges || ipdef->nhosts) {
                    newDhcpActive = true;
                    break;
                }
            }

            if ((newDhcpActive != oldDhcpActive &&
                 networkRestartDhcpDaemon(driver, network) < 0) ||
                networkRefreshDhcpDaemon(driver, network) < 0) {
                goto cleanup;
            }

        } else if (section == VIR_NETWORK_SECTION_DNS_HOST ||
                   section == VIR_NETWORK_SECTION_DNS_TXT ||
                   section == VIR_NETWORK_SECTION_DNS_SRV) {
            /* these sections only change things in config files, so we
             * can just update the config files and send SIGHUP to
             * dnsmasq.
             */
            if (networkRefreshDhcpDaemon(driver, network) < 0)
                goto cleanup;

        }

        if (section == VIR_NETWORK_SECTION_IP) {
            /* only a change in IP addresses will affect radvd, and all of radvd's
             * config is stored in the conf file which will be re-read with a SIGHUP.
             */
            if (networkRefreshRadvd(driver, network) < 0)
                goto cleanup;
        }

        if ((section == VIR_NETWORK_SECTION_IP ||
             section == VIR_NETWORK_SECTION_FORWARD ||
             section == VIR_NETWORK_SECTION_FORWARD_INTERFACE) &&
           (network->def->forward.type == VIR_NETWORK_FORWARD_NONE ||
            network->def->forward.type == VIR_NETWORK_FORWARD_NAT ||
            network->def->forward.type == VIR_NETWORK_FORWARD_ROUTE)) {
            /* these could affect the iptables rules */
            networkRemoveIptablesRules(driver, network);
            if (networkAddIptablesRules(driver, network) < 0)
                goto cleanup;

        }

        /* save current network state to disk */
        if ((ret = virNetworkSaveStatus(NETWORK_STATE_DIR, network)) < 0)
            goto cleanup;
    }
    ret = 0;
cleanup:
    if (network)
        virNetworkObjUnlock(network);
    networkDriverUnlock(driver);
    return ret;
}

static int networkStart(virNetworkPtr net) {
    struct network_driver *driver = net->conn->networkPrivateData;
    virNetworkObjPtr network;
    int ret = -1;

    networkDriverLock(driver);
    network = virNetworkFindByUUID(&driver->networks, net->uuid);

    if (!network) {
        virReportError(VIR_ERR_NO_NETWORK,
                       "%s", _("no network with matching uuid"));
        goto cleanup;
    }

    ret = networkStartNetwork(driver, network);

cleanup:
    if (network)
        virNetworkObjUnlock(network);
    networkDriverUnlock(driver);
    return ret;
}

static int networkDestroy(virNetworkPtr net) {
    struct network_driver *driver = net->conn->networkPrivateData;
    virNetworkObjPtr network;
    int ret = -1;

    networkDriverLock(driver);
    network = virNetworkFindByUUID(&driver->networks, net->uuid);

    if (!network) {
        virReportError(VIR_ERR_NO_NETWORK,
                       "%s", _("no network with matching uuid"));
        goto cleanup;
    }

    if (!virNetworkObjIsActive(network)) {
        virReportError(VIR_ERR_OPERATION_INVALID,
                       "%s", _("network is not active"));
        goto cleanup;
    }

    if ((ret = networkShutdownNetwork(driver, network)) < 0)
        goto cleanup;

    if (!network->persistent) {
        if (networkRemoveInactive(driver, network) < 0) {
            network = NULL;
            ret = -1;
            goto cleanup;
        }
        network = NULL;
    }

cleanup:
    if (network)
        virNetworkObjUnlock(network);
    networkDriverUnlock(driver);
    return ret;
}

static char *networkGetXMLDesc(virNetworkPtr net,
                               unsigned int flags)
{
    struct network_driver *driver = net->conn->networkPrivateData;
    virNetworkObjPtr network;
    virNetworkDefPtr def;
    char *ret = NULL;

    virCheckFlags(VIR_NETWORK_XML_INACTIVE, NULL);

    networkDriverLock(driver);
    network = virNetworkFindByUUID(&driver->networks, net->uuid);
    networkDriverUnlock(driver);

    if (!network) {
        virReportError(VIR_ERR_NO_NETWORK,
                       "%s", _("no network with matching uuid"));
        goto cleanup;
    }

    if ((flags & VIR_NETWORK_XML_INACTIVE) && network->newDef)
        def = network->newDef;
    else
        def = network->def;

    ret = virNetworkDefFormat(def, flags);

cleanup:
    if (network)
        virNetworkObjUnlock(network);
    return ret;
}

static char *networkGetBridgeName(virNetworkPtr net) {
    struct network_driver *driver = net->conn->networkPrivateData;
    virNetworkObjPtr network;
    char *bridge = NULL;

    networkDriverLock(driver);
    network = virNetworkFindByUUID(&driver->networks, net->uuid);
    networkDriverUnlock(driver);

    if (!network) {
        virReportError(VIR_ERR_NO_NETWORK,
                       "%s", _("no network with matching id"));
        goto cleanup;
    }

    if (!(network->def->bridge)) {
        virReportError(VIR_ERR_INTERNAL_ERROR,
                       _("network '%s' does not have a bridge name."),
                       network->def->name);
        goto cleanup;
    }

    bridge = strdup(network->def->bridge);
    if (!bridge)
        virReportOOMError();

cleanup:
    if (network)
        virNetworkObjUnlock(network);
    return bridge;
}

static int networkGetAutostart(virNetworkPtr net,
                             int *autostart) {
    struct network_driver *driver = net->conn->networkPrivateData;
    virNetworkObjPtr network;
    int ret = -1;

    networkDriverLock(driver);
    network = virNetworkFindByUUID(&driver->networks, net->uuid);
    networkDriverUnlock(driver);
    if (!network) {
        virReportError(VIR_ERR_NO_NETWORK,
                       "%s", _("no network with matching uuid"));
        goto cleanup;
    }

    *autostart = network->autostart;
    ret = 0;

cleanup:
    if (network)
        virNetworkObjUnlock(network);
    return ret;
}

static int networkSetAutostart(virNetworkPtr net,
                               int autostart) {
    struct network_driver *driver = net->conn->networkPrivateData;
    virNetworkObjPtr network;
    char *configFile = NULL, *autostartLink = NULL;
    int ret = -1;

    networkDriverLock(driver);
    network = virNetworkFindByUUID(&driver->networks, net->uuid);

    if (!network) {
        virReportError(VIR_ERR_NO_NETWORK,
                       "%s", _("no network with matching uuid"));
        goto cleanup;
    }

    if (!network->persistent) {
        virReportError(VIR_ERR_OPERATION_INVALID,
                       "%s", _("cannot set autostart for transient network"));
        goto cleanup;
    }

    autostart = (autostart != 0);

    if (network->autostart != autostart) {
        if ((configFile = virNetworkConfigFile(driver->networkConfigDir, network->def->name)) == NULL)
            goto cleanup;
        if ((autostartLink = virNetworkConfigFile(driver->networkAutostartDir, network->def->name)) == NULL)
            goto cleanup;

        if (autostart) {
            if (virFileMakePath(driver->networkAutostartDir) < 0) {
                virReportSystemError(errno,
                                     _("cannot create autostart directory '%s'"),
                                     driver->networkAutostartDir);
                goto cleanup;
            }

            if (symlink(configFile, autostartLink) < 0) {
                virReportSystemError(errno,
                                     _("Failed to create symlink '%s' to '%s'"),
                                     autostartLink, configFile);
                goto cleanup;
            }
        } else {
            if (unlink(autostartLink) < 0 && errno != ENOENT && errno != ENOTDIR) {
                virReportSystemError(errno,
                                     _("Failed to delete symlink '%s'"),
                                     autostartLink);
                goto cleanup;
            }
        }

        network->autostart = autostart;
    }
    ret = 0;

cleanup:
    VIR_FREE(configFile);
    VIR_FREE(autostartLink);
    if (network)
        virNetworkObjUnlock(network);
    networkDriverUnlock(driver);
    return ret;
}


static virNetworkDriver networkDriver = {
    "Network",
    .open = networkOpenNetwork, /* 0.2.0 */
    .close = networkCloseNetwork, /* 0.2.0 */
    .numOfNetworks = networkNumNetworks, /* 0.2.0 */
    .listNetworks = networkListNetworks, /* 0.2.0 */
    .numOfDefinedNetworks = networkNumDefinedNetworks, /* 0.2.0 */
    .listDefinedNetworks = networkListDefinedNetworks, /* 0.2.0 */
    .listAllNetworks = networkListAllNetworks, /* 0.10.2 */
    .networkLookupByUUID = networkLookupByUUID, /* 0.2.0 */
    .networkLookupByName = networkLookupByName, /* 0.2.0 */
    .networkCreateXML = networkCreate, /* 0.2.0 */
    .networkDefineXML = networkDefine, /* 0.2.0 */
    .networkUndefine = networkUndefine, /* 0.2.0 */
    .networkUpdate = networkUpdate, /* 0.10.2 */
    .networkCreate = networkStart, /* 0.2.0 */
    .networkDestroy = networkDestroy, /* 0.2.0 */
    .networkGetXMLDesc = networkGetXMLDesc, /* 0.2.0 */
    .networkGetBridgeName = networkGetBridgeName, /* 0.2.0 */
    .networkGetAutostart = networkGetAutostart, /* 0.2.1 */
    .networkSetAutostart = networkSetAutostart, /* 0.2.1 */
    .networkIsActive = networkIsActive, /* 0.7.3 */
    .networkIsPersistent = networkIsPersistent, /* 0.7.3 */
};

static virStateDriver networkStateDriver = {
    .name = "Network",
    .initialize  = networkStartup,
    .cleanup = networkShutdown,
    .reload = networkReload,
};

int networkRegister(void) {
    virRegisterNetworkDriver(&networkDriver);
    virRegisterStateDriver(&networkStateDriver);
    return 0;
}

/********************************************************/

/* Private API to deal with logical switch capabilities.
 * These functions are exported so that other parts of libvirt can
 * call them, but are not part of the public API and not in the
 * driver's function table. If we ever have more than one network
 * driver, we will need to present these functions via a second
 * "backend" function table.
 */

/* networkCreateInterfacePool:
 * @netdef: the original NetDef from the network
 *
 * Creates an implicit interface pool of VF's when a PF dev is given
 */
static int
networkCreateInterfacePool(virNetworkDefPtr netdef) {
    unsigned int num_virt_fns = 0;
    char **vfname = NULL;
    struct pci_config_address **virt_fns;
    int ret = -1, ii = 0;

    if ((virNetDevGetVirtualFunctions(netdef->forward.pfs->dev,
                                      &vfname, &virt_fns, &num_virt_fns)) < 0) {
        virReportError(VIR_ERR_INTERNAL_ERROR,
                       _("Could not get Virtual functions on %s"),
                       netdef->forward.pfs->dev);
        goto finish;
    }

    if (num_virt_fns == 0) {
        virReportError(VIR_ERR_INTERNAL_ERROR,
                       _("No Vf's present on SRIOV PF %s"),
                       netdef->forward.pfs->dev);
       goto finish;
    }

    if ((VIR_ALLOC_N(netdef->forward.ifs, num_virt_fns)) < 0) {
        virReportOOMError();
        goto finish;
    }

    netdef->forward.nifs = num_virt_fns;

    for (ii = 0; ii < netdef->forward.nifs; ii++) {
        if ((netdef->forward.type == VIR_NETWORK_FORWARD_BRIDGE) ||
            (netdef->forward.type == VIR_NETWORK_FORWARD_PRIVATE) ||
            (netdef->forward.type == VIR_NETWORK_FORWARD_VEPA) ||
            (netdef->forward.type == VIR_NETWORK_FORWARD_PASSTHROUGH)) {
            netdef->forward.ifs[ii].type = VIR_NETWORK_FORWARD_HOSTDEV_DEVICE_NETDEV;
            if (vfname[ii]) {
                netdef->forward.ifs[ii].device.dev = strdup(vfname[ii]);
                if (!netdef->forward.ifs[ii].device.dev) {
                    virReportOOMError();
                    goto finish;
                }
            }
            else {
                virReportError(VIR_ERR_INTERNAL_ERROR, "%s",
                               _("Direct mode types require interface names"));
                goto finish;
            }
        }
        else if (netdef->forward.type == VIR_NETWORK_FORWARD_HOSTDEV) {
            /* VF's are always PCI devices */
            netdef->forward.ifs[ii].type = VIR_NETWORK_FORWARD_HOSTDEV_DEVICE_PCI;
            netdef->forward.ifs[ii].device.pci.domain = virt_fns[ii]->domain;
            netdef->forward.ifs[ii].device.pci.bus = virt_fns[ii]->bus;
            netdef->forward.ifs[ii].device.pci.slot = virt_fns[ii]->slot;
            netdef->forward.ifs[ii].device.pci.function = virt_fns[ii]->function;
        }
    }

    ret = 0;
finish:
    for (ii = 0; ii < num_virt_fns; ii++) {
        VIR_FREE(vfname[ii]);
        VIR_FREE(virt_fns[ii]);
    }
    VIR_FREE(vfname);
    VIR_FREE(virt_fns);
    return ret;
}

/* networkAllocateActualDevice:
 * @iface: the original NetDef from the domain
 *
 * Looks up the network reference by iface, allocates a physical
 * device from that network (if appropriate), and returns with the
 * virDomainActualNetDef filled in accordingly. If there are no
 * changes to be made in the netdef, then just leave the actualdef
 * empty.
 *
 * Returns 0 on success, -1 on failure.
 */
int
networkAllocateActualDevice(virDomainNetDefPtr iface)
{
    struct network_driver *driver = driverState;
    enum virDomainNetType actualType = iface->type;
    virNetworkObjPtr network = NULL;
    virNetworkDefPtr netdef = NULL;
    virNetDevBandwidthPtr bandwidth = NULL;
    virPortGroupDefPtr portgroup = NULL;
    virNetDevVPortProfilePtr virtport = iface->virtPortProfile;
    virNetDevVlanPtr vlan = NULL;
    virNetworkForwardIfDefPtr dev = NULL;
    int ii;
    int ret = -1;

    if (iface->type != VIR_DOMAIN_NET_TYPE_NETWORK)
        goto validate;

    virDomainActualNetDefFree(iface->data.network.actual);
    iface->data.network.actual = NULL;

    networkDriverLock(driver);
    network = virNetworkFindByName(&driver->networks, iface->data.network.name);
    networkDriverUnlock(driver);
    if (!network) {
        virReportError(VIR_ERR_NO_NETWORK,
                       _("no network with matching name '%s'"),
                       iface->data.network.name);
        goto error;
    }
    netdef = network->def;

    /* portgroup can be present for any type of network, in particular
     * for bandwidth information, so we need to check for that and
     * fill it in appropriately for all forward types.
    */
    portgroup = virPortGroupFindByName(netdef, iface->data.network.portgroup);

    /* If there is already interface-specific bandwidth, just use that
     * (already in NetDef). Otherwise, if there is bandwidth info in
     * the portgroup, fill that into the ActualDef.
     */

    if (iface->bandwidth)
        bandwidth = iface->bandwidth;
    else if (portgroup && portgroup->bandwidth)
        bandwidth = portgroup->bandwidth;

    if (bandwidth) {
        if (!iface->data.network.actual
            && (VIR_ALLOC(iface->data.network.actual) < 0)) {
            virReportOOMError();
            goto error;
        }

        if (virNetDevBandwidthCopy(&iface->data.network.actual->bandwidth,
                                   bandwidth) < 0)
            goto error;
    }

    /* copy appropriate vlan info to actualNet */
    if (iface->vlan.nTags > 0)
        vlan = &iface->vlan;
    else if (portgroup && portgroup->vlan.nTags > 0)
        vlan = &portgroup->vlan;
    else if (netdef->vlan.nTags > 0)
        vlan = &netdef->vlan;

    if (vlan) {
        if (!iface->data.network.actual
            && (VIR_ALLOC(iface->data.network.actual) < 0)) {
            virReportOOMError();
            goto error;
        }
        if (virNetDevVlanCopy(&iface->data.network.actual->vlan, vlan) < 0)
           goto error;
    }

    if ((netdef->forward.type == VIR_NETWORK_FORWARD_NONE) ||
        (netdef->forward.type == VIR_NETWORK_FORWARD_NAT) ||
        (netdef->forward.type == VIR_NETWORK_FORWARD_ROUTE)) {
        /* for these forward types, the actual net type really *is*
         *NETWORK; we just keep the info from the portgroup in
         * iface->data.network.actual
        */
        if (iface->data.network.actual)
            iface->data.network.actual->type = VIR_DOMAIN_NET_TYPE_NETWORK;

        if (networkPlugBandwidth(network, iface) < 0)
            goto error;

    } else if ((netdef->forward.type == VIR_NETWORK_FORWARD_BRIDGE) &&
               netdef->bridge) {

        /* <forward type='bridge'/> <bridge name='xxx'/>
         * is VIR_DOMAIN_NET_TYPE_BRIDGE
         */

        if (!iface->data.network.actual
            && (VIR_ALLOC(iface->data.network.actual) < 0)) {
            virReportOOMError();
            goto error;
        }

        iface->data.network.actual->type = actualType = VIR_DOMAIN_NET_TYPE_BRIDGE;
        iface->data.network.actual->data.bridge.brname = strdup(netdef->bridge);
        if (!iface->data.network.actual->data.bridge.brname) {
            virReportOOMError();
            goto error;
        }

        /* merge virtualports from interface, network, and portgroup to
         * arrive at actual virtualport to use
         */
        if (virNetDevVPortProfileMerge3(&iface->data.network.actual->virtPortProfile,
                                        iface->virtPortProfile,
                                        netdef->virtPortProfile,
                                        portgroup
                                        ? portgroup->virtPortProfile : NULL) < 0) {
            goto error;
        }
        virtport = iface->data.network.actual->virtPortProfile;
        if (virtport) {
            /* only type='openvswitch' is allowed for bridges */
            if (virtport->virtPortType != VIR_NETDEV_VPORT_PROFILE_OPENVSWITCH) {
                virReportError(VIR_ERR_CONFIG_UNSUPPORTED,
                               _("<virtualport type='%s'> not supported for network "
                                 "'%s' which uses a bridge device"),
                               virNetDevVPortTypeToString(virtport->virtPortType),
                               netdef->name);
                goto error;
            }
        }

    } else if (netdef->forward.type == VIR_NETWORK_FORWARD_HOSTDEV) {

        if (!iface->data.network.actual
            && (VIR_ALLOC(iface->data.network.actual) < 0)) {
            virReportOOMError();
            goto error;
        }

        iface->data.network.actual->type = actualType = VIR_DOMAIN_NET_TYPE_HOSTDEV;
        if (netdef->forward.npfs > 0 && netdef->forward.nifs <= 0 &&
            networkCreateInterfacePool(netdef) < 0) {
            goto error;
        }

        /* pick first dev with 0 connections */
        for (ii = 0; ii < netdef->forward.nifs; ii++) {
            if (netdef->forward.ifs[ii].connections == 0) {
                dev = &netdef->forward.ifs[ii];
                break;
            }
        }
        if (!dev) {
            virReportError(VIR_ERR_INTERNAL_ERROR,
                           _("network '%s' requires exclusive access "
                             "to interfaces, but none are available"),
                           netdef->name);
            goto error;
        }
        iface->data.network.actual->data.hostdev.def.parent.type = VIR_DOMAIN_DEVICE_NET;
        iface->data.network.actual->data.hostdev.def.parent.data.net = iface;
        iface->data.network.actual->data.hostdev.def.info = &iface->info;
        iface->data.network.actual->data.hostdev.def.mode = VIR_DOMAIN_HOSTDEV_MODE_SUBSYS;
        iface->data.network.actual->data.hostdev.def.managed = netdef->forward.managed ? 1 : 0;
        iface->data.network.actual->data.hostdev.def.source.subsys.type = dev->type;
        iface->data.network.actual->data.hostdev.def.source.subsys.u.pci = dev->device.pci;

        /* merge virtualports from interface, network, and portgroup to
         * arrive at actual virtualport to use
         */
        if (virNetDevVPortProfileMerge3(&iface->data.network.actual->virtPortProfile,
                                        iface->virtPortProfile,
                                        netdef->virtPortProfile,
                                        portgroup
                                        ? portgroup->virtPortProfile : NULL) < 0) {
            goto error;
        }
        virtport = iface->data.network.actual->virtPortProfile;
        if (virtport) {
            /* make sure type is supported for hostdev connections */
            if (virtport->virtPortType != VIR_NETDEV_VPORT_PROFILE_8021QBG &&
                virtport->virtPortType != VIR_NETDEV_VPORT_PROFILE_8021QBH) {
                virReportError(VIR_ERR_CONFIG_UNSUPPORTED,
                               _("<virtualport type='%s'> not supported for network "
                                 "'%s' which uses an SR-IOV Virtual Function "
                                 "via PCI passthrough"),
                               virNetDevVPortTypeToString(virtport->virtPortType),
                               netdef->name);
                goto error;
            }
        }

    } else if ((netdef->forward.type == VIR_NETWORK_FORWARD_BRIDGE) ||
               (netdef->forward.type == VIR_NETWORK_FORWARD_PRIVATE) ||
               (netdef->forward.type == VIR_NETWORK_FORWARD_VEPA) ||
               (netdef->forward.type == VIR_NETWORK_FORWARD_PASSTHROUGH)) {

        /* <forward type='bridge|private|vepa|passthrough'> are all
         * VIR_DOMAIN_NET_TYPE_DIRECT.
         */

        if (!iface->data.network.actual
            && (VIR_ALLOC(iface->data.network.actual) < 0)) {
            virReportOOMError();
            goto error;
        }

        /* Set type=direct and appropriate <source mode='xxx'/> */
        iface->data.network.actual->type = actualType = VIR_DOMAIN_NET_TYPE_DIRECT;
        switch (netdef->forward.type) {
        case VIR_NETWORK_FORWARD_BRIDGE:
            iface->data.network.actual->data.direct.mode = VIR_NETDEV_MACVLAN_MODE_BRIDGE;
            break;
        case VIR_NETWORK_FORWARD_PRIVATE:
            iface->data.network.actual->data.direct.mode = VIR_NETDEV_MACVLAN_MODE_PRIVATE;
            break;
        case VIR_NETWORK_FORWARD_VEPA:
            iface->data.network.actual->data.direct.mode = VIR_NETDEV_MACVLAN_MODE_VEPA;
            break;
        case VIR_NETWORK_FORWARD_PASSTHROUGH:
            iface->data.network.actual->data.direct.mode = VIR_NETDEV_MACVLAN_MODE_PASSTHRU;
            break;
        }

        /* merge virtualports from interface, network, and portgroup to
         * arrive at actual virtualport to use
         */
        if (virNetDevVPortProfileMerge3(&iface->data.network.actual->virtPortProfile,
                                        iface->virtPortProfile,
                                        netdef->virtPortProfile,
                                        portgroup
                                        ? portgroup->virtPortProfile : NULL) < 0) {
            goto error;
        }
        virtport = iface->data.network.actual->virtPortProfile;
        if (virtport) {
            /* make sure type is supported for macvtap connections */
            if (virtport->virtPortType != VIR_NETDEV_VPORT_PROFILE_8021QBG &&
                virtport->virtPortType != VIR_NETDEV_VPORT_PROFILE_8021QBH) {
                virReportError(VIR_ERR_CONFIG_UNSUPPORTED,
                               _("<virtualport type='%s'> not supported for network "
                                 "'%s' which uses a macvtap device"),
                               virNetDevVPortTypeToString(virtport->virtPortType),
                               netdef->name);
                goto error;
            }
        }

        /* If there is only a single device, just return it (caller will detect
         * any error if exclusive use is required but could not be acquired).
         */
        if ((netdef->forward.nifs <= 0) && (netdef->forward.npfs <= 0)) {
            virReportError(VIR_ERR_INTERNAL_ERROR,
                           _("network '%s' uses a direct mode, but "
                             "has no forward dev and no interface pool"),
                           netdef->name);
            goto error;
        } else {
            /* pick an interface from the pool */

            if (netdef->forward.npfs > 0 && netdef->forward.nifs == 0 &&
                networkCreateInterfacePool(netdef) < 0) {
                goto error;
            }

            /* PASSTHROUGH mode, and PRIVATE Mode + 802.1Qbh both
             * require exclusive access to a device, so current
             * connections count must be 0.  Other modes can share, so
             * just search for the one with the lowest number of
             * connections.
             */
            if ((netdef->forward.type == VIR_NETWORK_FORWARD_PASSTHROUGH) ||
                ((netdef->forward.type == VIR_NETWORK_FORWARD_PRIVATE) &&
                 iface->data.network.actual->virtPortProfile &&
                 (iface->data.network.actual->virtPortProfile->virtPortType
                  == VIR_NETDEV_VPORT_PROFILE_8021QBH))) {

                /* pick first dev with 0 connections */
                for (ii = 0; ii < netdef->forward.nifs; ii++) {
                    if (netdef->forward.ifs[ii].connections == 0) {
                        dev = &netdef->forward.ifs[ii];
                        break;
                    }
                }
            } else {
                /* pick least used dev */
                dev = &netdef->forward.ifs[0];
                for (ii = 1; ii < netdef->forward.nifs; ii++) {
                    if (netdef->forward.ifs[ii].connections < dev->connections)
                        dev = &netdef->forward.ifs[ii];
                }
            }
            /* dev points at the physical device we want to use */
            if (!dev) {
                virReportError(VIR_ERR_INTERNAL_ERROR,
                               _("network '%s' requires exclusive access "
                                 "to interfaces, but none are available"),
                               netdef->name);
                goto error;
            }
            iface->data.network.actual->data.direct.linkdev = strdup(dev->device.dev);
            if (!iface->data.network.actual->data.direct.linkdev) {
                virReportOOMError();
                goto error;
            }
        }
    }

    if (virNetDevVPortProfileCheckComplete(virtport, true) < 0)
        goto error;

validate:
    /* make sure that everything now specified for the device is
     * actually supported on this type of network. NB: network,
     * netdev, and iface->data.network.actual may all be NULL.
     */

    if (virDomainNetGetActualVlan(iface)) {
        /* vlan configuration via libvirt is only supported for
         * PCI Passthrough SR-IOV devices and openvswitch bridges.
         * otherwise log an error and fail
         */
        if (!(actualType == VIR_DOMAIN_NET_TYPE_HOSTDEV ||
              (actualType == VIR_DOMAIN_NET_TYPE_BRIDGE &&
               virtport && virtport->virtPortType
               == VIR_NETDEV_VPORT_PROFILE_OPENVSWITCH))) {
            if (netdef) {
                virReportError(VIR_ERR_CONFIG_UNSUPPORTED,
                               _("an interface connecting to network '%s' "
                                 "is requesting a vlan tag, but that is not "
                                 "supported for this type of network"),
                               netdef->name);
            } else {
                virReportError(VIR_ERR_CONFIG_UNSUPPORTED,
                               _("an interface of type '%s' "
                                 "is requesting a vlan tag, but that is not "
                                 "supported for this type of connection"),
                               virDomainNetTypeToString(iface->type));
            }
            goto error;
        }
    }

    if (dev) {
        /* we are now assured of success, so mark the allocation */
        dev->connections++;
        if (actualType != VIR_DOMAIN_NET_TYPE_HOSTDEV) {
            VIR_DEBUG("Using physical device %s, %d connections",
                      dev->device.dev, dev->connections);
        } else {
            VIR_DEBUG("Using physical device %04x:%02x:%02x.%x, connections %d",
                      dev->device.pci.domain, dev->device.pci.bus,
                      dev->device.pci.slot, dev->device.pci.function,
                      dev->connections);
        }
    }

    if (netdef) {
        netdef->connections++;
        VIR_DEBUG("Using network %s, %d connections",
                  netdef->name, netdef->connections);
    }
    ret = 0;

cleanup:
    if (network)
        virNetworkObjUnlock(network);
    return ret;

error:
    if (iface->type == VIR_DOMAIN_NET_TYPE_NETWORK) {
        virDomainActualNetDefFree(iface->data.network.actual);
        iface->data.network.actual = NULL;
    }
    goto cleanup;
}

/* networkNotifyActualDevice:
 * @iface:  the domain's NetDef with an "actual" device already filled in.
 *
 * Called to notify the network driver when libvirtd is restarted and
 * finds an already running domain. If appropriate it will force an
 * allocation of the actual->direct.linkdev to get everything back in
 * order.
 *
 * Returns 0 on success, -1 on failure.
 */
int
networkNotifyActualDevice(virDomainNetDefPtr iface)
{
    struct network_driver *driver = driverState;
    enum virDomainNetType actualType = virDomainNetGetActualType(iface);
    virNetworkObjPtr network;
    virNetworkDefPtr netdef;
    virNetworkForwardIfDefPtr dev = NULL;
    int ii, ret = -1;

    if (iface->type != VIR_DOMAIN_NET_TYPE_NETWORK)
       return 0;

    networkDriverLock(driver);
    network = virNetworkFindByName(&driver->networks, iface->data.network.name);
    networkDriverUnlock(driver);
    if (!network) {
        virReportError(VIR_ERR_NO_NETWORK,
                       _("no network with matching name '%s'"),
                       iface->data.network.name);
        goto error;
    }
    netdef = network->def;

    if (!iface->data.network.actual ||
        (actualType != VIR_DOMAIN_NET_TYPE_DIRECT &&
         actualType != VIR_DOMAIN_NET_TYPE_HOSTDEV)) {
        VIR_DEBUG("Nothing to claim from network %s", iface->data.network.name);
        goto success;
    }

    if (netdef->forward.npfs > 0 && netdef->forward.nifs == 0 &&
        networkCreateInterfacePool(netdef) < 0) {
        goto error;
    }
    if (netdef->forward.nifs == 0) {
        virReportError(VIR_ERR_INTERNAL_ERROR,
                       _("network '%s' uses a direct or hostdev mode, "
                         "but has no forward dev and no interface pool"),
                       netdef->name);
        goto error;
    }

    if (actualType == VIR_DOMAIN_NET_TYPE_DIRECT) {
        const char *actualDev;

        actualDev = virDomainNetGetActualDirectDev(iface);
        if (!actualDev) {
            virReportError(VIR_ERR_INTERNAL_ERROR, "%s",
                           _("the interface uses a direct mode, "
                             "but has no source dev"));
            goto error;
        }

        /* find the matching interface and increment its connections */
        for (ii = 0; ii < netdef->forward.nifs; ii++) {
            if (netdef->forward.ifs[ii].type
                == VIR_NETWORK_FORWARD_HOSTDEV_DEVICE_NETDEV &&
                STREQ(actualDev, netdef->forward.ifs[ii].device.dev)) {
                dev = &netdef->forward.ifs[ii];
                break;
            }
        }
        /* dev points at the physical device we want to use */
        if (!dev) {
            virReportError(VIR_ERR_INTERNAL_ERROR,
                           _("network '%s' doesn't have dev='%s' "
                             "in use by domain"),
                           netdef->name, actualDev);
            goto error;
        }

        /* PASSTHROUGH mode and PRIVATE Mode + 802.1Qbh both require
         * exclusive access to a device, so current connections count
         * must be 0 in those cases.
         */
        if ((dev->connections > 0) &&
            ((netdef->forward.type == VIR_NETWORK_FORWARD_PASSTHROUGH) ||
             ((netdef->forward.type == VIR_NETWORK_FORWARD_PRIVATE) &&
              iface->data.network.actual->virtPortProfile &&
              (iface->data.network.actual->virtPortProfile->virtPortType
               == VIR_NETDEV_VPORT_PROFILE_8021QBH)))) {
            virReportError(VIR_ERR_INTERNAL_ERROR,
                           _("network '%s' claims dev='%s' is already in "
                             "use by a different domain"),
                           netdef->name, actualDev);
            goto error;
        }

        /* we are now assured of success, so mark the allocation */
        dev->connections++;
        VIR_DEBUG("Using physical device %s, connections %d",
                  dev->device.dev, dev->connections);

    }  else /* if (actualType == VIR_DOMAIN_NET_TYPE_HOSTDEV) */ {
        virDomainHostdevDefPtr hostdev;

        hostdev = virDomainNetGetActualHostdev(iface);
        if (!hostdev) {
            virReportError(VIR_ERR_INTERNAL_ERROR, "%s",
                           _("the interface uses a hostdev mode, "
                             "but has no hostdev"));
            goto error;
        }

        /* find the matching interface and increment its connections */
        for (ii = 0; ii < netdef->forward.nifs; ii++) {
            if (netdef->forward.ifs[ii].type
                == VIR_NETWORK_FORWARD_HOSTDEV_DEVICE_PCI &&
                virDevicePCIAddressEqual(&hostdev->source.subsys.u.pci,
                                         &netdef->forward.ifs[ii].device.pci)) {
                dev = &netdef->forward.ifs[ii];
                break;
            }
        }
        /* dev points at the physical device we want to use */
        if (!dev) {
            virReportError(VIR_ERR_INTERNAL_ERROR,
                           _("network '%s' doesn't have "
                             "PCI device %04x:%02x:%02x.%x in use by domain"),
                           netdef->name,
                           hostdev->source.subsys.u.pci.domain,
                           hostdev->source.subsys.u.pci.bus,
                           hostdev->source.subsys.u.pci.slot,
                           hostdev->source.subsys.u.pci.function);
                goto error;
        }

        /* PASSTHROUGH mode, PRIVATE Mode + 802.1Qbh, and hostdev (PCI
         * passthrough) all require exclusive access to a device, so
         * current connections count must be 0 in those cases.
         */
        if ((dev->connections > 0) &&
            netdef->forward.type == VIR_NETWORK_FORWARD_HOSTDEV) {
            virReportError(VIR_ERR_INTERNAL_ERROR,
                           _("network '%s' claims the PCI device at "
                             "domain=%d bus=%d slot=%d function=%d "
                             "is already in use by a different domain"),
                           netdef->name,
                           dev->device.pci.domain, dev->device.pci.bus,
                           dev->device.pci.slot, dev->device.pci.function);
            goto error;
        }

        /* we are now assured of success, so mark the allocation */
        dev->connections++;
        VIR_DEBUG("Using physical device %04x:%02x:%02x.%x, connections %d",
                  dev->device.pci.domain, dev->device.pci.bus,
                  dev->device.pci.slot, dev->device.pci.function,
                  dev->connections);
    }

success:
    netdef->connections++;
    VIR_DEBUG("Using network %s, %d connections",
              netdef->name, netdef->connections);
    ret = 0;
cleanup:
    if (network)
        virNetworkObjUnlock(network);
    return ret;

error:
    goto cleanup;
}


/* networkReleaseActualDevice:
 * @iface:  a domain's NetDef (interface definition)
 *
 * Given a domain <interface> element that previously had its <actual>
 * element filled in (and possibly a physical device allocated to it),
 * free up the physical device for use by someone else, and free the
 * virDomainActualNetDef.
 *
 * Returns 0 on success, -1 on failure.
 */
int
networkReleaseActualDevice(virDomainNetDefPtr iface)
{
    struct network_driver *driver = driverState;
    enum virDomainNetType actualType = virDomainNetGetActualType(iface);
    virNetworkObjPtr network;
    virNetworkDefPtr netdef;
    virNetworkForwardIfDefPtr dev = NULL;
    int ii, ret = -1;

    if (iface->type != VIR_DOMAIN_NET_TYPE_NETWORK)
       return 0;

    networkDriverLock(driver);
    network = virNetworkFindByName(&driver->networks, iface->data.network.name);
    networkDriverUnlock(driver);
    if (!network) {
        virReportError(VIR_ERR_NO_NETWORK,
                       _("no network with matching name '%s'"),
                       iface->data.network.name);
        goto error;
    }
    netdef = network->def;

    if ((netdef->forward.type == VIR_NETWORK_FORWARD_NONE ||
         netdef->forward.type == VIR_NETWORK_FORWARD_NAT ||
         netdef->forward.type == VIR_NETWORK_FORWARD_ROUTE) &&
        networkUnplugBandwidth(network, iface) < 0)
        goto error;

    if ((!iface->data.network.actual) ||
        ((actualType != VIR_DOMAIN_NET_TYPE_DIRECT) &&
         (actualType != VIR_DOMAIN_NET_TYPE_HOSTDEV))) {
        VIR_DEBUG("Nothing to release to network %s", iface->data.network.name);
        goto success;
    }

    if (netdef->forward.nifs == 0) {
        virReportError(VIR_ERR_INTERNAL_ERROR,
                       _("network '%s' uses a direct/hostdev mode, but "
                         "has no forward dev and no interface pool"),
                       netdef->name);
        goto error;
    }

    if (actualType == VIR_DOMAIN_NET_TYPE_DIRECT) {
        const char *actualDev;

        actualDev = virDomainNetGetActualDirectDev(iface);
        if (!actualDev) {
            virReportError(VIR_ERR_INTERNAL_ERROR, "%s",
                           _("the interface uses a direct mode, "
                             "but has no source dev"));
            goto error;
        }

        for (ii = 0; ii < netdef->forward.nifs; ii++) {
            if (netdef->forward.ifs[ii].type
                == VIR_NETWORK_FORWARD_HOSTDEV_DEVICE_NETDEV &&
                STREQ(actualDev, netdef->forward.ifs[ii].device.dev)) {
                dev = &netdef->forward.ifs[ii];
                break;
            }
        }

        if (!dev) {
            virReportError(VIR_ERR_INTERNAL_ERROR,
                           _("network '%s' doesn't have dev='%s' "
                             "in use by domain"),
                           netdef->name, actualDev);
            goto error;
        }

        dev->connections--;
        VIR_DEBUG("Releasing physical device %s, connections %d",
                  dev->device.dev, dev->connections);

    } else /* if (actualType == VIR_DOMAIN_NET_TYPE_HOSTDEV) */ {
        virDomainHostdevDefPtr hostdev;

        hostdev = virDomainNetGetActualHostdev(iface);
        if (!hostdev) {
            virReportError(VIR_ERR_INTERNAL_ERROR,
                           "%s", _("the interface uses a hostdev mode, but has no hostdev"));
            goto error;
        }

        for (ii = 0; ii < netdef->forward.nifs; ii++) {
            if (netdef->forward.ifs[ii].type
                == VIR_NETWORK_FORWARD_HOSTDEV_DEVICE_PCI &&
                virDevicePCIAddressEqual(&hostdev->source.subsys.u.pci,
                                          &netdef->forward.ifs[ii].device.pci)) {
                dev = &netdef->forward.ifs[ii];
                break;
            }
        }

        if (!dev) {
            virReportError(VIR_ERR_INTERNAL_ERROR,
                           _("network '%s' doesn't have "
                             "PCI device %04x:%02x:%02x.%x in use by domain"),
                           netdef->name,
                           hostdev->source.subsys.u.pci.domain,
                           hostdev->source.subsys.u.pci.bus,
                           hostdev->source.subsys.u.pci.slot,
                           hostdev->source.subsys.u.pci.function);
                goto error;
        }

        dev->connections--;
        VIR_DEBUG("Releasing physical device %04x:%02x:%02x.%x, connections %d",
                  dev->device.pci.domain, dev->device.pci.bus,
                  dev->device.pci.slot, dev->device.pci.function,
                  dev->connections);
   }

success:
    netdef->connections--;
    VIR_DEBUG("Releasing network %s, %d connections",
              netdef->name, netdef->connections);
    ret = 0;
cleanup:
    if (network)
        virNetworkObjUnlock(network);
    if (iface->type == VIR_DOMAIN_NET_TYPE_NETWORK) {
        virDomainActualNetDefFree(iface->data.network.actual);
        iface->data.network.actual = NULL;
    }
    return ret;

error:
    goto cleanup;
}

/*
 * networkGetNetworkAddress:
 * @netname: the name of a network
 * @netaddr: string representation of IP address for that network.
 *
 * Attempt to return an IP (v4) address associated with the named
 * network. If a libvirt virtual network, that will be provided in the
 * configuration. For host bridge and direct (macvtap) networks, we
 * must do an ioctl to learn the address.
 *
 * Note: This function returns the 1st IPv4 address it finds. It might
 * be useful if it was more flexible, but the current use (getting a
 * listen address for qemu's vnc/spice graphics server) can only use a
 * single address anyway.
 *
 * Returns 0 on success, and puts a string (which must be free'd by
 * the caller) into *netaddr. Returns -1 on failure or -2 if
 * completely unsupported.
 */
int
networkGetNetworkAddress(const char *netname, char **netaddr)
{
    int ret = -1;
    struct network_driver *driver = driverState;
    virNetworkObjPtr network;
    virNetworkDefPtr netdef;
    virNetworkIpDefPtr ipdef;
    virSocketAddr addr;
    virSocketAddrPtr addrptr = NULL;
    char *dev_name = NULL;

    *netaddr = NULL;
    networkDriverLock(driver);
    network = virNetworkFindByName(&driver->networks, netname);
    networkDriverUnlock(driver);
    if (!network) {
        virReportError(VIR_ERR_NO_NETWORK,
                       _("no network with matching name '%s'"),
                       netname);
        goto error;
    }
    netdef = network->def;

    switch (netdef->forward.type) {
    case VIR_NETWORK_FORWARD_NONE:
    case VIR_NETWORK_FORWARD_NAT:
    case VIR_NETWORK_FORWARD_ROUTE:
        /* if there's an ipv4def, get it's address */
        ipdef = virNetworkDefGetIpByIndex(netdef, AF_INET, 0);
        if (!ipdef) {
            virReportError(VIR_ERR_INTERNAL_ERROR,
                           _("network '%s' doesn't have an IPv4 address"),
                           netdef->name);
            break;
        }
        addrptr = &ipdef->address;
        break;

    case VIR_NETWORK_FORWARD_BRIDGE:
        if ((dev_name = netdef->bridge))
            break;
        /*
         * fall through if netdef->bridge wasn't set, since this is
         * also a direct-mode interface.
         */
    case VIR_NETWORK_FORWARD_PRIVATE:
    case VIR_NETWORK_FORWARD_VEPA:
    case VIR_NETWORK_FORWARD_PASSTHROUGH:
        if ((netdef->forward.nifs > 0) && netdef->forward.ifs)
            dev_name = netdef->forward.ifs[0].device.dev;

        if (!dev_name) {
            virReportError(VIR_ERR_INTERNAL_ERROR,
                           _("network '%s' has no associated interface or bridge"),
                           netdef->name);
        }
        break;
    }

    if (dev_name) {
        if (virNetDevGetIPv4Address(dev_name, &addr) < 0)
            goto error;
        addrptr = &addr;
    }

    if (!(addrptr &&
          (*netaddr = virSocketAddrFormat(addrptr)))) {
        goto error;
    }

    ret = 0;
cleanup:
    if (network)
        virNetworkObjUnlock(network);
    return ret;

error:
    goto cleanup;
}

/**
 * networkCheckBandwidth:
 * @net: network QoS
 * @iface: interface QoS
 * @new_rate: new rate for non guaranteed class
 *
 * Returns: -1 if plugging would overcommit network QoS
 *           0 if plugging is safe (@new_rate updated)
 *           1 if no QoS is set (@new_rate untouched)
 */
static int
networkCheckBandwidth(virNetworkObjPtr net,
                      virDomainNetDefPtr iface,
                      unsigned long long *new_rate)
{
    int ret = -1;
    virNetDevBandwidthPtr netBand = net->def->bandwidth;
    virNetDevBandwidthPtr ifaceBand = virDomainNetGetActualBandwidth(iface);
    unsigned long long tmp_floor_sum = net->floor_sum;
    unsigned long long tmp_new_rate = 0;
    char ifmac[VIR_MAC_STRING_BUFLEN];

    if (!ifaceBand || !ifaceBand->in || !ifaceBand->in->floor ||
        !netBand || !netBand->in)
        return 1;

    virMacAddrFormat(&iface->mac, ifmac);

    tmp_new_rate = netBand->in->average;
    tmp_floor_sum += ifaceBand->in->floor;

    /* check against peak */
    if (netBand->in->peak) {
        tmp_new_rate = netBand->in->peak;
        if (tmp_floor_sum > netBand->in->peak) {
            virReportError(VIR_ERR_OPERATION_INVALID,
                           _("Cannot plug '%s' interface into '%s' because it "
                             "would overcommit 'peak' on network '%s'"),
                           ifmac,
                           net->def->bridge,
                           net->def->name);
            goto cleanup;
        }
    } else if (tmp_floor_sum > netBand->in->average) {
        /* tmp_floor_sum can be between 'average' and 'peak' iff 'peak' is set.
         * Otherwise, tmp_floor_sum must be below 'average'. */
        virReportError(VIR_ERR_OPERATION_INVALID,
                       _("Cannot plug '%s' interface into '%s' because it "
                         "would overcommit 'average' on network '%s'"),
                       ifmac,
                       net->def->bridge,
                       net->def->name);
        goto cleanup;
    }

    *new_rate = tmp_new_rate;
    ret = 0;

cleanup:
    return ret;
}

/**
 * networkNextClassID:
 * @net: network object
 *
 * Find next free class ID. @net is supposed
 * to be locked already. If there is a free ID,
 * it is marked as used and returned.
 *
 * Returns next free class ID or -1 if none is available.
 */
static ssize_t
networkNextClassID(virNetworkObjPtr net)
{
    size_t ret = 0;
    bool is_set = false;

    while (virBitmapGetBit(net->class_id, ret, &is_set) == 0 && is_set)
        ret++;

    if (is_set || virBitmapSetBit(net->class_id, ret) < 0)
        return -1;

    return ret;
}

static int
networkPlugBandwidth(virNetworkObjPtr net,
                     virDomainNetDefPtr iface)
{
    int ret = -1;
    int plug_ret;
    unsigned long long new_rate = 0;
    ssize_t class_id = 0;
    char ifmac[VIR_MAC_STRING_BUFLEN];
    virNetDevBandwidthPtr ifaceBand = virDomainNetGetActualBandwidth(iface);

    if ((plug_ret = networkCheckBandwidth(net, iface, &new_rate)) < 0) {
        /* helper reported error */
        goto cleanup;
    }

    if (plug_ret > 0) {
        /* no QoS needs to be set; claim success */
        ret = 0;
        goto cleanup;
    }

    virMacAddrFormat(&iface->mac, ifmac);
    if (iface->type != VIR_DOMAIN_NET_TYPE_NETWORK ||
        !iface->data.network.actual) {
        virReportError(VIR_ERR_INTERNAL_ERROR,
                       _("Cannot set bandwidth on interface '%s' of type %d"),
                       ifmac, iface->type);
        goto cleanup;
    }

    /* generate new class_id */
    if ((class_id = networkNextClassID(net)) < 0) {
        virReportError(VIR_ERR_INTERNAL_ERROR, "%s",
                       _("Could not generate next class ID"));
        goto cleanup;
    }

    plug_ret = virNetDevBandwidthPlug(net->def->bridge, net->def->bandwidth,
                                      &iface->mac, ifaceBand, class_id);
    if (plug_ret < 0) {
        ignore_value(virNetDevBandwidthUnplug(net->def->bridge, class_id));
        goto cleanup;
    }

    /* QoS was set, generate new class ID */
    iface->data.network.actual->class_id = class_id;
    /* update sum of 'floor'-s of attached NICs */
    net->floor_sum += ifaceBand->in->floor;
    /* update status file */
    if (virNetworkSaveStatus(NETWORK_STATE_DIR, net) < 0) {
        ignore_value(virBitmapClearBit(net->class_id, class_id));
        net->floor_sum -= ifaceBand->in->floor;
        iface->data.network.actual->class_id = 0;
        ignore_value(virNetDevBandwidthUnplug(net->def->bridge, class_id));
        goto cleanup;
    }
    /* update rate for non guaranteed NICs */
    new_rate -= net->floor_sum;
    if (virNetDevBandwidthUpdateRate(net->def->bridge, "1:2",
                                     net->def->bandwidth, new_rate) < 0)
        VIR_WARN("Unable to update rate for 1:2 class on %s bridge",
                 net->def->bridge);

    ret = 0;

cleanup:
    return ret;
}

static int
networkUnplugBandwidth(virNetworkObjPtr net,
                       virDomainNetDefPtr iface)
{
    int ret = 0;
    unsigned long long new_rate;
    virNetDevBandwidthPtr ifaceBand = virDomainNetGetActualBandwidth(iface);

    if (iface->data.network.actual &&
        iface->data.network.actual->class_id) {
        /* we must remove class from bridge */
        new_rate = net->def->bandwidth->in->average;

        if (net->def->bandwidth->in->peak > 0)
            new_rate = net->def->bandwidth->in->peak;

        ret = virNetDevBandwidthUnplug(net->def->bridge,
                                       iface->data.network.actual->class_id);
        if (ret < 0)
            goto cleanup;
        /* update sum of 'floor'-s of attached NICs */
        net->floor_sum -= ifaceBand->in->floor;
        /* return class ID */
        ignore_value(virBitmapClearBit(net->class_id,
                                       iface->data.network.actual->class_id));
        /* update status file */
        if (virNetworkSaveStatus(NETWORK_STATE_DIR, net) < 0) {
            net->floor_sum += ifaceBand->in->floor;
            ignore_value(virBitmapSetBit(net->class_id,
                                         iface->data.network.actual->class_id));
            goto cleanup;
        }
        /* update rate for non guaranteed NICs */
        new_rate -= net->floor_sum;
        if (virNetDevBandwidthUpdateRate(net->def->bridge, "1:2",
                                         net->def->bandwidth, new_rate) < 0)
            VIR_WARN("Unable to update rate for 1:2 class on %s bridge",
                     net->def->bridge);
        /* no class is associated any longer */
        iface->data.network.actual->class_id = 0;
    }

cleanup:
    return ret;
}<|MERGE_RESOLUTION|>--- conflicted
+++ resolved
@@ -664,21 +664,6 @@
 
     /* create dnsmasq config file appropriate for this network */
     virBufferAsprintf(&configbuf,
-<<<<<<< HEAD
-                              "##WARNING:  THIS IS AN AUTO-GENERATED FILE. "
-                              "CHANGES TO IT ARE LIKELY TO BE\n"
-                              "##OVERWRITTEN AND LOST.  Changes to this "
-                              "configuration should be made using:\n"
-                              "##    virsh net-edit %s\n"
-                              "## or other application using the libvirt API.\n"
-                              "##\n## dnsmasq conf file created by libvirt\n"
-                              "strict-order\n"
-                              "domain-needed\n"
-                              "user=libvirt-dnsmasq\n",
-                              network->def->name);
-
-     if (network->def->domain) {
-=======
                       "##WARNING:  THIS IS AN AUTO-GENERATED FILE. "
                       "CHANGES TO IT ARE LIKELY TO BE\n"
                       "##OVERWRITTEN AND LOST.  Changes to this "
@@ -692,7 +677,6 @@
                       network->def->name);
 
     if (network->def->domain) {
->>>>>>> 8c1401c5
         virBufferAsprintf(&configbuf,
                           "domain=%s\n"
                           "expand-hosts\n",
