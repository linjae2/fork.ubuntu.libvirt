/*
 * bridge_driver.c: core driver methods for managing network
 *
 * Copyright (C) 2006-2016 Red Hat, Inc.
 * Copyright (C) 2006 Daniel P. Berrange
 *
 * This library is free software; you can redistribute it and/or
 * modify it under the terms of the GNU Lesser General Public
 * License as published by the Free Software Foundation; either
 * version 2.1 of the License, or (at your option) any later version.
 *
 * This library is distributed in the hope that it will be useful,
 * but WITHOUT ANY WARRANTY; without even the implied warranty of
 * MERCHANTABILITY or FITNESS FOR A PARTICULAR PURPOSE.  See the GNU
 * Lesser General Public License for more details.
 *
 * You should have received a copy of the GNU Lesser General Public
 * License along with this library.  If not, see
 * <http://www.gnu.org/licenses/>.
 */

#include <config.h>

#include <sys/types.h>
#include <poll.h>
#include <stdarg.h>
#include <unistd.h>
#include <sys/utsname.h>
#include <sys/stat.h>
#include <fcntl.h>
#include <signal.h>
#include <pwd.h>
#include <sys/ioctl.h>
#include <net/if.h>
#ifdef WITH_SYSCTLBYNAME
# include <sys/sysctl.h>
#endif

#include "virerror.h"
#include "datatypes.h"
#include "bridge_driver.h"
#include "bridge_driver_platform.h"
#include "driver.h"
#include "virbuffer.h"
#include "virpidfile.h"
#include "vircommand.h"
#include "viralloc.h"
#include "viruuid.h"
#include "virlog.h"
#include "virdnsmasq.h"
#include "configmake.h"
#include "virnetdev.h"
#include "virnetdevip.h"
#include "virnetdevbridge.h"
#include "virnetdevtap.h"
#include "virnetdevvportprofile.h"
#include "virpci.h"
#include "virgdbus.h"
#include "virfile.h"
#include "viraccessapicheck.h"
#include "network_event.h"
#include "virhook.h"
#include "virjson.h"
#include "virnetworkportdef.h"
#include "virutil.h"
#include "virsystemd.h"
#include "netdev_bandwidth_conf.h"

#define VIR_FROM_THIS VIR_FROM_NETWORK
#define MAX_BRIDGE_ID 256

static virMutex bridgeNameValidateMutex = VIR_MUTEX_INITIALIZER;

/**
 * VIR_NETWORK_DHCP_LEASE_FILE_SIZE_MAX:
 *
 * Macro providing the upper limit on the size of leases file
 */
#define VIR_NETWORK_DHCP_LEASE_FILE_SIZE_MAX (32 * 1024 * 1024)

#define SYSCTL_PATH "/proc/sys"

VIR_LOG_INIT("network.bridge_driver");

static virNetworkDriverState *network_driver;


static virNetworkDriverState *
networkGetDriver(void)
{
    /* Maybe one day we can store @network_driver in the
     * connection object, but until then, it's just a global
     * variable which is returned. */
    return network_driver;
}


extern virXMLNamespace networkDnsmasqXMLNamespace;

typedef struct _networkDnsmasqXmlNsDef networkDnsmasqXmlNsDef;
struct _networkDnsmasqXmlNsDef {
    char **options;
};


static void
networkDnsmasqDefNamespaceFree(void *nsdata)
{
    networkDnsmasqXmlNsDef *def = nsdata;
    if (!def)
        return;

    g_strfreev(def->options);

    g_free(def);
}
G_DEFINE_AUTOPTR_CLEANUP_FUNC(networkDnsmasqXmlNsDef, networkDnsmasqDefNamespaceFree);


static int
networkDnsmasqDefNamespaceParseOptions(networkDnsmasqXmlNsDef *nsdef,
                                       xmlXPathContextPtr ctxt)
{
    g_autofree xmlNodePtr *nodes = NULL;
    ssize_t nnodes;
    size_t i;

    if ((nnodes = virXPathNodeSet("./dnsmasq:options/dnsmasq:option",
                                  ctxt, &nodes)) < 0)
        return -1;

    if (nnodes == 0)
        return 0;

    nsdef->options = g_new0(char *, nnodes + 1);

    for (i = 0; i < nnodes; i++) {
        if (!(nsdef->options[i] = virXMLPropString(nodes[i], "value"))) {
            virReportError(VIR_ERR_INTERNAL_ERROR, "%s",
                           _("No dnsmasq options value specified"));
            return -1;
        }
    }

    return 0;
}


static int
networkDnsmasqDefNamespaceParse(xmlXPathContextPtr ctxt,
                                void **data)
{
    g_autoptr(networkDnsmasqXmlNsDef) nsdata = g_new0(networkDnsmasqXmlNsDef, 1);

    if (networkDnsmasqDefNamespaceParseOptions(nsdata, ctxt))
        return -1;

    if (nsdata->options)
        *data = g_steal_pointer(&nsdata);

    return 0;
}


static int
networkDnsmasqDefNamespaceFormatXML(virBuffer *buf,
                                    void *nsdata)
{
    networkDnsmasqXmlNsDef *def = nsdata;
    GStrv n;

    if (!def->options)
        return 0;

    virBufferAddLit(buf, "<dnsmasq:options>\n");
    virBufferAdjustIndent(buf, 2);

    for (n = def->options; *n; n++) {
        virBufferEscapeString(buf, "<dnsmasq:option value='%s'/>\n", *n);
    }

    virBufferAdjustIndent(buf, -2);
    virBufferAddLit(buf, "</dnsmasq:options>\n");

    return 0;
}


virXMLNamespace networkDnsmasqXMLNamespace = {
    .parse = networkDnsmasqDefNamespaceParse,
    .free = networkDnsmasqDefNamespaceFree,
    .format = networkDnsmasqDefNamespaceFormatXML,
    .prefix = "dnsmasq",
    .uri = "http://libvirt.org/schemas/network/dnsmasq/1.0",
};


virNetworkXMLOption *
networkDnsmasqCreateXMLConf(void)
{
    return virNetworkXMLOptionNew(&networkDnsmasqXMLNamespace);
}


static int
networkStateCleanup(void);

static int
networkStartNetwork(virNetworkDriverState *driver,
                    virNetworkObj *obj);

static int
networkShutdownNetwork(virNetworkDriverState *driver,
                       virNetworkObj *obj);

static void
networkReloadFirewallRules(virNetworkDriverState *driver,
                           bool startup,
                           bool force);

static void
networkRefreshDaemons(virNetworkDriverState *driver);

static int
networkPlugBandwidth(virNetworkObj *obj,
                     virMacAddr *mac,
                     virNetDevBandwidth *ifaceBand,
                     unsigned int *class_id);

static int
networkUnplugBandwidth(virNetworkObj *obj,
                       virNetDevBandwidth *ifaceBand,
                       unsigned int *class_id);

static void
networkNetworkObjTaint(virNetworkObj *obj,
                       virNetworkTaintFlags taint);


static virNetworkObj *
networkObjFromNetwork(virNetworkPtr net)
{
    virNetworkDriverState *driver = networkGetDriver();
    virNetworkObj *obj;
    char uuidstr[VIR_UUID_STRING_BUFLEN];

    obj = virNetworkObjFindByUUID(driver->networks, net->uuid);
    if (!obj) {
        virUUIDFormat(net->uuid, uuidstr);
        virReportError(VIR_ERR_NO_NETWORK,
                       _("no network with matching uuid '%1$s' (%2$s)"),
                       uuidstr, net->name);
    }

    return obj;
}


static int
networkRunHook(virNetworkObj *obj,
               virNetworkPortDef *port,
               int op,
               int sub_op)
{
    virNetworkDef *def;
    g_auto(virBuffer) buf = VIR_BUFFER_INITIALIZER;
    g_autofree char *xml = NULL;
    int hookret;

    if (virHookPresent(VIR_HOOK_DRIVER_NETWORK)) {
        if (!obj) {
            VIR_DEBUG("Not running hook as @obj is NULL");
            return 0;
        }
        def = virNetworkObjGetDef(obj);

        virBufferAddLit(&buf, "<hookData>\n");
        virBufferAdjustIndent(&buf, 2);
        if (virNetworkDefFormatBuf(&buf, def, network_driver->xmlopt, 0) < 0)
            return -1;
        if (port && virNetworkPortDefFormatBuf(&buf, port) < 0)
            return -1;

        virBufferAdjustIndent(&buf, -2);
        virBufferAddLit(&buf, "</hookData>");

        xml = virBufferContentAndReset(&buf);
        hookret = virHookCall(VIR_HOOK_DRIVER_NETWORK, def->name,
                              op, sub_op, NULL, xml, NULL);

        /*
         * If the script raised an error, pass it to the callee.
         */
        if (hookret < 0)
            return -1;

        networkNetworkObjTaint(obj, VIR_NETWORK_TAINT_HOOK);
    }

    return 0;
}


static char *
networkDnsmasqLeaseFileNameDefault(virNetworkDriverConfig *cfg,
                                   const char *netname)
{
    return g_strdup_printf("%s/%s.leases", cfg->dnsmasqStateDir, netname);
}


static char *
networkDnsmasqLeaseFileNameCustom(virNetworkDriverConfig *cfg,
                                  const char *bridge)
{
    return g_strdup_printf("%s/%s.status", cfg->dnsmasqStateDir, bridge);
}


static char *
networkDnsmasqConfigFileName(virNetworkDriverConfig *cfg,
                             const char *netname)
{
    return g_strdup_printf("%s/%s.conf", cfg->dnsmasqStateDir, netname);
}


/* do needed cleanup steps */
static int
networkCleanupInactive(virNetworkDriverState *driver,
                       virNetworkObj *obj)
{
    g_autoptr(virNetworkDriverConfig) cfg = virNetworkDriverGetConfig(driver);
    g_autofree char *leasefile = NULL;
    g_autofree char *customleasefile = NULL;
    g_autofree char *configfile = NULL;
    g_autofree char *statusfile = NULL;
    g_autofree char *macMapFile = NULL;
    g_autoptr(dnsmasqContext) dctx = NULL;
    virNetworkDef *def = virNetworkObjGetPersistentDef(obj);

    /* remove the (possibly) existing dnsmasq files */
    if (!(dctx = dnsmasqContextNew(def->name,
                                   cfg->dnsmasqStateDir))) {
        return -1;
    }

    if (!(leasefile = networkDnsmasqLeaseFileNameDefault(cfg, def->name)))
        return -1;

    if (!(customleasefile = networkDnsmasqLeaseFileNameCustom(cfg, def->bridge)))
        return -1;

    if (!(configfile = networkDnsmasqConfigFileName(cfg, def->name)))
        return -1;

    if (!(statusfile = virNetworkConfigFile(cfg->stateDir, def->name)))
        return -1;

    if (!(macMapFile = virMacMapFileName(cfg->dnsmasqStateDir, def->bridge)))
        return -1;

    /* dnsmasq */
    dnsmasqDelete(dctx);
    unlink(leasefile);
    unlink(customleasefile);
    unlink(configfile);

    /* MAC map manager */
    unlink(macMapFile);

    /* remove status file */
    unlink(statusfile);

    return 0;
}


/* do needed cleanup steps and remove the network from the list */
static int
networkRemoveInactive(virNetworkDriverState *driver,
                      virNetworkObj *obj)
{
    if (networkCleanupInactive(driver, obj) < 0)
        return -1;

    /* remove the network definition */
    virNetworkObjRemoveInactive(driver->networks, obj);

    return 0;
}


static char *
networkBridgeDummyNicName(const char *brname)
{
    static const char dummyNicSuffix[] = "-nic";
    char *nicname;

    if (strlen(brname) + sizeof(dummyNicSuffix) > IFNAMSIZ) {
        /* because the length of an ifname is limited to IFNAMSIZ-1
         * (usually 15), and we're adding 4 more characters, we must
         * truncate the original name to 11 to fit. In order to catch
         * a possible numeric ending (eg virbr0, virbr1, etc), we grab
         * the first 8 and last 3 characters of the string.
         */
        nicname = g_strdup_printf("%.*s%s%s",
                                  /* space for last 3 chars + "-nic" + NULL */
                                  (int)(IFNAMSIZ - (3 + sizeof(dummyNicSuffix))),
                                  brname, brname + strlen(brname) - 3,
                                  dummyNicSuffix);
    } else {
        nicname = g_strdup_printf("%s%s", brname, dummyNicSuffix);
    }
    return nicname;
}


static int
networkNotifyPort(virNetworkObj *obj,
                  virNetworkPortDef *port);

static bool
networkUpdatePort(virNetworkPortDef *port,
                  void *opaque)
{
    virNetworkObj *obj = opaque;

    networkNotifyPort(obj, port);

    return false;
}

static int
networkSetMacMap(virNetworkDriverConfig *cfg,
                 virNetworkObj *obj)
{
    virNetworkDef *def = virNetworkObjGetDef(obj);
    g_autoptr(virMacMap) macmap = NULL;
    g_autofree char *macMapFile = NULL;

    if (!(macMapFile = virMacMapFileName(cfg->dnsmasqStateDir,
                                         def->bridge)))
        return -1;
    if (!(macmap = virMacMapNew(macMapFile)))
        return -1;

    virNetworkObjSetMacMap(obj, &macmap);
    return 0;
}

static int
networkUpdateState(virNetworkObj *obj,
                   void *opaque)
{
    virNetworkDef *def;
    virNetworkDriverState *driver = opaque;
    g_autoptr(virNetworkDriverConfig) cfg = virNetworkDriverGetConfig(driver);
    g_autoptr(dnsmasqCaps) dnsmasq_caps = networkGetDnsmasqCaps(driver);
    VIR_LOCK_GUARD lock = virObjectLockGuard(obj);

    if (!virNetworkObjIsActive(obj))
        return 0;

    def = virNetworkObjGetDef(obj);

    switch ((virNetworkForwardType) def->forward.type) {
    case VIR_NETWORK_FORWARD_NONE:
    case VIR_NETWORK_FORWARD_NAT:
    case VIR_NETWORK_FORWARD_ROUTE:
    case VIR_NETWORK_FORWARD_OPEN:
        /* If bridge doesn't exist, then mark it inactive */
        if (!(def->bridge && virNetDevExists(def->bridge) == 1))
            virNetworkObjSetActive(obj, false);

        break;

    case VIR_NETWORK_FORWARD_BRIDGE:
        if (def->bridge) {
            if (virNetDevExists(def->bridge) != 1)
                virNetworkObjSetActive(obj, false);
            break;
        }
        /* intentionally drop through to common case for all
         * macvtap networks (forward='bridge' with no bridge
         * device defined is macvtap using its 'bridge' mode)
         */
    case VIR_NETWORK_FORWARD_PRIVATE:
    case VIR_NETWORK_FORWARD_VEPA:
    case VIR_NETWORK_FORWARD_PASSTHROUGH:
        /* so far no extra checks */
        break;

    case VIR_NETWORK_FORWARD_HOSTDEV:
        /* so far no extra checks */
        break;

    case VIR_NETWORK_FORWARD_LAST:
    default:
        virReportEnumRangeError(virNetworkForwardType, def->forward.type);
        return -1;
    }

    if (virNetworkObjIsActive(obj)) {
        virNetworkObjPortForEach(obj, networkUpdatePort, obj);

        if (g_atomic_int_add(&driver->nactive, 1) == 0 && driver->inhibitCallback)
            driver->inhibitCallback(true, driver->inhibitOpaque);
    }

    /* Try and read dnsmasq pids of both active and inactive networks, just in
     * case a network became inactive and we need to clean up. */
    if (def->ips && (def->nips > 0)) {
        const char *binpath = NULL;
        pid_t dnsmasqPid;

        if (networkSetMacMap(cfg, obj) < 0)
            return -1;

        if (dnsmasq_caps)
            binpath = dnsmasqCapsGetBinaryPath(dnsmasq_caps);

        ignore_value(virPidFileReadIfAlive(cfg->pidDir,
                                           def->name,
                                           &dnsmasqPid,
                                           binpath));
        virNetworkObjSetDnsmasqPid(obj, dnsmasqPid);
    }

    /* Clean up after networks which were active but we have found out they are
     * actually down */
    if (!virNetworkObjIsActive(obj)) {
        networkShutdownNetwork(driver, obj);
    }

    return 0;
}


static int
networkCleanupTransientInactive(virNetworkObj *obj,
                                void *opaque)
{
    virNetworkDriverState *driver = opaque;

    if (!virNetworkObjIsActive(obj) &&
        !virNetworkObjIsPersistent(obj)) {
        /* We can only do a cleanup here so that this can be called from an
         * iterator over the networks */
        networkCleanupInactive(driver, obj);
    }

    return 0;
}


static int
networkAutostartConfig(virNetworkObj *obj,
                       void *opaque)
{
    VIR_LOCK_GUARD lock = virObjectLockGuard(obj);
    virNetworkDriverState *driver = opaque;

    if (!virNetworkObjIsAutostart(obj))
        return 0;

    if (virNetworkObjIsActive(obj))
        return 0;

    if (networkStartNetwork(driver, obj) >= 0)
        return 0;

    return -1;
}


#ifdef WITH_FIREWALLD
static void
firewalld_dbus_signal_callback(GDBusConnection *connection G_GNUC_UNUSED,
                               const char *senderName G_GNUC_UNUSED,
                               const char *objectPath G_GNUC_UNUSED,
                               const char *interfaceName,
                               const char *signalName,
                               GVariant *parameters,
                               gpointer user_data)
{
    virNetworkDriverState *driver = user_data;
    bool reload = false;

    if (STREQ(interfaceName, "org.fedoraproject.FirewallD1") &&
        STREQ(signalName, "Reloaded")) {
        reload = true;
        VIR_DEBUG("Reload in bridge_driver because of 'Reloaded' signal");
    } else if (STREQ(interfaceName, "org.freedesktop.DBus") &&
               STREQ(signalName, "NameOwnerChanged")) {
        char *name = NULL;
        char *old_owner = NULL;
        char *new_owner = NULL;

        g_variant_get(parameters, "(&s&s&s)", &name, &old_owner, &new_owner);

        if (new_owner && *new_owner) {
            VIR_DEBUG("Reload in bridge_driver because of 'NameOwnerChanged' signal, new owner is: '%s'",
                      new_owner);
            reload = true;
        }
    }

    if (reload)
        networkReloadFirewallRules(driver, false, true);
}
#endif


/**
 * networkStateInitialize:
 *
 * Initialization function for the QEMU daemon
 */
static virDrvStateInitResult
networkStateInitialize(bool privileged,
                       const char *root,
                       bool monolithic G_GNUC_UNUSED,
                       virStateInhibitCallback callback,
                       void *opaque)
{
    virNetworkDriverConfig *cfg;
    bool autostart = true;
#ifdef WITH_FIREWALLD
    GDBusConnection *sysbus = NULL;
#endif

    if (root != NULL) {
        virReportError(VIR_ERR_INVALID_ARG, "%s",
                       _("Driver does not support embedded mode"));
        return -1;
    }

    network_driver = g_new0(virNetworkDriverState, 1);

    network_driver->lockFD = -1;
    if (virMutexInit(&network_driver->lock) < 0) {
        g_clear_pointer(&network_driver, g_free);
        goto error;
    }

    network_driver->inhibitCallback = callback;
    network_driver->inhibitOpaque = opaque;

    network_driver->privileged = privileged;

    if (!(network_driver->xmlopt = networkDnsmasqCreateXMLConf()))
        goto error;

    if (!(network_driver->config = cfg = virNetworkDriverConfigNew(privileged)))
        goto error;

    if ((network_driver->lockFD =
         virPidFileAcquire(cfg->stateDir, "driver", getpid())) < 0)
        goto error;

    /* if this fails now, it will be retried later with networkDnsmasqCapsRefresh() */
    network_driver->dnsmasqCaps = dnsmasqCapsNewFromBinary();

    if (!(network_driver->networks = virNetworkObjListNew()))
        goto error;

    if (virNetworkObjLoadAllState(network_driver->networks,
                                  cfg->stateDir,
                                  network_driver->xmlopt) < 0)
        goto error;

    if (virNetworkObjLoadAllConfigs(network_driver->networks,
                                    cfg->networkConfigDir,
                                    cfg->networkAutostartDir,
                                    network_driver->xmlopt) < 0)
        goto error;

    /* Update the internal status of all allegedly active
     * networks according to external conditions on the host
     * (i.e. anything that isn't stored directly in each
     * network's state file). */
    virNetworkObjListForEach(network_driver->networks,
                             networkUpdateState,
                             network_driver);
    /* Before removing inactive transient networks from the list make sure we
     * clean up after them as well */
    virNetworkObjListForEach(network_driver->networks,
                             networkCleanupTransientInactive,
                             network_driver);
    virNetworkObjListPrune(network_driver->networks,
                           VIR_CONNECT_LIST_NETWORKS_INACTIVE |
                           VIR_CONNECT_LIST_NETWORKS_TRANSIENT);
    networkReloadFirewallRules(network_driver, true, false);
    networkRefreshDaemons(network_driver);

    if (virDriverShouldAutostart(cfg->stateDir, &autostart) < 0)
        goto error;

    if (autostart) {
        virNetworkObjListForEach(network_driver->networks,
                                 networkAutostartConfig,
                                 network_driver);
    }

    network_driver->networkEventState = virObjectEventStateNew();

#ifdef WITH_FIREWALLD
    if (!(sysbus = virGDBusGetSystemBus())) {
        VIR_WARN("DBus not available, disabling firewalld support "
                 "in bridge_network_driver: %s", virGetLastErrorMessage());
    } else {
        g_dbus_connection_signal_subscribe(sysbus,
                                           NULL,
                                           "org.freedesktop.DBus",
                                           "NameOwnerChanged",
                                           NULL,
                                           "org.fedoraproject.FirewallD1",
                                           G_DBUS_SIGNAL_FLAGS_NONE,
                                           firewalld_dbus_signal_callback,
                                           network_driver,
                                           NULL);
        g_dbus_connection_signal_subscribe(sysbus,
                                           NULL,
                                           "org.fedoraproject.FirewallD1",
                                           "Reloaded",
                                           NULL,
                                           NULL,
                                           G_DBUS_SIGNAL_FLAGS_NONE,
                                           firewalld_dbus_signal_callback,
                                           network_driver,
                                           NULL);
    }
#endif

    return VIR_DRV_STATE_INIT_COMPLETE;


 error:
    networkStateCleanup();
    return VIR_DRV_STATE_INIT_ERROR;
}


/**
 * networkStateReload:
 *
 * Function to restart the QEMU daemon, it will recheck the configuration
 * files and update its state and the networking
 */
static int
networkStateReload(void)
{
    g_autoptr(virNetworkDriverConfig) cfg = NULL;

    if (!network_driver)
        return 0;

    cfg = virNetworkDriverGetConfig(network_driver);

    virNetworkObjLoadAllState(network_driver->networks,
                              cfg->stateDir,
                              network_driver->xmlopt);
    virNetworkObjLoadAllConfigs(network_driver->networks,
                                cfg->networkConfigDir,
                                cfg->networkAutostartDir,
                                network_driver->xmlopt);
    networkReloadFirewallRules(network_driver, false, false);
    networkRefreshDaemons(network_driver);
    virNetworkObjListForEach(network_driver->networks,
                             networkAutostartConfig,
                             network_driver);
    return 0;
}


/**
 * networkStateCleanup:
 *
 * Shutdown the QEMU daemon, it will stop all active domains and networks
 */
static int
networkStateCleanup(void)
{
    if (!network_driver)
        return -1;

    virObjectUnref(network_driver->networkEventState);
    virObjectUnref(network_driver->xmlopt);

    /* free inactive networks */
    virObjectUnref(network_driver->networks);

    if (network_driver->lockFD != -1) {
        g_autoptr(virNetworkDriverConfig) cfg = virNetworkDriverGetConfig(network_driver);

        virPidFileRelease(cfg->stateDir, "driver",
                          network_driver->lockFD);
    }

    virObjectUnref(network_driver->config);
    virObjectUnref(network_driver->dnsmasqCaps);

    virMutexDestroy(&network_driver->lock);

    g_clear_pointer(&network_driver, g_free);

    return 0;
}


static virDrvOpenStatus
networkConnectOpen(virConnectPtr conn,
                   virConnectAuthPtr auth G_GNUC_UNUSED,
                   virConf *conf G_GNUC_UNUSED,
                   unsigned int flags)
{
    virCheckFlags(VIR_CONNECT_RO, VIR_DRV_OPEN_ERROR);

    if (network_driver == NULL) {
        virReportError(VIR_ERR_INTERNAL_ERROR, "%s",
                       _("network state driver is not active"));
        return VIR_DRV_OPEN_ERROR;
    }

    if (!virConnectValidateURIPath(conn->uri->path,
                                   "network",
                                   network_driver->privileged))
        return VIR_DRV_OPEN_ERROR;

    if (virConnectOpenEnsureACL(conn) < 0)
        return VIR_DRV_OPEN_ERROR;

    return VIR_DRV_OPEN_SUCCESS;
}

static int networkConnectClose(virConnectPtr conn G_GNUC_UNUSED)
{
    return 0;
}


static int networkConnectIsSecure(virConnectPtr conn G_GNUC_UNUSED)
{
    /* Trivially secure, since always inside the daemon */
    return 1;
}


static int networkConnectIsEncrypted(virConnectPtr conn G_GNUC_UNUSED)
{
    /* Not encrypted, but remote driver takes care of that */
    return 0;
}


static int networkConnectIsAlive(virConnectPtr conn G_GNUC_UNUSED)
{
    return 1;
}


static int
networkConnectSupportsFeature(virConnectPtr conn, int feature)
{
    int supported;

    if (virConnectSupportsFeatureEnsureACL(conn) < 0)
        return -1;

    if (virDriverFeatureIsGlobal(feature, &supported))
        return supported;

    switch ((virDrvFeature) feature) {
    case VIR_DRV_FEATURE_REMOTE:
    case VIR_DRV_FEATURE_PROGRAM_KEEPALIVE:
    case VIR_DRV_FEATURE_REMOTE_CLOSE_CALLBACK:
    case VIR_DRV_FEATURE_REMOTE_EVENT_CALLBACK:
    case VIR_DRV_FEATURE_TYPED_PARAM_STRING:
    case VIR_DRV_FEATURE_NETWORK_UPDATE_HAS_CORRECT_ORDER:
    case VIR_DRV_FEATURE_FD_PASSING:
        virReportError(VIR_ERR_CONFIG_UNSUPPORTED,
                       _("Global feature %1$d should have already been handled"),
                       feature);
        return -1;
    case VIR_DRV_FEATURE_MIGRATION_V2:
    case VIR_DRV_FEATURE_MIGRATION_V3:
    case VIR_DRV_FEATURE_MIGRATION_P2P:
    case VIR_DRV_FEATURE_MIGRATE_CHANGE_PROTECTION:
    case VIR_DRV_FEATURE_XML_MIGRATABLE:
    case VIR_DRV_FEATURE_MIGRATION_OFFLINE:
    case VIR_DRV_FEATURE_MIGRATION_PARAMS:
    case VIR_DRV_FEATURE_MIGRATION_DIRECT:
    case VIR_DRV_FEATURE_MIGRATION_V1:
    default:
        return 0;
    }
}



static char *
networkBuildDnsmasqLeaseTime(virNetworkDHCPLeaseTimeDef *lease)
{
    const char *unit;
    g_auto(virBuffer) buf = VIR_BUFFER_INITIALIZER;

    if (!lease)
        return NULL;

    if (lease->expiry == 0) {
        virBufferAddLit(&buf, "infinite");
    } else {
        unit = virNetworkDHCPLeaseTimeUnitTypeToString(lease->unit);
        /* We get only first compatible char from string: 's', 'm' or 'h' */
        virBufferAsprintf(&buf, "%llu%c", lease->expiry, unit[0]);
    }

    return virBufferContentAndReset(&buf);
}


/* the following does not build a file, it builds a list
 * which is later saved into a file
 */
static int
networkBuildDnsmasqDhcpHostsList(dnsmasqContext *dctx,
                                 virNetworkIPDef *ipdef)
{
    size_t i;
    bool ipv6 = false;

    if (VIR_SOCKET_ADDR_IS_FAMILY(&ipdef->address, AF_INET6))
        ipv6 = true;
    for (i = 0; i < ipdef->nhosts; i++) {
        virNetworkDHCPHostDef *host = &(ipdef->hosts[i]);
        g_autofree char *leasetime = networkBuildDnsmasqLeaseTime(host->lease);

        if (VIR_SOCKET_ADDR_VALID(&host->ip))
            if (dnsmasqAddDhcpHost(dctx, host->mac, &host->ip,
                                   host->name, host->id, leasetime,
                                   ipv6) < 0)
                return -1;
    }

    return 0;
}


static int
networkBuildDnsmasqHostsList(dnsmasqContext *dctx,
                             virNetworkDNSDef *dnsdef)
{
    size_t i, j;

    if (dnsdef) {
        for (i = 0; i < dnsdef->nhosts; i++) {
            virNetworkDNSHostDef *host = &(dnsdef->hosts[i]);
            if (VIR_SOCKET_ADDR_VALID(&host->ip)) {
                for (j = 0; j < host->nnames; j++)
                    if (dnsmasqAddHost(dctx, &host->ip, host->names[j]) < 0)
                        return -1;
            }
        }
    }

    return 0;
}


static int
networkDnsmasqConfLocalPTRs(virBuffer *buf,
                            virNetworkDef *def)
{
    virNetworkIPDef *ip;
    size_t i;
    int rc;

    for (i = 0; i < def->nips; i++) {
        g_autofree char *ptr = NULL;

        ip = def->ips + i;

        if (ip->localPTR != VIR_TRISTATE_BOOL_YES)
            continue;

        if ((rc = virSocketAddrPTRDomain(&ip->address,
                                         virNetworkIPDefPrefix(ip),
                                         &ptr)) < 0) {
            if (rc == -2) {
                int family = VIR_SOCKET_ADDR_FAMILY(&ip->address);
                virReportError(VIR_ERR_CONFIG_UNSUPPORTED,
                               _("PTR domain for %1$s network with prefix %2$u cannot be automatically created"),
                               (family == AF_INET) ? "IPv4" : "IPv6",
                               virNetworkIPDefPrefix(ip));
            }
            return -1;
        }

        virBufferAsprintf(buf, "local=/%s/\n", ptr);
    }

    return 0;
}


static int
networkDnsmasqConfDHCP(virBuffer *buf,
                       virNetworkIPDef *ipdef,
                       const char *bridge,
                       int *nbleases,
                       dnsmasqContext *dctx)
{
    int r;
    int prefix;

    if (!ipdef)
        return 0;

    prefix = virNetworkIPDefPrefix(ipdef);
    if (prefix < 0) {
        virReportError(VIR_ERR_INTERNAL_ERROR,
                       _("bridge '%1$s' has an invalid prefix"),
                       bridge);
        return -1;
    }
    for (r = 0; r < ipdef->nranges; r++) {
        int thisRange;
        virNetworkDHCPRangeDef range = ipdef->ranges[r];
        g_autofree char *leasetime = NULL;
        g_autofree char *saddr = NULL;
        g_autofree char *eaddr = NULL;

        if (!(saddr = virSocketAddrFormat(&range.addr.start)) ||
            !(eaddr = virSocketAddrFormat(&range.addr.end)))
            return -1;

        if (VIR_SOCKET_ADDR_IS_FAMILY(&ipdef->address, AF_INET6)) {
            virBufferAsprintf(buf, "dhcp-range=%s,%s,%d",
                              saddr, eaddr, prefix);
        } else {
            /* IPv4 - dnsmasq requires a netmask rather than prefix */
            virSocketAddr netmask;
            g_autofree char *netmaskStr = NULL;

            if (virSocketAddrPrefixToNetmask(prefix, &netmask, AF_INET) < 0) {
                virReportError(VIR_ERR_INTERNAL_ERROR,
                               _("Failed to translate bridge '%1$s' prefix %2$d to netmask"),
                               bridge, prefix);
                return -1;
            }

            if (!(netmaskStr = virSocketAddrFormat(&netmask)))
                return -1;
            virBufferAsprintf(buf, "dhcp-range=%s,%s,%s",
                              saddr, eaddr, netmaskStr);
        }

        if ((leasetime = networkBuildDnsmasqLeaseTime(range.lease)))
            virBufferAsprintf(buf, ",%s", leasetime);

        virBufferAddLit(buf, "\n");

        thisRange = virSocketAddrGetRange(&range.addr.start,
                                          &range.addr.end,
                                          &ipdef->address,
                                          virNetworkIPDefPrefix(ipdef));
        if (thisRange < 0)
            return -1;
        *nbleases += thisRange;
    }

    /*
     * For static-only DHCP, i.e. with no range but at least one
     * host element, we have to add a special --dhcp-range option
     * to enable the service in dnsmasq. (this is for dhcp-hosts=
     * support)
     */
    if (!ipdef->nranges && ipdef->nhosts) {
        g_autofree char *bridgeaddr = virSocketAddrFormat(&ipdef->address);
        if (!bridgeaddr)
            return -1;
        virBufferAsprintf(buf, "dhcp-range=%s,static",
                          bridgeaddr);
        if (VIR_SOCKET_ADDR_IS_FAMILY(&ipdef->address, AF_INET6))
            virBufferAsprintf(buf, ",%d", prefix);
        virBufferAddLit(buf, "\n");
    }

    if (networkBuildDnsmasqDhcpHostsList(dctx, ipdef) < 0)
        return -1;

    /* Note: the following is IPv4 only */
    if (VIR_SOCKET_ADDR_IS_FAMILY(&ipdef->address, AF_INET)) {
        if (ipdef->nranges || ipdef->nhosts) {
            virBufferAddLit(buf, "dhcp-no-override\n");
            virBufferAddLit(buf, "dhcp-authoritative\n");
        }

        if (ipdef->bootfile) {
            if (VIR_SOCKET_ADDR_VALID(&ipdef->bootserver)) {
                g_autofree char *bootserver = virSocketAddrFormat(&ipdef->bootserver);

                if (!bootserver)
                    return -1;
                virBufferAsprintf(buf, "dhcp-boot=%s%s%s\n",
                                  ipdef->bootfile, ",,", bootserver);
            } else {
                virBufferAsprintf(buf, "dhcp-boot=%s\n", ipdef->bootfile);
            }
        }
    }

    return 0;
}


static void
networkDnsmasqConfTFTP(virBuffer *buf,
                       virNetworkIPDef *ipdef,
                       bool *enableTFTP)
{
    if (!ipdef->tftproot)
        return;

    if (!*enableTFTP) {
        virBufferAddLit(buf, "enable-tftp\n");
        *enableTFTP = true;
    }
    virBufferAsprintf(buf, "tftp-root=%s\n", ipdef->tftproot);
}


int
networkDnsmasqConfContents(virNetworkObj *obj,
                           const char *pidfile,
                           char **configstr,
                           char **hostsfilestr,
                           dnsmasqContext *dctx,
                           dnsmasqCaps *caps G_GNUC_UNUSED)
{
    virNetworkDef *def = virNetworkObjGetDef(obj);
    g_auto(virBuffer) configbuf = VIR_BUFFER_INITIALIZER;
    int nbleases = 0;
    size_t i;
    virNetworkDNSDef *dns = &def->dns;
    bool wantDNS = dns->enable != VIR_TRISTATE_BOOL_NO;
    virNetworkIPDef *ipdef = NULL;
    virNetworkIPDef *ipv4def = NULL;
    virNetworkIPDef *ipv6def = NULL;
    bool ipv6SLAAC = false;
    bool enableTFTP = false;

    *configstr = NULL;

    /*
     * All dnsmasq parameters are put into a configuration file, except the
     * command line --conf-file=parameter which specifies the location of
     * configuration file.
     *
     * All dnsmasq conf-file parameters must be specified as "foo=bar"
     * as oppose to "--foo bar" which was acceptable on the command line.
     */

    /*
     * Needed to ensure dnsmasq uses same algorithm for processing
     * multiple namedriver entries in /etc/resolv.conf as GLibC.
     */

    /* create dnsmasq config file appropriate for this network */

    /* Don't forget to update networkxml2conftest :-) */
    virBufferAsprintf(&configbuf,
                      "##WARNING:  THIS IS AN AUTO-GENERATED FILE. "
                      "CHANGES TO IT ARE LIKELY TO BE\n"
                      "##OVERWRITTEN AND LOST.  Changes to this "
                      "configuration should be made using:\n"
                      "##    virsh net-edit %s\n"
                      "## or other application using the libvirt API.\n"
                      "##\n## dnsmasq conf file created by libvirt\n"
                      "strict-order\n",
                      def->name);

    /* if dns is disabled, set its listening port to 0, which
     * tells dnsmasq to not listen
     */
    if (!wantDNS)
        virBufferAddLit(&configbuf, "port=0\n");

    if (wantDNS && def->dns.forwarders) {
        /* addNoResolv should be set to true if there are any entries
         * that specify an IP address for requests, but no domain
         * qualifier (implying that all requests otherwise "unclaimed"
         * should be sent to that address). if it is still false when
         * we've looked at all entries, it means we still need the
         * host's resolv.conf for some cases.
         */
        bool addNoResolv = false;

        for (i = 0; i < def->dns.nfwds; i++) {
            virNetworkDNSForwarder *fwd = &def->dns.forwarders[i];

            virBufferAddLit(&configbuf, "server=");
            if (fwd->domain)
                virBufferAsprintf(&configbuf, "/%s/", fwd->domain);
            if (VIR_SOCKET_ADDR_VALID(&fwd->addr)) {
                g_autofree char *addr = virSocketAddrFormat(&fwd->addr);

                if (!addr)
                    return -1;
                virBufferAsprintf(&configbuf, "%s\n", addr);
                if (!fwd->domain)
                    addNoResolv = true;
            } else {
                /* "don't forward requests for this domain" */
                virBufferAddLit(&configbuf, "#\n");
            }
        }
        if (addNoResolv)
            virBufferAddLit(&configbuf, "no-resolv\n");
    }

    if (def->domain) {
        if (def->domainLocalOnly == VIR_TRISTATE_BOOL_YES) {
            virBufferAsprintf(&configbuf,
                              "local=/%s/\n",
                              def->domain);
        }
        virBufferAsprintf(&configbuf,
                          "domain=%s\n"
                          "expand-hosts\n",
                          def->domain);
    }

    if (wantDNS &&
        networkDnsmasqConfLocalPTRs(&configbuf, def) < 0)
        return -1;

    if (wantDNS && def->dns.forwardPlainNames == VIR_TRISTATE_BOOL_NO) {
        virBufferAddLit(&configbuf, "domain-needed\n");
        /* need to specify local=// whether or not a domain is
         * specified, unless the config says we should forward "plain"
         * names (i.e. not fully qualified, no '.' characters)
         */
        virBufferAddLit(&configbuf, "local=//\n");
    }

    if (pidfile)
        virBufferAsprintf(&configbuf, "pid-file=%s\n", pidfile);

    /* dnsmasq will *always* listen on localhost unless told otherwise */
#ifdef __linux__
    virBufferAddLit(&configbuf, "except-interface=lo\n");
#else
    /* BSD family OSes and Solaris call loopback interface as lo0 */
    virBufferAddLit(&configbuf, "except-interface=lo0\n");
#endif

    /* using --bind-dynamic with only --interface (no
     * --listen-address) prevents dnsmasq from responding to dns
     * queries that arrive on some interface other than our bridge
     * interface (in other words, requests originating somewhere
     * other than one of the virtual guests connected directly to
     * this network). This was added in response to CVE 2012-3411.
     */
    virBufferAsprintf(&configbuf,
                      "bind-dynamic\n"
                      "interface=%s\n",
                      def->bridge);

    /* If this is an isolated network, set the default route option
     * (3) to be empty to avoid setting a default route that's
     * guaranteed to not work, and set no-resolv so that no dns
     * requests are forwarded on to the dns server listed in the
     * host's /etc/resolv.conf (since this could be used as a channel
     * to build a connection to the outside).
     * IPv6 RA always contains an implicit default route
     * via the sender's link-local address. The only thing we can do
     * is set the lifetime of this route to 0, i.e. disable it.
     */
    if (def->forward.type == VIR_NETWORK_FORWARD_NONE) {
        virBufferAddLit(&configbuf, "dhcp-option=3\n"
                        "no-resolv\n");
        /* interface=* (any), interval=0 (default), lifetime=0 (seconds) */
        virBufferAddLit(&configbuf, "ra-param=*,0,0\n");
    }

    if (wantDNS) {
        for (i = 0; i < dns->ntxts; i++) {
            virBufferAsprintf(&configbuf, "txt-record=%s,%s\n",
                              dns->txts[i].name,
                              dns->txts[i].value);
        }

        for (i = 0; i < dns->nsrvs; i++) {
            /* service/protocol are required, and should have been validated
             * by the parser.
             */
            if (!dns->srvs[i].service) {
                virReportError(VIR_ERR_INTERNAL_ERROR,
                               _("Missing required 'service' attribute in SRV record of network '%1$s'"),
                               def->name);
                return -1;
            }
            if (!dns->srvs[i].protocol) {
                virReportError(VIR_ERR_INTERNAL_ERROR,
                               _("Missing required 'service' attribute in SRV record of network '%1$s'"),
                               def->name);
                return -1;
            }
            /* RFC2782 requires that service and protocol be preceded by
             * an underscore.
             */
            virBufferAsprintf(&configbuf, "srv-host=_%s._%s",
                              dns->srvs[i].service, dns->srvs[i].protocol);

            /* domain is optional - it defaults to the domain of this network */
            if (dns->srvs[i].domain)
                virBufferAsprintf(&configbuf, ".%s", dns->srvs[i].domain);

            /* If target is empty or ".", that means "the service is
             * decidedly not available at this domain" (RFC2782). In that
             * case, any port, priority, or weight is irrelevant.
             */
            if (dns->srvs[i].target && STRNEQ(dns->srvs[i].target, ".")) {

                virBufferAsprintf(&configbuf, ",%s", dns->srvs[i].target);
                /* port, priority, and weight are optional, but are
                 * identified by their position in the line. If an item is
                 * unspecified, but something later in the line *is*
                 * specified, we need to give the default value for the
                 * unspecified item. (According to the dnsmasq manpage,
                 * the default for port is 1).
                 */
                if (dns->srvs[i].port ||
                    dns->srvs[i].priority || dns->srvs[i].weight)
                    virBufferAsprintf(&configbuf, ",%d",
                                      dns->srvs[i].port ? dns->srvs[i].port : 1);
                if (dns->srvs[i].priority || dns->srvs[i].weight)
                    virBufferAsprintf(&configbuf, ",%d", dns->srvs[i].priority);
                if (dns->srvs[i].weight)
                    virBufferAsprintf(&configbuf, ",%d", dns->srvs[i].weight);
            }
            virBufferAddLit(&configbuf, "\n");
        }
    }

    /* Find the first dhcp for both IPv4 and IPv6 */
    for (i = 0; (ipdef = virNetworkDefGetIPByIndex(def, AF_UNSPEC, i)); i++) {
        if (VIR_SOCKET_ADDR_IS_FAMILY(&ipdef->address, AF_INET)) {
            if (ipdef->nranges || ipdef->nhosts) {
                if (ipv4def) {
                    virReportError(VIR_ERR_CONFIG_UNSUPPORTED, "%s",
                                   _("For IPv4, multiple DHCP definitions cannot be specified."));
                    return -1;
                } else {
                    ipv4def = ipdef;
                }
            }

            networkDnsmasqConfTFTP(&configbuf, ipdef, &enableTFTP);
        }
        if (VIR_SOCKET_ADDR_IS_FAMILY(&ipdef->address, AF_INET6)) {
            if (ipdef->nranges || ipdef->nhosts) {
                if (ipv6def) {
                    virReportError(VIR_ERR_CONFIG_UNSUPPORTED, "%s",
                                   _("For IPv6, multiple DHCP definitions cannot be specified."));
                    return -1;
                } else {
                    ipv6def = ipdef;
                }
            } else {
                ipv6SLAAC = true;
            }
        }
    }

    if (ipv6def && ipv6SLAAC) {
        VIR_WARN("For IPv6, when DHCP is specified for one address, then "
                 "state-full Router Advertising will occur.  The additional "
                 "IPv6 addresses specified require manually configured guest "
                 "network to work properly since both state-full (DHCP) "
                 "and state-less (SLAAC) addressing are not supported "
                 "on the same network interface.");
    }

    if (networkDnsmasqConfDHCP(&configbuf, ipv4def, def->bridge, &nbleases, dctx) < 0 ||
        networkDnsmasqConfDHCP(&configbuf, ipv6def, def->bridge, &nbleases, dctx) < 0)
        return -1;

    if (nbleases > 0)
        virBufferAsprintf(&configbuf, "dhcp-lease-max=%d\n", nbleases);

    /* this is done once per interface */
    if (networkBuildDnsmasqHostsList(dctx, dns) < 0)
        return -1;

    /* Even if there are currently no static hosts, if we're
     * listening for DHCP, we should write a 0-length hosts
     * file to allow for runtime additions.
     */
    if (ipv4def || ipv6def)
        virBufferAsprintf(&configbuf, "dhcp-hostsfile=%s\n",
                          dctx->hostsfile->path);

    /* Likewise, always create this file and put it on the
     * commandline, to allow for runtime additions.
     */
    if (wantDNS) {
        virBufferAsprintf(&configbuf, "addn-hosts=%s\n",
                          dctx->addnhostsfile->path);
    }

    /* Configure DHCP to tell clients about the MTU. */
    if (def->mtu > 0)
        virBufferAsprintf(&configbuf, "dhcp-option=option:mtu,%d\n", def->mtu);

    if (ipv6def) {
        virBufferAddLit(&configbuf, "enable-ra\n");
    } else {
        for (i = 0;
             (ipdef = virNetworkDefGetIPByIndex(def, AF_INET6, i));
             i++) {
            if (!(ipdef->nranges || ipdef->nhosts)) {
                g_autofree char *bridgeaddr = virSocketAddrFormat(&ipdef->address);
                if (!bridgeaddr)
                    return -1;
                virBufferAsprintf(&configbuf,
                                  "dhcp-range=%s,ra-only\n", bridgeaddr);
            }
        }
    }

    if (def->namespaceData) {
        networkDnsmasqXmlNsDef *dnsmasqxmlns = def->namespaceData;
        GStrv n;
        for (n = dnsmasqxmlns->options; n && *n; n++)
            virBufferAsprintf(&configbuf, "%s\n", *n);
    }

    if (!(*configstr = virBufferContentAndReset(&configbuf)))
        return -1;

    *hostsfilestr = dnsmasqDhcpHostsToString(dctx->hostsfile->hosts,
                                             dctx->hostsfile->nhosts);

    return 0;
}


/* build the dnsmasq command line */
static int ATTRIBUTE_NONNULL(3)
networkBuildDhcpDaemonCommandLine(virNetworkDriverState *driver,
                                  virNetworkObj *obj,
                                  virCommand **cmdout,
                                  char *pidfile,
                                  dnsmasqContext *dctx)
{
    g_autoptr(virNetworkDriverConfig) cfg = virNetworkDriverGetConfig(driver);
    virNetworkDef *def = virNetworkObjGetDef(obj);
    g_autoptr(dnsmasqCaps) dnsmasq_caps = networkGetDnsmasqCaps(driver);
    g_autoptr(virCommand) cmd = NULL;
    g_autofree char *configfile = NULL;
    g_autofree char *configstr = NULL;
    g_autofree char *hostsfilestr = NULL;
    g_autofree char *leaseshelper_path = NULL;

    virNetworkObjSetDnsmasqPid(obj, -1);

    if (networkDnsmasqConfContents(obj, pidfile, &configstr, &hostsfilestr,
                                   dctx, dnsmasq_caps) < 0)
        return -1;
    if (!configstr)
        return -1;

    /* construct the filename */
    if (!(configfile = networkDnsmasqConfigFileName(cfg, def->name)))
        return -1;

    /* Write the file */
    if (virFileWriteStr(configfile, configstr, 0600) < 0) {
        virReportSystemError(errno,
                             _("couldn't write dnsmasq config file '%1$s'"),
                             configfile);
        return -1;
    }

    /* This helper is used to create custom leases file for libvirt */
    if (!(leaseshelper_path = virFileFindResource("libvirt_leaseshelper",
                                                  abs_top_builddir "/src",
                                                  LIBEXECDIR)))
        return -1;

    cmd = virCommandNew(dnsmasqCapsGetBinaryPath(dnsmasq_caps));
    virCommandAddArgFormat(cmd, "--conf-file=%s", configfile);
    /* Libvirt gains full control of leases database */
    virCommandAddArgFormat(cmd, "--leasefile-ro");
    virCommandAddArgFormat(cmd, "--dhcp-script=%s", leaseshelper_path);
    virCommandAddEnvPair(cmd, "VIR_BRIDGE_NAME", def->bridge);

    *cmdout = g_steal_pointer(&cmd);
    return 0;
}


static int
networkStartDhcpDaemon(virNetworkDriverState *driver,
                       virNetworkObj *obj)
{
    g_autoptr(virNetworkDriverConfig) cfg = virNetworkDriverGetConfig(driver);
    virNetworkDef *def = virNetworkObjGetDef(obj);
    virNetworkIPDef *ipdef;
    size_t i;
    bool needDnsmasq = false;
    g_autoptr(virCommand) cmd = NULL;
    g_autofree char *pidfile = NULL;
    pid_t dnsmasqPid;
    g_autoptr(dnsmasqContext) dctx = NULL;

    /* see if there are any IP addresses that need a dhcp server */
    i = 0;
    while ((ipdef = virNetworkDefGetIPByIndex(def, AF_UNSPEC, i))) {
        i++;
        if (ipdef->nranges || ipdef->nhosts || ipdef->tftproot)
            needDnsmasq = true;
    }

    /* no IP addresses at all, so we don't need to run */
    if (i == 0)
        return 0;

    /* no DHCP services needed, and user disabled DNS service */
    if (!needDnsmasq && def->dns.enable == VIR_TRISTATE_BOOL_NO)
        return 0;

    if (g_mkdir_with_parents(cfg->pidDir, 0777) < 0) {
        virReportSystemError(errno, _("cannot create directory %1$s"), cfg->pidDir);
        return -1;
    }

    if (!(pidfile = virPidFileBuildPath(cfg->pidDir, def->name)))
        return -1;

    if (g_mkdir_with_parents(cfg->dnsmasqStateDir, 0777) < 0) {
        virReportSystemError(errno,
                             _("cannot create directory %1$s"),
                             cfg->dnsmasqStateDir);
        return -1;
    }

    dctx = dnsmasqContextNew(def->name, cfg->dnsmasqStateDir);
    if (dctx == NULL)
        return -1;

    if (networkDnsmasqCapsRefresh(driver) < 0)
        return -1;

    if (networkBuildDhcpDaemonCommandLine(driver, obj, &cmd, pidfile, dctx) < 0)
        return -1;

    if (dnsmasqSave(dctx) < 0)
        return -1;

    if (virCommandRun(cmd, NULL) < 0)
        return -1;

    /*
     * There really is no race here - when dnsmasq daemonizes, its
     * leader process stays around until its child has actually
     * written its pidfile. So by time virCommandRun exits it has
     * waitpid'd and guaranteed the proess has started and written a
     * pid
     */

    if (virPidFileRead(cfg->pidDir, def->name, &dnsmasqPid) < 0)
        return -1;

    virNetworkObjSetDnsmasqPid(obj, dnsmasqPid);

    return 0;
}


/* networkRefreshDhcpDaemon:
 *  Update dnsmasq config files, then send a SIGHUP so that it rereads
 *  them.   This only works for the dhcp-hostsfile and the
 *  addn-hosts file.
 *
 *  Returns 0 on success, -1 on failure.
 */
static int
networkRefreshDhcpDaemon(virNetworkDriverState *driver,
                         virNetworkObj *obj)
{
    g_autoptr(virNetworkDriverConfig) cfg = virNetworkDriverGetConfig(driver);
    virNetworkDef *def = virNetworkObjGetDef(obj);
    size_t i;
    pid_t dnsmasqPid;
    virNetworkIPDef *ipdef;
    virNetworkIPDef *ipv4def;
    virNetworkIPDef *ipv6def;
    g_autoptr(dnsmasqContext) dctx = NULL;

    /* if no IP addresses specified, nothing to do */
    if (!virNetworkDefGetIPByIndex(def, AF_UNSPEC, 0))
        return 0;

    /* if there's no running dnsmasq, just start it */
    dnsmasqPid = virNetworkObjGetDnsmasqPid(obj);
    if (dnsmasqPid <= 0 || (kill(dnsmasqPid, 0) < 0))
        return networkStartDhcpDaemon(driver, obj);

    VIR_INFO("Refreshing dnsmasq for network %s", def->bridge);
    if (!(dctx = dnsmasqContextNew(def->name, cfg->dnsmasqStateDir)))
        return -1;

    /* Look for first IPv4 address that has dhcp defined.
     * We only support dhcp-host config on one IPv4 subnetwork
     * and on one IPv6 subnetwork.
     */
    ipv4def = NULL;
    for (i = 0;
         (ipdef = virNetworkDefGetIPByIndex(def, AF_INET, i));
         i++) {
        if (!ipv4def && (ipdef->nranges || ipdef->nhosts))
            ipv4def = ipdef;
    }

    ipv6def = NULL;
    for (i = 0;
         (ipdef = virNetworkDefGetIPByIndex(def, AF_INET6, i));
         i++) {
        if (!ipv6def && (ipdef->nranges || ipdef->nhosts))
            ipv6def = ipdef;
    }

    if (ipv4def && (networkBuildDnsmasqDhcpHostsList(dctx, ipv4def) < 0))
        return -1;

    if (ipv6def && (networkBuildDnsmasqDhcpHostsList(dctx, ipv6def) < 0))
        return -1;

    if (networkBuildDnsmasqHostsList(dctx, &def->dns) < 0)
        return -1;

    if (dnsmasqSave(dctx) < 0)
        return -1;

    return kill(dnsmasqPid, SIGHUP);

}


/* networkRestartDhcpDaemon:
 *
 * kill and restart dnsmasq, in order to update any config that is on
 * the dnsmasq commandline (and any placed in separate config files).
 *
 *  Returns 0 on success, -1 on failure.
 */
static int
networkRestartDhcpDaemon(virNetworkDriverState *driver,
                         virNetworkObj *obj)
{
    pid_t dnsmasqPid = virNetworkObjGetDnsmasqPid(obj);

    /* if there is a running dnsmasq, kill it */
    if (dnsmasqPid > 0) {
        virProcessKillPainfully(dnsmasqPid, false);
        virNetworkObjSetDnsmasqPid(obj, -1);
    }
    /* now start dnsmasq if it should be started */
    return networkStartDhcpDaemon(driver, obj);
}


static int
networkRefreshDaemonsHelper(virNetworkObj *obj,
                            void *opaque)
{
    VIR_LOCK_GUARD lock = virObjectLockGuard(obj);
    virNetworkDriverState *driver = opaque;
    virNetworkDef *def = virNetworkObjGetDef(obj);

    if (virNetworkObjIsActive(obj)) {
        switch ((virNetworkForwardType) def->forward.type) {
        case VIR_NETWORK_FORWARD_NONE:
        case VIR_NETWORK_FORWARD_NAT:
        case VIR_NETWORK_FORWARD_ROUTE:
        case VIR_NETWORK_FORWARD_OPEN:
            /* Only the three L3 network types that are configured by
             * libvirt will have a dnsmasq daemon associated
             * with them.  Here we send a SIGHUP to an existing
             * dnsmasq, or restart it if it has disappeared.
             */
            networkRefreshDhcpDaemon(driver, obj);
            break;

        case VIR_NETWORK_FORWARD_BRIDGE:
        case VIR_NETWORK_FORWARD_PRIVATE:
        case VIR_NETWORK_FORWARD_VEPA:
        case VIR_NETWORK_FORWARD_PASSTHROUGH:
        case VIR_NETWORK_FORWARD_HOSTDEV:
            break;

        case VIR_NETWORK_FORWARD_LAST:
        default:
            virReportEnumRangeError(virNetworkForwardType, def->forward.type);
            return 0;
        }
    }

    return 0;
}


/* SIGHUP/restart any dnsmasq
 * This should be called when libvirtd is restarted.
 */
static void
networkRefreshDaemons(virNetworkDriverState *driver)
{
    VIR_INFO("Refreshing network daemons");
    virNetworkObjListForEach(driver->networks,
                             networkRefreshDaemonsHelper,
                             driver);
}


static int
networkReloadFirewallRulesHelper(virNetworkObj *obj,
                                 void *opaque G_GNUC_UNUSED)
{
    g_autoptr(virNetworkDriverConfig) cfg = virNetworkDriverGetConfig(networkGetDriver());
    VIR_LOCK_GUARD lock = virObjectLockGuard(obj);
    virNetworkDef *def = virNetworkObjGetDef(obj);
    virFirewall *fwRemoval = NULL;
    bool saveStatus = false;

    if (virNetworkObjIsActive(obj)) {
        switch ((virNetworkForwardType) def->forward.type) {
        case VIR_NETWORK_FORWARD_NONE:
        case VIR_NETWORK_FORWARD_NAT:
        case VIR_NETWORK_FORWARD_ROUTE:
        case VIR_NETWORK_FORWARD_OPEN:
            /* even 'open' forward type networks need to call
             * networkAdd/RemoveFirewallRules() in spite of the fact
             * that, by definition, libvirt doesn't add any firewall
             * rules for those networks.. This is because libvirt
             * *does* support explicitly naming (in the config) a
             * firewalld zone the network's bridge should be added to,
             * and this functionality is also handled by
             * networkAdd/RemoveFirewallRules()
             */
            networkRemoveFirewallRules(obj, false);
            ignore_value(networkAddFirewallRules(def, cfg->firewallBackend, &fwRemoval));
            virNetworkObjSetFwRemoval(obj, fwRemoval);
            saveStatus = true;
            break;

        case VIR_NETWORK_FORWARD_BRIDGE:
        case VIR_NETWORK_FORWARD_PRIVATE:
        case VIR_NETWORK_FORWARD_VEPA:
        case VIR_NETWORK_FORWARD_PASSTHROUGH:
        case VIR_NETWORK_FORWARD_HOSTDEV:
            break;

        case VIR_NETWORK_FORWARD_LAST:
        default:
            virReportEnumRangeError(virNetworkForwardType, def->forward.type);
            return 0;
        }
    }

    if (saveStatus) {
        ignore_value(virNetworkObjSaveStatus(cfg->stateDir, obj,
                                             network_driver->xmlopt));
    }

    return 0;
}


static void
networkReloadFirewallRules(virNetworkDriverState *driver,
                           bool startup,
                           bool force)
{
    VIR_INFO("Reloading iptables rules");
    /* Ideally we'd not even register the driver when unprivilegd
     * but until we untangle the virt driver that's not viable */
    if (!driver->privileged)
        return;
    networkPreReloadFirewallRules(driver, startup, force);
    virNetworkObjListForEach(driver->networks,
                             networkReloadFirewallRulesHelper,
                             NULL);
    networkPostReloadFirewallRules(startup);
}


/* Enable IP Forwarding. Return 0 for success, -1 for failure. */
static int
networkEnableIPForwarding(bool enableIPv4,
                          bool enableIPv6)
{
    int ret = 0;
#ifdef WITH_SYSCTLBYNAME
    int enabled = 1;
    if (enableIPv4)
        ret = sysctlbyname("net.inet.ip.forwarding", NULL, 0,
                           &enabled, sizeof(enabled));
    if (enableIPv6 && ret == 0)
        ret = sysctlbyname("net.inet6.ip6.forwarding", NULL, 0,
                           &enabled, sizeof(enabled));
#else
    if (enableIPv4)
        ret = virFileWriteStr(SYSCTL_PATH "/net/ipv4/ip_forward", "1\n", 0);
    if (enableIPv6 && ret == 0)
        ret = virFileWriteStr(SYSCTL_PATH "/net/ipv6/conf/all/forwarding", "1\n", 0);

#endif
    return ret;
}


static int
networkSetIPv6Sysctl(const char *bridge,
                     const char *sysctl_field,
                     const char *sysctl_setting,
                     bool ignoreMissing)
{
    g_autofree char *field = g_strdup_printf(SYSCTL_PATH "/net/ipv6/conf/%s/%s",
                                             bridge, sysctl_field);

    if (ignoreMissing && access(field, W_OK) < 0 && errno == ENOENT)
        return -2;

    if (virFileWriteStr(field, sysctl_setting, 0) < 0) {
        virReportSystemError(errno,
                             _("cannot write to '%1$s' on bridge '%2$s'"),
                             field, bridge);
        return -1;
    }

    return 0;
}


static int
networkSetIPv6Sysctls(virNetworkObj *obj)
{
    virNetworkDef *def = virNetworkObjGetDef(obj);
    bool enableIPv6 = !!virNetworkDefGetIPByIndex(def, AF_INET6, 0);
    int rc;

    /* set disable_ipv6 if there are no ipv6 addresses defined for the
     * network. But also unset it if there *are* ipv6 addresses, as we
     * can't be sure of its default value.
     */
    rc = networkSetIPv6Sysctl(def->bridge, "disable_ipv6",
                              enableIPv6 ? "0" : "1", true);
    if (rc == -2) {
        if (!enableIPv6)
            VIR_DEBUG("ipv6 appears to already be disabled on %s",
                      def->bridge);
        return 0;
    } else if (rc < 0) {
        return -1;
    }

    /* The rest of the ipv6 sysctl tunables should always be set the
     * same, whether or not we're using ipv6 on this bridge.
     */

    /* Prevent guests from hijacking the host network by sending out
     * their own router advertisements.
     */
    if (networkSetIPv6Sysctl(def->bridge, "accept_ra", "0", false) < 0)
        return -1;

    /* All interfaces used as a gateway (which is what this is, by
     * definition), must always have autoconf=0.
     */
    if (networkSetIPv6Sysctl(def->bridge, "autoconf", "0", false) < 0)
        return -1;

    return 0;
}


/* add an IP address to a bridge */
static int
networkAddAddrToBridge(virNetworkObj *obj,
                       virNetworkIPDef *ipdef)
{
    virNetworkDef *def = virNetworkObjGetDef(obj);
    int prefix = virNetworkIPDefPrefix(ipdef);

    if (prefix < 0) {
        virReportError(VIR_ERR_INTERNAL_ERROR,
                       _("bridge '%1$s' has an invalid netmask or IP address"),
                       def->bridge);
        return -1;
    }

    if (virNetDevIPAddrAdd(def->bridge, &ipdef->address, NULL, prefix) < 0)
        return -1;

    return 0;
}


static int
networkStartHandleMACTableManagerMode(virNetworkObj *obj)
{
    virNetworkDef *def = virNetworkObjGetDef(obj);
    const char *brname = def->bridge;

    if (brname &&
        def->macTableManager == VIR_NETWORK_BRIDGE_MAC_TABLE_MANAGER_LIBVIRT) {
        if (virNetDevBridgeSetVlanFiltering(brname, true) < 0)
            return -1;
    }
    return 0;
}


/* add an IP (static) route to a bridge */
static int
networkAddRouteToBridge(virNetworkObj *obj,
                        virNetDevIPRoute *routedef)
{
    virNetworkDef *def = virNetworkObjGetDef(obj);
    int prefix = virNetDevIPRouteGetPrefix(routedef);
    unsigned int metric = virNetDevIPRouteGetMetric(routedef);
    virSocketAddr *addr = virNetDevIPRouteGetAddress(routedef);
    virSocketAddr *gateway = virNetDevIPRouteGetGateway(routedef);

    if (prefix < 0) {
        virReportError(VIR_ERR_INTERNAL_ERROR,
                       _("network '%1$s' has an invalid netmask or IP address in route definition"),
                       def->name);
        return -1;
    }

    if (virNetDevIPRouteAdd(def->bridge, addr, prefix, gateway, metric) < 0)
        return -1;

    return 0;
}


static int
networkStartNetworkVirtual(virNetworkDriverState *driver,
                           virNetworkObj *obj)
{
    g_autoptr(virNetworkDriverConfig) cfg = virNetworkDriverGetConfig(driver);
    virNetworkDef *def = virNetworkObjGetDef(obj);
    size_t i;
    bool v4present = false, v6present = false;
    virErrorPtr save_err = NULL;
    virNetworkIPDef *ipdef;
    virNetDevIPRoute *routedef;
    bool dnsmasqStarted = false;
    bool devOnline = false;
    bool firewalRulesAdded = false;
    virSocketAddr *dnsServer = NULL;
    virFirewall *fwRemoval = NULL;

    /* Check to see if any network IP collides with an existing route */
    if (networkCheckRouteCollision(def) < 0)
        return -1;

    /* Create and configure the bridge device */
    if (!def->bridge) {
        /* bridge name can only be empty if the config files were
         * edited directly. Otherwise networkValidate() (called after
         * parsing the XML from networkCreateXML() and
         * networkDefine()) guarantees we will have a valid bridge
         * name before this point. Since hand editing of the config
         * files is explicitly prohibited we can, with clear
         * conscience, log an error and fail at this point.
         */
        virReportError(VIR_ERR_INTERNAL_ERROR,
                       _("network '%1$s' has no bridge name defined"),
                       def->name);
        return -1;
    }
    if (virNetDevBridgeCreate(def->bridge, &def->mac) < 0)
        return -1;

    /* Set bridge options */

    if (def->mtu && virNetDevSetMTU(def->bridge, def->mtu) < 0)
        goto error;

    /* delay is configured in seconds, but virNetDevBridgeSetSTPDelay
     * expects milliseconds
     */
    if (virNetDevBridgeSetSTPDelay(def->bridge, def->delay * 1000) < 0)
        goto error;

    if (virNetDevBridgeSetSTP(def->bridge, def->stp ? true : false) < 0)
        goto error;

    /* Disable IPv6 on the bridge if there are no IPv6 addresses
     * defined, and set other IPv6 sysctl tunables appropriately.
     */
    if (networkSetIPv6Sysctls(obj) < 0)
        goto error;

    /* Add "once per network" rules */
    if (networkAddFirewallRules(def, cfg->firewallBackend, &fwRemoval) < 0)
        goto error;

    virNetworkObjSetFwRemoval(obj, fwRemoval);
    firewalRulesAdded = true;

    for (i = 0; (ipdef = virNetworkDefGetIPByIndex(def, AF_UNSPEC, i)); i++) {
        if (VIR_SOCKET_ADDR_IS_FAMILY(&ipdef->address, AF_INET))
            v4present = true;
        if (VIR_SOCKET_ADDR_IS_FAMILY(&ipdef->address, AF_INET6))
            v6present = true;

        if (!dnsServer)
            dnsServer = &ipdef->address;

        /* Add the IP address/netmask to the bridge */
        if (networkAddAddrToBridge(obj, ipdef) < 0)
            goto error;
    }

    if (networkStartHandleMACTableManagerMode(obj) < 0)
        goto error;

    /* Bring up the bridge interface */
    if (virNetDevSetOnline(def->bridge, true) < 0)
        goto error;

    devOnline = true;

    for (i = 0; i < def->nroutes; i++) {
        virSocketAddr *gateway = NULL;

        routedef = def->routes[i];
        gateway = virNetDevIPRouteGetGateway(routedef);

        /* Add the IP route to the bridge */
        /* ignore errors, error msg will be generated */
        /* but libvirt will not know and net-destroy will work. */
        if (VIR_SOCKET_ADDR_VALID(gateway)) {
            if (networkAddRouteToBridge(obj, routedef) < 0) {
                /* an error occurred adding the static route */
                continue; /* for now, do nothing */
            }
        }
    }

    /* If forward.type != NONE, turn on global IP forwarding */
    if (def->forward.type != VIR_NETWORK_FORWARD_NONE) {
        if (v6present && !virNetDevIPCheckIPv6Forwarding())
            goto error; /* Precise error message already provided */

        if (networkEnableIPForwarding(v4present, v6present) < 0) {
            virReportSystemError(errno, "%s",
                                 _("failed to enable IP forwarding"));
            goto error;
        }
    }


    /* start dnsmasq if there are any IP addresses (v4 or v6) */
    if (v4present || v6present) {
        if (networkSetMacMap(cfg, obj) < 0)
            goto error;

        if (networkStartDhcpDaemon(driver, obj) < 0)
            goto error;

        dnsmasqStarted = true;

        if (def->domain &&
            def->domainRegister == VIR_TRISTATE_BOOL_YES &&
            dnsServer) {
            unsigned int link;
            int rc;

            if ((link = if_nametoindex(def->bridge)) == 0) {
                virReportSystemError(ENODEV,
                                     _("unable to get interface index for %1$s"),
                                     def->bridge);
                goto error;
            }

            rc = virSystemdResolvedRegisterNameServer(link, def->domain,
                                                      dnsServer);
            if (rc == -2) {
                virReportError(VIR_ERR_OPERATION_INVALID, "%s",
                               _("failed to register name server: systemd-resolved is not available"));
                goto error;
            }

            if (rc < 0) {
                virReportError(VIR_ERR_INTERNAL_ERROR, "%s",
                               _("failed to register name server"));
                goto error;
            }
        }
    }

    if (virNetDevBandwidthSet(def->bridge, def->bandwidth, true, true) < 0)
        goto error;

    return 0;

 error:
    virErrorPreserveLast(&save_err);
    if (def->bandwidth)
       virNetDevBandwidthClear(def->bridge);

    if (dnsmasqStarted) {
        pid_t dnsmasqPid = virNetworkObjGetDnsmasqPid(obj);
        kill(dnsmasqPid, SIGTERM);
        virNetworkObjSetDnsmasqPid(obj, -1);
    }

    if (devOnline)
        ignore_value(virNetDevSetOnline(def->bridge, false));

    if (firewalRulesAdded)
<<<<<<< HEAD
        networkRemoveFirewallRules(obj);
=======
        networkRemoveFirewallRules(obj, true);
>>>>>>> 0c497036

    virNetworkObjUnrefMacMap(obj);

    ignore_value(virNetDevBridgeDelete(def->bridge));

    virErrorRestore(&save_err);
    return -1;
}


static int
networkShutdownNetworkVirtual(virNetworkObj *obj)
{
    virNetworkDef *def = virNetworkObjGetDef(obj);
    pid_t dnsmasqPid;

    if (def->bandwidth)
        virNetDevBandwidthClear(def->bridge);

    virNetworkObjUnrefMacMap(obj);
    dnsmasqPid = virNetworkObjGetDnsmasqPid(obj);
    if (dnsmasqPid > 0)
        kill(dnsmasqPid, SIGTERM);

    /* We no longer create a dummy NIC, but if we've upgraded
     * from old libvirt, we still need to delete any dummy NIC
     * that might exist. Keep this logic around for a while...
     */
    if (def->mac_specified) {
        g_autofree char *macTapIfName = networkBridgeDummyNicName(def->bridge);
        if (macTapIfName && virNetDevExists(macTapIfName))
            ignore_value(virNetDevTapDelete(macTapIfName, NULL));
    }

    ignore_value(virNetDevSetOnline(def->bridge, false));

<<<<<<< HEAD
    networkRemoveFirewallRules(obj);
=======
    networkRemoveFirewallRules(obj, true);
>>>>>>> 0c497036

    ignore_value(virNetDevBridgeDelete(def->bridge));

    /* See if its still alive and really really kill it */
    dnsmasqPid = virNetworkObjGetDnsmasqPid(obj);
    if (dnsmasqPid > 0 &&
        (kill(dnsmasqPid, 0) == 0))
        kill(dnsmasqPid, SIGKILL);
    virNetworkObjSetDnsmasqPid(obj, -1);

    return 0;
}


static int
networkStartNetworkBridge(virNetworkObj *obj)
{
    virNetworkDef *def = virNetworkObjGetDef(obj);

    /* put anything here that needs to be done each time a network of
     * type BRIDGE, is started. On failure, undo anything you've done,
     * and return -1. On success return 0.
     */
    if (virNetDevBandwidthSet(def->bridge, def->bandwidth, true, true) < 0)
        goto error;

    if (networkStartHandleMACTableManagerMode(obj) < 0)
        goto error;

    return 0;

 error:
    if (def->bandwidth)
       virNetDevBandwidthClear(def->bridge);
    return -1;
}


static int
networkShutdownNetworkBridge(virNetworkObj *obj G_GNUC_UNUSED)
{
    virNetworkDef *def = virNetworkObjGetDef(obj);

    /* put anything here that needs to be done each time a network of
     * type BRIDGE is shutdown. On failure, undo anything you've done,
     * and return -1. On success return 0.
     */
    if (def->bandwidth)
       virNetDevBandwidthClear(def->bridge);

    return 0;
}


/* networkCreateInterfacePool:
 * @netdef: the original NetDef from the network
 *
 * Creates an implicit interface pool of VF's when a PF dev is given
 */
static int
networkCreateInterfacePool(virNetworkDef *netdef)
{
    g_autoptr(virPCIVirtualFunctionList) vfs = NULL;
    int ret = -1;
    size_t i;

    if (netdef->forward.npfs == 0 || netdef->forward.nifs > 0)
       return 0;

    if (virNetDevGetVirtualFunctions(netdef->forward.pfs->dev, &vfs) < 0) {
        virReportError(VIR_ERR_INTERNAL_ERROR,
                       _("Could not get Virtual functions on %1$s"),
                       netdef->forward.pfs->dev);
        goto cleanup;
    }

    netdef->forward.ifs = g_new0(virNetworkForwardIfDef, vfs->nfunctions);

    for (i = 0; i < vfs->nfunctions; i++) {
        virPCIDeviceAddress *thisVirtFn = vfs->functions[i].addr;
        const char *thisName = vfs->functions[i].ifname;
        virNetworkForwardIfDef *thisIf
            = &netdef->forward.ifs[netdef->forward.nifs];

        switch ((virNetworkForwardType) netdef->forward.type) {
        case VIR_NETWORK_FORWARD_BRIDGE:
        case VIR_NETWORK_FORWARD_PRIVATE:
        case VIR_NETWORK_FORWARD_VEPA:
        case VIR_NETWORK_FORWARD_PASSTHROUGH:
            if (thisName) {
                thisIf->device.dev = g_strdup(thisName);
                thisIf->type = VIR_NETWORK_FORWARD_HOSTDEV_DEVICE_NETDEV;
                netdef->forward.nifs++;
            } else {
                VIR_WARN("VF %zu of SRIOV PF %s couldn't be added to the "
                         "interface pool because it isn't bound "
                         "to a network driver - possibly in use elsewhere",
                         i, netdef->forward.pfs->dev);
            }
            break;

        case VIR_NETWORK_FORWARD_HOSTDEV:
            /* VF's are always PCI devices */
            thisIf->type = VIR_NETWORK_FORWARD_HOSTDEV_DEVICE_PCI;
            thisIf->device.pci.domain = thisVirtFn->domain;
            thisIf->device.pci.bus = thisVirtFn->bus;
            thisIf->device.pci.slot = thisVirtFn->slot;
            thisIf->device.pci.function = thisVirtFn->function;
            netdef->forward.nifs++;
            break;

        case VIR_NETWORK_FORWARD_NONE:
        case VIR_NETWORK_FORWARD_NAT:
        case VIR_NETWORK_FORWARD_ROUTE:
        case VIR_NETWORK_FORWARD_OPEN:
            /* by definition these will never be encountered here */
            break;

        case VIR_NETWORK_FORWARD_LAST:
        default:
            virReportEnumRangeError(virNetworkForwardType, netdef->forward.type);
            goto cleanup;
        }
    }

    if (netdef->forward.nifs == 0) {
        /* If we don't get at least one interface in the pool, declare
         * failure
         */
        virReportError(VIR_ERR_INTERNAL_ERROR,
                       _("No usable Vf's present on SRIOV PF %1$s"),
                       netdef->forward.pfs->dev);
        goto cleanup;
    }

    ret = 0;
 cleanup:
    if (ret < 0) {
        /* free all the entries made before error */
        for (i = 0; i < netdef->forward.nifs; i++) {
            if (netdef->forward.ifs[i].type
                == VIR_NETWORK_FORWARD_HOSTDEV_DEVICE_NETDEV)
                g_free(netdef->forward.ifs[i].device.dev);
        }
        netdef->forward.nifs = 0;
    }
    if (netdef->forward.nifs == 0)
        g_clear_pointer(&netdef->forward.ifs, g_free);

    return ret;
}


static int
networkStartNetworkExternal(virNetworkObj *obj)
{
    /* put anything here that needs to be done each time a network of
     * type BRIDGE, PRIVATE, VEPA, HOSTDEV or PASSTHROUGH is started. On
     * failure, undo anything you've done, and return -1. On success
     * return 0.
     */
    return networkCreateInterfacePool(virNetworkObjGetDef(obj));
}


static int
networkShutdownNetworkExternal(virNetworkObj *obj G_GNUC_UNUSED)
{
    /* put anything here that needs to be done each time a network of
     * type BRIDGE, PRIVATE, VEPA, HOSTDEV or PASSTHROUGH is shutdown. On
     * failure, undo anything you've done, and return -1. On success
     * return 0.
     */
    return 0;
}


static int
networkStartNetwork(virNetworkDriverState *driver,
                    virNetworkObj *obj)
{
    g_autoptr(virNetworkDriverConfig) cfg = virNetworkDriverGetConfig(driver);
    virNetworkDef *def = virNetworkObjGetDef(obj);
    int ret = -1;

    VIR_DEBUG("driver=%p, network=%p", driver, obj);

    if (virNetworkObjIsActive(obj)) {
        virReportError(VIR_ERR_OPERATION_INVALID,
                       "%s", _("network is already active"));
        return ret;
    }

    VIR_DEBUG("Beginning network startup process");

    virNetworkObjDeleteAllPorts(obj, cfg->stateDir);

    VIR_DEBUG("Setting current network def as transient");
    if (virNetworkObjSetDefTransient(obj, true, network_driver->xmlopt) < 0)
        goto cleanup;

    /* Run an early hook to set-up missing devices.
     * If the script raised an error abort the launch. */
    if (networkRunHook(obj, NULL,
                       VIR_HOOK_NETWORK_OP_START,
                       VIR_HOOK_SUBOP_BEGIN) < 0)
        goto cleanup;

    switch ((virNetworkForwardType) def->forward.type) {

    case VIR_NETWORK_FORWARD_NONE:
    case VIR_NETWORK_FORWARD_NAT:
    case VIR_NETWORK_FORWARD_ROUTE:
    case VIR_NETWORK_FORWARD_OPEN:
        if (networkStartNetworkVirtual(driver, obj) < 0)
            goto cleanup;
        break;

    case VIR_NETWORK_FORWARD_BRIDGE:
        if (def->bridge) {
            if (networkStartNetworkBridge(obj) < 0)
                goto cleanup;
            break;
        }
        /* intentionally fall through to the macvtap/direct case for
         * VIR_NETWORK_FORWARD_BRIDGE with no bridge device defined
         * (since that is macvtap bridge mode).
         */
        G_GNUC_FALLTHROUGH;

    case VIR_NETWORK_FORWARD_PRIVATE:
    case VIR_NETWORK_FORWARD_VEPA:
    case VIR_NETWORK_FORWARD_PASSTHROUGH:
    case VIR_NETWORK_FORWARD_HOSTDEV:
        if (networkStartNetworkExternal(obj) < 0)
            goto cleanup;
        break;

    case VIR_NETWORK_FORWARD_LAST:
    default:
        virReportEnumRangeError(virNetworkForwardType, def->forward.type);
        goto cleanup;
    }

    virNetworkObjSetFloorSum(obj, 0);

    /* finally we can call the 'started' hook script if any */
    if (networkRunHook(obj, NULL,
                       VIR_HOOK_NETWORK_OP_STARTED,
                       VIR_HOOK_SUBOP_BEGIN) < 0)
        goto cleanup;

    /* Persist the live configuration now that anything autogenerated
     * is setup.
     */
    if (virNetworkObjSaveStatus(cfg->stateDir,
                                obj, network_driver->xmlopt) < 0)
        goto cleanup;

    if (g_atomic_int_add(&driver->nactive, 1) == 0 && driver->inhibitCallback)
        driver->inhibitCallback(true, driver->inhibitOpaque);

    virNetworkObjSetActive(obj, true);
    VIR_INFO("Network '%s' started up", def->name);
    ret = 0;

 cleanup:
    if (ret < 0) {
        virErrorPtr save_err;

        virErrorPreserveLast(&save_err);
        networkShutdownNetwork(driver, obj);
        virErrorRestore(&save_err);
    }
    return ret;
}


static int
networkShutdownNetwork(virNetworkDriverState *driver,
                       virNetworkObj *obj)
{
    g_autoptr(virNetworkDriverConfig) cfg = virNetworkDriverGetConfig(driver);
    virNetworkDef *def = virNetworkObjGetDef(obj);
    int ret = 0;
    g_autofree char *stateFile = NULL;

    VIR_INFO("Shutting down network '%s'", def->name);

    stateFile = virNetworkConfigFile(cfg->stateDir, def->name);
    if (!stateFile)
        return -1;

    unlink(stateFile);

    switch ((virNetworkForwardType) def->forward.type) {

    case VIR_NETWORK_FORWARD_NONE:
    case VIR_NETWORK_FORWARD_NAT:
    case VIR_NETWORK_FORWARD_ROUTE:
    case VIR_NETWORK_FORWARD_OPEN:
        ret = networkShutdownNetworkVirtual(obj);
        break;

    case VIR_NETWORK_FORWARD_BRIDGE:
        if (def->bridge) {
            ret = networkShutdownNetworkBridge(obj);
            break;
        }
        /* intentionally fall through to the macvtap/direct case for
         * VIR_NETWORK_FORWARD_BRIDGE with no bridge device defined
         * (since that is macvtap bridge mode).
         */
        G_GNUC_FALLTHROUGH;

    case VIR_NETWORK_FORWARD_PRIVATE:
    case VIR_NETWORK_FORWARD_VEPA:
    case VIR_NETWORK_FORWARD_PASSTHROUGH:
    case VIR_NETWORK_FORWARD_HOSTDEV:
        ret = networkShutdownNetworkExternal(obj);
        break;

    case VIR_NETWORK_FORWARD_LAST:
    default:
        virReportEnumRangeError(virNetworkForwardType, def->forward.type);
        return -1;
    }

    virNetworkObjDeleteAllPorts(obj, cfg->stateDir);

    /* now that we know it's stopped call the hook if present */
    networkRunHook(obj, NULL, VIR_HOOK_NETWORK_OP_STOPPED,
                   VIR_HOOK_SUBOP_END);

    virNetworkObjSetActive(obj, false);

    if (g_atomic_int_dec_and_test(&driver->nactive) && driver->inhibitCallback)
        driver->inhibitCallback(false, driver->inhibitOpaque);

    virNetworkObjUnsetDefTransient(obj);
    return ret;
}


static virNetworkPtr
networkLookupByUUID(virConnectPtr conn,
                    const unsigned char *uuid)
{
    virNetworkDriverState *driver = networkGetDriver();
    virNetworkObj *obj;
    virNetworkDef *def;
    virNetworkPtr net = NULL;

    obj = virNetworkObjFindByUUID(driver->networks, uuid);
    if (!obj) {
        char uuidstr[VIR_UUID_STRING_BUFLEN];
        virUUIDFormat(uuid, uuidstr);
        virReportError(VIR_ERR_NO_NETWORK,
                       _("no network with matching uuid '%1$s'"),
                       uuidstr);
        goto cleanup;
    }
    def = virNetworkObjGetDef(obj);

    if (virNetworkLookupByUUIDEnsureACL(conn, def) < 0)
        goto cleanup;

    net = virGetNetwork(conn, def->name, def->uuid);

 cleanup:
    virNetworkObjEndAPI(&obj);
    return net;
}


static virNetworkPtr
networkLookupByName(virConnectPtr conn,
                    const char *name)
{
    virNetworkDriverState *driver = networkGetDriver();
    virNetworkObj *obj;
    virNetworkDef *def;
    virNetworkPtr net = NULL;

    obj = virNetworkObjFindByName(driver->networks, name);
    if (!obj) {
        virReportError(VIR_ERR_NO_NETWORK,
                       _("no network with matching name '%1$s'"), name);
        goto cleanup;
    }
    def = virNetworkObjGetDef(obj);

    if (virNetworkLookupByNameEnsureACL(conn, def) < 0)
        goto cleanup;

    net = virGetNetwork(conn, def->name, def->uuid);

 cleanup:
    virNetworkObjEndAPI(&obj);
    return net;
}


static int
networkConnectNumOfNetworks(virConnectPtr conn)
{
    virNetworkDriverState *driver = networkGetDriver();

    if (virConnectNumOfNetworksEnsureACL(conn) < 0)
        return -1;

    return virNetworkObjListNumOfNetworks(driver->networks, true,
                                          virConnectNumOfNetworksCheckACL,
                                          conn);
}


static int
networkConnectListNetworks(virConnectPtr conn,
                           char **const names,
                           int maxnames)
{
    virNetworkDriverState *driver = networkGetDriver();

    if (virConnectListNetworksEnsureACL(conn) < 0)
        return -1;

    return virNetworkObjListGetNames(driver->networks, true, names, maxnames,
                                     virConnectListNetworksCheckACL, conn);
}


static int
networkConnectNumOfDefinedNetworks(virConnectPtr conn)
{
    virNetworkDriverState *driver = networkGetDriver();

    if (virConnectNumOfDefinedNetworksEnsureACL(conn) < 0)
        return -1;

    return virNetworkObjListNumOfNetworks(driver->networks, false,
                                          virConnectNumOfDefinedNetworksCheckACL,
                                          conn);
}


static int
networkConnectListDefinedNetworks(virConnectPtr conn,
                                  char **const names,
                                  int maxnames)
{
    virNetworkDriverState *driver = networkGetDriver();

    if (virConnectListDefinedNetworksEnsureACL(conn) < 0)
        return -1;

    return virNetworkObjListGetNames(driver->networks, false, names, maxnames,
                                     virConnectListDefinedNetworksCheckACL,
                                     conn);
}


static int
networkConnectListAllNetworks(virConnectPtr conn,
                              virNetworkPtr **nets,
                              unsigned int flags)
{
    virNetworkDriverState *driver = networkGetDriver();

    virCheckFlags(VIR_CONNECT_LIST_NETWORKS_FILTERS_ALL, -1);

    if (virConnectListAllNetworksEnsureACL(conn) < 0)
        return -1;

    return virNetworkObjListExport(conn, driver->networks, nets,
                                   virConnectListAllNetworksCheckACL,
                                   flags);
}


static int
networkConnectNetworkEventRegisterAny(virConnectPtr conn,
                                      virNetworkPtr net,
                                      int eventID,
                                      virConnectNetworkEventGenericCallback callback,
                                      void *opaque,
                                      virFreeCallback freecb)
{
    virNetworkDriverState *driver = networkGetDriver();
    int ret = -1;

    if (virConnectNetworkEventRegisterAnyEnsureACL(conn) < 0)
        return -1;

    if (virNetworkEventStateRegisterID(conn, driver->networkEventState,
                                       net, eventID, callback,
                                       opaque, freecb, &ret) < 0)
        ret = -1;

    return ret;
}


static int
networkConnectNetworkEventDeregisterAny(virConnectPtr conn,
                                        int callbackID)
{
    virNetworkDriverState *driver = networkGetDriver();

    if (virConnectNetworkEventDeregisterAnyEnsureACL(conn) < 0)
        return -1;

    if (virObjectEventStateDeregisterID(conn,
                                        driver->networkEventState,
                                        callbackID, true) < 0)
        return -1;

    return 0;
}


static int
networkIsActive(virNetworkPtr net)
{
    virNetworkObj *obj;
    int ret = -1;

    if (!(obj = networkObjFromNetwork(net)))
        return ret;

    if (virNetworkIsActiveEnsureACL(net->conn, virNetworkObjGetDef(obj)) < 0)
        goto cleanup;

    ret = virNetworkObjIsActive(obj);

 cleanup:
    virNetworkObjEndAPI(&obj);
    return ret;
}


static int
networkIsPersistent(virNetworkPtr net)
{
    virNetworkObj *obj;
    int ret = -1;

    if (!(obj = networkObjFromNetwork(net)))
        return ret;

    if (virNetworkIsPersistentEnsureACL(net->conn, virNetworkObjGetDef(obj)) < 0)
        goto cleanup;

    ret = virNetworkObjIsPersistent(obj);

 cleanup:
    virNetworkObjEndAPI(&obj);
    return ret;
}


/*
 * networkFindUnusedBridgeName() - try to find a bridge name that is
 * unused by the currently configured libvirt networks, as well as by
 * the host system itself (possibly created by someone/something other
 * than libvirt). Set this network's name to that new name.
 */
static int
networkFindUnusedBridgeName(virNetworkObjList *nets,
                            virNetworkDef *def)
{
    int id = 0;
    const char *templ = "virbr%d";
    const char *p;

    if (def->bridge &&
        (p = strchr(def->bridge, '%')) == strrchr(def->bridge, '%') &&
        p && p[1] == 'd')
        templ = def->bridge;

    do {
        g_autofree char *newname = g_strdup_printf(templ, id);

        /* check if this name is used in another libvirt network or
         * there is an existing device with that name. ignore errors
         * from virNetDevExists(), just in case it isn't implemented
         * on this platform (probably impossible).
         */
        if (!(virNetworkObjBridgeInUse(nets, newname, def->name) ||
              virNetDevExists(newname) == 1)) {
            g_free(def->bridge); /*could contain template */
            def->bridge = g_steal_pointer(&newname);
            return 0;
        }
    } while (++id <= MAX_BRIDGE_ID);

    virReportError(VIR_ERR_INTERNAL_ERROR,
                   _("Bridge generation exceeded max id %1$d"),
                   MAX_BRIDGE_ID);
    return -1;
}


/*
 * networkValidateBridgeName() - if no bridge name is set, or if the
 * bridge name contains a %d (indicating that this is a template for
 * the actual name) try to set an appropriate bridge name.  If a
 * bridge name *is* set, make sure it doesn't conflict with any other
 * network's bridge name.
 */
static int
networkBridgeNameValidate(virNetworkObjList *nets,
                          virNetworkDef *def)
{
    VIR_LOCK_GUARD lock = virLockGuardLock(&bridgeNameValidateMutex);

    if (def->bridge && !strstr(def->bridge, "%d")) {
        if (virNetworkObjBridgeInUse(nets, def->bridge, def->name)) {
            virReportError(VIR_ERR_INTERNAL_ERROR,
                           _("bridge name '%1$s' already in use."),
                           def->bridge);
            return -1;
        }
    } else {
        /* Allocate a bridge name */
        if (networkFindUnusedBridgeName(nets, def) < 0)
            return -1;
    }

    return 0;
}


static int
networkValidate(virNetworkDriverState *driver,
                virNetworkDef *def)
{
    size_t i, j;
    bool vlanUsed, vlanAllowed, badVlanUse = false;
    virPortGroupDef *defaultPortGroup = NULL;
    virNetworkIPDef *ipdef;
    bool ipv4def = false, ipv6def = false;
    bool bandwidthAllowed = false;
    bool usesInterface = false, usesAddress = false;

    if (virXMLCheckIllegalChars("name", def->name, "\n") < 0)
        return -1;

    /* Only the three L3 network types that are configured by libvirt
     * need to have a bridge device name / mac address provided
     */
    switch ((virNetworkForwardType) def->forward.type) {
    case VIR_NETWORK_FORWARD_NONE:
    case VIR_NETWORK_FORWARD_NAT:
    case VIR_NETWORK_FORWARD_ROUTE:
    case VIR_NETWORK_FORWARD_OPEN:
        /* if no bridge name was given in the config, find a name
         * unused by any other libvirt networks and assign it.
         */
        if (networkBridgeNameValidate(driver->networks, def) < 0)
            return -1;

        virNetworkSetBridgeMacAddr(def);
        bandwidthAllowed = true;
        break;

    case VIR_NETWORK_FORWARD_BRIDGE:
        if (def->bridge != NULL)
            bandwidthAllowed = true;

        G_GNUC_FALLTHROUGH;

    case VIR_NETWORK_FORWARD_PRIVATE:
    case VIR_NETWORK_FORWARD_VEPA:
    case VIR_NETWORK_FORWARD_PASSTHROUGH:
    case VIR_NETWORK_FORWARD_HOSTDEV:
        /* They are also the only types that currently support setting
         * a MAC or IP address for the host-side device (bridge), DNS
         * configuration, or network-wide bandwidth limits.
         */
        if (def->mac_specified) {
            virReportError(VIR_ERR_CONFIG_UNSUPPORTED,
                           _("Unsupported <mac> element in network %1$s with forward mode='%2$s'"),
                           def->name,
                           virNetworkForwardTypeToString(def->forward.type));
            return -1;
        }
        if (virNetworkDefGetIPByIndex(def, AF_UNSPEC, 0)) {
            virReportError(VIR_ERR_CONFIG_UNSUPPORTED,
                           _("Unsupported <ip> element in network %1$s with forward mode='%2$s'"),
                           def->name,
                           virNetworkForwardTypeToString(def->forward.type));
            return -1;
        }
        if (def->dns.ntxts || def->dns.nhosts || def->dns.nsrvs) {
            virReportError(VIR_ERR_CONFIG_UNSUPPORTED,
                           _("Unsupported <dns> element in network %1$s with forward mode='%2$s'"),
                           def->name,
                           virNetworkForwardTypeToString(def->forward.type));
            return -1;
        }
        if (def->domain) {
            virReportError(VIR_ERR_CONFIG_UNSUPPORTED,
                           _("Unsupported <domain> element in network %1$s with forward mode='%2$s'"),
                           def->name,
                           virNetworkForwardTypeToString(def->forward.type));
            return -1;
        }
        break;

    case VIR_NETWORK_FORWARD_LAST:
    default:
        virReportEnumRangeError(virNetworkForwardType, def->forward.type);
        return -1;
    }

    if (def->bandwidth &&
        !bandwidthAllowed) {
        virReportError(VIR_ERR_CONFIG_UNSUPPORTED,
                       _("Unsupported network-wide <bandwidth> element in network %1$s with forward mode='%2$s'"),
                       def->name,
                       virNetworkForwardTypeToString(def->forward.type));
        return -1;
    }

    if (!virNetDevBandwidthValidate(def->bandwidth)) {
        return -1;
    }

    /* we support configs with a single PF defined:
     *   <pf dev='eth0'/>
     * or with a list of netdev names:
     *   <interface dev='eth9'/>
     * OR a list of PCI addresses
     *   <address type='pci' domain='0' bus='4' slot='0' function='1'/>
     * but not any combination of those.
     *
     * Since <interface> and <address> are for some strange reason
     * stored in the same array, we need to cycle through it and check
     * the type of each.
     */
    for (i = 0; i < def->forward.nifs; i++) {
        virNetworkForwardIfDef *iface = &def->forward.ifs[i];
        g_autofree char *sysfs_path = NULL;

        switch ((virNetworkForwardHostdevDeviceType)iface->type) {
        case VIR_NETWORK_FORWARD_HOSTDEV_DEVICE_NETDEV:
            usesInterface = true;

            if (def->forward.type == VIR_NETWORK_FORWARD_HOSTDEV) {
                virReportError(VIR_ERR_CONFIG_UNSUPPORTED,
                               _("hostdev network '%1$s' lists '%2$s' in the device pool, but hostdev networks require all devices to be listed by PCI address, not network device name"),
                               def->name, iface->device.dev);
                return -1;
            }
            break;

        case VIR_NETWORK_FORWARD_HOSTDEV_DEVICE_PCI: {
            usesAddress = true;

            if (def->forward.type != VIR_NETWORK_FORWARD_HOSTDEV) {
                virReportError(VIR_ERR_CONFIG_UNSUPPORTED,
                               _("network '%1$s' has forward mode '%2$s' but lists a device by PCI address in the device pool. This is only supported for networks with forward mode 'hostdev'"),
                               def->name,
                               virNetworkForwardTypeToString(def->forward.type));
                return -1;
            }

            if (virPCIDeviceAddressGetSysfsFile(&iface->device.pci, &sysfs_path) < 0)
                return -1;

            if (!virPCIIsVirtualFunction(sysfs_path)) {
                virReportError(VIR_ERR_CONFIG_UNSUPPORTED,
                               _("device '%1$s' in network '%2$s' is not an SR-IOV Virtual Function"),
                               sysfs_path, def->name);
                return -1;
            }
            break;
        }

        case VIR_NETWORK_FORWARD_HOSTDEV_DEVICE_NONE:
        case VIR_NETWORK_FORWARD_HOSTDEV_DEVICE_LAST:
            break;
        }
    }
    if ((def->forward.npfs > 0) + usesInterface + usesAddress > 1) {
        virReportError(VIR_ERR_CONFIG_UNSUPPORTED,
                       _("<address>, <interface>, and <pf> elements of <forward> in network %1$s are mutually exclusive"),
                       def->name);
        return -1;
    }

    /* We only support dhcp on one IPv4 address and
     * on one IPv6 address per defined network
     */
    for (i = 0;
         (ipdef = virNetworkDefGetIPByIndex(def, AF_UNSPEC, i));
         i++) {
        if (VIR_SOCKET_ADDR_IS_FAMILY(&ipdef->address, AF_INET)) {
            if (ipdef->nranges || ipdef->nhosts) {
                if (ipv4def) {
                    virReportError(VIR_ERR_CONFIG_UNSUPPORTED, "%s",
                               _("Multiple IPv4 dhcp sections found -- dhcp is supported only for a single IPv4 address on each network"));
                    return -1;
                } else {
                    ipv4def = true;
                }
            }
        }
        if (VIR_SOCKET_ADDR_IS_FAMILY(&ipdef->address, AF_INET6)) {
            if (ipdef->nranges || ipdef->nhosts) {
                if (ipv6def) {
                    virReportError(VIR_ERR_CONFIG_UNSUPPORTED, "%s",
                               _("Multiple IPv6 dhcp sections found -- dhcp is supported only for a single IPv6 address on each network"));
                    return -1;
                } else {
                    ipv6def = true;
                }
            }
        }
    }

    /* The only type of networks that currently support transparent
     * vlan configuration are those using hostdev sr-iov devices from
     * a pool, and those using an Open vSwitch bridge.
     */

    vlanAllowed = (def->forward.type == VIR_NETWORK_FORWARD_HOSTDEV ||
                   def->forward.type == VIR_NETWORK_FORWARD_PASSTHROUGH ||
                   (def->forward.type == VIR_NETWORK_FORWARD_BRIDGE &&
                    def->virtPortProfile &&
                    def->virtPortProfile->virtPortType
                    == VIR_NETDEV_VPORT_PROFILE_OPENVSWITCH));

    vlanUsed = def->vlan.nTags > 0;
    for (i = 0; i < def->nPortGroups; i++) {
        if (vlanUsed || def->portGroups[i].vlan.nTags > 0) {
            /* anyone using this portgroup will get a vlan tag. Verify
             * that they will also be using an openvswitch connection,
             * as that is the only type of network that currently
             * supports a vlan tag.
             */
            if (def->portGroups[i].virtPortProfile) {
                if (def->forward.type != VIR_NETWORK_FORWARD_BRIDGE ||
                    def->portGroups[i].virtPortProfile->virtPortType
                    != VIR_NETDEV_VPORT_PROFILE_OPENVSWITCH) {
                    badVlanUse = true;
                }
            } else if (!vlanAllowed) {
                /* virtualport taken from base network definition */
                badVlanUse = true;
            }
        }
        if (def->portGroups[i].isDefault) {
            if (defaultPortGroup) {
                virReportError(VIR_ERR_CONFIG_UNSUPPORTED,
                               _("network '%1$s' has multiple default <portgroup> elements (%2$s and %3$s), but only one default is allowed"),
                               def->name, defaultPortGroup->name,
                               def->portGroups[i].name);
                return -1;
            }
            defaultPortGroup = &def->portGroups[i];
        }
        for (j = i + 1; j < def->nPortGroups; j++) {
            if (STREQ(def->portGroups[i].name, def->portGroups[j].name)) {
                virReportError(VIR_ERR_CONFIG_UNSUPPORTED,
                               _("multiple <portgroup> elements with the same name (%1$s) in network '%2$s'"),
                               def->portGroups[i].name, def->name);
                return -1;
            }
        }
        if (def->portGroups[i].bandwidth && !bandwidthAllowed) {
            virReportError(VIR_ERR_CONFIG_UNSUPPORTED,
                           _("Unsupported <bandwidth> element in network '%1$s' in portgroup '%2$s' with forward mode='%3$s'"),
                           def->name, def->portGroups[i].name,
                           virNetworkForwardTypeToString(def->forward.type));
            return -1;
        }
    }
    if (badVlanUse ||
        (vlanUsed && !vlanAllowed && !defaultPortGroup)) {
        /* NB: if defaultPortGroup is set, we don't directly look at
         * vlanUsed && !vlanAllowed, because the network will never be
         * used without having a portgroup added in, so all necessary
         * checks were done in the loop above.
         */
        virReportError(VIR_ERR_CONFIG_UNSUPPORTED,
                       _("<vlan> element specified for network %1$s, whose type doesn't support vlan configuration"),
                       def->name);
        return -1;
    }

    if (def->forward.type == VIR_NETWORK_FORWARD_HOSTDEV) {
        for (i = 0; i < def->nPortGroups; i++) {
            if (def->portGroups[i].bandwidth) {
                virReportError(VIR_ERR_CONFIG_UNSUPPORTED,
                               _("unsupported <bandwidth> element in <portgroup name='%1$s'> of network '%2$s' with forward mode='%3$s'"),
                               def->portGroups[i].name, def->name,
                               virNetworkForwardTypeToString(def->forward.type));
                return -1;
            }
        }
    }
    return 0;
}


static virNetworkPtr
networkCreateXMLFlags(virConnectPtr conn,
                      const char *xml,
                      unsigned int flags)
{
    virNetworkDriverState *driver = networkGetDriver();
    g_autoptr(virNetworkDef) newDef = NULL;
    virNetworkObj *obj = NULL;
    virNetworkDef *def;
    virNetworkPtr net = NULL;
    virObjectEvent *event = NULL;

    virCheckFlags(VIR_NETWORK_CREATE_VALIDATE, NULL);

    if (!(newDef = virNetworkDefParse(xml, NULL, network_driver->xmlopt,
                                      !!(flags & VIR_NETWORK_CREATE_VALIDATE))))
        goto cleanup;

    if (virNetworkCreateXMLFlagsEnsureACL(conn, newDef) < 0)
        goto cleanup;

    if (networkValidate(driver, newDef) < 0)
        goto cleanup;

    /* NB: even though this transient network hasn't yet been started,
     * we assign the def with live = true in anticipation that it will
     * be started momentarily.
     */
    if (!(obj = virNetworkObjAssignDef(driver->networks, newDef,
                                       VIR_NETWORK_OBJ_LIST_ADD_LIVE |
                                       VIR_NETWORK_OBJ_LIST_ADD_CHECK_LIVE)))
        goto cleanup;

    newDef = NULL;
    def = virNetworkObjGetDef(obj);

    if (networkStartNetwork(driver, obj) < 0) {
        virNetworkObjRemoveInactive(driver->networks, obj);
        goto cleanup;
    }

    event = virNetworkEventLifecycleNew(def->name,
                                        def->uuid,
                                        VIR_NETWORK_EVENT_STARTED,
                                        0);

    VIR_INFO("Creating network '%s'", def->name);
    net = virGetNetwork(conn, def->name, def->uuid);

 cleanup:
    virObjectEventStateQueue(driver->networkEventState, event);
    virNetworkObjEndAPI(&obj);
    return net;
}


static virNetworkPtr
networkCreateXML(virConnectPtr conn,
                 const char *xml)
{
    return networkCreateXMLFlags(conn, xml, 0);
}


static virNetworkPtr
networkDefineXMLFlags(virConnectPtr conn,
                      const char *xml,
                      unsigned int flags)
{
    virNetworkDriverState *driver = networkGetDriver();
    g_autoptr(virNetworkDriverConfig) cfg = virNetworkDriverGetConfig(driver);
    g_autoptr(virNetworkDef) def = NULL;
    virNetworkDef *defAlias;
    virNetworkObj *obj = NULL;
    virNetworkPtr net = NULL;
    virObjectEvent *event = NULL;

    virCheckFlags(VIR_NETWORK_DEFINE_VALIDATE, NULL);

    if (!(def = virNetworkDefParse(xml, NULL, network_driver->xmlopt,
                                   !!(flags & VIR_NETWORK_DEFINE_VALIDATE))))
        goto cleanup;

    defAlias = def; /* so we can still ref the object after nullifying def */

    if (virNetworkDefineXMLFlagsEnsureACL(conn, def) < 0)
        goto cleanup;

    if (networkValidate(driver, def) < 0)
        goto cleanup;

    if (!(obj = virNetworkObjAssignDef(driver->networks, def, 0)))
        goto cleanup;

    /* def was assigned to network object so don't autofree */
    def = NULL;

    if (virNetworkSaveConfig(cfg->networkConfigDir,
                             defAlias, network_driver->xmlopt) < 0) {
        if (!virNetworkObjIsActive(obj)) {
            virNetworkObjRemoveInactive(driver->networks, obj);
            goto cleanup;
        }
        /* if network was active already, just undo new persistent
         * definition by making it transient.
         * XXX - this isn't necessarily the correct thing to do.
         */
        virNetworkObjUpdateAssignDef(obj, NULL, false);
        goto cleanup;
    }

    event = virNetworkEventLifecycleNew(defAlias->name, defAlias->uuid,
                                        VIR_NETWORK_EVENT_DEFINED,
                                        0);

    VIR_INFO("Defining network '%s'", defAlias->name);
    net = virGetNetwork(conn, defAlias->name, defAlias->uuid);

 cleanup:
    virObjectEventStateQueue(driver->networkEventState, event);
    virNetworkObjEndAPI(&obj);
    return net;
}


static virNetworkPtr
networkDefineXML(virConnectPtr conn,
                 const char *xml)
{
    return networkDefineXMLFlags(conn, xml, 0);
}


static int
networkUndefine(virNetworkPtr net)
{
    virNetworkDriverState *driver = networkGetDriver();
    g_autoptr(virNetworkDriverConfig) cfg = virNetworkDriverGetConfig(driver);
    virNetworkObj *obj;
    virNetworkDef *def;
    int ret = -1;
    bool active = false;
    virObjectEvent *event = NULL;

    if (!(obj = networkObjFromNetwork(net)))
        goto cleanup;
    def = virNetworkObjGetDef(obj);

    if (virNetworkUndefineEnsureACL(net->conn, def) < 0)
        goto cleanup;

    if (virNetworkObjIsActive(obj))
        active = true;

    if (!virNetworkObjIsPersistent(obj)) {
        virReportError(VIR_ERR_OPERATION_INVALID, "%s",
                       _("can't undefine transient network"));
        goto cleanup;
    }

    /* remove autostart link */
    if (virNetworkObjDeleteConfig(cfg->networkConfigDir,
                                  cfg->networkAutostartDir,
                                  obj) < 0)
        goto cleanup;

    event = virNetworkEventLifecycleNew(def->name,
                                        def->uuid,
                                        VIR_NETWORK_EVENT_UNDEFINED,
                                        0);

    VIR_INFO("Undefining network '%s'", def->name);
    if (!active) {
        if (networkRemoveInactive(driver, obj) < 0)
            goto cleanup;
    } else {

        /* if the network still exists, it was active, and we need to make
         * it transient (by deleting the persistent def)
         */
        virNetworkObjUpdateAssignDef(obj, NULL, false);
    }

    ret = 0;

 cleanup:
    virObjectEventStateQueue(driver->networkEventState, event);
    virNetworkObjEndAPI(&obj);
    return ret;
}


static int
networkUpdate(virNetworkPtr net,
              unsigned int command,
              unsigned int section,
              int parentIndex,
              const char *xml,
              unsigned int flags)
{
    virNetworkDriverState *driver = networkGetDriver();
    g_autoptr(virNetworkDriverConfig) cfg = virNetworkDriverGetConfig(driver);
    virNetworkObj *obj = NULL;
    virNetworkDef *def;
    int isActive, ret = -1;
    size_t i;
    virNetworkIPDef *ipdef;
    bool oldDhcpActive = false;
    bool needFirewallRefresh = false;
    virFirewall *fwRemoval = NULL;



    virCheckFlags(VIR_NETWORK_UPDATE_AFFECT_LIVE |
                  VIR_NETWORK_UPDATE_AFFECT_CONFIG,
                  -1);

    if (!(obj = networkObjFromNetwork(net)))
        goto cleanup;
    def = virNetworkObjGetDef(obj);

    if (virNetworkUpdateEnsureACL(net->conn, def, flags) < 0)
        goto cleanup;

    /* see if we are listening for dhcp pre-modification */
    for (i = 0;
         (ipdef = virNetworkDefGetIPByIndex(def, AF_INET, i));
         i++) {
        if (ipdef->nranges || ipdef->nhosts || ipdef->tftproot) {
            oldDhcpActive = true;
            break;
        }
    }

    if (virNetworkObjUpdateModificationImpact(obj, &flags) < 0)
        goto cleanup;

    isActive = virNetworkObjIsActive(obj);

    if (isActive && (flags & VIR_NETWORK_UPDATE_AFFECT_LIVE)) {
        /* Take care of anything that must be done before updating the
         * live NetworkDef.
         */
        switch ((virNetworkForwardType) def->forward.type) {
        case VIR_NETWORK_FORWARD_NONE:
        case VIR_NETWORK_FORWARD_NAT:
        case VIR_NETWORK_FORWARD_ROUTE:
        case VIR_NETWORK_FORWARD_OPEN:
            switch (section) {
            case VIR_NETWORK_SECTION_FORWARD:
            case VIR_NETWORK_SECTION_FORWARD_INTERFACE:
            case VIR_NETWORK_SECTION_IP:
            case VIR_NETWORK_SECTION_IP_DHCP_RANGE:
            case VIR_NETWORK_SECTION_IP_DHCP_HOST:
                /* these could affect the firewall rules, so remove the
                 * old rules (and remember to load new ones after the
                 * update).
                 */
                networkRemoveFirewallRules(obj, false);
                needFirewallRefresh = true;
                break;
            default:
                break;
            }
            break;

        case VIR_NETWORK_FORWARD_BRIDGE:
        case VIR_NETWORK_FORWARD_PRIVATE:
        case VIR_NETWORK_FORWARD_VEPA:
        case VIR_NETWORK_FORWARD_PASSTHROUGH:
        case VIR_NETWORK_FORWARD_HOSTDEV:
            break;

        case VIR_NETWORK_FORWARD_LAST:
        default:
            virReportEnumRangeError(virNetworkForwardType, def->forward.type);
            goto cleanup;
        }
    }

    /* update the network config in memory/on disk */
    if (virNetworkObjUpdate(obj, command, section,
                            parentIndex, xml,
                            network_driver->xmlopt, flags) < 0) {
        if (needFirewallRefresh) {
            ignore_value(networkAddFirewallRules(def, cfg->firewallBackend, &fwRemoval));
            virNetworkObjSetFwRemoval(obj, fwRemoval);
        }
        goto cleanup;
    }

    /* @def is replaced */
    def = virNetworkObjGetDef(obj);

    if (needFirewallRefresh &&
        networkAddFirewallRules(def, cfg->firewallBackend, &fwRemoval) < 0) {
        goto cleanup;
    }
    virNetworkObjSetFwRemoval(obj, fwRemoval);

    if (flags & VIR_NETWORK_UPDATE_AFFECT_CONFIG) {
        /* save updated persistent config to disk */
        if (virNetworkSaveConfig(cfg->networkConfigDir,
                                 virNetworkObjGetPersistentDef(obj),
                                 network_driver->xmlopt) < 0) {
            goto cleanup;
        }
    }

    if (isActive && (flags & VIR_NETWORK_UPDATE_AFFECT_LIVE)) {
        /* rewrite dnsmasq host files, restart dnsmasq, update iptables
         * rules, etc, according to which section was modified. Note that
         * some sections require multiple actions, so a single switch
         * statement is inadequate.
         */
        if (section == VIR_NETWORK_SECTION_BRIDGE ||
            section == VIR_NETWORK_SECTION_DOMAIN ||
            section == VIR_NETWORK_SECTION_IP ||
            section == VIR_NETWORK_SECTION_IP_DHCP_RANGE ||
            section == VIR_NETWORK_SECTION_DNS_TXT ||
            section == VIR_NETWORK_SECTION_DNS_SRV) {
            /* these sections all change things on the dnsmasq
             * commandline (i.e. in the .conf file), so we need to
             * kill and restart dnsmasq, because dnsmasq sets its uid
             * to "nobody" after it starts, and is unable to re-read
             * the conf file (owned by root, mode 600)
             */
            if (networkRestartDhcpDaemon(driver, obj) < 0)
                goto cleanup;

        } else if (section == VIR_NETWORK_SECTION_IP_DHCP_HOST) {
            /* if we previously weren't listening for dhcp and now we
             * are (or vice-versa) then we need to do a restart,
             * otherwise we just need to do a refresh (redo the config
             * files and send SIGHUP)
             */
            bool newDhcpActive = false;

            for (i = 0; (ipdef = virNetworkDefGetIPByIndex(def, AF_INET, i));
                 i++) {
                if (ipdef->nranges || ipdef->nhosts || ipdef->tftproot) {
                    newDhcpActive = true;
                    break;
                }
            }

            if ((newDhcpActive != oldDhcpActive &&
                 networkRestartDhcpDaemon(driver, obj) < 0) ||
                networkRefreshDhcpDaemon(driver, obj) < 0) {
                goto cleanup;
            }

        } else if (section == VIR_NETWORK_SECTION_DNS_HOST) {
            /* this section only changes data in an external file
             * (not the .conf file) so we can just update the config
             * files and send SIGHUP to dnsmasq.
             */
            if (networkRefreshDhcpDaemon(driver, obj) < 0)
                goto cleanup;

        }

        /* save current network state to disk */
        if ((ret = virNetworkObjSaveStatus(cfg->stateDir,
                                           obj, network_driver->xmlopt)) < 0)
            goto cleanup;
    }

    /* call the 'updated' network hook script */
    if (networkRunHook(obj, NULL, VIR_HOOK_NETWORK_OP_UPDATED,
                       VIR_HOOK_SUBOP_BEGIN) < 0)
        goto cleanup;

    ret = 0;
 cleanup:
    virNetworkObjEndAPI(&obj);
    return ret;
}


static int
networkCreate(virNetworkPtr net)
{
    virNetworkDriverState *driver = networkGetDriver();
    virNetworkObj *obj;
    virNetworkDef *def;
    int ret = -1;
    virObjectEvent *event = NULL;

    if (!(obj = networkObjFromNetwork(net)))
        goto cleanup;
    def = virNetworkObjGetDef(obj);

    if (virNetworkCreateEnsureACL(net->conn, def) < 0)
        goto cleanup;

    if ((ret = networkStartNetwork(driver, obj)) < 0)
        goto cleanup;

    event = virNetworkEventLifecycleNew(def->name,
                                        def->uuid,
                                        VIR_NETWORK_EVENT_STARTED,
                                        0);

 cleanup:
    virObjectEventStateQueue(driver->networkEventState, event);
    virNetworkObjEndAPI(&obj);
    return ret;
}


static int
networkDestroy(virNetworkPtr net)
{
    virNetworkDriverState *driver = networkGetDriver();
    virNetworkObj *obj;
    virNetworkDef *def;
    int ret = -1;
    virObjectEvent *event = NULL;

    if (!(obj = networkObjFromNetwork(net)))
        goto cleanup;
    def = virNetworkObjGetDef(obj);

    if (virNetworkDestroyEnsureACL(net->conn, def) < 0)
        goto cleanup;

    if (!virNetworkObjIsActive(obj)) {
        virReportError(VIR_ERR_OPERATION_INVALID,
                       _("network '%1$s' is not active"),
                       def->name);
        goto cleanup;
    }

    if ((ret = networkShutdownNetwork(driver, obj)) < 0)
        goto cleanup;

    /* @def replaced in virNetworkObjUnsetDefTransient */
    def = virNetworkObjGetDef(obj);

    event = virNetworkEventLifecycleNew(def->name,
                                        def->uuid,
                                        VIR_NETWORK_EVENT_STOPPED,
                                        0);

    if (!virNetworkObjIsPersistent(obj) &&
        networkRemoveInactive(driver, obj) < 0) {
        ret = -1;
        goto cleanup;
    }

 cleanup:
    virObjectEventStateQueue(driver->networkEventState, event);
    virNetworkObjEndAPI(&obj);
    return ret;
}


static char *
networkGetXMLDesc(virNetworkPtr net,
                  unsigned int flags)
{
    virNetworkObj *obj;
    virNetworkDef *curDef;
    virNetworkDef *def;
    virNetworkDef *newDef;
    char *ret = NULL;

    virCheckFlags(VIR_NETWORK_XML_INACTIVE, NULL);

    if (!(obj = networkObjFromNetwork(net)))
        return ret;
    def = virNetworkObjGetDef(obj);
    newDef = virNetworkObjGetNewDef(obj);

    if (virNetworkGetXMLDescEnsureACL(net->conn, def) < 0)
        goto cleanup;

    if ((flags & VIR_NETWORK_XML_INACTIVE) && newDef)
        curDef = newDef;
    else
        curDef = def;

    ret = virNetworkDefFormat(curDef, network_driver->xmlopt, flags);

 cleanup:
    virNetworkObjEndAPI(&obj);
    return ret;
}


static char *
networkGetBridgeName(virNetworkPtr net)
{
    virNetworkObj *obj;
    virNetworkDef *def;
    char *bridge = NULL;

    if (!(obj = networkObjFromNetwork(net)))
        return bridge;
    def = virNetworkObjGetDef(obj);

    if (virNetworkGetBridgeNameEnsureACL(net->conn, def) < 0)
        goto cleanup;

    if (!(def->bridge)) {
        virReportError(VIR_ERR_INTERNAL_ERROR,
                       _("network '%1$s' does not have a bridge name."),
                       def->name);
        goto cleanup;
    }

    bridge = g_strdup(def->bridge);

 cleanup:
    virNetworkObjEndAPI(&obj);
    return bridge;
}


static int
networkGetAutostart(virNetworkPtr net,
                    int *autostart)
{
    virNetworkObj *obj;
    int ret = -1;

    if (!(obj = networkObjFromNetwork(net)))
        return ret;

    if (virNetworkGetAutostartEnsureACL(net->conn, virNetworkObjGetDef(obj)) < 0)
        goto cleanup;

    *autostart = virNetworkObjIsAutostart(obj) ? 1 : 0;
    ret = 0;

 cleanup:
    virNetworkObjEndAPI(&obj);
    return ret;
}


static int
networkSetAutostart(virNetworkPtr net,
                    int autostart)
{
    virNetworkDriverState *driver = networkGetDriver();
    g_autoptr(virNetworkDriverConfig) cfg = virNetworkDriverGetConfig(driver);
    virNetworkObj *obj;
    virNetworkDef *def;
    g_autofree char *configFile = NULL;
    g_autofree char *autostartLink = NULL;
    bool new_autostart;
    bool cur_autostart;
    int ret = -1;

    if (!(obj = networkObjFromNetwork(net)))
        goto cleanup;
    def = virNetworkObjGetDef(obj);

    if (virNetworkSetAutostartEnsureACL(net->conn, def) < 0)
        goto cleanup;

    if (!virNetworkObjIsPersistent(obj)) {
        virReportError(VIR_ERR_OPERATION_INVALID,
                       "%s", _("cannot set autostart for transient network"));
        goto cleanup;
    }

    new_autostart = (autostart != 0);
    cur_autostart = virNetworkObjIsAutostart(obj);
    if (cur_autostart != new_autostart) {
        if ((configFile = virNetworkConfigFile(cfg->networkConfigDir,
                                               def->name)) == NULL)
            goto cleanup;
        if ((autostartLink = virNetworkConfigFile(cfg->networkAutostartDir,
                                                  def->name)) == NULL)
            goto cleanup;

        if (new_autostart) {
            if (g_mkdir_with_parents(cfg->networkAutostartDir, 0777) < 0) {
                virReportSystemError(errno,
                                     _("cannot create autostart directory '%1$s'"),
                                     cfg->networkAutostartDir);
                goto cleanup;
            }

            if (symlink(configFile, autostartLink) < 0) {
                virReportSystemError(errno,
                                     _("Failed to create symlink '%1$s' to '%2$s'"),
                                     autostartLink, configFile);
                goto cleanup;
            }
        } else {
            if (unlink(autostartLink) < 0 && errno != ENOENT && errno != ENOTDIR) {
                virReportSystemError(errno,
                                     _("Failed to delete symlink '%1$s'"),
                                     autostartLink);
                goto cleanup;
            }
        }

        virNetworkObjSetAutostart(obj, new_autostart);
    }

    ret = 0;

 cleanup:
    virNetworkObjEndAPI(&obj);
    return ret;
}


static int
networkGetDHCPLeases(virNetworkPtr net,
                     const char *mac,
                     virNetworkDHCPLeasePtr **leases,
                     unsigned int flags)
{
    virNetworkDriverState *driver = networkGetDriver();
    g_autoptr(virNetworkDriverConfig) cfg = virNetworkDriverGetConfig(driver);
    size_t i;
    size_t nleases = 0;
    int rv = -1;
    size_t size = 0;
    bool need_results = !!leases;
    long long currtime = 0;
    g_autofree char *lease_entries = NULL;
    g_autofree char *custom_lease_file = NULL;
    g_autoptr(virJSONValue) leases_array = NULL;
    g_autofree virNetworkDHCPLeasePtr *leases_ret = NULL;
    virNetworkObj *obj;
    virNetworkDef *def;
    virMacAddr mac_addr;

    virCheckFlags(0, -1);

    /* only to check if the MAC is valid */
    if (mac && virMacAddrParse(mac, &mac_addr) < 0) {
        virReportError(VIR_ERR_INVALID_MAC, "%s", mac);
        return -1;
    }

    if (!(obj = networkObjFromNetwork(net)))
        return -1;
    def = virNetworkObjGetDef(obj);

    if (virNetworkGetDHCPLeasesEnsureACL(net->conn, def) < 0)
        goto cleanup;

    /* Retrieve custom leases file location */
    custom_lease_file = networkDnsmasqLeaseFileNameCustom(cfg, def->bridge);

    /* Read entire contents */
    if (virFileReadAllQuiet(custom_lease_file,
                            VIR_NETWORK_DHCP_LEASE_FILE_SIZE_MAX,
                            &lease_entries) < 0) {
        /* Not all networks are guaranteed to have leases file.
         * Only those which run dnsmasq. Therefore, if we failed
         * to read the leases file, don't report error. Return 0
         * leases instead. */
        if (errno == ENOENT) {
            rv = 0;
        } else {
            virReportSystemError(errno,
                                 _("Unable to read leases file: %1$s"),
                                 custom_lease_file);
        }
        goto cleanup;
    }

    if (STREQ(lease_entries, "")) {
        rv = 0;
        goto cleanup;
    }

    if (!(leases_array = virJSONValueFromString(lease_entries))) {
        virReportError(VIR_ERR_INTERNAL_ERROR,
                       _("invalid json in file: %1$s"), custom_lease_file);
        goto cleanup;
    }

    if (!virJSONValueIsArray(leases_array)) {
        virReportError(VIR_ERR_INTERNAL_ERROR, "%s",
                       _("Malformed lease_entries array"));
        goto cleanup;
    }
    size = virJSONValueArraySize(leases_array);

    currtime = (long long)time(NULL);

    for (i = 0; i < size; i++) {
        virJSONValue *lease_tmp = virJSONValueArrayGet(leases_array, i);
        long long expirytime_tmp = -1;
        const char *mac_tmp = NULL;

        if (!lease_tmp) {
            virReportError(VIR_ERR_INTERNAL_ERROR, "%s",
                           _("failed to parse json"));
            goto cleanup;
        }

        if (!(mac_tmp = virJSONValueObjectGetString(lease_tmp, "mac-address"))) {
            /* leaseshelper program guarantees that lease will be stored only if
             * mac-address is known otherwise not */
            virReportError(VIR_ERR_INTERNAL_ERROR, "%s",
                           _("found lease without mac-address"));
            goto cleanup;
        }

        if (mac && virMacAddrCompare(mac, mac_tmp))
            continue;

        if (virJSONValueObjectGetNumberLong(lease_tmp, "expiry-time", &expirytime_tmp) < 0) {
            /* A lease cannot be present without expiry-time */
            virReportError(VIR_ERR_INTERNAL_ERROR, "%s",
                           _("found lease without expiry-time"));
            goto cleanup;
        }

        /* Do not report expired lease */
        if (expirytime_tmp > 0 && expirytime_tmp < currtime)
            continue;

        if (need_results) {
            g_autoptr(virNetworkDHCPLease) lease = g_new0(virNetworkDHCPLease, 1);
            const char *ip_tmp = NULL;
            bool ipv6 = false;
            size_t j;

            lease->expirytime = expirytime_tmp;

            if (!(ip_tmp = virJSONValueObjectGetString(lease_tmp, "ip-address"))) {
                /* A lease without ip-address makes no sense */
                virReportError(VIR_ERR_INTERNAL_ERROR, "%s",
                               _("found lease without ip-address"));
                goto cleanup;
            }

            /* Unlike IPv4, IPv6 uses ':' instead of '.' as separator */
            ipv6 = strchr(ip_tmp, ':') ? true : false;
            lease->type = ipv6 ? VIR_IP_ADDR_TYPE_IPV6 : VIR_IP_ADDR_TYPE_IPV4;

            /* Obtain prefix */
            for (j = 0; j < def->nips; j++) {
                virNetworkIPDef *ipdef_tmp = &def->ips[j];

                if (ipv6 && VIR_SOCKET_ADDR_IS_FAMILY(&ipdef_tmp->address,
                                                      AF_INET6)) {
                    lease->prefix = ipdef_tmp->prefix;
                    break;
                }
                if (!ipv6 && VIR_SOCKET_ADDR_IS_FAMILY(&ipdef_tmp->address,
                                                       AF_INET)) {
                    lease->prefix = virSocketAddrGetIPPrefix(&ipdef_tmp->address,
                                                             &ipdef_tmp->netmask,
                                                             ipdef_tmp->prefix);
                    break;
                }
            }

            lease->mac = g_strdup(mac_tmp);
            lease->ipaddr = g_strdup(ip_tmp);
            lease->iface = g_strdup(def->bridge);

            /* Fields that can be NULL */
            lease->iaid = g_strdup(virJSONValueObjectGetString(lease_tmp, "iaid"));
            lease->clientid = g_strdup(virJSONValueObjectGetString(lease_tmp, "client-id"));
            lease->hostname = g_strdup(virJSONValueObjectGetString(lease_tmp, "hostname"));

            VIR_APPEND_ELEMENT(leases_ret, nleases, lease);
        } else {
            nleases++;
        }
    }

    if (leases_ret) {
        /* NULL terminated array */
        leases_ret = g_renew(virNetworkDHCPLeasePtr, leases_ret, nleases + 1);
        *leases = g_steal_pointer(&leases_ret);
    }

    rv = nleases;

 cleanup:
    virNetworkObjEndAPI(&obj);
    if (leases_ret) {
        for (i = 0; i < nleases; i++)
            virNetworkDHCPLeaseFree(leases_ret[i]);
    }
    return rv;
}


/* A unified function to log network connections and disconnections */

static void
networkLogAllocation(virNetworkDef *netdef,
                     virNetworkForwardIfDef *dev,
                     virMacAddr *mac,
                     bool inUse)
{
    char macStr[VIR_MAC_STRING_BUFLEN];
    const char *verb = inUse ? "using" : "releasing";

    virMacAddrFormat(mac, macStr);
    if (!dev) {
        VIR_INFO("MAC %s %s network %s (%d connections)",
                 macStr, verb, netdef->name, netdef->connections);
    } else {
        if (dev->type == VIR_NETWORK_FORWARD_HOSTDEV_DEVICE_PCI) {
            VIR_INFO("MAC %s %s network %s (%d connections) "
                     "physical device %04x:%02x:%02x.%x (%d connections)",
                     macStr, verb, netdef->name, netdef->connections,
                     dev->device.pci.domain, dev->device.pci.bus,
                     dev->device.pci.slot, dev->device.pci.function,
                     dev->connections);
        } else {
            VIR_INFO("MAC %s %s network %s (%d connections) "
                     "physical device %s (%d connections)",
                     macStr, verb, netdef->name, netdef->connections,
                     dev->device.dev, dev->connections);
        }
    }
}


/* Private API to deal with logical switch capabilities.
 * These functions are exported so that other parts of libvirt can
 * call them, but are not part of the public API and not in the
 * driver's function table. If we ever have more than one network
 * driver, we will need to present these functions via a second
 * "backend" function table.
 */

/* networkAllocatePort:
 * @obj: the network to allocate from
 * @port: the port definition to allocate
 *
 * Looks up the network reference by port, allocates a physical
 * device from that network (if appropriate), and returns with the
 * port configuration filled in accordingly.
 *
 * Returns 0 on success, -1 on failure.
 */
static int
networkAllocatePort(virNetworkObj *obj,
                    virNetworkPortDef *port)
{
    virNetworkDriverState *driver = networkGetDriver();
    g_autoptr(virNetworkDriverConfig) cfg = virNetworkDriverGetConfig(driver);
    virNetworkDef *netdef = NULL;
    virPortGroupDef *portgroup = NULL;
    virNetworkForwardIfDef *dev = NULL;
    size_t i;
    virNetDevVPortProfile *portprofile = NULL;

    netdef = virNetworkObjGetDef(obj);
    VIR_DEBUG("Allocating port from net %s", netdef->name);

    if (!virNetworkObjIsActive(obj)) {
        virReportError(VIR_ERR_OPERATION_INVALID,
                       _("network '%1$s' is not active"),
                       netdef->name);
        return -1;
    }

    VIR_DEBUG("Interface port group %s", port->group);
    /* portgroup can be present for any type of network, in particular
     * for bandwidth information, so we need to check for that and
     * fill it in appropriately for all forward types.
     */
    portgroup = virPortGroupFindByName(netdef, port->group);

    if (!port->bandwidth) {
        if (portgroup && portgroup->bandwidth &&
            virNetDevBandwidthCopy(&port->bandwidth,
                                   portgroup->bandwidth) < 0)
            return -1;
    }

    if (port->vlan.nTags == 0) {
        virNetDevVlan *vlan = NULL;
        if (portgroup && portgroup->vlan.nTags > 0)
            vlan = &portgroup->vlan;
        else if (netdef->vlan.nTags > 0)
            vlan = &netdef->vlan;

        if (vlan && virNetDevVlanCopy(&port->vlan, vlan) < 0)
            return -1;
    }

    if (!port->trustGuestRxFilters) {
        if (portgroup && portgroup->trustGuestRxFilters)
            port->trustGuestRxFilters = portgroup->trustGuestRxFilters;
        else if (netdef->trustGuestRxFilters)
            port->trustGuestRxFilters = netdef->trustGuestRxFilters;
    }

    if (port->isolatedPort == VIR_TRISTATE_BOOL_ABSENT)
        port->isolatedPort = netdef->isolatedPort;

    /* merge virtualports from interface, network, and portgroup to
     * arrive at actual virtualport to use
     */
    if (virNetDevVPortProfileMerge3(&portprofile,
                                    port->virtPortProfile,
                                    netdef->virtPortProfile,
                                    portgroup
                                    ? portgroup->virtPortProfile : NULL) < 0) {
                return -1;
    }
    if (portprofile) {
        g_free(port->virtPortProfile);
        port->virtPortProfile = portprofile;
    }

    VIR_DEBUG("Processing forward type %d", netdef->forward.type);
    switch ((virNetworkForwardType) netdef->forward.type) {
    case VIR_NETWORK_FORWARD_NONE:
    case VIR_NETWORK_FORWARD_NAT:
    case VIR_NETWORK_FORWARD_ROUTE:
    case VIR_NETWORK_FORWARD_OPEN:
        /* for these forward types, the actual net type really *is*
         * NETWORK; we just keep the info from the portgroup in
         * iface->data.network.actual
         */
        port->plugtype = VIR_NETWORK_PORT_PLUG_TYPE_NETWORK;

        port->plug.bridge.brname = g_strdup(netdef->bridge);
        port->plug.bridge.macTableManager = netdef->macTableManager;

        if (port->virtPortProfile) {
            virReportError(VIR_ERR_CONFIG_UNSUPPORTED,
                           _("<virtualport type='%1$s'> not supported for network '%2$s' which uses IP forwarding"),
                           virNetDevVPortTypeToString(port->virtPortProfile->virtPortType),
                           netdef->name);
            return -1;
        }

        break;

    case VIR_NETWORK_FORWARD_HOSTDEV: {
        port->plugtype = VIR_NETWORK_PORT_PLUG_TYPE_HOSTDEV_PCI;

        if (networkCreateInterfacePool(netdef) < 0)
            return -1;

        /* pick first dev with 0 connections */
        for (i = 0; i < netdef->forward.nifs; i++) {
            if (netdef->forward.ifs[i].connections == 0) {
                dev = &netdef->forward.ifs[i];
                break;
            }
        }
        if (!dev) {
            virReportError(VIR_ERR_INTERNAL_ERROR,
                           _("network '%1$s' requires exclusive access to interfaces, but none are available"),
                           netdef->name);
            return -1;
        }
        port->plug.hostdevpci.addr = dev->device.pci;
        port->plug.hostdevpci.driver.name = netdef->forward.driver.name;
        port->plug.hostdevpci.driver.model = g_strdup(netdef->forward.driver.model);
        port->plug.hostdevpci.managed = virTristateBoolFromBool(netdef->forward.managed);

        if (port->virtPortProfile) {
            /* make sure type is supported for hostdev connections */
            if (port->virtPortProfile->virtPortType != VIR_NETDEV_VPORT_PROFILE_8021QBG &&
                port->virtPortProfile->virtPortType != VIR_NETDEV_VPORT_PROFILE_8021QBH) {
                virReportError(VIR_ERR_CONFIG_UNSUPPORTED,
                               _("<virtualport type='%1$s'> not supported for network '%2$s' which uses an SR-IOV Virtual Function via PCI passthrough"),
                               virNetDevVPortTypeToString(port->virtPortProfile->virtPortType),
                               netdef->name);
                return -1;
            }
        }
        break;
    }

    case VIR_NETWORK_FORWARD_BRIDGE:
        if (netdef->bridge) {
            /* <forward type='bridge'/> <bridge name='xxx'/>
             * is VIR_DOMAIN_NET_TYPE_BRIDGE
             */

            port->plugtype = VIR_NETWORK_PORT_PLUG_TYPE_BRIDGE;
            port->plug.bridge.brname = g_strdup(netdef->bridge);
            port->plug.bridge.macTableManager = netdef->macTableManager;

            if (port->virtPortProfile) {
                /* only type='openvswitch' is allowed for bridges */
                if (port->virtPortProfile->virtPortType != VIR_NETDEV_VPORT_PROFILE_OPENVSWITCH) {
                    virReportError(VIR_ERR_CONFIG_UNSUPPORTED,
                                   _("<virtualport type='%1$s'> not supported for network '%2$s' which uses a bridge device"),
                                   virNetDevVPortTypeToString(port->virtPortProfile->virtPortType),
                                   netdef->name);
                    return -1;
                }
            }

            break;
        }

        /* intentionally fall through to the direct case for
         * VIR_NETWORK_FORWARD_BRIDGE with no bridge device defined
         */
        G_GNUC_FALLTHROUGH;

    case VIR_NETWORK_FORWARD_PRIVATE:
    case VIR_NETWORK_FORWARD_VEPA:
    case VIR_NETWORK_FORWARD_PASSTHROUGH:
        /* <forward type='bridge|private|vepa|passthrough'> are all
         * VIR_DOMAIN_NET_TYPE_DIRECT.
         */

        /* Set type=direct and appropriate <source mode='xxx'/> */
        port->plugtype = VIR_NETWORK_PORT_PLUG_TYPE_DIRECT;

        /* NO need to check the value returned from virNetDevMacVLanModeTypeFromString
         * it must be valid for these forward type(bridge|private|vepa|passthrough)
         */
        port->plug.direct.mode =
            virNetDevMacVLanModeTypeFromString(virNetworkForwardTypeToString(netdef->forward.type));

        if (port->virtPortProfile) {
            /* make sure type is supported for macvtap connections */
            if (port->virtPortProfile->virtPortType != VIR_NETDEV_VPORT_PROFILE_8021QBG &&
                port->virtPortProfile->virtPortType != VIR_NETDEV_VPORT_PROFILE_8021QBH) {
                virReportError(VIR_ERR_CONFIG_UNSUPPORTED,
                               _("<virtualport type='%1$s'> not supported for network '%2$s' which uses a macvtap device"),
                               virNetDevVPortTypeToString(port->virtPortProfile->virtPortType),
                               netdef->name);
                return -1;
            }
        }

        /* If there is only a single device, just return it (caller will detect
         * any error if exclusive use is required but could not be acquired).
         */
        if ((netdef->forward.nifs <= 0) && (netdef->forward.npfs <= 0)) {
            virReportError(VIR_ERR_INTERNAL_ERROR,
                           _("network '%1$s' uses a direct mode, but has no forward dev and no interface pool"),
                           netdef->name);
            return -1;
        } else {
            /* pick an interface from the pool */

            if (networkCreateInterfacePool(netdef) < 0)
                return -1;

            /* PASSTHROUGH mode, and PRIVATE Mode + 802.1Qbh both
             * require exclusive access to a device, so current
             * connections count must be 0.  Other modes can share, so
             * just search for the one with the lowest number of
             * connections.
             */
            if ((netdef->forward.type == VIR_NETWORK_FORWARD_PASSTHROUGH) ||
                ((netdef->forward.type == VIR_NETWORK_FORWARD_PRIVATE) &&
                 port->virtPortProfile &&
                 (port->virtPortProfile->virtPortType
                  == VIR_NETDEV_VPORT_PROFILE_8021QBH))) {

                /* pick first dev with 0 connections */
                for (i = 0; i < netdef->forward.nifs; i++) {
                    if (netdef->forward.ifs[i].connections == 0) {
                        dev = &netdef->forward.ifs[i];
                        break;
                    }
                }
            } else {
                /* pick least used dev */
                dev = &netdef->forward.ifs[0];
                for (i = 1; i < netdef->forward.nifs; i++) {
                    if (netdef->forward.ifs[i].connections < dev->connections)
                        dev = &netdef->forward.ifs[i];
                }
            }
            /* dev points at the physical device we want to use */
            if (!dev) {
                virReportError(VIR_ERR_INTERNAL_ERROR,
                               _("network '%1$s' requires exclusive access to interfaces, but none are available"),
                               netdef->name);
                return -1;
            }
            port->plug.direct.linkdev = g_strdup(dev->device.dev);
        }
        break;

    case VIR_NETWORK_FORWARD_LAST:
    default:
        virReportEnumRangeError(virNetworkForwardType, netdef->forward.type);
        return -1;
    }


    if (networkPlugBandwidth(obj, &port->mac, port->bandwidth,
                             &port->class_id) < 0)
        return -1;

    if (virNetworkObjMacMgrAdd(obj, cfg->dnsmasqStateDir,
                               port->ownername, &port->mac) < 0)
        return -1;

    if (virNetDevVPortProfileCheckComplete(port->virtPortProfile, true) < 0)
        return -1;

    netdef->connections++;
    if (dev)
        dev->connections++;
    /* finally we can call the 'plugged' hook script if any */
    if (networkRunHook(obj, port,
                       VIR_HOOK_NETWORK_OP_PORT_CREATED,
                       VIR_HOOK_SUBOP_BEGIN) < 0) {
        /* adjust for failure */
        netdef->connections--;
        if (dev)
            dev->connections--;
        return -1;
    }
    networkLogAllocation(netdef, dev, &port->mac, true);

    VIR_DEBUG("Port allocated");

    return 0;
}


/* networkNotifyPort:
 * @obj: the network to notify
 * @port: the port definition to notify
 *
 * Called to notify the network driver when libvirtd is restarted and
 * finds an already running domain. If appropriate it will force an
 * allocation of the actual->direct.linkdev to get everything back in
 * order.
 */
static int
networkNotifyPort(virNetworkObj *obj,
                  virNetworkPortDef *port)
{
    virNetworkDef *netdef;
    virNetworkForwardIfDef *dev = NULL;
    size_t i;

    netdef = virNetworkObjGetDef(obj);

    if (!virNetworkObjIsActive(obj)) {
        virReportError(VIR_ERR_OPERATION_INVALID,
                       _("network '%1$s' is not active"),
                       netdef->name);
        return -1;
    }

    switch (port->plugtype) {
    case VIR_NETWORK_PORT_PLUG_TYPE_NONE:
        virReportError(VIR_ERR_INTERNAL_ERROR, "%s",
                       _("Unexpectedly got a network port without a plug"));
        return -1;

    case VIR_NETWORK_PORT_PLUG_TYPE_NETWORK:
    case VIR_NETWORK_PORT_PLUG_TYPE_BRIDGE:
        /* see if we're connected to the correct bridge */
        if (!netdef->bridge) {
            virReportError(VIR_ERR_INTERNAL_ERROR, "%s",
                           _("Unexpectedly got a network port without a network bridge"));
            return -1;
        }
        break;

    case VIR_NETWORK_PORT_PLUG_TYPE_DIRECT:
        if (networkCreateInterfacePool(netdef) < 0)
            return -1;

        /* find the matching interface and increment its connections */
        for (i = 0; i < netdef->forward.nifs; i++) {
            if (netdef->forward.ifs[i].type
                == VIR_NETWORK_FORWARD_HOSTDEV_DEVICE_NETDEV &&
                STREQ(port->plug.direct.linkdev,
                      netdef->forward.ifs[i].device.dev)) {
                dev = &netdef->forward.ifs[i];
                break;
            }
        }
        /* dev points at the physical device we want to use */
        if (!dev) {
            virReportError(VIR_ERR_INTERNAL_ERROR,
                           _("network '%1$s' doesn't have dev='%2$s' in use by network port '%3$s'"),
                           netdef->name, port->plug.direct.linkdev,
                           port->uuid);
            return -1;
        }

        /* PASSTHROUGH mode and PRIVATE Mode + 802.1Qbh both require
         * exclusive access to a device, so current connections count
         * must be 0 in those cases.
         */
        if ((dev->connections > 0) &&
            ((netdef->forward.type == VIR_NETWORK_FORWARD_PASSTHROUGH) ||
             ((netdef->forward.type == VIR_NETWORK_FORWARD_PRIVATE) &&
              port->virtPortProfile &&
              (port->virtPortProfile->virtPortType == VIR_NETDEV_VPORT_PROFILE_8021QBH)))) {
            virReportError(VIR_ERR_INTERNAL_ERROR,
                           _("network '%1$s' claims dev='%2$s' is already in use by a different port"),
                           netdef->name, port->plug.direct.linkdev);
            return -1;
        }
        break;

    case VIR_NETWORK_PORT_PLUG_TYPE_HOSTDEV_PCI:

        if (networkCreateInterfacePool(netdef) < 0)
            return -1;

        /* find the matching interface and increment its connections */
        for (i = 0; i < netdef->forward.nifs; i++) {
            if (netdef->forward.ifs[i].type
                == VIR_NETWORK_FORWARD_HOSTDEV_DEVICE_PCI &&
                virPCIDeviceAddressEqual(&port->plug.hostdevpci.addr,
                                         &netdef->forward.ifs[i].device.pci)) {
                dev = &netdef->forward.ifs[i];
                break;
            }
        }
        /* dev points at the physical device we want to use */
        if (!dev) {
            virReportError(VIR_ERR_INTERNAL_ERROR,
                           _("network '%1$s' doesn't have PCI device %2$04x:%3$02x:%4$02x.%5$x in use by network port"),
                           netdef->name,
                           port->plug.hostdevpci.addr.domain,
                           port->plug.hostdevpci.addr.bus,
                           port->plug.hostdevpci.addr.slot,
                           port->plug.hostdevpci.addr.function);
            return -1;
        }

        /* PASSTHROUGH mode, PRIVATE Mode + 802.1Qbh, and hostdev (PCI
         * passthrough) all require exclusive access to a device, so
         * current connections count must be 0 in those cases.
         */
        if ((dev->connections > 0) &&
            netdef->forward.type == VIR_NETWORK_FORWARD_HOSTDEV) {
            virReportError(VIR_ERR_INTERNAL_ERROR,
                           _("network '%1$s' claims the PCI device at domain=%2$d bus=%3$d slot=%4$d function=%5$d is already in use by a different network port"),
                           netdef->name,
                           dev->device.pci.domain, dev->device.pci.bus,
                           dev->device.pci.slot, dev->device.pci.function);
            return -1;
        }

        break;

    case VIR_NETWORK_PORT_PLUG_TYPE_LAST:
    default:
        virReportEnumRangeError(virNetworkPortPlugType, port->plugtype);
        return -1;
    }

    netdef->connections++;
    if (dev)
        dev->connections++;
    /* finally we can call the 'plugged' hook script if any */
    if (networkRunHook(obj, port, VIR_HOOK_NETWORK_OP_PORT_CREATED,
                       VIR_HOOK_SUBOP_BEGIN) < 0) {
        /* adjust for failure */
        if (dev)
            dev->connections--;
        netdef->connections--;
        return -1;
    }
    networkLogAllocation(netdef, dev, &port->mac, true);

    return 0;
}


/* networkReleasePort:
 * @obj: the network to release from
 * @port: the port definition to release
 *
 * Given a domain <interface> element that previously had its <actual>
 * element filled in (and possibly a physical device allocated to it),
 * free up the physical device for use by someone else, and free the
 * virDomainActualNetDef.
 *
 * Returns 0 on success, -1 on failure.
 */
static int
networkReleasePort(virNetworkObj *obj,
                   virNetworkPortDef *port)
{
    virNetworkDriverState *driver = networkGetDriver();
    g_autoptr(virNetworkDriverConfig) cfg = virNetworkDriverGetConfig(driver);
    virNetworkDef *netdef;
    virNetworkForwardIfDef *dev = NULL;
    size_t i;

    netdef = virNetworkObjGetDef(obj);

    switch ((virNetworkPortPlugType)port->plugtype) {
    case VIR_NETWORK_PORT_PLUG_TYPE_NONE:
        VIR_DEBUG("Releasing network device with no plug type");
        break;

    case VIR_NETWORK_PORT_PLUG_TYPE_NETWORK:
    case VIR_NETWORK_PORT_PLUG_TYPE_BRIDGE:
        if (networkUnplugBandwidth(obj, port->bandwidth,
                                   &port->class_id) < 0)
            return -1;
        break;

    case VIR_NETWORK_PORT_PLUG_TYPE_DIRECT:
        if (netdef->forward.nifs == 0) {
            virReportError(VIR_ERR_INTERNAL_ERROR,
                           _("network '%1$s' uses a direct mode, but has no forward dev and no interface pool"),
                           netdef->name);
            return -1;
        }

        for (i = 0; i < netdef->forward.nifs; i++) {
            if (netdef->forward.ifs[i].type
                == VIR_NETWORK_FORWARD_HOSTDEV_DEVICE_NETDEV &&
                STREQ(port->plug.direct.linkdev, netdef->forward.ifs[i].device.dev)) {
                dev = &netdef->forward.ifs[i];
                break;
            }
        }

        if (!dev) {
            virReportError(VIR_ERR_INTERNAL_ERROR,
                           _("network '%1$s' doesn't have dev='%2$s' in use by domain"),
                           netdef->name, port->plug.direct.linkdev);
            return -1;
        }
        break;

    case VIR_NETWORK_PORT_PLUG_TYPE_HOSTDEV_PCI:
        if (netdef->forward.nifs == 0) {
            virReportError(VIR_ERR_INTERNAL_ERROR,
                           _("network '%1$s' uses a hostdev mode, but has no forward dev and no interface pool"),
                           netdef->name);
            return -1;
        }

        for (i = 0; i < netdef->forward.nifs; i++) {
            if (netdef->forward.ifs[i].type
                == VIR_NETWORK_FORWARD_HOSTDEV_DEVICE_PCI &&
                virPCIDeviceAddressEqual(&port->plug.hostdevpci.addr,
                                         &netdef->forward.ifs[i].device.pci)) {
                dev = &netdef->forward.ifs[i];
                break;
            }
        }

        if (!dev) {
            virReportError(VIR_ERR_INTERNAL_ERROR,
                           _("network '%1$s' doesn't have PCI device %2$04x:%3$02x:%4$02x.%5$x in use by domain"),
                           netdef->name,
                           port->plug.hostdevpci.addr.domain,
                           port->plug.hostdevpci.addr.bus,
                           port->plug.hostdevpci.addr.slot,
                           port->plug.hostdevpci.addr.function);
            return -1;
        }
        break;

    case VIR_NETWORK_PORT_PLUG_TYPE_LAST:
    default:
        virReportEnumRangeError(virNetworkPortPlugType, port->plugtype);
        return -1;
    }

    virNetworkObjMacMgrDel(obj, cfg->dnsmasqStateDir, port->ownername, &port->mac);

    netdef->connections--;
    if (dev)
        dev->connections--;
    /* finally we can call the 'unplugged' hook script if any */
    networkRunHook(obj, port, VIR_HOOK_NETWORK_OP_PORT_DELETED,
                   VIR_HOOK_SUBOP_BEGIN);
    networkLogAllocation(netdef, dev, &port->mac, false);

    return 0;
}


/**
 * networkCheckBandwidth:
 * @net: network QoS
 * @ifaceBand: interface QoS (may be NULL if no QoS)
 * @oldBandwidth: new interface QoS (may be NULL if no QoS)
 * @ifaceMac: interface MAC (used in error messages for identification)
 * @new_rate: new rate for non guaranteed class
 *
 * Function checks if @ifaceBand can be satisfied on @net. However, sometimes it
 * may happen that the interface that @ifaceBand corresponds to is already
 * plugged into the @net and the bandwidth is to be updated. In that case we
 * need to check if new bandwidth can be satisfied. If that's the case
 * @ifaceBand should point to new bandwidth settings and @oldBandwidth to
 * current ones. If you want to suppress this functionality just pass
 * @oldBandwidth == NULL.
 *
 * Returns: -1 if plugging would overcommit network QoS
 *           0 if plugging is safe (@new_rate updated)
 *           1 if no QoS is set (@new_rate untouched)
 */
static int
networkCheckBandwidth(virNetworkObj *obj,
                      virNetDevBandwidth *ifaceBand,
                      virNetDevBandwidth *oldBandwidth,
                      virMacAddr *ifaceMac,
                      unsigned long long *new_rate)
{
    virNetworkDef *def = virNetworkObjGetDef(obj);
    virNetDevBandwidth *netBand = def->bandwidth;
    unsigned long long tmp_floor_sum = virNetworkObjGetFloorSum(obj);
    unsigned long long tmp_new_rate = 0;
    char ifmac[VIR_MAC_STRING_BUFLEN];

    virMacAddrFormat(ifaceMac, ifmac);

    if (virNetDevBandwidthHasFloor(ifaceBand) &&
        !virNetDevBandwidthSupportsFloor(def->forward.type)) {
        virReportError(VIR_ERR_OPERATION_UNSUPPORTED,
                       _("Invalid use of 'floor' on interface with MAC address %1$s - 'floor' is only supported for interface type 'network' with forward type 'nat', 'route', 'open' or none"),
                       ifmac);
        return -1;
    }

    if (virNetDevBandwidthHasFloor(ifaceBand) &&
        !(netBand && netBand->in)) {
        virReportError(VIR_ERR_OPERATION_UNSUPPORTED,
                       _("Invalid use of 'floor' on interface with MAC address %1$s - network '%2$s' has no inbound QoS set"),
                       ifmac, def->name);
        return -1;
    }

    if (!netBand || !netBand->in) {
        VIR_DEBUG("No network bandwidth controls present");
        /* no QoS required, claim success */
        return 1;
    }
    if (!virNetDevBandwidthHasFloor(ifaceBand) &&
        !virNetDevBandwidthHasFloor(oldBandwidth)) {

        VIR_DEBUG("No old/new interface bandwidth floor");
        /* no QoS required, claim success */
        return 1;
    }

    tmp_new_rate = netBand->in->average;
    if (oldBandwidth && oldBandwidth->in)
        tmp_floor_sum -= oldBandwidth->in->floor;
    if (ifaceBand && ifaceBand->in)
        tmp_floor_sum += ifaceBand->in->floor;

    /* check against peak */
    if (netBand->in->peak) {
        tmp_new_rate = netBand->in->peak;
        if (tmp_floor_sum > netBand->in->peak) {
            virReportError(VIR_ERR_OPERATION_INVALID,
                           _("Cannot plug '%1$s' interface into '%2$s' because new combined inbound floor=%3$llu would overcommit peak=%4$llu on network '%5$s'"),
                           ifmac,
                           def->bridge,
                           tmp_floor_sum,
                           netBand->in->peak,
                           def->name);
            return -1;
        }
    } else if (tmp_floor_sum > netBand->in->average) {
        /* tmp_floor_sum can be between 'average' and 'peak' iff 'peak' is set.
         * Otherwise, tmp_floor_sum must be below 'average'. */
        virReportError(VIR_ERR_OPERATION_INVALID,
                       _("Cannot plug '%1$s' interface into '%2$s' because new combined inbound floor=%3$llu would overcommit average=%4$llu on network '%5$s'"),
                       ifmac,
                       def->bridge,
                       tmp_floor_sum,
                       netBand->in->average,
                       def->name);
        return -1;
    }

    if (new_rate)
        *new_rate = tmp_new_rate;

    return 0;
}


/**
 * networkNextClassID:
 * @net: network object
 *
 * Find next free class ID. @net is supposed
 * to be locked already. If there is a free ID,
 * it is marked as used and returned.
 *
 * Returns next free class ID or -1 if none is available.
 */
static ssize_t
networkNextClassID(virNetworkObj *obj)
{
    ssize_t ret = 0;
    virBitmap *classIdMap = virNetworkObjGetClassIdMap(obj);

    if ((ret = virBitmapNextClearBit(classIdMap, -1)) < 0)
        ret = virBitmapSize(classIdMap);

    virBitmapSetBitExpand(classIdMap, ret);

    return ret;
}


static int
networkPlugBandwidthImpl(virNetworkObj *obj,
                         virMacAddr *mac,
                         virNetDevBandwidth *ifaceBand,
                         unsigned int *class_id,
                         unsigned long long new_rate)
{
    virNetworkDriverState *driver = networkGetDriver();
    g_autoptr(virNetworkDriverConfig) cfg = virNetworkDriverGetConfig(driver);
    virNetworkDef *def = virNetworkObjGetDef(obj);
    virBitmap *classIdMap = virNetworkObjGetClassIdMap(obj);
    unsigned long long tmp_floor_sum = virNetworkObjGetFloorSum(obj);
    ssize_t next_id = 0;
    int plug_ret;

    /* generate new class_id */
    if ((next_id = networkNextClassID(obj)) < 0) {
        virReportError(VIR_ERR_INTERNAL_ERROR, "%s",
                       _("Could not generate next class ID"));
        return -1;
    }

    plug_ret = virNetDevBandwidthPlug(def->bridge, def->bandwidth,
                                      mac, ifaceBand, next_id);
    if (plug_ret < 0) {
        ignore_value(virNetDevBandwidthUnplug(def->bridge, next_id));
        return -1;
    }

    /* QoS was set, generate new class ID */
    *class_id = next_id;
    /* update sum of 'floor'-s of attached NICs */
    tmp_floor_sum += ifaceBand->in->floor;
    virNetworkObjSetFloorSum(obj, tmp_floor_sum);
    /* update status file */
    if (virNetworkObjSaveStatus(cfg->stateDir, obj, network_driver->xmlopt) < 0) {
        ignore_value(virBitmapClearBit(classIdMap, next_id));
        tmp_floor_sum -= ifaceBand->in->floor;
        virNetworkObjSetFloorSum(obj, tmp_floor_sum);
        *class_id = 0;
        ignore_value(virNetDevBandwidthUnplug(def->bridge, next_id));
        return -1;
    }
    /* update rate for non guaranteed NICs */
    new_rate -= tmp_floor_sum;
    if (virNetDevBandwidthUpdateRate(def->bridge, 2,
                                     def->bandwidth, new_rate) < 0)
        VIR_WARN("Unable to update rate for 1:2 class on %s bridge",
                 def->bridge);

    return 0;
}


static int
networkPlugBandwidth(virNetworkObj *obj,
                     virMacAddr *mac,
                     virNetDevBandwidth *ifaceBand,
                     unsigned int *class_id)
{
    int plug_ret;
    unsigned long long new_rate = 0;
    char ifmac[VIR_MAC_STRING_BUFLEN];

    if ((plug_ret = networkCheckBandwidth(obj, ifaceBand, NULL,
                                          mac, &new_rate)) < 0) {
        /* helper reported error */
        return -1;
    }

    if (plug_ret > 0)
        /* no QoS needs to be set; claim success */
        return 0;

    virMacAddrFormat(mac, ifmac);

    if (networkPlugBandwidthImpl(obj, mac, ifaceBand, class_id, new_rate) < 0)
        return -1;

    return 0;
}


static int
networkUnplugBandwidth(virNetworkObj *obj,
                       virNetDevBandwidth *ifaceBand,
                       unsigned int *class_id)
{
    virNetworkDef *def = virNetworkObjGetDef(obj);
    virBitmap *classIdMap = virNetworkObjGetClassIdMap(obj);
    unsigned long long tmp_floor_sum = virNetworkObjGetFloorSum(obj);
    virNetworkDriverState *driver = networkGetDriver();
    g_autoptr(virNetworkDriverConfig) cfg = virNetworkDriverGetConfig(driver);
    int ret = 0;
    unsigned long long new_rate;

    if (class_id && *class_id) {
        if (!def->bandwidth || !def->bandwidth->in) {
            VIR_WARN("Network %s has no bandwidth but unplug requested",
                     def->name);
            return 0;
        }
        /* we must remove class from bridge */
        new_rate = def->bandwidth->in->average;

        if (def->bandwidth->in->peak > 0)
            new_rate = def->bandwidth->in->peak;

        ret = virNetDevBandwidthUnplug(def->bridge, *class_id);
        if (ret < 0)
            return ret;
        /* update sum of 'floor'-s of attached NICs */
        tmp_floor_sum -= ifaceBand->in->floor;
        virNetworkObjSetFloorSum(obj, tmp_floor_sum);

        /* return class ID */
        ignore_value(virBitmapClearBit(classIdMap, *class_id));
        /* update status file */
        if (virNetworkObjSaveStatus(cfg->stateDir,
                                    obj, network_driver->xmlopt) < 0) {
            tmp_floor_sum += ifaceBand->in->floor;
            virNetworkObjSetFloorSum(obj, tmp_floor_sum);
            ignore_value(virBitmapSetBit(classIdMap, *class_id));
            return ret;
        }
        /* update rate for non guaranteed NICs */
        new_rate -= tmp_floor_sum;
        if (virNetDevBandwidthUpdateRate(def->bridge, 2,
                                         def->bandwidth, new_rate) < 0)
            VIR_WARN("Unable to update rate for 1:2 class on %s bridge",
                     def->bridge);
        /* no class is associated any longer */
        *class_id = 0;
    }

    return ret;
}


static void
networkNetworkObjTaint(virNetworkObj *obj,
                       virNetworkTaintFlags taint)
{
    virNetworkDef *def = virNetworkObjGetDef(obj);

    if (virNetworkObjTaint(obj, taint)) {
        char uuidstr[VIR_UUID_STRING_BUFLEN];
        virUUIDFormat(def->uuid, uuidstr);

        VIR_WARN("Network name='%s' uuid=%s is tainted: %s",
                 def->name, uuidstr, virNetworkTaintTypeToString(taint));
    }
}


static int
networkUpdatePortBandwidth(virNetworkObj *obj,
                           virMacAddr *mac,
                           unsigned int *class_id,
                           virNetDevBandwidth *oldBandwidth,
                           virNetDevBandwidth *newBandwidth)
{
    virNetworkDriverState *driver = networkGetDriver();
    g_autoptr(virNetworkDriverConfig) cfg = virNetworkDriverGetConfig(driver);
    virNetworkDef *def;
    unsigned long long tmp_floor_sum;
    unsigned long long new_rate = 0;
    unsigned long long old_floor, new_floor;
    int plug_ret;

    old_floor = new_floor = 0;

    if (oldBandwidth && oldBandwidth->in)
        old_floor = oldBandwidth->in->floor;
    if (newBandwidth && newBandwidth->in)
        new_floor = newBandwidth->in->floor;

    if (new_floor == old_floor)
        return 0;

    def = virNetworkObjGetDef(obj);

    if ((plug_ret = networkCheckBandwidth(obj, newBandwidth, oldBandwidth,
                                          mac, &new_rate)) < 0) {
        /* helper reported error */
        return -1;
    }

    if (plug_ret > 0) {
        /* no QoS needs to be set; claim success */
        return 0;
    }

    /* Okay, there are three possible scenarios: */

    if (old_floor > 0 && new_floor > 0) {
        /* Either we just need to update @floor .. */

        if (virNetDevBandwidthUpdateRate(def->bridge,
                                         *class_id,
                                         def->bandwidth,
                                         new_floor) < 0)
            return -1;

        tmp_floor_sum = virNetworkObjGetFloorSum(obj);
        tmp_floor_sum -= old_floor;
        tmp_floor_sum += new_floor;
        virNetworkObjSetFloorSum(obj, tmp_floor_sum);
        new_rate -= tmp_floor_sum;

        if (virNetDevBandwidthUpdateRate(def->bridge, 2,
                                         def->bandwidth, new_rate) < 0 ||
            virNetworkObjSaveStatus(cfg->stateDir,
                                    obj, network_driver->xmlopt) < 0) {
            /* Ouch, rollback */
            tmp_floor_sum -= new_floor;
            tmp_floor_sum += old_floor;
            virNetworkObjSetFloorSum(obj, tmp_floor_sum);

            ignore_value(virNetDevBandwidthUpdateRate(def->bridge,
                                                      *class_id,
                                                      def->bandwidth,
                                                      old_floor));
            return -1;
        }
    } else if (new_floor > 0) {
        /* .. or we need to plug in new .. */

        if (networkPlugBandwidthImpl(obj, mac, newBandwidth,
                                     class_id,
                                     new_rate) < 0)
            return -1;
    } else {
        /* .. or unplug old. */

        if (networkUnplugBandwidth(obj, oldBandwidth, class_id) < 0)
            return -1;
    }

    return 0;
}


static virNetworkPortPtr
networkPortLookupByUUID(virNetworkPtr net,
                        const unsigned char *uuid)
{
    virNetworkObj *obj;
    virNetworkDef *def;
    virNetworkPortDef *portdef = NULL;
    virNetworkPortPtr ret = NULL;
    char uuidstr[VIR_UUID_STRING_BUFLEN];
    virUUIDFormat(uuid, uuidstr);

    if (!(obj = networkObjFromNetwork(net)))
        return ret;

    def = virNetworkObjGetDef(obj);

    if (!(portdef = virNetworkObjLookupPort(obj, uuid)))
        goto cleanup;

    if (virNetworkPortLookupByUUIDEnsureACL(net->conn, def, portdef) < 0)
        goto cleanup;

    if (!virNetworkObjIsActive(obj)) {
        virReportError(VIR_ERR_OPERATION_INVALID,
                       _("network '%1$s' is not active"),
                       def->name);
        goto cleanup;
    }

    ret = virGetNetworkPort(net, uuid);

 cleanup:
    virNetworkObjEndAPI(&obj);
    return ret;
}


static virNetworkPortPtr
networkPortCreateXML(virNetworkPtr net,
                     const char *xmldesc,
                     unsigned int flags)
{
    virNetworkDriverState *driver = networkGetDriver();
    g_autoptr(virNetworkDriverConfig) cfg = virNetworkDriverGetConfig(driver);
    virNetworkObj *obj;
    virNetworkDef *def;
    g_autoptr(virNetworkPortDef) portdef = NULL;
    virNetworkPortPtr ret = NULL;
    int rc;

    virCheckFlags(VIR_NETWORK_PORT_CREATE_RECLAIM |
                  VIR_NETWORK_PORT_CREATE_VALIDATE, NULL);

    if (!(obj = networkObjFromNetwork(net)))
        return ret;

    def = virNetworkObjGetDef(obj);

    if (!(portdef = virNetworkPortDefParse(xmldesc, NULL, flags)))
        goto cleanup;

    if (virNetworkPortCreateXMLEnsureACL(net->conn, def, portdef) < 0)
        goto cleanup;

    if (!virNetworkObjIsActive(obj)) {
        virReportError(VIR_ERR_OPERATION_INVALID,
                       _("network '%1$s' is not active"),
                       def->name);
        goto cleanup;
    }

    if (portdef->plugtype == VIR_NETWORK_PORT_PLUG_TYPE_NONE) {
        if (flags & VIR_NETWORK_PORT_CREATE_RECLAIM) {
            virReportError(VIR_ERR_INVALID_ARG, "%s",
                           _("Port reclaim requested but plug type is none"));
            goto cleanup;
        }
    } else {
        if (!(flags & VIR_NETWORK_PORT_CREATE_RECLAIM)) {
            virReportError(VIR_ERR_INVALID_ARG, "%s",
                           _("Port reclaim not requested but plug type is not none"));
            goto cleanup;
        }
    }

    if (flags & VIR_NETWORK_PORT_CREATE_RECLAIM)
        rc = networkNotifyPort(obj, portdef);
    else
        rc = networkAllocatePort(obj, portdef);
    if (rc < 0)
        goto cleanup;

    if (virNetworkObjAddPort(obj, portdef, cfg->stateDir) < 0) {
        virErrorPtr save_err;

        virErrorPreserveLast(&save_err);
        ignore_value(networkReleasePort(obj, portdef));
        virErrorRestore(&save_err);

        goto cleanup;
    }

    ret = virGetNetworkPort(net, portdef->uuid);
    portdef = NULL;
 cleanup:
    virNetworkObjEndAPI(&obj);
    return ret;
}


static char *
networkPortGetXMLDesc(virNetworkPortPtr port,
                      unsigned int flags)
{
    virNetworkObj *obj;
    virNetworkDef *def;
    virNetworkPortDef *portdef = NULL;
    char *ret = NULL;

    virCheckFlags(0, NULL);

    if (!(obj = networkObjFromNetwork(port->net)))
        return ret;

    def = virNetworkObjGetDef(obj);

    if (!(portdef = virNetworkObjLookupPort(obj, port->uuid)))
        goto cleanup;

    if (virNetworkPortGetXMLDescEnsureACL(port->net->conn, def, portdef) < 0)
        goto cleanup;

    if (!virNetworkObjIsActive(obj)) {
        virReportError(VIR_ERR_OPERATION_INVALID,
                       _("network '%1$s' is not active"),
                       def->name);
        goto cleanup;
    }

   if (!(ret = virNetworkPortDefFormat(portdef)))
       goto cleanup;

 cleanup:
    virNetworkObjEndAPI(&obj);
    return ret;
}


static int
networkPortDelete(virNetworkPortPtr port,
                  unsigned int flags)
{
    virNetworkDriverState *driver = networkGetDriver();
    g_autoptr(virNetworkDriverConfig) cfg = virNetworkDriverGetConfig(driver);
    virNetworkObj *obj;
    virNetworkDef *def;
    virNetworkPortDef *portdef;
    int ret = -1;

    virCheckFlags(0, -1);

    if (!(obj = networkObjFromNetwork(port->net)))
        return ret;

    def = virNetworkObjGetDef(obj);

    if (!(portdef = virNetworkObjLookupPort(obj, port->uuid)))
        goto cleanup;

    if (virNetworkPortDeleteEnsureACL(port->net->conn, def, portdef) < 0)
        goto cleanup;

    if (!virNetworkObjIsActive(obj)) {
        virReportError(VIR_ERR_OPERATION_INVALID,
                       _("network '%1$s' is not active"),
                       def->name);
        goto cleanup;
    }

    if (networkReleasePort(obj, portdef) < 0)
        goto cleanup;

    virNetworkObjDeletePort(obj, port->uuid, cfg->stateDir);

    ret = 0;
 cleanup:
    virNetworkObjEndAPI(&obj);
    return ret;
}


static int
networkPortSetParameters(virNetworkPortPtr port,
                         virTypedParameterPtr params,
                         int nparams,
                         unsigned int flags)
{
    virNetworkDriverState *driver = networkGetDriver();
    g_autoptr(virNetworkDriverConfig) cfg = virNetworkDriverGetConfig(driver);
    virNetworkObj *obj;
    virNetworkDef *def;
    virNetworkPortDef *portdef;
    g_autoptr(virNetDevBandwidth) bandwidth = NULL;
    g_autofree char *dir = NULL;
    int ret = -1;
    size_t i;

    virCheckFlags(0, -1);

    if (!(obj = networkObjFromNetwork(port->net)))
        return ret;

    def = virNetworkObjGetDef(obj);

    if (!(portdef = virNetworkObjLookupPort(obj, port->uuid)))
        goto cleanup;

    if (virNetworkPortSetParametersEnsureACL(port->net->conn, def, portdef) < 0)
        goto cleanup;

    if (!virNetworkObjIsActive(obj)) {
        virReportError(VIR_ERR_OPERATION_INVALID,
                       _("network '%1$s' is not active"),
                       def->name);
        goto cleanup;
    }

    if (!(dir = virNetworkObjGetPortStatusDir(obj, cfg->stateDir)))
        goto cleanup;

    bandwidth = g_new0(virNetDevBandwidth, 1);
    bandwidth->in = g_new0(virNetDevBandwidthRate, 1);
    bandwidth->out = g_new0(virNetDevBandwidthRate, 1);

    for (i = 0; i < nparams; i++) {
        virTypedParameterPtr param = &params[i];

        if (STREQ(param->field, VIR_NETWORK_PORT_BANDWIDTH_IN_AVERAGE)) {
            bandwidth->in->average = param->value.ui;
        } else if (STREQ(param->field, VIR_NETWORK_PORT_BANDWIDTH_IN_PEAK)) {
            bandwidth->in->peak = param->value.ui;
        } else if (STREQ(param->field, VIR_NETWORK_PORT_BANDWIDTH_IN_BURST)) {
            bandwidth->in->burst = param->value.ui;
        } else if (STREQ(param->field, VIR_NETWORK_PORT_BANDWIDTH_IN_FLOOR)) {
            bandwidth->in->floor = param->value.ui;
        } else if (STREQ(param->field, VIR_NETWORK_PORT_BANDWIDTH_OUT_AVERAGE)) {
            bandwidth->out->average = param->value.ui;
        } else if (STREQ(param->field, VIR_NETWORK_PORT_BANDWIDTH_OUT_PEAK)) {
            bandwidth->out->peak = param->value.ui;
        } else if (STREQ(param->field, VIR_NETWORK_PORT_BANDWIDTH_OUT_BURST)) {
            bandwidth->out->burst = param->value.ui;
        }
    }

    /* average or floor are mandatory, peak and burst are optional.
     * So if no average or floor is given, we free inbound/outbound
     * here which causes inbound/outbound to not be set. */
    if (!bandwidth->in->average && !bandwidth->in->floor)
        g_clear_pointer(&bandwidth->in, g_free);

    if (!bandwidth->out->average)
        g_clear_pointer(&bandwidth->out, g_free);

    if (networkUpdatePortBandwidth(obj,
                                   &portdef->mac,
                                   &portdef->class_id,
                                   portdef->bandwidth,
                                   bandwidth) < 0)
        goto cleanup;

    virNetDevBandwidthFree(portdef->bandwidth);
    portdef->bandwidth = g_steal_pointer(&bandwidth);

    if (virNetworkPortDefSaveStatus(portdef, dir) < 0)
        goto cleanup;

    ret = 0;
 cleanup:
    virNetworkObjEndAPI(&obj);
    return ret;
}


static int
networkPortGetParameters(virNetworkPortPtr port,
                         virTypedParameterPtr *params,
                         int *nparams,
                         unsigned int flags)
{
    virNetworkObj *obj;
    virNetworkDef *def;
    virNetworkPortDef *portdef;
    int maxparams = 0;
    int ret = -1;

    virCheckFlags(0, -1);

    *params = NULL;
    *nparams = 0;

    if (!(obj = networkObjFromNetwork(port->net)))
        return ret;

    def = virNetworkObjGetDef(obj);

    if (!(portdef = virNetworkObjLookupPort(obj, port->uuid)))
        goto cleanup;

    if (virNetworkPortGetParametersEnsureACL(port->net->conn, def, portdef) < 0)
        goto cleanup;

    if (!virNetworkObjIsActive(obj)) {
        virReportError(VIR_ERR_OPERATION_INVALID,
                       _("network '%1$s' is not active"),
                       def->name);
        goto cleanup;
    }

    if (portdef->bandwidth) {
        if ((portdef->bandwidth->in != NULL) &&
            (virTypedParamsAddUInt(params, nparams, &maxparams,
                                   VIR_NETWORK_PORT_BANDWIDTH_IN_AVERAGE,
                                   portdef->bandwidth->in->average) < 0 ||
             virTypedParamsAddUInt(params, nparams, &maxparams,
                                   VIR_NETWORK_PORT_BANDWIDTH_IN_PEAK,
                                   portdef->bandwidth->in->peak) < 0 ||
             virTypedParamsAddUInt(params, nparams, &maxparams,
                                   VIR_NETWORK_PORT_BANDWIDTH_IN_FLOOR,
                                   portdef->bandwidth->in->floor) < 0 ||
             virTypedParamsAddUInt(params, nparams, &maxparams,
                                   VIR_NETWORK_PORT_BANDWIDTH_IN_BURST,
                                   portdef->bandwidth->in->burst) < 0))
            goto cleanup;

        if ((portdef->bandwidth->out != NULL) &&
            (virTypedParamsAddUInt(params, nparams, &maxparams,
                                   VIR_NETWORK_PORT_BANDWIDTH_OUT_AVERAGE,
                                   portdef->bandwidth->out->average) < 0 ||
             virTypedParamsAddUInt(params, nparams, &maxparams,
                                   VIR_NETWORK_PORT_BANDWIDTH_OUT_PEAK,
                                   portdef->bandwidth->out->peak) < 0 ||
             virTypedParamsAddUInt(params, nparams, &maxparams,
                                   VIR_NETWORK_PORT_BANDWIDTH_OUT_BURST,
                                   portdef->bandwidth->out->burst) < 0))
            goto cleanup;
    }

    ret = 0;
 cleanup:
    virNetworkObjEndAPI(&obj);
    return ret;
}


static int
networkListAllPorts(virNetworkPtr net,
                    virNetworkPortPtr **ports,
                    unsigned int flags)
{
    virNetworkObj *obj;
    virNetworkDef *def;
    int ret = -1;

    virCheckFlags(0, -1);

    if (!(obj = networkObjFromNetwork(net)))
        return ret;

    def = virNetworkObjGetDef(obj);

    if (virNetworkListAllPortsEnsureACL(net->conn, def) < 0)
        goto cleanup;

    if (!virNetworkObjIsActive(obj)) {
        virReportError(VIR_ERR_OPERATION_INVALID,
                       _("network '%1$s' is not active"),
                       def->name);
        goto cleanup;
    }

    ret = virNetworkObjPortListExport(net, obj, ports,
                                      virNetworkListAllPortsCheckACL);

 cleanup:
    virNetworkObjEndAPI(&obj);
    return ret;
}


static int
networkSetMetadata(virNetworkPtr net,
                   int type,
                   const char *metadata,
                   const char *key,
                   const char *uri,
                   unsigned int flags)
{
    virNetworkDriverState *driver = networkGetDriver();
    virNetworkObj *obj = NULL;
    virNetworkDef *def = NULL;
    g_autoptr(virNetworkDriverConfig) cfg = NULL;
    int ret = -1;

    virCheckFlags(VIR_NETWORK_UPDATE_AFFECT_LIVE |
                  VIR_NETWORK_UPDATE_AFFECT_CONFIG, -1);

    if (!(obj = networkObjFromNetwork(net)))
        return -1;

    cfg = virNetworkDriverGetConfig(driver);
    def = virNetworkObjGetDef(obj);

    if (virNetworkSetMetadataEnsureACL(net->conn, def, flags) < 0)
        goto cleanup;

    ret = virNetworkObjSetMetadata(obj, type, metadata, key, uri,
                                   driver->xmlopt, cfg->stateDir,
                                   cfg->networkConfigDir, flags);

    if (ret == 0) {
        virObjectEvent *event = NULL;
        event = virNetworkEventMetadataChangeNewFromObj(obj, type, uri);
        virObjectEventStateQueue(driver->networkEventState, event);
    }

 cleanup:
    virNetworkObjEndAPI(&obj);
    return ret;
}


static char *
networkGetMetadata(virNetworkPtr net,
                   int type,
                   const char *uri,
                   unsigned int flags)
{
    virNetworkObj *obj = NULL;
    virNetworkDef *def = NULL;
    char *ret = NULL;

    if (!(obj = networkObjFromNetwork(net)))
        return NULL;

    def = virNetworkObjGetDef(obj);

    if (virNetworkGetMetadataEnsureACL(net->conn, def) < 0)
        goto cleanup;

    ret = virNetworkObjGetMetadata(obj, type, uri, flags);

 cleanup:
    virNetworkObjEndAPI(&obj);
    return ret;
}


static virNetworkDriver networkDriver = {
    .name = "bridge",
    .connectNumOfNetworks = networkConnectNumOfNetworks, /* 0.2.0 */
    .connectListNetworks = networkConnectListNetworks, /* 0.2.0 */
    .connectNumOfDefinedNetworks = networkConnectNumOfDefinedNetworks, /* 0.2.0 */
    .connectListDefinedNetworks = networkConnectListDefinedNetworks, /* 0.2.0 */
    .connectListAllNetworks = networkConnectListAllNetworks, /* 0.10.2 */
    .connectNetworkEventRegisterAny = networkConnectNetworkEventRegisterAny, /* 1.2.1 */
    .connectNetworkEventDeregisterAny = networkConnectNetworkEventDeregisterAny, /* 1.2.1 */
    .networkLookupByUUID = networkLookupByUUID, /* 0.2.0 */
    .networkLookupByName = networkLookupByName, /* 0.2.0 */
    .networkCreateXML = networkCreateXML, /* 0.2.0 */
    .networkCreateXMLFlags = networkCreateXMLFlags, /* 7.8.0 */
    .networkDefineXML = networkDefineXML, /* 0.2.0 */
    .networkDefineXMLFlags = networkDefineXMLFlags, /* 7.7.0 */
    .networkUndefine = networkUndefine, /* 0.2.0 */
    .networkUpdate = networkUpdate, /* 0.10.2 */
    .networkCreate = networkCreate, /* 0.2.0 */
    .networkDestroy = networkDestroy, /* 0.2.0 */
    .networkGetXMLDesc = networkGetXMLDesc, /* 0.2.0 */
    .networkGetBridgeName = networkGetBridgeName, /* 0.2.0 */
    .networkGetAutostart = networkGetAutostart, /* 0.2.1 */
    .networkSetAutostart = networkSetAutostart, /* 0.2.1 */
    .networkIsActive = networkIsActive, /* 0.7.3 */
    .networkIsPersistent = networkIsPersistent, /* 0.7.3 */
    .networkGetDHCPLeases = networkGetDHCPLeases, /* 1.2.6 */
    .networkPortLookupByUUID = networkPortLookupByUUID, /* 5.5.0 */
    .networkPortCreateXML = networkPortCreateXML, /* 5.5.0 */
    .networkPortGetXMLDesc = networkPortGetXMLDesc, /* 5.5.0 */
    .networkPortDelete = networkPortDelete, /* 5.5.0 */
    .networkListAllPorts = networkListAllPorts, /* 5.5.0 */
    .networkPortGetParameters = networkPortGetParameters, /* 5.5.0 */
    .networkPortSetParameters = networkPortSetParameters, /* 5.5.0 */
    .networkGetMetadata = networkGetMetadata, /* 9.7.0 */
    .networkSetMetadata = networkSetMetadata, /* 9.7.0 */
};


static virHypervisorDriver networkHypervisorDriver = {
    .name = "network",
    .connectOpen = networkConnectOpen, /* 4.1.0 */
    .connectClose = networkConnectClose, /* 4.1.0 */
    .connectIsEncrypted = networkConnectIsEncrypted, /* 4.1.0 */
    .connectIsSecure = networkConnectIsSecure, /* 4.1.0 */
    .connectIsAlive = networkConnectIsAlive, /* 4.1.0 */
    .connectSupportsFeature = networkConnectSupportsFeature, /* 7.2.0 */
};


static virConnectDriver networkConnectDriver = {
    .localOnly = true,
    .uriSchemes = (const char *[]){ "network", NULL },
    .hypervisorDriver = &networkHypervisorDriver,
    .networkDriver = &networkDriver,
};


static virStateDriver networkStateDriver = {
    .name = "bridge",
    .stateInitialize  = networkStateInitialize,
    .stateCleanup = networkStateCleanup,
    .stateReload = networkStateReload,
};

int
networkRegister(void)
{
    if (virRegisterConnectDriver(&networkConnectDriver, false) < 0)
        return -1;
    if (virSetSharedNetworkDriver(&networkDriver) < 0)
        return -1;
    if (virRegisterStateDriver(&networkStateDriver) < 0)
        return -1;
    return 0;
}<|MERGE_RESOLUTION|>--- conflicted
+++ resolved
@@ -2129,11 +2129,7 @@
         ignore_value(virNetDevSetOnline(def->bridge, false));
 
     if (firewalRulesAdded)
-<<<<<<< HEAD
-        networkRemoveFirewallRules(obj);
-=======
         networkRemoveFirewallRules(obj, true);
->>>>>>> 0c497036
 
     virNetworkObjUnrefMacMap(obj);
 
@@ -2170,11 +2166,7 @@
 
     ignore_value(virNetDevSetOnline(def->bridge, false));
 
-<<<<<<< HEAD
-    networkRemoveFirewallRules(obj);
-=======
     networkRemoveFirewallRules(obj, true);
->>>>>>> 0c497036
 
     ignore_value(virNetDevBridgeDelete(def->bridge));
 
