--- conflicted
+++ resolved
@@ -703,12 +703,7 @@
                       "## or other application using the libvirt API.\n"
                       "##\n## dnsmasq conf file created by libvirt\n"
                       "strict-order\n"
-<<<<<<< HEAD
-                      "domain-needed\n"
-					  "user=libvirt-dnsmasq\n",
-=======
                       "user=libvirt-dnsmasq\n",
->>>>>>> b4a0ec92
                       network->def->name);
 
     if (!network->def->dns.forwardPlainNames)
