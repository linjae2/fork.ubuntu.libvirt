--- conflicted
+++ resolved
@@ -730,12 +730,8 @@
     }
 
     case trans_ssh: {
-<<<<<<< HEAD
-        int j, nr_args = 8;
-=======
         int j, nr_args = 5;
         virBuffer cmd_netcat = VIR_BUFFER_INITIALIZER;
->>>>>>> fab8f522
 
         if (username) nr_args += 2; /* For -l username */
         if (no_tty) nr_args += 5;   /* For -T -o BatchMode=yes -e none */
@@ -768,16 +764,6 @@
             cmd_argv[j++] = strdup ("none");
         }
         cmd_argv[j++] = strdup (priv->hostname);
-<<<<<<< HEAD
-        cmd_argv[j++] = strdup (netcat ? netcat : "nc");
-        cmd_argv[j++] = strdup ("-q");
-        cmd_argv[j++] = strdup ("0");
-        cmd_argv[j++] = strdup ("-U");
-        cmd_argv[j++] = strdup (sockname ? sockname :
-                                (flags & VIR_CONNECT_RO
-                                 ? LIBVIRTD_PRIV_UNIX_SOCKET_RO
-                                 : LIBVIRTD_PRIV_UNIX_SOCKET));
-=======
         cmd_argv[j++] = strdup ("sh -c");
 
 	/*
@@ -816,7 +802,6 @@
         }
 
         cmd_argv[j++] = virBufferContentAndReset(&cmd_netcat);
->>>>>>> fab8f522
         cmd_argv[j++] = 0;
         assert (j == nr_args);
         for (j = 0; j < (nr_args-1); j++)
