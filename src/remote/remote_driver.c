/*
 * remote_internal.c: driver to provide access to libvirtd running
 *   on a remote machine
 *
 * Copyright (C) 2007-2010 Red Hat, Inc.
 *
 * This library is free software; you can redistribute it and/or
 * modify it under the terms of the GNU Lesser General Public
 * License as published by the Free Software Foundation; either
 * version 2.1 of the License, or (at your option) any later version.
 *
 * This library is distributed in the hope that it will be useful,
 * but WITHOUT ANY WARRANTY; without even the implied warranty of
 * MERCHANTABILITY or FITNESS FOR A PARTICULAR PURPOSE.  See the GNU
 * Lesser General Public License for more details.
 *
 * You should have received a copy of the GNU Lesser General Public
 * License along with this library; if not, write to the Free Software
 * Foundation, Inc., 59 Temple Place, Suite 330, Boston, MA 02111-1307  USA
 *
 * Author: Richard Jones <rjones@redhat.com>
 */

#include <config.h>

#include <stdio.h>
#include <stdlib.h>
#include <unistd.h>
#include <string.h>
#include <assert.h>
#include <signal.h>
#include <sys/types.h>
#include <sys/stat.h>
#include <fcntl.h>
#include <arpa/inet.h>

/* Windows socket compatibility functions. */
#include <errno.h>
#include <sys/socket.h>

#ifndef HAVE_WINSOCK2_H /* Unix & Cygwin. */
# include <sys/un.h>
# include <net/if.h>
# include <netinet/in.h>
# include <netinet/tcp.h>
#endif

#ifdef HAVE_SYS_WAIT_H
# include <sys/wait.h>
#endif

#ifdef HAVE_PWD_H
# include <pwd.h>
#endif

#ifdef HAVE_PATHS_H
# include <paths.h>
#endif

#include <rpc/types.h>
#include <rpc/xdr.h>
#include <gnutls/gnutls.h>
#include <gnutls/x509.h>
#include "gnutls_1_0_compat.h"
#if HAVE_SASL
# include <sasl/sasl.h>
#endif
#include <libxml/uri.h>

#include <netdb.h>

#include <poll.h>

/* AI_ADDRCONFIG is missing on some systems. */
#ifndef AI_ADDRCONFIG
# define AI_ADDRCONFIG 0
#endif

#include "virterror_internal.h"
#include "logging.h"
#include "datatypes.h"
#include "domain_event.h"
#include "driver.h"
#include "buf.h"
#include "qparams.h"
#include "remote_driver.h"
#include "remote_protocol.h"
#include "memory.h"
#include "util.h"
#include "event.h"
#include "ignore-value.h"

#define VIR_FROM_THIS VIR_FROM_REMOTE

#ifdef WIN32
# define pipe(fds) _pipe(fds,4096, _O_BINARY)
#endif


static int inside_daemon = 0;

struct remote_thread_call;


enum {
    REMOTE_MODE_WAIT_TX,
    REMOTE_MODE_WAIT_RX,
    REMOTE_MODE_COMPLETE,
    REMOTE_MODE_ERROR,
};

struct remote_thread_call {
    int mode;

    /* Buffer for outgoing data packet
     * 4 byte length, followed by RPC message header+body */
    char buffer[4 + REMOTE_MESSAGE_MAX];
    unsigned int bufferLength;
    unsigned int bufferOffset;

    unsigned int serial;
    unsigned int proc_nr;

    virCond cond;

    int want_reply;
    xdrproc_t ret_filter;
    char *ret;

    remote_error err;

    struct remote_thread_call *next;
};

struct private_stream_data {
    unsigned int has_error : 1;
    remote_error err;

    unsigned int serial;
    unsigned int proc_nr;

    /* XXX this is potentially unbounded if the client
     * app has domain events registered, since packets
     * may be read off wire, while app isn't ready to
     * recv them. Figure out how to address this some
     * time....
     */
    char *incoming;
    unsigned int incomingOffset;
    unsigned int incomingLength;

    struct private_stream_data *next;
};

struct private_data {
    virMutex lock;

    int sock;                   /* Socket. */
    int errfd;                /* File handle connected to remote stderr */
    int watch;                  /* File handle watch */
    pid_t pid;                  /* PID of tunnel process */
    int uses_tls;               /* TLS enabled on socket? */
    int is_secure;              /* Secure if TLS or SASL or UNIX sockets */
    gnutls_session_t session;   /* GnuTLS session (if uses_tls != 0). */
    char *type;                 /* Cached return from remoteType. */
    int counter;                /* Generates serial numbers for RPC. */
    int localUses;              /* Ref count for private data */
    char *hostname;             /* Original hostname */
    FILE *debugLog;             /* Debug remote protocol */

#if HAVE_SASL
    sasl_conn_t *saslconn;      /* SASL context */

    const char *saslDecoded;
    unsigned int saslDecodedLength;
    unsigned int saslDecodedOffset;

    const char *saslEncoded;
    unsigned int saslEncodedLength;
    unsigned int saslEncodedOffset;
#endif

    /* Buffer for incoming data packets
     * 4 byte length, followed by RPC message header+body */
    char buffer[4 + REMOTE_MESSAGE_MAX];
    unsigned int bufferLength;
    unsigned int bufferOffset;

    /* The list of domain event callbacks */
    virDomainEventCallbackListPtr callbackList;
    /* The queue of domain events generated
       during a call / response rpc          */
    virDomainEventQueuePtr domainEvents;
    /* Timer for flushing domainEvents queue */
    int eventFlushTimer;
    /* Flag if we're in process of dispatching */
    int domainEventDispatching;

    /* Self-pipe to wakeup threads waiting in poll() */
    int wakeupSendFD;
    int wakeupReadFD;

    /* List of threads currently waiting for dispatch */
    struct remote_thread_call *waitDispatch;

    struct private_stream_data *streams;
};

enum {
    REMOTE_CALL_IN_OPEN = 1,
    REMOTE_CALL_QUIET_MISSING_RPC = 2,
};


static void remoteDriverLock(struct private_data *driver)
{
    virMutexLock(&driver->lock);
}

static void remoteDriverUnlock(struct private_data *driver)
{
    virMutexUnlock(&driver->lock);
}

static int remoteIO(virConnectPtr conn,
                    struct private_data *priv,
                    int flags,
                    struct remote_thread_call *thiscall);
static int call (virConnectPtr conn, struct private_data *priv,
                 int flags, int proc_nr,
                 xdrproc_t args_filter, char *args,
                 xdrproc_t ret_filter, char *ret);
static int remoteAuthenticate (virConnectPtr conn, struct private_data *priv, int in_open,
                               virConnectAuthPtr auth, const char *authtype);
#if HAVE_SASL
static int remoteAuthSASL (virConnectPtr conn, struct private_data *priv, int in_open,
                           virConnectAuthPtr auth, const char *mech);
#endif
#if HAVE_POLKIT
static int remoteAuthPolkit (virConnectPtr conn, struct private_data *priv, int in_open,
                             virConnectAuthPtr auth);
#endif /* HAVE_POLKIT */

#define remoteError(code, ...)                                    \
    virReportErrorHelper(NULL, VIR_FROM_REMOTE, code, __FILE__,   \
                         __FUNCTION__, __LINE__, __VA_ARGS__)

static virDomainPtr get_nonnull_domain (virConnectPtr conn, remote_nonnull_domain domain);
static virNetworkPtr get_nonnull_network (virConnectPtr conn, remote_nonnull_network network);
static virNWFilterPtr get_nonnull_nwfilter (virConnectPtr conn, remote_nonnull_nwfilter nwfilter);
static virInterfacePtr get_nonnull_interface (virConnectPtr conn, remote_nonnull_interface iface);
static virStoragePoolPtr get_nonnull_storage_pool (virConnectPtr conn, remote_nonnull_storage_pool pool);
static virStorageVolPtr get_nonnull_storage_vol (virConnectPtr conn, remote_nonnull_storage_vol vol);
static virNodeDevicePtr get_nonnull_node_device (virConnectPtr conn, remote_nonnull_node_device dev);
static virSecretPtr get_nonnull_secret (virConnectPtr conn, remote_nonnull_secret secret);
static virDomainSnapshotPtr get_nonnull_domain_snapshot (virDomainPtr domain, remote_nonnull_domain_snapshot snapshot);
static void make_nonnull_domain (remote_nonnull_domain *dom_dst, virDomainPtr dom_src);
static void make_nonnull_network (remote_nonnull_network *net_dst, virNetworkPtr net_src);
static void make_nonnull_interface (remote_nonnull_interface *interface_dst, virInterfacePtr interface_src);
static void make_nonnull_storage_pool (remote_nonnull_storage_pool *pool_dst, virStoragePoolPtr vol_src);
static void make_nonnull_storage_vol (remote_nonnull_storage_vol *vol_dst, virStorageVolPtr vol_src);
static void make_nonnull_secret (remote_nonnull_secret *secret_dst, virSecretPtr secret_src);
static void make_nonnull_nwfilter (remote_nonnull_nwfilter *nwfilter_dst, virNWFilterPtr nwfilter_src);
static void make_nonnull_domain_snapshot (remote_nonnull_domain_snapshot *snapshot_dst, virDomainSnapshotPtr snapshot_src);
void remoteDomainEventFired(int watch, int fd, int event, void *data);
void remoteDomainEventQueueFlush(int timer, void *opaque);
/*----------------------------------------------------------------------*/

/* Helper functions for remoteOpen. */
static char *get_transport_from_scheme (char *scheme);

/* GnuTLS functions used by remoteOpen. */
static int initialize_gnutls(void);
static gnutls_session_t negotiate_gnutls_on_connection (virConnectPtr conn, struct private_data *priv, int no_verify);

#ifdef WITH_LIBVIRTD
static int
remoteStartup(int privileged ATTRIBUTE_UNUSED)
{
    /* Mark that we're inside the daemon so we can avoid
     * re-entering ourselves
     */
    inside_daemon = 1;
    return 0;
}
#endif

#ifndef WIN32
/**
 * remoteFindServerPath:
 *
 * Tries to find the path to the libvirtd binary.
 *
 * Returns path on success or NULL in case of error.
 */
static const char *
remoteFindDaemonPath(void)
{
    static const char *serverPaths[] = {
        SBINDIR "/libvirtd",
        SBINDIR "/libvirtd_dbg",
        NULL
    };
    int i;
    const char *customDaemon = getenv("LIBVIRTD_PATH");

    if (customDaemon)
        return(customDaemon);

    for (i = 0; serverPaths[i]; i++) {
        if (access(serverPaths[i], X_OK | R_OK) == 0) {
            return serverPaths[i];
        }
    }
    return NULL;
}

/**
 * qemuForkDaemon:
 *
 * Forks and try to launch the libvirtd daemon
 *
 * Returns 0 in case of success or -1 in case of detected error.
 */
static int
remoteForkDaemon(void)
{
    const char *daemonPath = remoteFindDaemonPath();
    const char *const daemonargs[] = { daemonPath, "--timeout=30", NULL };
    pid_t pid;

    if (!daemonPath) {
        remoteError(VIR_ERR_INTERNAL_ERROR, "%s",
                    _("failed to find libvirtd binary"));
        return -1;
    }

    if (virExecDaemonize(daemonargs, NULL, NULL,
                         &pid, -1, NULL, NULL,
                         VIR_EXEC_CLEAR_CAPS,
                         NULL, NULL, NULL) < 0)
        return -1;

    return 0;
}
#endif

enum virDrvOpenRemoteFlags {
    VIR_DRV_OPEN_REMOTE_RO = (1 << 0),
    VIR_DRV_OPEN_REMOTE_USER      = (1 << 1), /* Use the per-user socket path */
    VIR_DRV_OPEN_REMOTE_AUTOSTART = (1 << 2), /* Autostart a per-user daemon */
};


/*
 * URIs that this driver needs to handle:
 *
 * The easy answer:
 *   - Everything that no one else has yet claimed, but nothing if
 *     we're inside the libvirtd daemon
 *
 * The hard answer:
 *   - Plain paths (///var/lib/xen/xend-socket)  -> UNIX domain socket
 *   - xxx://servername/      -> TLS connection
 *   - xxx+tls://servername/  -> TLS connection
 *   - xxx+tls:///            -> TLS connection to localhost
 *   - xxx+tcp://servername/  -> TCP connection
 *   - xxx+tcp:///            -> TCP connection to localhost
 *   - xxx+unix:///           -> UNIX domain socket
 *   - xxx:///                -> UNIX domain socket
 */
static int
doRemoteOpen (virConnectPtr conn,
              struct private_data *priv,
              virConnectAuthPtr auth ATTRIBUTE_UNUSED,
              int flags)
{
    struct qparam_set *vars = NULL;
    int wakeupFD[2] = { -1, -1 };
    char *transport_str = NULL;
    enum {
        trans_tls,
        trans_unix,
        trans_ssh,
        trans_ext,
        trans_tcp,
    } transport;

    /* We handle *ALL*  URIs here. The caller has rejected any
     * URIs we don't care about */

    if (conn->uri) {
        if (!conn->uri->scheme) {
            /* This is the ///var/lib/xen/xend-socket local path style */
            transport = trans_unix;
        } else {
            transport_str = get_transport_from_scheme (conn->uri->scheme);

            if (!transport_str) {
                if (conn->uri->server)
                    transport = trans_tls;
                else
                    transport = trans_unix;
            } else {
                if (STRCASEEQ (transport_str, "tls"))
                    transport = trans_tls;
                else if (STRCASEEQ (transport_str, "unix"))
                    transport = trans_unix;
                else if (STRCASEEQ (transport_str, "ssh"))
                    transport = trans_ssh;
                else if (STRCASEEQ (transport_str, "ext"))
                    transport = trans_ext;
                else if (STRCASEEQ (transport_str, "tcp"))
                    transport = trans_tcp;
                else {
                    remoteError(VIR_ERR_INVALID_ARG, "%s",
                                _("remote_open: transport in URL not recognised "
                                  "(should be tls|unix|ssh|ext|tcp)"));
                    return VIR_DRV_OPEN_ERROR;
                }
            }
        }
    } else {
        /* No URI, then must be probing so use UNIX socket */
        transport = trans_unix;
    }

    /* Local variables which we will initialize. These can
     * get freed in the failed: path.
     */
    char *name = NULL, *command = NULL, *sockname = NULL, *netcat = NULL;
    char *port = NULL, *authtype = NULL, *username = NULL;
    int no_verify = 0, no_tty = 0;
    char **cmd_argv = NULL;

    /* Return code from this function, and the private data. */
    int retcode = VIR_DRV_OPEN_ERROR;

    /* Remote server defaults to "localhost" if not specified. */
    if (conn->uri && conn->uri->port != 0) {
        if (virAsprintf(&port, "%d", conn->uri->port) == -1) goto out_of_memory;
    } else if (transport == trans_tls) {
        port = strdup (LIBVIRTD_TLS_PORT);
        if (!port) goto out_of_memory;
    } else if (transport == trans_tcp) {
        port = strdup (LIBVIRTD_TCP_PORT);
        if (!port) goto out_of_memory;
    } else
        port = NULL; /* Port not used for unix, ext., default for ssh */


    priv->hostname = strdup (conn->uri && conn->uri->server ?
                             conn->uri->server : "localhost");
    if (!priv->hostname)
        goto out_of_memory;
    if (conn->uri && conn->uri->user) {
        username = strdup (conn->uri->user);
        if (!username)
            goto out_of_memory;
    }

    /* Get the variables from the query string.
     * Then we need to reconstruct the query string (because
     * feasibly it might contain variables needed by the real driver,
     * although that won't be the case for now).
     */
    struct qparam *var;
    int i;
    char *query;

    if (conn->uri) {
#ifdef HAVE_XMLURI_QUERY_RAW
        query = conn->uri->query_raw;
#else
        query = conn->uri->query;
#endif
        vars = qparam_query_parse (query);
        if (vars == NULL) goto failed;

        for (i = 0; i < vars->n; i++) {
            var = &vars->p[i];
            if (STRCASEEQ (var->name, "name")) {
                name = strdup (var->value);
                if (!name) goto out_of_memory;
                var->ignore = 1;
            } else if (STRCASEEQ (var->name, "command")) {
                command = strdup (var->value);
                if (!command) goto out_of_memory;
                var->ignore = 1;
            } else if (STRCASEEQ (var->name, "socket")) {
                sockname = strdup (var->value);
                if (!sockname) goto out_of_memory;
                var->ignore = 1;
            } else if (STRCASEEQ (var->name, "auth")) {
                authtype = strdup (var->value);
                if (!authtype) goto out_of_memory;
                var->ignore = 1;
            } else if (STRCASEEQ (var->name, "netcat")) {
                netcat = strdup (var->value);
                if (!netcat) goto out_of_memory;
                var->ignore = 1;
            } else if (STRCASEEQ (var->name, "no_verify")) {
                no_verify = atoi (var->value);
                var->ignore = 1;
            } else if (STRCASEEQ (var->name, "no_tty")) {
                no_tty = atoi (var->value);
                var->ignore = 1;
            } else if (STRCASEEQ (var->name, "debug")) {
                if (var->value &&
                    STRCASEEQ (var->value, "stdout"))
                    priv->debugLog = stdout;
                else
                    priv->debugLog = stderr;
            } else
                DEBUG("passing through variable '%s' ('%s') to remote end",
                      var->name, var->value);
        }

        /* Construct the original name. */
        if (!name) {
            if (conn->uri->scheme &&
                (STREQ(conn->uri->scheme, "remote") ||
                 STRPREFIX(conn->uri->scheme, "remote+"))) {
                /* Allow remote serve to probe */
                name = strdup("");
            } else {
                xmlURI tmpuri = {
                    .scheme = conn->uri->scheme,
#ifdef HAVE_XMLURI_QUERY_RAW
                    .query_raw = qparam_get_query (vars),
#else
                    .query = qparam_get_query (vars),
#endif
                    .path = conn->uri->path,
                    .fragment = conn->uri->fragment,
                };

                /* Evil, blank out transport scheme temporarily */
                if (transport_str) {
                    assert (transport_str[-1] == '+');
                    transport_str[-1] = '\0';
                }

                name = (char *) xmlSaveUri (&tmpuri);

#ifdef HAVE_XMLURI_QUERY_RAW
                VIR_FREE(tmpuri.query_raw);
#else
                VIR_FREE(tmpuri.query);
#endif

                /* Restore transport scheme */
                if (transport_str)
                    transport_str[-1] = '+';
            }
        }

        free_qparam_set (vars);
        vars = NULL;
    } else {
        /* Probe URI server side */
        name = strdup("");
    }

    if (!name) {
        virReportOOMError();
        goto failed;
    }

    DEBUG("proceeding with name = %s", name);

    /* For ext transport, command is required. */
    if (transport == trans_ext && !command) {
        remoteError(VIR_ERR_INVALID_ARG, "%s",
                    _("remote_open: for 'ext' transport, command is required"));
        goto failed;
    }

    /* Connect to the remote service. */
    switch (transport) {
    case trans_tls:
        if (initialize_gnutls() == -1) goto failed;
        priv->uses_tls = 1;
        priv->is_secure = 1;

        /*FALLTHROUGH*/
    case trans_tcp: {
        // http://people.redhat.com/drepper/userapi-ipv6.html
        struct addrinfo *res, *r;
        struct addrinfo hints;
        int saved_errno = EINVAL;
        memset (&hints, 0, sizeof hints);
        hints.ai_socktype = SOCK_STREAM;
        hints.ai_flags = AI_ADDRCONFIG;
        int e = getaddrinfo (priv->hostname, port, &hints, &res);
        if (e != 0) {
            remoteError(VIR_ERR_SYSTEM_ERROR,
                        _("unable to resolve hostname '%s': %s"),
                        priv->hostname, gai_strerror (e));
            goto failed;
        }

        /* Try to connect to each returned address in turn. */
        /* XXX This loop contains a subtle problem.  In the case
         * where a host is accessible over IPv4 and IPv6, it will
         * try the IPv4 and IPv6 addresses in turn.  However it
         * should be able to present different client certificates
         * (because the commonName field in a client cert contains
         * the client IP address, which is different for IPv4 and
         * IPv6).  At the moment we only have a single client
         * certificate, and no way to specify what address family
         * that certificate belongs to.
         */
        for (r = res; r; r = r->ai_next) {
            int no_slow_start = 1;

            priv->sock = socket (r->ai_family, SOCK_STREAM, 0);
            if (priv->sock == -1) {
                saved_errno = errno;
                continue;
            }

            /* Disable Nagle - Dan Berrange. */
            setsockopt (priv->sock,
                        IPPROTO_TCP, TCP_NODELAY, (void *)&no_slow_start,
                        sizeof no_slow_start);

            if (connect (priv->sock, r->ai_addr, r->ai_addrlen) == -1) {
                saved_errno = errno;
                close (priv->sock);
                continue;
            }

            if (priv->uses_tls) {
                priv->session =
                    negotiate_gnutls_on_connection
                      (conn, priv, no_verify);
                if (!priv->session) {
                    close (priv->sock);
                    priv->sock = -1;
                    goto failed;
                }
            }
            goto tcp_connected;
        }

        freeaddrinfo (res);
        virReportSystemError(saved_errno,
                             _("unable to connect to libvirtd at '%s'"),
                             priv->hostname);
        goto failed;

       tcp_connected:
        freeaddrinfo (res);

        // NB. All versioning is done by the RPC headers, so we don't
        // need to worry (at this point anyway) about versioning.
        break;
    }

#ifndef WIN32
    case trans_unix: {
        if (!sockname) {
            if (flags & VIR_DRV_OPEN_REMOTE_USER) {
                char *userdir = virGetUserDirectory(getuid());

                if (!userdir)
                    goto failed;

                if (virAsprintf(&sockname, "@%s" LIBVIRTD_USER_UNIX_SOCKET, userdir) < 0) {
                    VIR_FREE(userdir);
                    goto out_of_memory;
                }
                VIR_FREE(userdir);
            } else {
                if (flags & VIR_DRV_OPEN_REMOTE_RO)
                    sockname = strdup (LIBVIRTD_PRIV_UNIX_SOCKET_RO);
                else
                    sockname = strdup (LIBVIRTD_PRIV_UNIX_SOCKET);
                if (sockname == NULL)
                    goto out_of_memory;
            }
        }

# ifndef UNIX_PATH_MAX
#  define UNIX_PATH_MAX(addr) (sizeof (addr).sun_path)
# endif
        struct sockaddr_un addr;
        int trials = 0;

        memset (&addr, 0, sizeof addr);
        addr.sun_family = AF_UNIX;
        if (virStrcpyStatic(addr.sun_path, sockname) == NULL) {
            remoteError(VIR_ERR_INTERNAL_ERROR,
                        _("Socket %s too big for destination"), sockname);
            goto failed;
        }
        if (addr.sun_path[0] == '@')
            addr.sun_path[0] = '\0';

      autostart_retry:
        priv->is_secure = 1;
        priv->sock = socket (AF_UNIX, SOCK_STREAM, 0);
        if (priv->sock == -1) {
            virReportSystemError(errno, "%s",
                                 _("unable to create socket"));
            goto failed;
        }
        if (connect (priv->sock, (struct sockaddr *) &addr, sizeof addr) == -1) {
            /* We might have to autostart the daemon in some cases....
             * It takes a short while for the daemon to startup, hence we
             * have a number of retries, with a small sleep. This will
             * sometimes cause multiple daemons to be started - this is
             * ok because the duplicates will fail to bind to the socket
             * and immediately exit, leaving just one daemon.
             */
            if (errno == ECONNREFUSED &&
                flags & VIR_DRV_OPEN_REMOTE_AUTOSTART &&
                trials < 20) {
                close(priv->sock);
                priv->sock = -1;
                if (trials > 0 ||
                    remoteForkDaemon() == 0) {
                    trials++;
                    usleep(1000 * 100 * trials);
                    goto autostart_retry;
                }
            }
            virReportSystemError(errno,
              _("unable to connect to '%s', libvirtd may need to be started"),
              sockname);
            goto failed;
        }

        break;
    }

    case trans_ssh: {
<<<<<<< HEAD
        int j, nr_args = 8;
=======
        int j, nr_args = 4;
        virBuffer cmd_netcat = VIR_BUFFER_INITIALIZER;
>>>>>>> ea17aaad

        if (username) nr_args += 2; /* For -l username */
        if (no_tty) nr_args += 5;   /* For -T -o BatchMode=yes -e none */
        if (port) nr_args += 2;     /* For -p port */

        command = command ? command : strdup ("ssh");
        if (command == NULL)
            goto out_of_memory;

        // Generate the final command argv[] array.
        //   ssh [-p $port] [-l $username] $hostname $netcat -U $sockname [NULL]
        if (VIR_ALLOC_N(cmd_argv, nr_args) < 0)
            goto out_of_memory;

        j = 0;
        cmd_argv[j++] = strdup (command);
        if (port) {
            cmd_argv[j++] = strdup ("-p");
            cmd_argv[j++] = strdup (port);
        }
        if (username) {
            cmd_argv[j++] = strdup ("-l");
            cmd_argv[j++] = strdup (username);
        }
        if (no_tty) {
            cmd_argv[j++] = strdup ("-T");
            cmd_argv[j++] = strdup ("-o");
            cmd_argv[j++] = strdup ("BatchMode=yes");
            cmd_argv[j++] = strdup ("-e");
            cmd_argv[j++] = strdup ("none");
        }
        cmd_argv[j++] = strdup (priv->hostname);
<<<<<<< HEAD
        cmd_argv[j++] = strdup (netcat ? netcat : "nc");
        cmd_argv[j++] = strdup ("-q");
        cmd_argv[j++] = strdup ("0");
        cmd_argv[j++] = strdup ("-U");
        cmd_argv[j++] = strdup (sockname ? sockname :
                                (flags & VIR_CONNECT_RO
                                 ? LIBVIRTD_PRIV_UNIX_SOCKET_RO
                                 : LIBVIRTD_PRIV_UNIX_SOCKET));
=======

	/*
	 * This ugly thing is a shell script to detect availability of
	 * the -q option for 'nc': debian and suse based distros need this
	 * flag to ensure the remote nc will exit on EOF, so it will go away
	 * when we close the VNC tunnel. If it doesn't go away, subsequent
	 * VNC connection attempts will hang.
	 *
	 * Fedora's 'nc' doesn't have this option, and apparently defaults
	 * to the desired behavior.
	 */

        virBufferVSprintf(&cmd_netcat, "%s -q 2>&1 | grep -q 'requires an argument';"
                                       "if [ $? -eq 0 ] ; then"
                                       "   CMD='-q 0';"
                                       "else"
                                       "   CMD='';"
                                       "fi;%s $CMD -U %s",
                                       netcat ? netcat : "nc",
                                       netcat ? netcat : "nc",
                                       sockname ? sockname :
                                        (flags & VIR_CONNECT_RO
                                         ? LIBVIRTD_PRIV_UNIX_SOCKET_RO
                                         : LIBVIRTD_PRIV_UNIX_SOCKET));

        if (virBufferError(&cmd_netcat)) {
            virBufferFreeAndReset(&cmd_netcat);
            goto out_of_memory;
        }

        cmd_argv[j++] = virBufferContentAndReset(&cmd_netcat);
>>>>>>> ea17aaad
        cmd_argv[j++] = 0;
        assert (j == nr_args);
        for (j = 0; j < (nr_args-1); j++)
            if (cmd_argv[j] == NULL)
                goto out_of_memory;

        priv->is_secure = 1;
    }

        /*FALLTHROUGH*/
    case trans_ext: {
        pid_t pid;
        int sv[2];
        int errfd[2];

        /* Fork off the external process.  Use socketpair to create a private
         * (unnamed) Unix domain socket to the child process so we don't have
         * to faff around with two file descriptors (a la 'pipe(2)').
         */
        if (socketpair (PF_UNIX, SOCK_STREAM, 0, sv) == -1) {
            virReportSystemError(errno, "%s",
                                 _("unable to create socket pair"));
            goto failed;
        }

        if (pipe(errfd) == -1) {
            virReportSystemError(errno, "%s",
                                 _("unable to create socket pair"));
            goto failed;
        }

        if (virExec((const char**)cmd_argv, NULL, NULL,
                    &pid, sv[1], &(sv[1]), &(errfd[1]),
                    VIR_EXEC_CLEAR_CAPS) < 0)
            goto failed;

        /* Parent continues here. */
        close (sv[1]);
        close (errfd[1]);
        priv->sock = sv[0];
        priv->errfd = errfd[0];
        priv->pid = pid;

        /* Do not set 'is_secure' flag since we can't guarentee
         * an external program is secure, and this flag must be
         * pessimistic */
    }
#else /* WIN32 */

    case trans_unix:
    case trans_ssh:
    case trans_ext:
        remoteError(VIR_ERR_INVALID_ARG, "%s",
                    _("transport methods unix, ssh and ext are not supported "
                      "under Windows"));
        goto failed;

#endif /* WIN32 */

    } /* switch (transport) */

    if (virSetNonBlock(priv->sock) < 0) {
        virReportSystemError(errno, "%s",
                             _("unable to make socket non-blocking"));
        goto failed;
    }

    if ((priv->errfd != -1) && virSetNonBlock(priv->errfd) < 0) {
        virReportSystemError(errno, "%s",
                             _("unable to make socket non-blocking"));
        goto failed;
    }

    if (pipe(wakeupFD) < 0) {
        virReportSystemError(errno, "%s",
                             _("unable to make pipe"));
        goto failed;
    }
    priv->wakeupReadFD = wakeupFD[0];
    priv->wakeupSendFD = wakeupFD[1];

    /* Try and authenticate with server */
    if (remoteAuthenticate(conn, priv, 1, auth, authtype) == -1)
        goto failed;

    /* Finally we can call the remote side's open function. */
    remote_open_args args = { &name, flags };

    if (call (conn, priv, REMOTE_CALL_IN_OPEN, REMOTE_PROC_OPEN,
              (xdrproc_t) xdr_remote_open_args, (char *) &args,
              (xdrproc_t) xdr_void, (char *) NULL) == -1)
        goto failed;

    /* Now try and find out what URI the daemon used */
    if (conn->uri == NULL) {
        remote_get_uri_ret uriret;
        int urierr;

        memset (&uriret, 0, sizeof uriret);
        urierr = call (conn, priv,
                       REMOTE_CALL_IN_OPEN | REMOTE_CALL_QUIET_MISSING_RPC,
                       REMOTE_PROC_GET_URI,
                       (xdrproc_t) xdr_void, (char *) NULL,
                       (xdrproc_t) xdr_remote_get_uri_ret, (char *) &uriret);
        if (urierr == -2) {
            /* Should not really happen, since we only probe local libvirtd's,
               & the library should always match the daemon. Only case is post
               RPM upgrade where an old daemon instance is still running with
               new client. Too bad. It is not worth the hassle to fix this */
            remoteError(VIR_ERR_INTERNAL_ERROR, "%s",
                        _("unable to auto-detect URI"));
            goto failed;
        }
        if (urierr == -1) {
            goto failed;
        }

        DEBUG("Auto-probed URI is %s", uriret.uri);
        conn->uri = xmlParseURI(uriret.uri);
        VIR_FREE(uriret.uri);
        if (!conn->uri) {
            virReportOOMError();
            goto failed;
        }
    }

    if(VIR_ALLOC(priv->callbackList)<0) {
        virReportOOMError();
        goto failed;
    }

    if(VIR_ALLOC(priv->domainEvents)<0) {
        virReportOOMError();
        goto failed;
    }

    DEBUG0("Adding Handler for remote events");
    /* Set up a callback to listen on the socket data */
    if ((priv->watch = virEventAddHandle(priv->sock,
                                         VIR_EVENT_HANDLE_READABLE,
                                         remoteDomainEventFired,
                                         conn, NULL)) < 0) {
        DEBUG0("virEventAddHandle failed: No addHandleImpl defined."
               " continuing without events.");
    } else {

        DEBUG0("Adding Timeout for remote event queue flushing");
        if ( (priv->eventFlushTimer = virEventAddTimeout(-1,
                                                         remoteDomainEventQueueFlush,
                                                         conn, NULL)) < 0) {
            DEBUG0("virEventAddTimeout failed: No addTimeoutImpl defined. "
                    "continuing without events.");
            virEventRemoveHandle(priv->watch);
            priv->watch = -1;
        }
    }
    /* Successful. */
    retcode = VIR_DRV_OPEN_SUCCESS;

 cleanup:
    /* Free up the URL and strings. */
    VIR_FREE(name);
    VIR_FREE(command);
    VIR_FREE(sockname);
    VIR_FREE(authtype);
    VIR_FREE(netcat);
    VIR_FREE(username);
    VIR_FREE(port);
    if (cmd_argv) {
        char **cmd_argv_ptr = cmd_argv;
        while (*cmd_argv_ptr) {
            VIR_FREE(*cmd_argv_ptr);
            cmd_argv_ptr++;
        }
        VIR_FREE(cmd_argv);
    }

    return retcode;

 out_of_memory:
    virReportOOMError();
    if (vars)
        free_qparam_set (vars);

 failed:
    /* Close the socket if we failed. */
    if (priv->errfd >= 0)
        close(priv->errfd);

    if (priv->sock >= 0) {
        if (priv->uses_tls && priv->session) {
            gnutls_bye (priv->session, GNUTLS_SHUT_RDWR);
            gnutls_deinit (priv->session);
        }
        close (priv->sock);
#ifndef WIN32
        if (priv->pid > 0) {
            pid_t reap;
            do {
retry:
                reap = waitpid(priv->pid, NULL, 0);
                if (reap == -1 && errno == EINTR)
                    goto retry;
            } while (reap != -1 && reap != priv->pid);
        }
#endif
    }

    if (wakeupFD[0] >= 0) {
        close(wakeupFD[0]);
        close(wakeupFD[1]);
    }

    VIR_FREE(priv->hostname);
    goto cleanup;
}

static struct private_data *
remoteAllocPrivateData(void)
{
    struct private_data *priv;
    if (VIR_ALLOC(priv) < 0) {
        virReportOOMError();
        return NULL;
    }

    if (virMutexInit(&priv->lock) < 0) {
        remoteError(VIR_ERR_INTERNAL_ERROR, "%s",
                    _("cannot initialize mutex"));
        VIR_FREE(priv);
        return NULL;
    }
    remoteDriverLock(priv);
    priv->localUses = 1;
    priv->watch = -1;
    priv->sock = -1;
    priv->errfd = -1;

    return priv;
}

static int
remoteOpenSecondaryDriver(virConnectPtr conn,
                          virConnectAuthPtr auth,
                          int flags,
                          struct private_data **priv)
{
    int ret;
    int rflags = 0;

    if (!((*priv) = remoteAllocPrivateData()))
        return VIR_DRV_OPEN_ERROR;

    if (flags & VIR_CONNECT_RO)
        rflags |= VIR_DRV_OPEN_REMOTE_RO;

    ret = doRemoteOpen(conn, *priv, auth, rflags);
    if (ret != VIR_DRV_OPEN_SUCCESS) {
        remoteDriverUnlock(*priv);
        VIR_FREE(*priv);
    } else {
        (*priv)->localUses = 1;
        remoteDriverUnlock(*priv);
    }

    return ret;
}

static virDrvOpenStatus
remoteOpen (virConnectPtr conn,
            virConnectAuthPtr auth,
            int flags)
{
    struct private_data *priv;
    int ret, rflags = 0;
    const char *autostart = getenv("LIBVIRT_AUTOSTART");

    if (inside_daemon && (!conn->uri || (conn->uri && !conn->uri->server)))
        return VIR_DRV_OPEN_DECLINED;

    if (!(priv = remoteAllocPrivateData()))
        return VIR_DRV_OPEN_ERROR;

    if (flags & VIR_CONNECT_RO)
        rflags |= VIR_DRV_OPEN_REMOTE_RO;

    /*
     * If no servername is given, and no +XXX
     * transport is listed, or transport is unix,
     * and path is /session, and uid is unprivileged
     * then auto-spawn a daemon.
     */
    if (conn->uri &&
        !conn->uri->server &&
        conn->uri->path &&
        conn->uri->scheme &&
        ((strchr(conn->uri->scheme, '+') == 0)||
         (strstr(conn->uri->scheme, "+unix") != NULL)) &&
        (STREQ(conn->uri->path, "/session") ||
         STRPREFIX(conn->uri->scheme, "test+")) &&
        getuid() > 0) {
        DEBUG0("Auto-spawn user daemon instance");
        rflags |= VIR_DRV_OPEN_REMOTE_USER;
        if (!autostart ||
            STRNEQ(autostart, "0"))
            rflags |= VIR_DRV_OPEN_REMOTE_AUTOSTART;
    }

    /*
     * If URI is NULL, then do a UNIX connection possibly auto-spawning
     * unprivileged server and probe remote server for URI. On Solaris,
     * this isn't supported, but we may be privileged enough to connect
     * to the UNIX socket anyway.
     */
    if (!conn->uri) {
        DEBUG0("Auto-probe remote URI");
#ifndef __sun
        if (getuid() > 0) {
            DEBUG0("Auto-spawn user daemon instance");
            rflags |= VIR_DRV_OPEN_REMOTE_USER;
            if (!autostart ||
                STRNEQ(autostart, "0"))
                rflags |= VIR_DRV_OPEN_REMOTE_AUTOSTART;
        }
#endif
    }

    ret = doRemoteOpen(conn, priv, auth, rflags);
    if (ret != VIR_DRV_OPEN_SUCCESS) {
        conn->privateData = NULL;
        remoteDriverUnlock(priv);
        VIR_FREE(priv);
    } else {
        conn->privateData = priv;
        remoteDriverUnlock(priv);
    }
    return ret;
}


/* In a string "driver+transport" return a pointer to "transport". */
static char *
get_transport_from_scheme (char *scheme)
{
    char *p = strchr (scheme, '+');
    return p ? p+1 : 0;
}

/* GnuTLS functions used by remoteOpen. */
static gnutls_certificate_credentials_t x509_cred;


static int
check_cert_file(const char *type, const char *file)
{
    struct stat sb;
    if (stat(file, &sb) < 0) {
        virReportSystemError(errno,
                             _("Cannot access %s '%s'"),
                             type, file);
        return -1;
    }
    return 0;
}


static int
initialize_gnutls(void)
{
    static int initialized = 0;
    int err;

    if (initialized) return 0;

    gnutls_global_init ();

    /* X509 stuff */
    err = gnutls_certificate_allocate_credentials (&x509_cred);
    if (err) {
        remoteError(VIR_ERR_GNUTLS_ERROR,
                    _("unable to allocate TLS credentials: %s"),
                    gnutls_strerror (err));
        return -1;
    }


    if (check_cert_file("CA certificate", LIBVIRT_CACERT) < 0)
        return -1;
    if (check_cert_file("client key", LIBVIRT_CLIENTKEY) < 0)
        return -1;
    if (check_cert_file("client certificate", LIBVIRT_CLIENTCERT) < 0)
        return -1;

    /* Set the trusted CA cert. */
    DEBUG("loading CA file %s", LIBVIRT_CACERT);
    err =
        gnutls_certificate_set_x509_trust_file (x509_cred, LIBVIRT_CACERT,
                                                GNUTLS_X509_FMT_PEM);
    if (err < 0) {
        remoteError(VIR_ERR_GNUTLS_ERROR,
                    _("unable to load CA certificate: %s"),
                    gnutls_strerror (err));
        return -1;
    }

    /* Set the client certificate and private key. */
    DEBUG("loading client cert and key from files %s and %s",
          LIBVIRT_CLIENTCERT, LIBVIRT_CLIENTKEY);
    err =
        gnutls_certificate_set_x509_key_file (x509_cred,
                                              LIBVIRT_CLIENTCERT,
                                              LIBVIRT_CLIENTKEY,
                                              GNUTLS_X509_FMT_PEM);
    if (err < 0) {
        remoteError(VIR_ERR_GNUTLS_ERROR,
                    _("unable to load private key/certificate: %s"),
                    gnutls_strerror (err));
        return -1;
    }

    initialized = 1;
    return 0;
}

static int verify_certificate (virConnectPtr conn, struct private_data *priv, gnutls_session_t session);

static gnutls_session_t
negotiate_gnutls_on_connection (virConnectPtr conn,
                                struct private_data *priv,
                                int no_verify)
{
    const int cert_type_priority[3] = {
        GNUTLS_CRT_X509,
        GNUTLS_CRT_OPENPGP,
        0
    };
    int err;
    gnutls_session_t session;

    /* Initialize TLS session
     */
    err = gnutls_init (&session, GNUTLS_CLIENT);
    if (err) {
        remoteError(VIR_ERR_GNUTLS_ERROR,
                    _("unable to initialize TLS client: %s"),
                    gnutls_strerror (err));
        return NULL;
    }

    /* Use default priorities */
    err = gnutls_set_default_priority (session);
    if (err) {
        remoteError(VIR_ERR_GNUTLS_ERROR,
                    _("unable to set TLS algorithm priority: %s"),
                    gnutls_strerror (err));
        return NULL;
    }
    err =
        gnutls_certificate_type_set_priority (session,
                                              cert_type_priority);
    if (err) {
        remoteError(VIR_ERR_GNUTLS_ERROR,
                    _("unable to set certificate priority: %s"),
                    gnutls_strerror (err));
        return NULL;
    }

    /* put the x509 credentials to the current session
     */
    err = gnutls_credentials_set (session, GNUTLS_CRD_CERTIFICATE, x509_cred);
    if (err) {
        remoteError(VIR_ERR_GNUTLS_ERROR,
                    _("unable to set session credentials: %s"),
                    gnutls_strerror (err));
        return NULL;
    }

    gnutls_transport_set_ptr (session,
                              (gnutls_transport_ptr_t) (long) priv->sock);

    /* Perform the TLS handshake. */
 again:
    err = gnutls_handshake (session);
    if (err < 0) {
        if (err == GNUTLS_E_AGAIN || err == GNUTLS_E_INTERRUPTED)
            goto again;
        remoteError(VIR_ERR_GNUTLS_ERROR,
                    _("unable to complete TLS handshake: %s"),
                    gnutls_strerror (err));
        return NULL;
    }

    /* Verify certificate. */
    if (verify_certificate (conn, priv, session) == -1) {
        DEBUG0("failed to verify peer's certificate");
        if (!no_verify) return NULL;
    }

    /* At this point, the server is verifying _our_ certificate, IP address,
     * etc.  If we make the grade, it will send us a '\1' byte.
     */
    char buf[1];
    int len;
 again_2:
    len = gnutls_record_recv (session, buf, 1);
    if (len < 0 && len != GNUTLS_E_UNEXPECTED_PACKET_LENGTH) {
        if (len == GNUTLS_E_AGAIN || len == GNUTLS_E_INTERRUPTED)
            goto again_2;
        remoteError(VIR_ERR_GNUTLS_ERROR,
                    _("unable to complete TLS initialization: %s"),
                    gnutls_strerror (len));
        return NULL;
    }
    if (len != 1 || buf[0] != '\1') {
        remoteError(VIR_ERR_RPC, "%s",
                    _("server verification (of our certificate or IP "
                      "address) failed"));
        return NULL;
    }

#if 0
    /* Print session info. */
    print_info (session);
#endif

    return session;
}

static int
verify_certificate (virConnectPtr conn ATTRIBUTE_UNUSED,
                    struct private_data *priv,
                    gnutls_session_t session)
{
    int ret;
    unsigned int status;
    const gnutls_datum_t *certs;
    unsigned int nCerts, i;
    time_t now;

    if ((ret = gnutls_certificate_verify_peers2 (session, &status)) < 0) {
        remoteError(VIR_ERR_GNUTLS_ERROR,
                    _("unable to verify server certificate: %s"),
                    gnutls_strerror (ret));
        return -1;
    }

    if ((now = time(NULL)) == ((time_t)-1)) {
        virReportSystemError(errno, "%s",
                             _("cannot get current time"));
        return -1;
    }

    if (status != 0) {
        const char *reason = _("Invalid certificate");

        if (status & GNUTLS_CERT_INVALID)
            reason = _("The certificate is not trusted.");

        if (status & GNUTLS_CERT_SIGNER_NOT_FOUND)
            reason = _("The certificate hasn't got a known issuer.");

        if (status & GNUTLS_CERT_REVOKED)
            reason = _("The certificate has been revoked.");

#ifndef GNUTLS_1_0_COMPAT
        if (status & GNUTLS_CERT_INSECURE_ALGORITHM)
            reason = _("The certificate uses an insecure algorithm");
#endif

        remoteError(VIR_ERR_RPC,
                    _("server certificate failed validation: %s"),
                    reason);
        return -1;
    }

    if (gnutls_certificate_type_get(session) != GNUTLS_CRT_X509) {
        remoteError(VIR_ERR_RPC,  "%s",_("Certificate type is not X.509"));
        return -1;
    }

    if (!(certs = gnutls_certificate_get_peers(session, &nCerts))) {
        remoteError(VIR_ERR_RPC,  "%s",_("gnutls_certificate_get_peers failed"));
        return -1;
    }

    for (i = 0 ; i < nCerts ; i++) {
        gnutls_x509_crt_t cert;

        ret = gnutls_x509_crt_init (&cert);
        if (ret < 0) {
            remoteError(VIR_ERR_GNUTLS_ERROR,
                        _("unable to initialize certificate: %s"),
                        gnutls_strerror (ret));
            return -1;
        }

        ret = gnutls_x509_crt_import (cert, &certs[i], GNUTLS_X509_FMT_DER);
        if (ret < 0) {
            remoteError(VIR_ERR_GNUTLS_ERROR,
                        _("unable to import certificate: %s"),
                        gnutls_strerror (ret));
            gnutls_x509_crt_deinit (cert);
            return -1;
        }

        if (gnutls_x509_crt_get_expiration_time (cert) < now) {
            remoteError(VIR_ERR_RPC, "%s", _("The certificate has expired"));
            gnutls_x509_crt_deinit (cert);
            return -1;
        }

        if (gnutls_x509_crt_get_activation_time (cert) > now) {
            remoteError(VIR_ERR_RPC, "%s",
                        _("The certificate is not yet activated"));
            gnutls_x509_crt_deinit (cert);
            return -1;
        }

        if (i == 0) {
            if (!gnutls_x509_crt_check_hostname (cert, priv->hostname)) {
                remoteError(VIR_ERR_RPC,
                            _("Certificate's owner does not match the hostname (%s)"),
                            priv->hostname);
                gnutls_x509_crt_deinit (cert);
                return -1;
            }
        }
    }

    return 0;
}

/*----------------------------------------------------------------------*/


static int
doRemoteClose (virConnectPtr conn, struct private_data *priv)
{
    if (call (conn, priv, 0, REMOTE_PROC_CLOSE,
              (xdrproc_t) xdr_void, (char *) NULL,
              (xdrproc_t) xdr_void, (char *) NULL) == -1)
        return -1;

    if (priv->eventFlushTimer >= 0) {
        /* Remove timeout */
        virEventRemoveTimeout(priv->eventFlushTimer);
        /* Remove handle for remote events */
        virEventRemoveHandle(priv->watch);
        priv->watch = -1;
    }

    /* Close socket. */
    if (priv->uses_tls && priv->session) {
        gnutls_bye (priv->session, GNUTLS_SHUT_RDWR);
        gnutls_deinit (priv->session);
    }
#if HAVE_SASL
    if (priv->saslconn)
        sasl_dispose (&priv->saslconn);
#endif
    close (priv->sock);
    close (priv->errfd);

#ifndef WIN32
    if (priv->pid > 0) {
        pid_t reap;
        do {
retry:
            reap = waitpid(priv->pid, NULL, 0);
            if (reap == -1 && errno == EINTR)
                goto retry;
        } while (reap != -1 && reap != priv->pid);
    }
#endif
    if (priv->wakeupReadFD >= 0) {
        close(priv->wakeupReadFD);
        close(priv->wakeupSendFD);
    }


    /* Free hostname copy */
    VIR_FREE(priv->hostname);

    /* See comment for remoteType. */
    VIR_FREE(priv->type);

    /* Free callback list */
    virDomainEventCallbackListFree(priv->callbackList);

    /* Free queued events */
    virDomainEventQueueFree(priv->domainEvents);

    return 0;
}

static int
remoteClose (virConnectPtr conn)
{
    int ret = 0;
    struct private_data *priv = conn->privateData;

    remoteDriverLock(priv);
    priv->localUses--;
    if (!priv->localUses) {
        ret = doRemoteClose(conn, priv);
        conn->privateData = NULL;
        remoteDriverUnlock(priv);
        virMutexDestroy(&priv->lock);
        VIR_FREE (priv);
    }
    if (priv)
        remoteDriverUnlock(priv);

    return ret;
}

static int
remoteSupportsFeature (virConnectPtr conn, int feature)
{
    int rv = -1;
    remote_supports_feature_args args;
    remote_supports_feature_ret ret;
    struct private_data *priv = conn->privateData;

    remoteDriverLock(priv);

    /* VIR_DRV_FEATURE_REMOTE* features are handled directly. */
    if (feature == VIR_DRV_FEATURE_REMOTE) {
        rv = 1;
        goto done;
    }

    args.feature = feature;

    memset (&ret, 0, sizeof ret);
    if (call (conn, priv, 0, REMOTE_PROC_SUPPORTS_FEATURE,
              (xdrproc_t) xdr_remote_supports_feature_args, (char *) &args,
              (xdrproc_t) xdr_remote_supports_feature_ret, (char *) &ret) == -1)
        goto done;

    rv = ret.supported;

done:
    remoteDriverUnlock(priv);
    return rv;
}

/* Unfortunately this function is defined to return a static string.
 * Since the remote end always answers with the same type (for a
 * single connection anyway) we cache the type in the connection's
 * private data, and free it when we close the connection.
 *
 * See also:
 * http://www.redhat.com/archives/libvir-list/2007-February/msg00096.html
 */
static const char *
remoteType (virConnectPtr conn)
{
    char *rv = NULL;
    remote_get_type_ret ret;
    struct private_data *priv = conn->privateData;

    remoteDriverLock(priv);

    /* Cached? */
    if (priv->type) {
        rv = priv->type;
        goto done;
    }

    memset (&ret, 0, sizeof ret);
    if (call (conn, priv, 0, REMOTE_PROC_GET_TYPE,
              (xdrproc_t) xdr_void, (char *) NULL,
              (xdrproc_t) xdr_remote_get_type_ret, (char *) &ret) == -1)
        goto done;

    /* Stash. */
    rv = priv->type = ret.type;

done:
    remoteDriverUnlock(priv);
    return rv;
}

static int
remoteGetVersion (virConnectPtr conn, unsigned long *hvVer)
{
    int rv = -1;
    remote_get_version_ret ret;
    struct private_data *priv = conn->privateData;

    remoteDriverLock(priv);

    memset (&ret, 0, sizeof ret);
    if (call (conn, priv, 0, REMOTE_PROC_GET_VERSION,
              (xdrproc_t) xdr_void, (char *) NULL,
              (xdrproc_t) xdr_remote_get_version_ret, (char *) &ret) == -1)
        goto done;

    if (hvVer) *hvVer = ret.hv_ver;
    rv = 0;

done:
    remoteDriverUnlock(priv);
    return rv;
}

static int
remoteGetLibVersion (virConnectPtr conn, unsigned long *libVer)
{
    int rv = -1;
    remote_get_lib_version_ret ret;
    struct private_data *priv = conn->privateData;

    remoteDriverLock(priv);

    memset (&ret, 0, sizeof ret);
    if (call (conn, priv, 0, REMOTE_PROC_GET_LIB_VERSION,
              (xdrproc_t) xdr_void, (char *) NULL,
              (xdrproc_t) xdr_remote_get_lib_version_ret,
              (char *) &ret) == -1)
        goto done;

    if (libVer) *libVer = ret.lib_ver;
    rv = 0;

done:
    remoteDriverUnlock(priv);
    return rv;
}

static char *
remoteGetHostname (virConnectPtr conn)
{
    char *rv = NULL;
    remote_get_hostname_ret ret;
    struct private_data *priv = conn->privateData;

    remoteDriverLock(priv);

    memset (&ret, 0, sizeof ret);
    if (call (conn, priv, 0, REMOTE_PROC_GET_HOSTNAME,
              (xdrproc_t) xdr_void, (char *) NULL,
              (xdrproc_t) xdr_remote_get_hostname_ret, (char *) &ret) == -1)
        goto done;

    /* Caller frees this. */
    rv = ret.hostname;

done:
    remoteDriverUnlock(priv);
    return rv;
}

static int remoteIsSecure(virConnectPtr conn)
{
    int rv = -1;
    struct private_data *priv = conn->privateData;
    remote_is_secure_ret ret;
    remoteDriverLock(priv);

    memset (&ret, 0, sizeof ret);
    if (call (conn, priv, 0, REMOTE_PROC_IS_SECURE,
              (xdrproc_t) xdr_void, (char *) NULL,
              (xdrproc_t) xdr_remote_is_secure_ret, (char *) &ret) == -1)
        goto done;

    /* We claim to be secure, if the remote driver
     * transport itself is secure, and the remote
     * HV connection is secure
     *
     * ie, we don't want to claim to be secure if the
     * remote driver is used to connect to a XenD
     * driver using unencrypted HTTP:/// access
     */
    rv = priv->is_secure && ret.secure ? 1 : 0;

done:
    remoteDriverUnlock(priv);
    return rv;
}

static int remoteIsEncrypted(virConnectPtr conn)
{
    int rv = -1;
    int encrypted = 0;
    struct private_data *priv = conn->privateData;
    remote_is_secure_ret ret;
    remoteDriverLock(priv);

    memset (&ret, 0, sizeof ret);
    if (call (conn, priv, 0, REMOTE_PROC_IS_SECURE,
              (xdrproc_t) xdr_void, (char *) NULL,
              (xdrproc_t) xdr_remote_is_secure_ret, (char *) &ret) == -1)
        goto done;

    if (priv->uses_tls)
        encrypted = 1;
#if HAVE_SASL
    else if (priv->saslconn)
        encrypted = 1;
#endif


    /* We claim to be encrypted, if the remote driver
     * transport itself is encrypted, and the remote
     * HV connection is secure.
     *
     * Yes, we really don't check the remote 'encrypted'
     * option, since it will almost always be false,
     * even if secure (eg UNIX sockets).
     */
    rv = encrypted && ret.secure ? 1 : 0;

done:
    remoteDriverUnlock(priv);
    return rv;
}


static int
remoteGetMaxVcpus (virConnectPtr conn, const char *type)
{
    int rv = -1;
    remote_get_max_vcpus_args args;
    remote_get_max_vcpus_ret ret;
    struct private_data *priv = conn->privateData;

    remoteDriverLock(priv);

    memset (&ret, 0, sizeof ret);
    args.type = type == NULL ? NULL : (char **) &type;
    if (call (conn, priv, 0, REMOTE_PROC_GET_MAX_VCPUS,
              (xdrproc_t) xdr_remote_get_max_vcpus_args, (char *) &args,
              (xdrproc_t) xdr_remote_get_max_vcpus_ret, (char *) &ret) == -1)
        goto done;

    rv = ret.max_vcpus;

done:
    remoteDriverUnlock(priv);
    return rv;
}

static int
remoteNodeGetInfo (virConnectPtr conn, virNodeInfoPtr info)
{
    int rv = -1;
    remote_node_get_info_ret ret;
    struct private_data *priv = conn->privateData;

    remoteDriverLock(priv);

    memset (&ret, 0, sizeof ret);
    if (call (conn, priv, 0, REMOTE_PROC_NODE_GET_INFO,
              (xdrproc_t) xdr_void, (char *) NULL,
              (xdrproc_t) xdr_remote_node_get_info_ret, (char *) &ret) == -1)
        goto done;

    if (virStrcpyStatic(info->model, ret.model) == NULL)
        goto done;
    info->memory = ret.memory;
    info->cpus = ret.cpus;
    info->mhz = ret.mhz;
    info->nodes = ret.nodes;
    info->sockets = ret.sockets;
    info->cores = ret.cores;
    info->threads = ret.threads;
    rv = 0;

done:
    remoteDriverUnlock(priv);
    return rv;
}

static char *
remoteGetCapabilities (virConnectPtr conn)
{
    char *rv = NULL;
    remote_get_capabilities_ret ret;
    struct private_data *priv = conn->privateData;

    remoteDriverLock(priv);

    memset (&ret, 0, sizeof ret);
    if (call (conn, priv, 0, REMOTE_PROC_GET_CAPABILITIES,
              (xdrproc_t) xdr_void, (char *) NULL,
              (xdrproc_t) xdr_remote_get_capabilities_ret, (char *)&ret) == -1)
        goto done;

    /* Caller frees this. */
    rv = ret.capabilities;

done:
    remoteDriverUnlock(priv);
    return rv;
}

static int
remoteNodeGetCellsFreeMemory(virConnectPtr conn,
                            unsigned long long *freeMems,
                            int startCell,
                            int maxCells)
{
    int rv = -1;
    remote_node_get_cells_free_memory_args args;
    remote_node_get_cells_free_memory_ret ret;
    int i;
    struct private_data *priv = conn->privateData;

    remoteDriverLock(priv);

    if (maxCells > REMOTE_NODE_MAX_CELLS) {
        remoteError(VIR_ERR_RPC,
                    _("too many NUMA cells: %d > %d"),
                    maxCells, REMOTE_NODE_MAX_CELLS);
        goto done;
    }

    args.startCell = startCell;
    args.maxCells = maxCells;

    memset (&ret, 0, sizeof ret);
    if (call (conn, priv, 0, REMOTE_PROC_NODE_GET_CELLS_FREE_MEMORY,
              (xdrproc_t) xdr_remote_node_get_cells_free_memory_args, (char *)&args,
              (xdrproc_t) xdr_remote_node_get_cells_free_memory_ret, (char *)&ret) == -1)
        goto done;

    for (i = 0 ; i < ret.freeMems.freeMems_len ; i++)
        freeMems[i] = ret.freeMems.freeMems_val[i];

    xdr_free((xdrproc_t) xdr_remote_node_get_cells_free_memory_ret, (char *) &ret);

    rv = ret.freeMems.freeMems_len;

done:
    remoteDriverUnlock(priv);
    return rv;
}

static unsigned long long
remoteNodeGetFreeMemory (virConnectPtr conn)
{
    unsigned long long rv = 0; /* 0 is error value this special function*/
    remote_node_get_free_memory_ret ret;
    struct private_data *priv = conn->privateData;

    remoteDriverLock(priv);

    memset (&ret, 0, sizeof ret);
    if (call (conn, priv, 0, REMOTE_PROC_NODE_GET_FREE_MEMORY,
              (xdrproc_t) xdr_void, NULL,
              (xdrproc_t) xdr_remote_node_get_free_memory_ret, (char *)&ret) == -1)
        goto done;

    rv = ret.freeMem;

done:
    remoteDriverUnlock(priv);
    return rv;
}


static int
remoteListDomains (virConnectPtr conn, int *ids, int maxids)
{
    int rv = -1;
    int i;
    remote_list_domains_args args;
    remote_list_domains_ret ret;
    struct private_data *priv = conn->privateData;

    remoteDriverLock(priv);

    if (maxids > REMOTE_DOMAIN_ID_LIST_MAX) {
        remoteError(VIR_ERR_RPC,
                    _("too many remote domain IDs: %d > %d"),
                    maxids, REMOTE_DOMAIN_ID_LIST_MAX);
        goto done;
    }
    args.maxids = maxids;

    memset (&ret, 0, sizeof ret);
    if (call (conn, priv, 0, REMOTE_PROC_LIST_DOMAINS,
              (xdrproc_t) xdr_remote_list_domains_args, (char *) &args,
              (xdrproc_t) xdr_remote_list_domains_ret, (char *) &ret) == -1)
        goto done;

    if (ret.ids.ids_len > maxids) {
        remoteError(VIR_ERR_RPC,
                    _("too many remote domain IDs: %d > %d"),
                    ret.ids.ids_len, maxids);
        goto cleanup;
    }

    for (i = 0; i < ret.ids.ids_len; ++i)
        ids[i] = ret.ids.ids_val[i];

    rv = ret.ids.ids_len;

cleanup:
    xdr_free ((xdrproc_t) xdr_remote_list_domains_ret, (char *) &ret);

done:
    remoteDriverUnlock(priv);
    return rv;
}

static int
remoteNumOfDomains (virConnectPtr conn)
{
    int rv = -1;
    remote_num_of_domains_ret ret;
    struct private_data *priv = conn->privateData;

    remoteDriverLock(priv);

    memset (&ret, 0, sizeof ret);
    if (call (conn, priv, 0, REMOTE_PROC_NUM_OF_DOMAINS,
              (xdrproc_t) xdr_void, (char *) NULL,
              (xdrproc_t) xdr_remote_num_of_domains_ret, (char *) &ret) == -1)
        goto done;

    rv = ret.num;

done:
    remoteDriverUnlock(priv);
    return rv;
}

static int
remoteDomainIsActive(virDomainPtr domain)
{
    int rv = -1;
    remote_domain_is_active_args args;
    remote_domain_is_active_ret ret;
    struct private_data *priv = domain->conn->privateData;

    remoteDriverLock(priv);

    make_nonnull_domain (&args.dom, domain);

    if (call (domain->conn, priv, 0, REMOTE_PROC_DOMAIN_IS_ACTIVE,
              (xdrproc_t) xdr_remote_domain_is_active_args, (char *) &args,
              (xdrproc_t) xdr_remote_domain_is_active_ret, (char *) &ret) == -1)
        goto done;

    rv = ret.active;

done:
    remoteDriverUnlock(priv);
    return rv;
}

static int
remoteDomainIsPersistent(virDomainPtr domain)
{
    int rv = -1;
    remote_domain_is_persistent_args args;
    remote_domain_is_persistent_ret ret;
    struct private_data *priv = domain->conn->privateData;

    remoteDriverLock(priv);

    make_nonnull_domain (&args.dom, domain);

    if (call (domain->conn, priv, 0, REMOTE_PROC_DOMAIN_IS_PERSISTENT,
              (xdrproc_t) xdr_remote_domain_is_persistent_args, (char *) &args,
              (xdrproc_t) xdr_remote_domain_is_persistent_ret, (char *) &ret) == -1)
        goto done;

    rv = ret.persistent;

done:
    remoteDriverUnlock(priv);
    return rv;
}

static virDomainPtr
remoteDomainCreateXML (virConnectPtr conn,
                         const char *xmlDesc,
                         unsigned int flags)
{
    virDomainPtr dom = NULL;
    remote_domain_create_xml_args args;
    remote_domain_create_xml_ret ret;
    struct private_data *priv = conn->privateData;

    remoteDriverLock(priv);

    args.xml_desc = (char *) xmlDesc;
    args.flags = flags;

    memset (&ret, 0, sizeof ret);
    if (call (conn, priv, 0, REMOTE_PROC_DOMAIN_CREATE_XML,
              (xdrproc_t) xdr_remote_domain_create_xml_args, (char *) &args,
              (xdrproc_t) xdr_remote_domain_create_xml_ret, (char *) &ret) == -1)
        goto done;

    dom = get_nonnull_domain (conn, ret.dom);
    xdr_free ((xdrproc_t) &xdr_remote_domain_create_xml_ret, (char *) &ret);

done:
    remoteDriverUnlock(priv);
    return dom;
}

static virDomainPtr
remoteDomainLookupByID (virConnectPtr conn, int id)
{
    virDomainPtr dom = NULL;
    remote_domain_lookup_by_id_args args;
    remote_domain_lookup_by_id_ret ret;
    struct private_data *priv = conn->privateData;

    remoteDriverLock(priv);

    args.id = id;

    memset (&ret, 0, sizeof ret);
    if (call (conn, priv, 0, REMOTE_PROC_DOMAIN_LOOKUP_BY_ID,
              (xdrproc_t) xdr_remote_domain_lookup_by_id_args, (char *) &args,
              (xdrproc_t) xdr_remote_domain_lookup_by_id_ret, (char *) &ret) == -1)
        goto done;

    dom = get_nonnull_domain (conn, ret.dom);
    xdr_free ((xdrproc_t) &xdr_remote_domain_lookup_by_id_ret, (char *) &ret);

done:
    remoteDriverUnlock(priv);
    return dom;
}

static virDomainPtr
remoteDomainLookupByUUID (virConnectPtr conn, const unsigned char *uuid)
{
    virDomainPtr dom = NULL;
    remote_domain_lookup_by_uuid_args args;
    remote_domain_lookup_by_uuid_ret ret;
    struct private_data *priv = conn->privateData;

    remoteDriverLock(priv);

    memcpy (args.uuid, uuid, VIR_UUID_BUFLEN);

    memset (&ret, 0, sizeof ret);
    if (call (conn, priv, 0, REMOTE_PROC_DOMAIN_LOOKUP_BY_UUID,
              (xdrproc_t) xdr_remote_domain_lookup_by_uuid_args, (char *) &args,
              (xdrproc_t) xdr_remote_domain_lookup_by_uuid_ret, (char *) &ret) == -1)
        goto done;

    dom = get_nonnull_domain (conn, ret.dom);
    xdr_free ((xdrproc_t) &xdr_remote_domain_lookup_by_uuid_ret, (char *) &ret);

done:
    remoteDriverUnlock(priv);
    return dom;
}

static virDomainPtr
remoteDomainLookupByName (virConnectPtr conn, const char *name)
{
    virDomainPtr dom = NULL;
    remote_domain_lookup_by_name_args args;
    remote_domain_lookup_by_name_ret ret;
    struct private_data *priv = conn->privateData;

    remoteDriverLock(priv);

    args.name = (char *) name;

    memset (&ret, 0, sizeof ret);
    if (call (conn, priv, 0, REMOTE_PROC_DOMAIN_LOOKUP_BY_NAME,
              (xdrproc_t) xdr_remote_domain_lookup_by_name_args, (char *) &args,
              (xdrproc_t) xdr_remote_domain_lookup_by_name_ret, (char *) &ret) == -1)
        goto done;

    dom = get_nonnull_domain (conn, ret.dom);
    xdr_free ((xdrproc_t) &xdr_remote_domain_lookup_by_name_ret, (char *) &ret);

done:
    remoteDriverUnlock(priv);
    return dom;
}

static int
remoteDomainSuspend (virDomainPtr domain)
{
    int rv = -1;
    remote_domain_suspend_args args;
    struct private_data *priv = domain->conn->privateData;

    remoteDriverLock(priv);

    make_nonnull_domain (&args.dom, domain);

    if (call (domain->conn, priv, 0, REMOTE_PROC_DOMAIN_SUSPEND,
              (xdrproc_t) xdr_remote_domain_suspend_args, (char *) &args,
              (xdrproc_t) xdr_void, (char *) NULL) == -1)
        goto done;

    rv = 0;

done:
    remoteDriverUnlock(priv);
    return rv;
}

static int
remoteDomainResume (virDomainPtr domain)
{
    int rv = -1;
    remote_domain_resume_args args;
    struct private_data *priv = domain->conn->privateData;

    remoteDriverLock(priv);

    make_nonnull_domain (&args.dom, domain);

    if (call (domain->conn, priv, 0, REMOTE_PROC_DOMAIN_RESUME,
              (xdrproc_t) xdr_remote_domain_resume_args, (char *) &args,
              (xdrproc_t) xdr_void, (char *) NULL) == -1)
        goto done;

    rv = 0;

done:
    remoteDriverUnlock(priv);
    return rv;
}

static int
remoteDomainShutdown (virDomainPtr domain)
{
    int rv = -1;
    remote_domain_shutdown_args args;
    struct private_data *priv = domain->conn->privateData;

    remoteDriverLock(priv);

    make_nonnull_domain (&args.dom, domain);

    if (call (domain->conn, priv, 0, REMOTE_PROC_DOMAIN_SHUTDOWN,
              (xdrproc_t) xdr_remote_domain_shutdown_args, (char *) &args,
              (xdrproc_t) xdr_void, (char *) NULL) == -1)
        goto done;

    rv = 0;

done:
    remoteDriverUnlock(priv);
    return rv;
}

static int
remoteDomainReboot (virDomainPtr domain, unsigned int flags)
{
    int rv = -1;
    remote_domain_reboot_args args;
    struct private_data *priv = domain->conn->privateData;

    remoteDriverLock(priv);

    make_nonnull_domain (&args.dom, domain);
    args.flags = flags;

    if (call (domain->conn, priv, 0, REMOTE_PROC_DOMAIN_REBOOT,
              (xdrproc_t) xdr_remote_domain_reboot_args, (char *) &args,
              (xdrproc_t) xdr_void, (char *) NULL) == -1)
        goto done;

    rv = 0;

done:
    remoteDriverUnlock(priv);
    return rv;
}

static int
remoteDomainDestroy (virDomainPtr domain)
{
    int rv = -1;
    remote_domain_destroy_args args;
    struct private_data *priv = domain->conn->privateData;

    remoteDriverLock(priv);

    make_nonnull_domain (&args.dom, domain);

    if (call (domain->conn, priv, 0, REMOTE_PROC_DOMAIN_DESTROY,
              (xdrproc_t) xdr_remote_domain_destroy_args, (char *) &args,
              (xdrproc_t) xdr_void, (char *) NULL) == -1)
        goto done;

    rv = 0;
    domain->id = -1;

done:
    remoteDriverUnlock(priv);
    return rv;
}

static char *
remoteDomainGetOSType (virDomainPtr domain)
{
    char *rv = NULL;
    remote_domain_get_os_type_args args;
    remote_domain_get_os_type_ret ret;
    struct private_data *priv = domain->conn->privateData;

    remoteDriverLock(priv);

    make_nonnull_domain (&args.dom, domain);

    memset (&ret, 0, sizeof ret);
    if (call (domain->conn, priv, 0, REMOTE_PROC_DOMAIN_GET_OS_TYPE,
              (xdrproc_t) xdr_remote_domain_get_os_type_args, (char *) &args,
              (xdrproc_t) xdr_remote_domain_get_os_type_ret, (char *) &ret) == -1)
        goto done;

    /* Caller frees. */
    rv = ret.type;

done:
    remoteDriverUnlock(priv);
    return rv;
}

static unsigned long
remoteDomainGetMaxMemory (virDomainPtr domain)
{
    unsigned long rv = 0;
    remote_domain_get_max_memory_args args;
    remote_domain_get_max_memory_ret ret;
    struct private_data *priv = domain->conn->privateData;

    remoteDriverLock(priv);

    make_nonnull_domain (&args.dom, domain);

    memset (&ret, 0, sizeof ret);
    if (call (domain->conn, priv, 0, REMOTE_PROC_DOMAIN_GET_MAX_MEMORY,
              (xdrproc_t) xdr_remote_domain_get_max_memory_args, (char *) &args,
              (xdrproc_t) xdr_remote_domain_get_max_memory_ret, (char *) &ret) == -1)
        goto done;

    rv = ret.memory;

done:
    remoteDriverUnlock(priv);
    return rv;
}

static int
remoteDomainSetMaxMemory (virDomainPtr domain, unsigned long memory)
{
    int rv = -1;
    remote_domain_set_max_memory_args args;
    struct private_data *priv = domain->conn->privateData;

    remoteDriverLock(priv);

    make_nonnull_domain (&args.dom, domain);
    args.memory = memory;

    if (call (domain->conn, priv, 0, REMOTE_PROC_DOMAIN_SET_MAX_MEMORY,
              (xdrproc_t) xdr_remote_domain_set_max_memory_args, (char *) &args,
              (xdrproc_t) xdr_void, (char *) NULL) == -1)
        goto done;

    rv = 0;

done:
    remoteDriverUnlock(priv);
    return rv;
}

static int
remoteDomainSetMemory (virDomainPtr domain, unsigned long memory)
{
    int rv = -1;
    remote_domain_set_memory_args args;
    struct private_data *priv = domain->conn->privateData;

    remoteDriverLock(priv);

    make_nonnull_domain (&args.dom, domain);
    args.memory = memory;

    if (call (domain->conn, priv, 0, REMOTE_PROC_DOMAIN_SET_MEMORY,
              (xdrproc_t) xdr_remote_domain_set_memory_args, (char *) &args,
              (xdrproc_t) xdr_void, (char *) NULL) == -1)
        goto done;

    rv = 0;

done:
    remoteDriverUnlock(priv);
    return rv;
}

static int
remoteDomainGetInfo (virDomainPtr domain, virDomainInfoPtr info)
{
    int rv = -1;
    remote_domain_get_info_args args;
    remote_domain_get_info_ret ret;
    struct private_data *priv = domain->conn->privateData;

    remoteDriverLock(priv);

    make_nonnull_domain (&args.dom, domain);

    memset (&ret, 0, sizeof ret);
    if (call (domain->conn, priv, 0, REMOTE_PROC_DOMAIN_GET_INFO,
              (xdrproc_t) xdr_remote_domain_get_info_args, (char *) &args,
              (xdrproc_t) xdr_remote_domain_get_info_ret, (char *) &ret) == -1)
        goto done;

    info->state = ret.state;
    info->maxMem = ret.max_mem;
    info->memory = ret.memory;
    info->nrVirtCpu = ret.nr_virt_cpu;
    info->cpuTime = ret.cpu_time;

    rv = 0;

done:
    remoteDriverUnlock(priv);
    return rv;
}

static int
remoteDomainSave (virDomainPtr domain, const char *to)
{
    int rv = -1;
    remote_domain_save_args args;
    struct private_data *priv = domain->conn->privateData;

    remoteDriverLock(priv);

    make_nonnull_domain (&args.dom, domain);
    args.to = (char *) to;

    if (call (domain->conn, priv, 0, REMOTE_PROC_DOMAIN_SAVE,
              (xdrproc_t) xdr_remote_domain_save_args, (char *) &args,
              (xdrproc_t) xdr_void, (char *) NULL) == -1)
        goto done;

    rv = 0;

done:
    remoteDriverUnlock(priv);
    return rv;
}

static int
remoteDomainRestore (virConnectPtr conn, const char *from)
{
    int rv = -1;
    remote_domain_restore_args args;
    struct private_data *priv = conn->privateData;

    remoteDriverLock(priv);

    args.from = (char *) from;

    if (call (conn, priv, 0, REMOTE_PROC_DOMAIN_RESTORE,
              (xdrproc_t) xdr_remote_domain_restore_args, (char *) &args,
              (xdrproc_t) xdr_void, (char *) NULL) == -1)
        goto done;

    rv = 0;

done:
    remoteDriverUnlock(priv);
    return rv;
}

static int
remoteDomainCoreDump (virDomainPtr domain, const char *to, int flags)
{
    int rv = -1;
    remote_domain_core_dump_args args;
    struct private_data *priv = domain->conn->privateData;

    remoteDriverLock(priv);

    make_nonnull_domain (&args.dom, domain);
    args.to = (char *) to;
    args.flags = flags;

    if (call (domain->conn, priv, 0, REMOTE_PROC_DOMAIN_CORE_DUMP,
              (xdrproc_t) xdr_remote_domain_core_dump_args, (char *) &args,
              (xdrproc_t) xdr_void, (char *) NULL) == -1)
        goto done;

    rv = 0;

done:
    remoteDriverUnlock(priv);
    return rv;
}

static int
remoteDomainSetVcpus (virDomainPtr domain, unsigned int nvcpus)
{
    int rv = -1;
    remote_domain_set_vcpus_args args;
    struct private_data *priv = domain->conn->privateData;

    remoteDriverLock(priv);

    make_nonnull_domain (&args.dom, domain);
    args.nvcpus = nvcpus;

    if (call (domain->conn, priv, 0, REMOTE_PROC_DOMAIN_SET_VCPUS,
              (xdrproc_t) xdr_remote_domain_set_vcpus_args, (char *) &args,
              (xdrproc_t) xdr_void, (char *) NULL) == -1)
        goto done;

    rv = 0;

done:
    remoteDriverUnlock(priv);
    return rv;
}

static int
remoteDomainPinVcpu (virDomainPtr domain,
                     unsigned int vcpu,
                     unsigned char *cpumap,
                     int maplen)
{
    int rv = -1;
    remote_domain_pin_vcpu_args args;
    struct private_data *priv = domain->conn->privateData;

    remoteDriverLock(priv);

    if (maplen > REMOTE_CPUMAP_MAX) {
        remoteError(VIR_ERR_RPC,
                    _("map length greater than maximum: %d > %d"),
                    maplen, REMOTE_CPUMAP_MAX);
        goto done;
    }

    make_nonnull_domain (&args.dom, domain);
    args.vcpu = vcpu;
    args.cpumap.cpumap_len = maplen;
    args.cpumap.cpumap_val = (char *) cpumap;

    if (call (domain->conn, priv, 0, REMOTE_PROC_DOMAIN_PIN_VCPU,
              (xdrproc_t) xdr_remote_domain_pin_vcpu_args, (char *) &args,
              (xdrproc_t) xdr_void, (char *) NULL) == -1)
        goto done;

    rv = 0;

done:
    remoteDriverUnlock(priv);
    return rv;
}

static int
remoteDomainGetVcpus (virDomainPtr domain,
                      virVcpuInfoPtr info,
                      int maxinfo,
                      unsigned char *cpumaps,
                      int maplen)
{
    int rv = -1;
    int i;
    remote_domain_get_vcpus_args args;
    remote_domain_get_vcpus_ret ret;
    struct private_data *priv = domain->conn->privateData;

    remoteDriverLock(priv);

    if (maxinfo > REMOTE_VCPUINFO_MAX) {
        remoteError(VIR_ERR_RPC,
                    _("vCPU count exceeds maximum: %d > %d"),
                    maxinfo, REMOTE_VCPUINFO_MAX);
        goto done;
    }
    if (maxinfo * maplen > REMOTE_CPUMAPS_MAX) {
        remoteError(VIR_ERR_RPC,
                    _("vCPU map buffer length exceeds maximum: %d > %d"),
                    maxinfo * maplen, REMOTE_CPUMAPS_MAX);
        goto done;
    }

    make_nonnull_domain (&args.dom, domain);
    args.maxinfo = maxinfo;
    args.maplen = maplen;

    memset (&ret, 0, sizeof ret);
    if (call (domain->conn, priv, 0, REMOTE_PROC_DOMAIN_GET_VCPUS,
              (xdrproc_t) xdr_remote_domain_get_vcpus_args, (char *) &args,
              (xdrproc_t) xdr_remote_domain_get_vcpus_ret, (char *) &ret) == -1)
        goto done;

    if (ret.info.info_len > maxinfo) {
        remoteError(VIR_ERR_RPC,
                    _("host reports too many vCPUs: %d > %d"),
                    ret.info.info_len, maxinfo);
        goto cleanup;
    }
    if (ret.cpumaps.cpumaps_len > maxinfo * maplen) {
        remoteError(VIR_ERR_RPC,
                    _("host reports map buffer length exceeds maximum: %d > %d"),
                    ret.cpumaps.cpumaps_len, maxinfo * maplen);
        goto cleanup;
    }

    memset (info, 0, sizeof (virVcpuInfo) * maxinfo);
    memset (cpumaps, 0, maxinfo * maplen);

    for (i = 0; i < ret.info.info_len; ++i) {
        info[i].number = ret.info.info_val[i].number;
        info[i].state = ret.info.info_val[i].state;
        info[i].cpuTime = ret.info.info_val[i].cpu_time;
        info[i].cpu = ret.info.info_val[i].cpu;
    }

    for (i = 0; i < ret.cpumaps.cpumaps_len; ++i)
        cpumaps[i] = ret.cpumaps.cpumaps_val[i];

    rv = ret.info.info_len;

cleanup:
    xdr_free ((xdrproc_t) xdr_remote_domain_get_vcpus_ret, (char *) &ret);

done:
    remoteDriverUnlock(priv);
    return rv;
}

static int
remoteDomainGetMaxVcpus (virDomainPtr domain)
{
    int rv = -1;
    remote_domain_get_max_vcpus_args args;
    remote_domain_get_max_vcpus_ret ret;
    struct private_data *priv = domain->conn->privateData;

    remoteDriverLock(priv);

    make_nonnull_domain (&args.dom, domain);

    memset (&ret, 0, sizeof ret);
    if (call (domain->conn, priv, 0, REMOTE_PROC_DOMAIN_GET_MAX_VCPUS,
              (xdrproc_t) xdr_remote_domain_get_max_vcpus_args, (char *) &args,
              (xdrproc_t) xdr_remote_domain_get_max_vcpus_ret, (char *) &ret) == -1)
        goto done;

    rv = ret.num;

done:
    remoteDriverUnlock(priv);
    return rv;
}

static int
remoteDomainGetSecurityLabel (virDomainPtr domain, virSecurityLabelPtr seclabel)
{
    remote_domain_get_security_label_args args;
    remote_domain_get_security_label_ret ret;
    struct private_data *priv = domain->conn->privateData;
    int rv = -1;

    remoteDriverLock(priv);

    make_nonnull_domain (&args.dom, domain);
    memset (&ret, 0, sizeof ret);
    memset (seclabel, 0, sizeof (*seclabel));

    if (call (domain->conn, priv, 0, REMOTE_PROC_DOMAIN_GET_SECURITY_LABEL,
              (xdrproc_t) xdr_remote_domain_get_security_label_args, (char *)&args,
              (xdrproc_t) xdr_remote_domain_get_security_label_ret, (char *)&ret) == -1) {
        goto done;
    }

    if (ret.label.label_val != NULL) {
        if (strlen (ret.label.label_val) >= sizeof seclabel->label) {
            remoteError(VIR_ERR_RPC, _("security label exceeds maximum: %zd"),
                        sizeof seclabel->label - 1);
            goto done;
        }
        strcpy (seclabel->label, ret.label.label_val);
        seclabel->enforcing = ret.enforcing;
    }

    rv = 0;

done:
    remoteDriverUnlock(priv);
    return rv;
}

static int
remoteNodeGetSecurityModel (virConnectPtr conn, virSecurityModelPtr secmodel)
{
    remote_node_get_security_model_ret ret;
    struct private_data *priv = conn->privateData;
    int rv = -1;

    remoteDriverLock(priv);

    memset (&ret, 0, sizeof ret);
    memset (secmodel, 0, sizeof (*secmodel));

    if (call (conn, priv, 0, REMOTE_PROC_NODE_GET_SECURITY_MODEL,
              (xdrproc_t) xdr_void, NULL,
              (xdrproc_t) xdr_remote_node_get_security_model_ret, (char *)&ret) == -1) {
        goto done;
    }

    if (ret.model.model_val != NULL) {
        if (strlen (ret.model.model_val) >= sizeof secmodel->model) {
            remoteError(VIR_ERR_RPC, _("security model exceeds maximum: %zd"),
                        sizeof secmodel->model - 1);
            goto done;
        }
        strcpy (secmodel->model, ret.model.model_val);
    }

    if (ret.doi.doi_val != NULL) {
        if (strlen (ret.doi.doi_val) >= sizeof secmodel->doi) {
            remoteError(VIR_ERR_RPC, _("security doi exceeds maximum: %zd"),
                        sizeof secmodel->doi - 1);
            goto done;
        }
        strcpy (secmodel->doi, ret.doi.doi_val);
    }

    rv = 0;

done:
    remoteDriverUnlock(priv);
    return rv;
}

static char *
remoteDomainDumpXML (virDomainPtr domain, int flags)
{
    char *rv = NULL;
    remote_domain_dump_xml_args args;
    remote_domain_dump_xml_ret ret;
    struct private_data *priv = domain->conn->privateData;

    remoteDriverLock(priv);

    make_nonnull_domain (&args.dom, domain);
    args.flags = flags;

    memset (&ret, 0, sizeof ret);
    if (call (domain->conn, priv, 0, REMOTE_PROC_DOMAIN_DUMP_XML,
              (xdrproc_t) xdr_remote_domain_dump_xml_args, (char *) &args,
              (xdrproc_t) xdr_remote_domain_dump_xml_ret, (char *) &ret) == -1)
        goto done;

    /* Caller frees. */
    rv = ret.xml;

done:
    remoteDriverUnlock(priv);
    return rv;
}

static char *
remoteDomainXMLFromNative (virConnectPtr conn,
                           const char *format,
                           const char *config,
                           unsigned int flags)
{
    char *rv = NULL;
    remote_domain_xml_from_native_args args;
    remote_domain_xml_from_native_ret ret;
    struct private_data *priv = conn->privateData;

    remoteDriverLock(priv);

    args.nativeFormat = (char *)format;
    args.nativeConfig = (char *)config;
    args.flags = flags;

    memset (&ret, 0, sizeof ret);
    if (call (conn, priv, 0, REMOTE_PROC_DOMAIN_XML_FROM_NATIVE,
              (xdrproc_t) xdr_remote_domain_xml_from_native_args, (char *) &args,
              (xdrproc_t) xdr_remote_domain_xml_from_native_ret, (char *) &ret) == -1)
        goto done;

    /* Caller frees. */
    rv = ret.domainXml;

done:
    remoteDriverUnlock(priv);
    return rv;
}

static char *
remoteDomainXMLToNative (virConnectPtr conn,
                         const char *format,
                         const char *xml,
                         unsigned int flags)
{
    char *rv = NULL;
    remote_domain_xml_to_native_args args;
    remote_domain_xml_to_native_ret ret;
    struct private_data *priv = conn->privateData;

    remoteDriverLock(priv);

    args.nativeFormat = (char *)format;
    args.domainXml = (char *)xml;
    args.flags = flags;

    memset (&ret, 0, sizeof ret);
    if (call (conn, priv, 0, REMOTE_PROC_DOMAIN_XML_TO_NATIVE,
              (xdrproc_t) xdr_remote_domain_xml_to_native_args, (char *) &args,
              (xdrproc_t) xdr_remote_domain_xml_to_native_ret, (char *) &ret) == -1)
        goto done;

    /* Caller frees. */
    rv = ret.nativeConfig;

done:
    remoteDriverUnlock(priv);
    return rv;
}

static int
remoteDomainMigratePrepare (virConnectPtr dconn,
                            char **cookie, int *cookielen,
                            const char *uri_in, char **uri_out,
                            unsigned long flags, const char *dname,
                            unsigned long resource)
{
    int rv = -1;
    remote_domain_migrate_prepare_args args;
    remote_domain_migrate_prepare_ret ret;
    struct private_data *priv = dconn->privateData;

    remoteDriverLock(priv);

    args.uri_in = uri_in == NULL ? NULL : (char **) &uri_in;
    args.flags = flags;
    args.dname = dname == NULL ? NULL : (char **) &dname;
    args.resource = resource;

    memset (&ret, 0, sizeof ret);
    if (call (dconn, priv, 0, REMOTE_PROC_DOMAIN_MIGRATE_PREPARE,
              (xdrproc_t) xdr_remote_domain_migrate_prepare_args, (char *) &args,
              (xdrproc_t) xdr_remote_domain_migrate_prepare_ret, (char *) &ret) == -1)
        goto done;

    if (ret.cookie.cookie_len > 0) {
        *cookie = ret.cookie.cookie_val; /* Caller frees. */
        *cookielen = ret.cookie.cookie_len;
    }
    if (ret.uri_out)
        *uri_out = *ret.uri_out; /* Caller frees. */

    rv = 0;

done:
    remoteDriverUnlock(priv);
    return rv;
}

static int
remoteDomainMigratePerform (virDomainPtr domain,
                            const char *cookie,
                            int cookielen,
                            const char *uri,
                            unsigned long flags,
                            const char *dname,
                            unsigned long resource)
{
    int rv = -1;
    remote_domain_migrate_perform_args args;
    struct private_data *priv = domain->conn->privateData;

    remoteDriverLock(priv);

    make_nonnull_domain (&args.dom, domain);
    args.cookie.cookie_len = cookielen;
    args.cookie.cookie_val = (char *) cookie;
    args.uri = (char *) uri;
    args.flags = flags;
    args.dname = dname == NULL ? NULL : (char **) &dname;
    args.resource = resource;

    if (call (domain->conn, priv, 0, REMOTE_PROC_DOMAIN_MIGRATE_PERFORM,
              (xdrproc_t) xdr_remote_domain_migrate_perform_args, (char *) &args,
              (xdrproc_t) xdr_void, (char *) NULL) == -1)
        goto done;

    rv = 0;

done:
    remoteDriverUnlock(priv);
    return rv;
}

static virDomainPtr
remoteDomainMigrateFinish (virConnectPtr dconn,
                           const char *dname,
                           const char *cookie,
                           int cookielen,
                           const char *uri,
                           unsigned long flags)
{
    virDomainPtr ddom = NULL;
    remote_domain_migrate_finish_args args;
    remote_domain_migrate_finish_ret ret;
    struct private_data *priv = dconn->privateData;

    remoteDriverLock(priv);

    args.dname = (char *) dname;
    args.cookie.cookie_len = cookielen;
    args.cookie.cookie_val = (char *) cookie;
    args.uri = (char *) uri;
    args.flags = flags;

    memset (&ret, 0, sizeof ret);
    if (call (dconn, priv, 0, REMOTE_PROC_DOMAIN_MIGRATE_FINISH,
              (xdrproc_t) xdr_remote_domain_migrate_finish_args, (char *) &args,
              (xdrproc_t) xdr_remote_domain_migrate_finish_ret, (char *) &ret) == -1)
        goto done;

    ddom = get_nonnull_domain (dconn, ret.ddom);
    xdr_free ((xdrproc_t) &xdr_remote_domain_migrate_finish_ret, (char *) &ret);

done:
    remoteDriverUnlock(priv);
    return ddom;
}

static int
remoteDomainMigratePrepare2 (virConnectPtr dconn,
                             char **cookie, int *cookielen,
                             const char *uri_in, char **uri_out,
                             unsigned long flags, const char *dname,
                             unsigned long resource,
                             const char *dom_xml)
{
    int rv = -1;
    remote_domain_migrate_prepare2_args args;
    remote_domain_migrate_prepare2_ret ret;
    struct private_data *priv = dconn->privateData;

    remoteDriverLock(priv);

    args.uri_in = uri_in == NULL ? NULL : (char **) &uri_in;
    args.flags = flags;
    args.dname = dname == NULL ? NULL : (char **) &dname;
    args.resource = resource;
    args.dom_xml = (char *) dom_xml;

    memset (&ret, 0, sizeof ret);
    if (call (dconn, priv, 0, REMOTE_PROC_DOMAIN_MIGRATE_PREPARE2,
              (xdrproc_t) xdr_remote_domain_migrate_prepare2_args, (char *) &args,
              (xdrproc_t) xdr_remote_domain_migrate_prepare2_ret, (char *) &ret) == -1)
        goto done;

    if (ret.cookie.cookie_len > 0) {
        *cookie = ret.cookie.cookie_val; /* Caller frees. */
        *cookielen = ret.cookie.cookie_len;
    }
    if (ret.uri_out)
        *uri_out = *ret.uri_out; /* Caller frees. */

    rv = 0;

done:
    remoteDriverUnlock(priv);
    return rv;
}

static virDomainPtr
remoteDomainMigrateFinish2 (virConnectPtr dconn,
                            const char *dname,
                            const char *cookie,
                            int cookielen,
                            const char *uri,
                            unsigned long flags,
                            int retcode)
{
    virDomainPtr ddom = NULL;
    remote_domain_migrate_finish2_args args;
    remote_domain_migrate_finish2_ret ret;
    struct private_data *priv = dconn->privateData;

    remoteDriverLock(priv);

    args.dname = (char *) dname;
    args.cookie.cookie_len = cookielen;
    args.cookie.cookie_val = (char *) cookie;
    args.uri = (char *) uri;
    args.flags = flags;
    args.retcode = retcode;

    memset (&ret, 0, sizeof ret);
    if (call (dconn, priv, 0, REMOTE_PROC_DOMAIN_MIGRATE_FINISH2,
              (xdrproc_t) xdr_remote_domain_migrate_finish2_args, (char *) &args,
              (xdrproc_t) xdr_remote_domain_migrate_finish2_ret, (char *) &ret) == -1)
        goto done;

    ddom = get_nonnull_domain (dconn, ret.ddom);
    xdr_free ((xdrproc_t) &xdr_remote_domain_migrate_finish2_ret, (char *) &ret);

done:
    remoteDriverUnlock(priv);
    return ddom;
}

static int
remoteListDefinedDomains (virConnectPtr conn, char **const names, int maxnames)
{
    int rv = -1;
    int i;
    remote_list_defined_domains_args args;
    remote_list_defined_domains_ret ret;
    struct private_data *priv = conn->privateData;

    remoteDriverLock(priv);

    if (maxnames > REMOTE_DOMAIN_NAME_LIST_MAX) {
        remoteError(VIR_ERR_RPC,
                    _("too many remote domain names: %d > %d"),
                    maxnames, REMOTE_DOMAIN_NAME_LIST_MAX);
        goto done;
    }
    args.maxnames = maxnames;

    memset (&ret, 0, sizeof ret);
    if (call (conn, priv, 0, REMOTE_PROC_LIST_DEFINED_DOMAINS,
              (xdrproc_t) xdr_remote_list_defined_domains_args, (char *) &args,
              (xdrproc_t) xdr_remote_list_defined_domains_ret, (char *) &ret) == -1)
        goto done;

    if (ret.names.names_len > maxnames) {
        remoteError(VIR_ERR_RPC,
                    _("too many remote domain names: %d > %d"),
                    ret.names.names_len, maxnames);
        goto cleanup;
    }

    /* This call is caller-frees (although that isn't clear from
     * the documentation).  However xdr_free will free up both the
     * names and the list of pointers, so we have to strdup the
     * names here.
     */
    for (i = 0; i < ret.names.names_len; ++i) {
        names[i] = strdup (ret.names.names_val[i]);

        if (names[i] == NULL) {
            for (--i; i >= 0; --i)
                VIR_FREE(names[i]);

            virReportOOMError();
            goto cleanup;
        }
    }

    rv = ret.names.names_len;

cleanup:
    xdr_free ((xdrproc_t) xdr_remote_list_defined_domains_ret, (char *) &ret);

done:
    remoteDriverUnlock(priv);
    return rv;
}

static int
remoteNumOfDefinedDomains (virConnectPtr conn)
{
    int rv = -1;
    remote_num_of_defined_domains_ret ret;
    struct private_data *priv = conn->privateData;

    remoteDriverLock(priv);

    memset (&ret, 0, sizeof ret);
    if (call (conn, priv, 0, REMOTE_PROC_NUM_OF_DEFINED_DOMAINS,
              (xdrproc_t) xdr_void, (char *) NULL,
              (xdrproc_t) xdr_remote_num_of_defined_domains_ret, (char *) &ret) == -1)
        goto done;

    rv = ret.num;

done:
    remoteDriverUnlock(priv);
    return rv;
}

static int
remoteDomainCreate (virDomainPtr domain)
{
    int rv = -1;
    remote_domain_create_args args;
    remote_domain_lookup_by_uuid_args args2;
    remote_domain_lookup_by_uuid_ret ret2;
    struct private_data *priv = domain->conn->privateData;

    remoteDriverLock(priv);

    make_nonnull_domain (&args.dom, domain);

    if (call (domain->conn, priv, 0, REMOTE_PROC_DOMAIN_CREATE,
              (xdrproc_t) xdr_remote_domain_create_args, (char *) &args,
              (xdrproc_t) xdr_void, (char *) NULL) == -1)
        goto done;

    /* Need to do a lookup figure out ID of newly started guest, because
     * bug in design of REMOTE_PROC_DOMAIN_CREATE means we aren't getting
     * it returned.
     */
    memcpy (args2.uuid, domain->uuid, VIR_UUID_BUFLEN);
    memset (&ret2, 0, sizeof ret2);
    if (call (domain->conn, priv, 0, REMOTE_PROC_DOMAIN_LOOKUP_BY_UUID,
              (xdrproc_t) xdr_remote_domain_lookup_by_uuid_args, (char *) &args2,
              (xdrproc_t) xdr_remote_domain_lookup_by_uuid_ret, (char *) &ret2) == -1)
        goto done;

    domain->id = ret2.dom.id;
    xdr_free ((xdrproc_t) &xdr_remote_domain_lookup_by_uuid_ret, (char *) &ret2);

    rv = 0;

done:
    remoteDriverUnlock(priv);
    return rv;
}

static virDomainPtr
remoteDomainDefineXML (virConnectPtr conn, const char *xml)
{
    virDomainPtr dom = NULL;
    remote_domain_define_xml_args args;
    remote_domain_define_xml_ret ret;
    struct private_data *priv = conn->privateData;

    remoteDriverLock(priv);

    args.xml = (char *) xml;

    memset (&ret, 0, sizeof ret);
    if (call (conn, priv, 0, REMOTE_PROC_DOMAIN_DEFINE_XML,
              (xdrproc_t) xdr_remote_domain_define_xml_args, (char *) &args,
              (xdrproc_t) xdr_remote_domain_define_xml_ret, (char *) &ret) == -1)
        goto done;

    dom = get_nonnull_domain (conn, ret.dom);
    xdr_free ((xdrproc_t) xdr_remote_domain_define_xml_ret, (char *) &ret);

done:
    remoteDriverUnlock(priv);
    return dom;
}

static int
remoteDomainUndefine (virDomainPtr domain)
{
    int rv = -1;
    remote_domain_undefine_args args;
    struct private_data *priv = domain->conn->privateData;

    remoteDriverLock(priv);

    make_nonnull_domain (&args.dom, domain);

    if (call (domain->conn, priv, 0, REMOTE_PROC_DOMAIN_UNDEFINE,
              (xdrproc_t) xdr_remote_domain_undefine_args, (char *) &args,
              (xdrproc_t) xdr_void, (char *) NULL) == -1)
        goto done;

    rv = 0;

done:
    remoteDriverUnlock(priv);
    return rv;
}

static int
remoteDomainAttachDevice (virDomainPtr domain, const char *xml)
{
    int rv = -1;
    remote_domain_attach_device_args args;
    struct private_data *priv = domain->conn->privateData;

    remoteDriverLock(priv);

    make_nonnull_domain (&args.dom, domain);
    args.xml = (char *) xml;

    if (call (domain->conn, priv, 0, REMOTE_PROC_DOMAIN_ATTACH_DEVICE,
              (xdrproc_t) xdr_remote_domain_attach_device_args, (char *) &args,
              (xdrproc_t) xdr_void, (char *) NULL) == -1)
        goto done;

    rv = 0;

done:
    remoteDriverUnlock(priv);
    return rv;
}

static int
remoteDomainAttachDeviceFlags (virDomainPtr domain, const char *xml,
                               unsigned int flags)
{
    int rv = -1;
    remote_domain_attach_device_flags_args args;
    struct private_data *priv = domain->conn->privateData;

    remoteDriverLock(priv);

    make_nonnull_domain (&args.dom, domain);
    args.xml = (char *) xml;
    args.flags = flags;

    if (call (domain->conn, priv, 0, REMOTE_PROC_DOMAIN_ATTACH_DEVICE_FLAGS,
              (xdrproc_t) xdr_remote_domain_attach_device_flags_args, (char *) &args,
              (xdrproc_t) xdr_void, (char *) NULL) == -1)
        goto done;

    rv = 0;

done:
    remoteDriverUnlock(priv);
    return rv;
}

static int
remoteDomainDetachDevice (virDomainPtr domain, const char *xml)
{
    int rv = -1;
    remote_domain_detach_device_args args;
    struct private_data *priv = domain->conn->privateData;

    remoteDriverLock(priv);

    make_nonnull_domain (&args.dom, domain);
    args.xml = (char *) xml;

    if (call (domain->conn, priv, 0, REMOTE_PROC_DOMAIN_DETACH_DEVICE,
              (xdrproc_t) xdr_remote_domain_detach_device_args, (char *) &args,
              (xdrproc_t) xdr_void, (char *) NULL) == -1)
        goto done;

    rv = 0;

done:
    remoteDriverUnlock(priv);
    return rv;
}

static int
remoteDomainDetachDeviceFlags (virDomainPtr domain, const char *xml,
                               unsigned int flags)
{
    int rv = -1;
    remote_domain_detach_device_flags_args args;
    struct private_data *priv = domain->conn->privateData;

    remoteDriverLock(priv);

    make_nonnull_domain (&args.dom, domain);
    args.xml = (char *) xml;
    args.flags = flags;

    if (call (domain->conn, priv, 0, REMOTE_PROC_DOMAIN_DETACH_DEVICE_FLAGS,
              (xdrproc_t) xdr_remote_domain_detach_device_flags_args, (char *) &args,
              (xdrproc_t) xdr_void, (char *) NULL) == -1)
        goto done;

    rv = 0;

done:
    remoteDriverUnlock(priv);
    return rv;
}

static int
remoteDomainUpdateDeviceFlags (virDomainPtr domain, const char *xml,
                               unsigned int flags)
{
    int rv = -1;
    remote_domain_update_device_flags_args args;
    struct private_data *priv = domain->conn->privateData;

    remoteDriverLock(priv);

    make_nonnull_domain (&args.dom, domain);
    args.xml = (char *) xml;
    args.flags = flags;

    if (call (domain->conn, priv, 0, REMOTE_PROC_DOMAIN_UPDATE_DEVICE_FLAGS,
              (xdrproc_t) xdr_remote_domain_update_device_flags_args, (char *) &args,
              (xdrproc_t) xdr_void, (char *) NULL) == -1)
        goto done;

    rv = 0;

done:
    remoteDriverUnlock(priv);
    return rv;
}

static int
remoteDomainGetAutostart (virDomainPtr domain, int *autostart)
{
    int rv = -1;
    remote_domain_get_autostart_args args;
    remote_domain_get_autostart_ret ret;
    struct private_data *priv = domain->conn->privateData;

    remoteDriverLock(priv);

    make_nonnull_domain (&args.dom, domain);

    memset (&ret, 0, sizeof ret);
    if (call (domain->conn, priv, 0, REMOTE_PROC_DOMAIN_GET_AUTOSTART,
              (xdrproc_t) xdr_remote_domain_get_autostart_args, (char *) &args,
              (xdrproc_t) xdr_remote_domain_get_autostart_ret, (char *) &ret) == -1)
        goto done;

    if (autostart) *autostart = ret.autostart;
    rv = 0;

done:
    remoteDriverUnlock(priv);
    return rv;
}

static int
remoteDomainSetAutostart (virDomainPtr domain, int autostart)
{
    int rv = -1;
    remote_domain_set_autostart_args args;
    struct private_data *priv = domain->conn->privateData;

    remoteDriverLock(priv);

    make_nonnull_domain (&args.dom, domain);
    args.autostart = autostart;

    if (call (domain->conn, priv, 0, REMOTE_PROC_DOMAIN_SET_AUTOSTART,
              (xdrproc_t) xdr_remote_domain_set_autostart_args, (char *) &args,
              (xdrproc_t) xdr_void, (char *) NULL) == -1)
        goto done;

    rv = 0;

done:
    remoteDriverUnlock(priv);
    return rv;
}

static char *
remoteDomainGetSchedulerType (virDomainPtr domain, int *nparams)
{
    char *rv = NULL;
    remote_domain_get_scheduler_type_args args;
    remote_domain_get_scheduler_type_ret ret;
    struct private_data *priv = domain->conn->privateData;

    remoteDriverLock(priv);

    make_nonnull_domain (&args.dom, domain);

    memset (&ret, 0, sizeof ret);
    if (call (domain->conn, priv, 0, REMOTE_PROC_DOMAIN_GET_SCHEDULER_TYPE,
              (xdrproc_t) xdr_remote_domain_get_scheduler_type_args, (char *) &args,
              (xdrproc_t) xdr_remote_domain_get_scheduler_type_ret, (char *) &ret) == -1)
        goto done;

    if (nparams) *nparams = ret.nparams;

    /* Caller frees this. */
    rv = ret.type;

done:
    remoteDriverUnlock(priv);
    return rv;
}

static int
remoteDomainGetSchedulerParameters (virDomainPtr domain,
                                    virSchedParameterPtr params, int *nparams)
{
    int rv = -1;
    remote_domain_get_scheduler_parameters_args args;
    remote_domain_get_scheduler_parameters_ret ret;
    int i = -1;
    struct private_data *priv = domain->conn->privateData;

    remoteDriverLock(priv);

    make_nonnull_domain (&args.dom, domain);
    args.nparams = *nparams;

    memset (&ret, 0, sizeof ret);
    if (call (domain->conn, priv, 0, REMOTE_PROC_DOMAIN_GET_SCHEDULER_PARAMETERS,
              (xdrproc_t) xdr_remote_domain_get_scheduler_parameters_args, (char *) &args,
              (xdrproc_t) xdr_remote_domain_get_scheduler_parameters_ret, (char *) &ret) == -1)
        goto done;

    /* Check the length of the returned list carefully. */
    if (ret.params.params_len > REMOTE_DOMAIN_SCHEDULER_PARAMETERS_MAX ||
        ret.params.params_len > *nparams) {
        remoteError(VIR_ERR_RPC, "%s",
                    _("remoteDomainGetSchedulerParameters: "
                      "returned number of parameters exceeds limit"));
        goto cleanup;
    }
    *nparams = ret.params.params_len;

    /* Deserialise the result. */
    for (i = 0; i < *nparams; ++i) {
        if (virStrcpyStatic(params[i].field, ret.params.params_val[i].field) == NULL) {
            remoteError(VIR_ERR_INTERNAL_ERROR,
                        _("Parameter %s too big for destination"),
                        ret.params.params_val[i].field);
            goto cleanup;
        }
        params[i].type = ret.params.params_val[i].value.type;
        switch (params[i].type) {
        case VIR_DOMAIN_SCHED_FIELD_INT:
            params[i].value.i = ret.params.params_val[i].value.remote_sched_param_value_u.i; break;
        case VIR_DOMAIN_SCHED_FIELD_UINT:
            params[i].value.ui = ret.params.params_val[i].value.remote_sched_param_value_u.ui; break;
        case VIR_DOMAIN_SCHED_FIELD_LLONG:
            params[i].value.l = ret.params.params_val[i].value.remote_sched_param_value_u.l; break;
        case VIR_DOMAIN_SCHED_FIELD_ULLONG:
            params[i].value.ul = ret.params.params_val[i].value.remote_sched_param_value_u.ul; break;
        case VIR_DOMAIN_SCHED_FIELD_DOUBLE:
            params[i].value.d = ret.params.params_val[i].value.remote_sched_param_value_u.d; break;
        case VIR_DOMAIN_SCHED_FIELD_BOOLEAN:
            params[i].value.b = ret.params.params_val[i].value.remote_sched_param_value_u.b; break;
        default:
            remoteError(VIR_ERR_RPC, "%s",
                        _("remoteDomainGetSchedulerParameters: "
                          "unknown parameter type"));
            goto cleanup;
        }
    }

    rv = 0;

cleanup:
    xdr_free ((xdrproc_t) xdr_remote_domain_get_scheduler_parameters_ret, (char *) &ret);
done:
    remoteDriverUnlock(priv);
    return rv;
}

static int
remoteDomainSetSchedulerParameters (virDomainPtr domain,
                                    virSchedParameterPtr params, int nparams)
{
    int rv = -1;
    remote_domain_set_scheduler_parameters_args args;
    int i, do_error;
    struct private_data *priv = domain->conn->privateData;

    remoteDriverLock(priv);

    make_nonnull_domain (&args.dom, domain);

    /* Serialise the scheduler parameters. */
    args.params.params_len = nparams;
    if (VIR_ALLOC_N(args.params.params_val, nparams) < 0) {
        virReportOOMError();
        goto done;
    }

    do_error = 0;
    for (i = 0; i < nparams; ++i) {
        // call() will free this:
        args.params.params_val[i].field = strdup (params[i].field);
        if (args.params.params_val[i].field == NULL) {
            virReportOOMError();
            do_error = 1;
        }
        args.params.params_val[i].value.type = params[i].type;
        switch (params[i].type) {
        case VIR_DOMAIN_SCHED_FIELD_INT:
            args.params.params_val[i].value.remote_sched_param_value_u.i = params[i].value.i; break;
        case VIR_DOMAIN_SCHED_FIELD_UINT:
            args.params.params_val[i].value.remote_sched_param_value_u.ui = params[i].value.ui; break;
        case VIR_DOMAIN_SCHED_FIELD_LLONG:
            args.params.params_val[i].value.remote_sched_param_value_u.l = params[i].value.l; break;
        case VIR_DOMAIN_SCHED_FIELD_ULLONG:
            args.params.params_val[i].value.remote_sched_param_value_u.ul = params[i].value.ul; break;
        case VIR_DOMAIN_SCHED_FIELD_DOUBLE:
            args.params.params_val[i].value.remote_sched_param_value_u.d = params[i].value.d; break;
        case VIR_DOMAIN_SCHED_FIELD_BOOLEAN:
            args.params.params_val[i].value.remote_sched_param_value_u.b = params[i].value.b; break;
        default:
            remoteError(VIR_ERR_RPC, "%s", _("unknown parameter type"));
            do_error = 1;
        }
    }

    if (do_error) {
        xdr_free ((xdrproc_t) xdr_remote_domain_set_scheduler_parameters_args, (char *) &args);
        goto done;
    }

    if (call (domain->conn, priv, 0, REMOTE_PROC_DOMAIN_SET_SCHEDULER_PARAMETERS,
              (xdrproc_t) xdr_remote_domain_set_scheduler_parameters_args, (char *) &args,
              (xdrproc_t) xdr_void, (char *) NULL) == -1)
        goto done;

    rv = 0;

done:
    remoteDriverUnlock(priv);
    return rv;
}

static int
remoteDomainBlockStats (virDomainPtr domain, const char *path,
                        struct _virDomainBlockStats *stats)
{
    int rv = -1;
    remote_domain_block_stats_args args;
    remote_domain_block_stats_ret ret;
    struct private_data *priv = domain->conn->privateData;

    remoteDriverLock(priv);

    make_nonnull_domain (&args.dom, domain);
    args.path = (char *) path;

    memset (&ret, 0, sizeof ret);
    if (call (domain->conn, priv, 0, REMOTE_PROC_DOMAIN_BLOCK_STATS,
              (xdrproc_t) xdr_remote_domain_block_stats_args, (char *) &args,
              (xdrproc_t) xdr_remote_domain_block_stats_ret, (char *) &ret)
        == -1)
        goto done;

    stats->rd_req = ret.rd_req;
    stats->rd_bytes = ret.rd_bytes;
    stats->wr_req = ret.wr_req;
    stats->wr_bytes = ret.wr_bytes;
    stats->errs = ret.errs;

    rv = 0;

done:
    remoteDriverUnlock(priv);
    return rv;
}

static int
remoteDomainInterfaceStats (virDomainPtr domain, const char *path,
                            struct _virDomainInterfaceStats *stats)
{
    int rv = -1;
    remote_domain_interface_stats_args args;
    remote_domain_interface_stats_ret ret;
    struct private_data *priv = domain->conn->privateData;

    remoteDriverLock(priv);

    make_nonnull_domain (&args.dom, domain);
    args.path = (char *) path;

    memset (&ret, 0, sizeof ret);
    if (call (domain->conn, priv, 0, REMOTE_PROC_DOMAIN_INTERFACE_STATS,
              (xdrproc_t) xdr_remote_domain_interface_stats_args,
                (char *) &args,
              (xdrproc_t) xdr_remote_domain_interface_stats_ret,
                (char *) &ret) == -1)
        goto done;

    stats->rx_bytes = ret.rx_bytes;
    stats->rx_packets = ret.rx_packets;
    stats->rx_errs = ret.rx_errs;
    stats->rx_drop = ret.rx_drop;
    stats->tx_bytes = ret.tx_bytes;
    stats->tx_packets = ret.tx_packets;
    stats->tx_errs = ret.tx_errs;
    stats->tx_drop = ret.tx_drop;

    rv = 0;

done:
    remoteDriverUnlock(priv);
    return rv;
}

static int
remoteDomainMemoryStats (virDomainPtr domain,
                         struct _virDomainMemoryStat *stats,
                         unsigned int nr_stats)
{
    int rv = -1;
    remote_domain_memory_stats_args args;
    remote_domain_memory_stats_ret ret;
    struct private_data *priv = domain->conn->privateData;
    unsigned int i;

    remoteDriverLock(priv);

    make_nonnull_domain (&args.dom, domain);
    if (nr_stats > REMOTE_DOMAIN_MEMORY_STATS_MAX) {
        remoteError(VIR_ERR_RPC,
                    _("too many memory stats requested: %d > %d"), nr_stats,
                    REMOTE_DOMAIN_MEMORY_STATS_MAX);
        goto done;
    }
    args.maxStats = nr_stats;
    args.flags = 0;
    memset (&ret, 0, sizeof ret);

    if (call (domain->conn, priv, 0, REMOTE_PROC_DOMAIN_MEMORY_STATS,
              (xdrproc_t) xdr_remote_domain_memory_stats_args,
                (char *) &args,
              (xdrproc_t) xdr_remote_domain_memory_stats_ret,
                (char *) &ret) == -1)
        goto done;

    for (i = 0; i < ret.stats.stats_len; i++) {
        stats[i].tag = ret.stats.stats_val[i].tag;
        stats[i].val = ret.stats.stats_val[i].val;
    }
    rv = ret.stats.stats_len;
    xdr_free((xdrproc_t) xdr_remote_domain_memory_stats_ret, (char *) &ret);

done:
    remoteDriverUnlock(priv);
    return rv;
}

static int
remoteDomainBlockPeek (virDomainPtr domain,
                       const char *path,
                       unsigned long long offset,
                       size_t size,
                       void *buffer,
                       unsigned int flags)
{
    int rv = -1;
    remote_domain_block_peek_args args;
    remote_domain_block_peek_ret ret;
    struct private_data *priv = domain->conn->privateData;

    remoteDriverLock(priv);

    if (size > REMOTE_DOMAIN_BLOCK_PEEK_BUFFER_MAX) {
        remoteError(VIR_ERR_RPC,
                    _("block peek request too large for remote protocol, %zi > %d"),
                    size, REMOTE_DOMAIN_BLOCK_PEEK_BUFFER_MAX);
        goto done;
    }

    make_nonnull_domain (&args.dom, domain);
    args.path = (char *) path;
    args.offset = offset;
    args.size = size;
    args.flags = flags;

    memset (&ret, 0, sizeof ret);
    if (call (domain->conn, priv, 0, REMOTE_PROC_DOMAIN_BLOCK_PEEK,
              (xdrproc_t) xdr_remote_domain_block_peek_args,
                (char *) &args,
              (xdrproc_t) xdr_remote_domain_block_peek_ret,
                (char *) &ret) == -1)
        goto done;

    if (ret.buffer.buffer_len != size) {
        remoteError(VIR_ERR_RPC, "%s",
                    _("returned buffer is not same size as requested"));
        goto cleanup;
    }

    memcpy (buffer, ret.buffer.buffer_val, size);
    rv = 0;

cleanup:
    VIR_FREE(ret.buffer.buffer_val);

done:
    remoteDriverUnlock(priv);
    return rv;
}

static int
remoteDomainMemoryPeek (virDomainPtr domain,
                        unsigned long long offset,
                        size_t size,
                        void *buffer,
                        unsigned int flags)
{
    int rv = -1;
    remote_domain_memory_peek_args args;
    remote_domain_memory_peek_ret ret;
    struct private_data *priv = domain->conn->privateData;

    remoteDriverLock(priv);

    if (size > REMOTE_DOMAIN_MEMORY_PEEK_BUFFER_MAX) {
        remoteError(VIR_ERR_RPC,
                    _("memory peek request too large for remote protocol, %zi > %d"),
                    size, REMOTE_DOMAIN_MEMORY_PEEK_BUFFER_MAX);
        goto done;
    }

    make_nonnull_domain (&args.dom, domain);
    args.offset = offset;
    args.size = size;
    args.flags = flags;

    memset (&ret, 0, sizeof ret);
    if (call (domain->conn, priv, 0, REMOTE_PROC_DOMAIN_MEMORY_PEEK,
              (xdrproc_t) xdr_remote_domain_memory_peek_args,
                (char *) &args,
              (xdrproc_t) xdr_remote_domain_memory_peek_ret,
                (char *) &ret) == -1)
        goto done;

    if (ret.buffer.buffer_len != size) {
        remoteError(VIR_ERR_RPC, "%s",
                    _("returned buffer is not same size as requested"));
        goto cleanup;
    }

    memcpy (buffer, ret.buffer.buffer_val, size);
    rv = 0;

cleanup:
    VIR_FREE(ret.buffer.buffer_val);

done:
    remoteDriverUnlock(priv);
    return rv;
}

static int
remoteDomainGetBlockInfo (virDomainPtr domain,
                          const char *path,
                          virDomainBlockInfoPtr info,
                          unsigned int flags)
{
    int rv = -1;
    remote_domain_get_block_info_args args;
    remote_domain_get_block_info_ret ret;
    struct private_data *priv = domain->conn->privateData;

    remoteDriverLock(priv);

    make_nonnull_domain (&args.dom, domain);
    args.path = (char*)path;
    args.flags = flags;

    memset (&ret, 0, sizeof ret);
    if (call (domain->conn, priv, 0, REMOTE_PROC_DOMAIN_GET_BLOCK_INFO,
              (xdrproc_t) xdr_remote_domain_get_block_info_args, (char *) &args,
              (xdrproc_t) xdr_remote_domain_get_block_info_ret, (char *) &ret) == -1)
        goto done;

    info->allocation = ret.allocation;
    info->capacity = ret.capacity;
    info->physical = ret.physical;

    rv = 0;

done:
    remoteDriverUnlock(priv);
    return rv;
}

static int
remoteDomainManagedSave (virDomainPtr domain, unsigned int flags)
{
    int rv = -1;
    remote_domain_managed_save_args args;
    struct private_data *priv = domain->conn->privateData;

    remoteDriverLock(priv);

    make_nonnull_domain (&args.dom, domain);
    args.flags = flags;

    if (call (domain->conn, priv, 0, REMOTE_PROC_DOMAIN_MANAGED_SAVE,
              (xdrproc_t) xdr_remote_domain_managed_save_args, (char *) &args,
              (xdrproc_t) xdr_void, (char *) NULL) == -1)
        goto done;

    rv = 0;

done:
    remoteDriverUnlock(priv);
    return rv;
}

static int
remoteDomainHasManagedSaveImage (virDomainPtr domain, unsigned int flags)
{
    int rv = -1;
    remote_domain_has_managed_save_image_args args;
    remote_domain_has_managed_save_image_ret ret;
    struct private_data *priv = domain->conn->privateData;

    remoteDriverLock(priv);

    make_nonnull_domain (&args.dom, domain);
    args.flags = flags;

    if (call (domain->conn, priv, 0, REMOTE_PROC_DOMAIN_HAS_MANAGED_SAVE_IMAGE,
              (xdrproc_t) xdr_remote_domain_has_managed_save_image_args, (char *) &args,
              (xdrproc_t) xdr_remote_domain_has_managed_save_image_ret, (char *) &ret) == -1)
        goto done;

    rv = ret.ret;

done:
    remoteDriverUnlock(priv);
    return rv;
}

static int
remoteDomainManagedSaveRemove (virDomainPtr domain, unsigned int flags)
{
    int rv = -1;
    remote_domain_managed_save_remove_args args;
    struct private_data *priv = domain->conn->privateData;

    remoteDriverLock(priv);

    make_nonnull_domain (&args.dom, domain);
    args.flags = flags;

    if (call (domain->conn, priv, 0, REMOTE_PROC_DOMAIN_MANAGED_SAVE_REMOVE,
              (xdrproc_t) xdr_remote_domain_managed_save_remove_args, (char *) &args,
              (xdrproc_t) xdr_void, (char *) NULL) == -1)
        goto done;

    rv = 0;

done:
    remoteDriverUnlock(priv);
    return rv;
}

/*----------------------------------------------------------------------*/

static virDrvOpenStatus ATTRIBUTE_NONNULL (1)
remoteNetworkOpen (virConnectPtr conn,
                   virConnectAuthPtr auth,
                   int flags)
{
    if (inside_daemon)
        return VIR_DRV_OPEN_DECLINED;

    if (conn->driver &&
        STREQ (conn->driver->name, "remote")) {
        struct private_data *priv;

       /* If we're here, the remote driver is already
         * in use due to a) a QEMU uri, or b) a remote
         * URI. So we can re-use existing connection
         */
        priv = conn->privateData;
        remoteDriverLock(priv);
        priv->localUses++;
        conn->networkPrivateData = priv;
        remoteDriverUnlock(priv);
        return VIR_DRV_OPEN_SUCCESS;
    } else {
        /* Using a non-remote driver, so we need to open a
         * new connection for network APIs, forcing it to
         * use the UNIX transport. This handles Xen driver
         * which doesn't have its own impl of the network APIs.
         */
        struct private_data *priv;
        int ret;
        ret = remoteOpenSecondaryDriver(conn,
                                        auth,
                                        flags,
                                        &priv);
        if (ret == VIR_DRV_OPEN_SUCCESS)
            conn->networkPrivateData = priv;
        return ret;
    }
}

static int
remoteNetworkClose (virConnectPtr conn)
{
    int rv = 0;
    struct private_data *priv = conn->networkPrivateData;

    remoteDriverLock(priv);
    priv->localUses--;
    if (!priv->localUses) {
        rv = doRemoteClose(conn, priv);
        conn->networkPrivateData = NULL;
        remoteDriverUnlock(priv);
        virMutexDestroy(&priv->lock);
        VIR_FREE(priv);
    }
    if (priv)
        remoteDriverUnlock(priv);
    return rv;
}

static int
remoteNumOfNetworks (virConnectPtr conn)
{
    int rv = -1;
    remote_num_of_networks_ret ret;
    struct private_data *priv = conn->networkPrivateData;

    remoteDriverLock(priv);

    memset (&ret, 0, sizeof ret);
    if (call (conn, priv, 0, REMOTE_PROC_NUM_OF_NETWORKS,
              (xdrproc_t) xdr_void, (char *) NULL,
              (xdrproc_t) xdr_remote_num_of_networks_ret, (char *) &ret) == -1)
        goto done;

    rv = ret.num;

done:
    remoteDriverUnlock(priv);
    return rv;
}

static int
remoteListNetworks (virConnectPtr conn, char **const names, int maxnames)
{
    int rv = -1;
    int i;
    remote_list_networks_args args;
    remote_list_networks_ret ret;
    struct private_data *priv = conn->networkPrivateData;

    remoteDriverLock(priv);

    if (maxnames > REMOTE_NETWORK_NAME_LIST_MAX) {
        remoteError(VIR_ERR_RPC,
                    _("too many remote networks: %d > %d"),
                    maxnames, REMOTE_NETWORK_NAME_LIST_MAX);
        goto done;
    }
    args.maxnames = maxnames;

    memset (&ret, 0, sizeof ret);
    if (call (conn, priv, 0, REMOTE_PROC_LIST_NETWORKS,
              (xdrproc_t) xdr_remote_list_networks_args, (char *) &args,
              (xdrproc_t) xdr_remote_list_networks_ret, (char *) &ret) == -1)
        goto done;

    if (ret.names.names_len > maxnames) {
        remoteError(VIR_ERR_RPC,
                    _("too many remote networks: %d > %d"),
                    ret.names.names_len, maxnames);
        goto cleanup;
    }

    /* This call is caller-frees (although that isn't clear from
     * the documentation).  However xdr_free will free up both the
     * names and the list of pointers, so we have to strdup the
     * names here.
     */
    for (i = 0; i < ret.names.names_len; ++i) {
        names[i] = strdup (ret.names.names_val[i]);

        if (names[i] == NULL) {
            for (--i; i >= 0; --i)
                VIR_FREE(names[i]);

            virReportOOMError();
            goto cleanup;
        }
    }

    rv = ret.names.names_len;

cleanup:
    xdr_free ((xdrproc_t) xdr_remote_list_networks_ret, (char *) &ret);

done:
    remoteDriverUnlock(priv);
    return rv;
}

static int
remoteNumOfDefinedNetworks (virConnectPtr conn)
{
    int rv = -1;
    remote_num_of_defined_networks_ret ret;
    struct private_data *priv = conn->networkPrivateData;

    remoteDriverLock(priv);

    memset (&ret, 0, sizeof ret);
    if (call (conn, priv, 0, REMOTE_PROC_NUM_OF_DEFINED_NETWORKS,
              (xdrproc_t) xdr_void, (char *) NULL,
              (xdrproc_t) xdr_remote_num_of_defined_networks_ret, (char *) &ret) == -1)
        goto done;

    rv = ret.num;

done:
    remoteDriverUnlock(priv);
    return rv;
}

static int
remoteListDefinedNetworks (virConnectPtr conn,
                           char **const names, int maxnames)
{
    int rv = -1;
    int i;
    remote_list_defined_networks_args args;
    remote_list_defined_networks_ret ret;
    struct private_data *priv = conn->networkPrivateData;

    remoteDriverLock(priv);

    if (maxnames > REMOTE_NETWORK_NAME_LIST_MAX) {
        remoteError(VIR_ERR_RPC,
                    _("too many remote networks: %d > %d"),
                    maxnames, REMOTE_NETWORK_NAME_LIST_MAX);
        goto done;
    }
    args.maxnames = maxnames;

    memset (&ret, 0, sizeof ret);
    if (call (conn, priv, 0, REMOTE_PROC_LIST_DEFINED_NETWORKS,
              (xdrproc_t) xdr_remote_list_defined_networks_args, (char *) &args,
              (xdrproc_t) xdr_remote_list_defined_networks_ret, (char *) &ret) == -1)
        goto done;

    if (ret.names.names_len > maxnames) {
        remoteError(VIR_ERR_RPC,
                    _("too many remote networks: %d > %d"),
                    ret.names.names_len, maxnames);
        goto cleanup;
    }

    /* This call is caller-frees (although that isn't clear from
     * the documentation).  However xdr_free will free up both the
     * names and the list of pointers, so we have to strdup the
     * names here.
     */
    for (i = 0; i < ret.names.names_len; ++i) {
        names[i] = strdup (ret.names.names_val[i]);

        if (names[i] == NULL) {
            for (--i; i >= 0; --i)
                VIR_FREE(names[i]);

            virReportOOMError();
            goto cleanup;
        }
    }

    rv = ret.names.names_len;

cleanup:
    xdr_free ((xdrproc_t) xdr_remote_list_defined_networks_ret, (char *) &ret);

done:
    remoteDriverUnlock(priv);
    return rv;
}

static virNetworkPtr
remoteNetworkLookupByUUID (virConnectPtr conn,
                           const unsigned char *uuid)
{
    virNetworkPtr net = NULL;
    remote_network_lookup_by_uuid_args args;
    remote_network_lookup_by_uuid_ret ret;
    struct private_data *priv = conn->networkPrivateData;

    remoteDriverLock(priv);

    memcpy (args.uuid, uuid, VIR_UUID_BUFLEN);

    memset (&ret, 0, sizeof ret);
    if (call (conn, priv, 0, REMOTE_PROC_NETWORK_LOOKUP_BY_UUID,
              (xdrproc_t) xdr_remote_network_lookup_by_uuid_args, (char *) &args,
              (xdrproc_t) xdr_remote_network_lookup_by_uuid_ret, (char *) &ret) == -1)
        goto done;

    net = get_nonnull_network (conn, ret.net);
    xdr_free ((xdrproc_t) &xdr_remote_network_lookup_by_uuid_ret, (char *) &ret);

done:
    remoteDriverUnlock(priv);
    return net;
}

static virNetworkPtr
remoteNetworkLookupByName (virConnectPtr conn,
                           const char *name)
{
    virNetworkPtr net = NULL;
    remote_network_lookup_by_name_args args;
    remote_network_lookup_by_name_ret ret;
    struct private_data *priv = conn->networkPrivateData;

    remoteDriverLock(priv);

    args.name = (char *) name;

    memset (&ret, 0, sizeof ret);
    if (call (conn, priv, 0, REMOTE_PROC_NETWORK_LOOKUP_BY_NAME,
              (xdrproc_t) xdr_remote_network_lookup_by_name_args, (char *) &args,
              (xdrproc_t) xdr_remote_network_lookup_by_name_ret, (char *) &ret) == -1)
        goto done;

    net = get_nonnull_network (conn, ret.net);
    xdr_free ((xdrproc_t) &xdr_remote_network_lookup_by_name_ret, (char *) &ret);

done:
    remoteDriverUnlock(priv);
    return net;
}

static int
remoteNetworkIsActive(virNetworkPtr network)
{
    int rv = -1;
    remote_network_is_active_args args;
    remote_network_is_active_ret ret;
    struct private_data *priv = network->conn->privateData;

    remoteDriverLock(priv);

    make_nonnull_network (&args.net, network);

    if (call (network->conn, priv, 0, REMOTE_PROC_NETWORK_IS_ACTIVE,
              (xdrproc_t) xdr_remote_network_is_active_args, (char *) &args,
              (xdrproc_t) xdr_remote_network_is_active_ret, (char *) &ret) == -1)
        goto done;

    rv = ret.active;

done:
    remoteDriverUnlock(priv);
    return rv;
}

static int
remoteNetworkIsPersistent(virNetworkPtr network)
{
    int rv = -1;
    remote_network_is_persistent_args args;
    remote_network_is_persistent_ret ret;
    struct private_data *priv = network->conn->privateData;

    remoteDriverLock(priv);

    make_nonnull_network (&args.net, network);

    if (call (network->conn, priv, 0, REMOTE_PROC_NETWORK_IS_PERSISTENT,
              (xdrproc_t) xdr_remote_network_is_persistent_args, (char *) &args,
              (xdrproc_t) xdr_remote_network_is_persistent_ret, (char *) &ret) == -1)
        goto done;

    rv = ret.persistent;

done:
    remoteDriverUnlock(priv);
    return rv;
}

static virNetworkPtr
remoteNetworkCreateXML (virConnectPtr conn, const char *xmlDesc)
{
    virNetworkPtr net = NULL;
    remote_network_create_xml_args args;
    remote_network_create_xml_ret ret;
    struct private_data *priv = conn->networkPrivateData;

    remoteDriverLock(priv);

    args.xml = (char *) xmlDesc;

    memset (&ret, 0, sizeof ret);
    if (call (conn, priv, 0, REMOTE_PROC_NETWORK_CREATE_XML,
              (xdrproc_t) xdr_remote_network_create_xml_args, (char *) &args,
              (xdrproc_t) xdr_remote_network_create_xml_ret, (char *) &ret) == -1)
        goto done;

    net = get_nonnull_network (conn, ret.net);
    xdr_free ((xdrproc_t) &xdr_remote_network_create_xml_ret, (char *) &ret);

done:
    remoteDriverUnlock(priv);
    return net;
}

static virNetworkPtr
remoteNetworkDefineXML (virConnectPtr conn, const char *xml)
{
    virNetworkPtr net = NULL;
    remote_network_define_xml_args args;
    remote_network_define_xml_ret ret;
    struct private_data *priv = conn->networkPrivateData;

    remoteDriverLock(priv);

    args.xml = (char *) xml;

    memset (&ret, 0, sizeof ret);
    if (call (conn, priv, 0, REMOTE_PROC_NETWORK_DEFINE_XML,
              (xdrproc_t) xdr_remote_network_define_xml_args, (char *) &args,
              (xdrproc_t) xdr_remote_network_define_xml_ret, (char *) &ret) == -1)
        goto done;

    net = get_nonnull_network (conn, ret.net);
    xdr_free ((xdrproc_t) &xdr_remote_network_define_xml_ret, (char *) &ret);

done:
    remoteDriverUnlock(priv);
    return net;
}

static int
remoteNetworkUndefine (virNetworkPtr network)
{
    int rv = -1;
    remote_network_undefine_args args;
    struct private_data *priv = network->conn->networkPrivateData;

    remoteDriverLock(priv);

    make_nonnull_network (&args.net, network);

    if (call (network->conn, priv, 0, REMOTE_PROC_NETWORK_UNDEFINE,
              (xdrproc_t) xdr_remote_network_undefine_args, (char *) &args,
              (xdrproc_t) xdr_void, (char *) NULL) == -1)
        goto done;

    rv = 0;

done:
    remoteDriverUnlock(priv);
    return rv;
}

static int
remoteNetworkCreate (virNetworkPtr network)
{
    int rv = -1;
    remote_network_create_args args;
    struct private_data *priv = network->conn->networkPrivateData;

    remoteDriverLock(priv);

    make_nonnull_network (&args.net, network);

    if (call (network->conn, priv, 0, REMOTE_PROC_NETWORK_CREATE,
              (xdrproc_t) xdr_remote_network_create_args, (char *) &args,
              (xdrproc_t) xdr_void, (char *) NULL) == -1)
        goto done;

    rv = 0;

done:
    remoteDriverUnlock(priv);
    return rv;
}

static int
remoteNetworkDestroy (virNetworkPtr network)
{
    int rv = -1;
    remote_network_destroy_args args;
    struct private_data *priv = network->conn->networkPrivateData;

    remoteDriverLock(priv);

    make_nonnull_network (&args.net, network);

    if (call (network->conn, priv, 0, REMOTE_PROC_NETWORK_DESTROY,
              (xdrproc_t) xdr_remote_network_destroy_args, (char *) &args,
              (xdrproc_t) xdr_void, (char *) NULL) == -1)
        goto done;

    rv = 0;

done:
    remoteDriverUnlock(priv);
    return rv;
}

static char *
remoteNetworkDumpXML (virNetworkPtr network, int flags)
{
    char *rv = NULL;
    remote_network_dump_xml_args args;
    remote_network_dump_xml_ret ret;
    struct private_data *priv = network->conn->networkPrivateData;

    remoteDriverLock(priv);

    make_nonnull_network (&args.net, network);
    args.flags = flags;

    memset (&ret, 0, sizeof ret);
    if (call (network->conn, priv, 0, REMOTE_PROC_NETWORK_DUMP_XML,
              (xdrproc_t) xdr_remote_network_dump_xml_args, (char *) &args,
              (xdrproc_t) xdr_remote_network_dump_xml_ret, (char *) &ret) == -1)
        goto done;

    /* Caller frees. */
    rv = ret.xml;

done:
    remoteDriverUnlock(priv);
    return rv;
}

static char *
remoteNetworkGetBridgeName (virNetworkPtr network)
{
    char *rv = NULL;
    remote_network_get_bridge_name_args args;
    remote_network_get_bridge_name_ret ret;
    struct private_data *priv = network->conn->networkPrivateData;

    remoteDriverLock(priv);

    make_nonnull_network (&args.net, network);

    memset (&ret, 0, sizeof ret);
    if (call (network->conn, priv, 0, REMOTE_PROC_NETWORK_GET_BRIDGE_NAME,
              (xdrproc_t) xdr_remote_network_get_bridge_name_args, (char *) &args,
              (xdrproc_t) xdr_remote_network_get_bridge_name_ret, (char *) &ret) == -1)
        goto done;

    /* Caller frees. */
    rv = ret.name;

done:
    remoteDriverUnlock(priv);
    return rv;
}

static int
remoteNetworkGetAutostart (virNetworkPtr network, int *autostart)
{
    int rv = -1;
    remote_network_get_autostart_args args;
    remote_network_get_autostart_ret ret;
    struct private_data *priv = network->conn->networkPrivateData;

    remoteDriverLock(priv);

    make_nonnull_network (&args.net, network);

    memset (&ret, 0, sizeof ret);
    if (call (network->conn, priv, 0, REMOTE_PROC_NETWORK_GET_AUTOSTART,
              (xdrproc_t) xdr_remote_network_get_autostart_args, (char *) &args,
              (xdrproc_t) xdr_remote_network_get_autostart_ret, (char *) &ret) == -1)
        goto done;

    if (autostart) *autostart = ret.autostart;

    rv = 0;

done:
    remoteDriverUnlock(priv);
    return rv;
}

static int
remoteNetworkSetAutostart (virNetworkPtr network, int autostart)
{
    int rv = -1;
    remote_network_set_autostart_args args;
    struct private_data *priv = network->conn->networkPrivateData;

    remoteDriverLock(priv);

    make_nonnull_network (&args.net, network);
    args.autostart = autostart;

    if (call (network->conn, priv, 0, REMOTE_PROC_NETWORK_SET_AUTOSTART,
              (xdrproc_t) xdr_remote_network_set_autostart_args, (char *) &args,
              (xdrproc_t) xdr_void, (char *) NULL) == -1)
        goto done;

    rv = 0;

done:
    remoteDriverUnlock(priv);
    return rv;
}




/*----------------------------------------------------------------------*/

static virDrvOpenStatus ATTRIBUTE_NONNULL (1)
remoteInterfaceOpen (virConnectPtr conn,
                     virConnectAuthPtr auth,
                     int flags)
{
    if (inside_daemon)
        return VIR_DRV_OPEN_DECLINED;

    if (conn->driver &&
        STREQ (conn->driver->name, "remote")) {
        struct private_data *priv;

       /* If we're here, the remote driver is already
         * in use due to a) a QEMU uri, or b) a remote
         * URI. So we can re-use existing connection
         */
        priv = conn->privateData;
        remoteDriverLock(priv);
        priv->localUses++;
        conn->interfacePrivateData = priv;
        remoteDriverUnlock(priv);
        return VIR_DRV_OPEN_SUCCESS;
    } else {
        /* Using a non-remote driver, so we need to open a
         * new connection for interface APIs, forcing it to
         * use the UNIX transport. This handles Xen driver
         * which doesn't have its own impl of the interface APIs.
         */
        struct private_data *priv;
        int ret;
        ret = remoteOpenSecondaryDriver(conn,
                                        auth,
                                        flags,
                                        &priv);
        if (ret == VIR_DRV_OPEN_SUCCESS)
            conn->interfacePrivateData = priv;
        return ret;
    }
}

static int
remoteInterfaceClose (virConnectPtr conn)
{
    int rv = 0;
    struct private_data *priv = conn->interfacePrivateData;

    remoteDriverLock(priv);
    priv->localUses--;
    if (!priv->localUses) {
        rv = doRemoteClose(conn, priv);
        conn->interfacePrivateData = NULL;
        remoteDriverUnlock(priv);
        virMutexDestroy(&priv->lock);
        VIR_FREE(priv);
    }
    if (priv)
        remoteDriverUnlock(priv);
    return rv;
}

static int
remoteNumOfInterfaces (virConnectPtr conn)
{
    int rv = -1;
    remote_num_of_interfaces_ret ret;
    struct private_data *priv = conn->interfacePrivateData;

    remoteDriverLock(priv);

    memset (&ret, 0, sizeof ret);
    if (call (conn, priv, 0, REMOTE_PROC_NUM_OF_INTERFACES,
              (xdrproc_t) xdr_void, (char *) NULL,
              (xdrproc_t) xdr_remote_num_of_interfaces_ret, (char *) &ret) == -1)
        goto done;

    rv = ret.num;

done:
    remoteDriverUnlock(priv);
    return rv;
}

static int
remoteListInterfaces (virConnectPtr conn, char **const names, int maxnames)
{
    int rv = -1;
    int i;
    remote_list_interfaces_args args;
    remote_list_interfaces_ret ret;
    struct private_data *priv = conn->interfacePrivateData;

    remoteDriverLock(priv);

    if (maxnames > REMOTE_INTERFACE_NAME_LIST_MAX) {
        remoteError(VIR_ERR_RPC,
                    _("too many remote interfaces: %d > %d"),
                    maxnames, REMOTE_INTERFACE_NAME_LIST_MAX);
        goto done;
    }
    args.maxnames = maxnames;

    memset (&ret, 0, sizeof ret);
    if (call (conn, priv, 0, REMOTE_PROC_LIST_INTERFACES,
              (xdrproc_t) xdr_remote_list_interfaces_args, (char *) &args,
              (xdrproc_t) xdr_remote_list_interfaces_ret, (char *) &ret) == -1)
        goto done;

    if (ret.names.names_len > maxnames) {
        remoteError(VIR_ERR_RPC,
                    _("too many remote interfaces: %d > %d"),
                    ret.names.names_len, maxnames);
        goto cleanup;
    }

    /* This call is caller-frees (although that isn't clear from
     * the documentation).  However xdr_free will free up both the
     * names and the list of pointers, so we have to strdup the
     * names here.
     */
    for (i = 0; i < ret.names.names_len; ++i) {
        names[i] = strdup (ret.names.names_val[i]);

        if (names[i] == NULL) {
            for (--i; i >= 0; --i)
                VIR_FREE(names[i]);

            virReportOOMError();
            goto cleanup;
        }
    }

    rv = ret.names.names_len;

cleanup:
    xdr_free ((xdrproc_t) xdr_remote_list_interfaces_ret, (char *) &ret);

done:
    remoteDriverUnlock(priv);
    return rv;
}

static int
remoteNumOfDefinedInterfaces (virConnectPtr conn)
{
    int rv = -1;
    remote_num_of_defined_interfaces_ret ret;
    struct private_data *priv = conn->interfacePrivateData;

    remoteDriverLock(priv);

    memset (&ret, 0, sizeof ret);
    if (call (conn, priv, 0, REMOTE_PROC_NUM_OF_DEFINED_INTERFACES,
              (xdrproc_t) xdr_void, (char *) NULL,
              (xdrproc_t) xdr_remote_num_of_defined_interfaces_ret, (char *) &ret) == -1)
        goto done;

    rv = ret.num;

done:
    remoteDriverUnlock(priv);
    return rv;
}

static int
remoteListDefinedInterfaces (virConnectPtr conn, char **const names, int maxnames)
{
    int rv = -1;
    int i;
    remote_list_defined_interfaces_args args;
    remote_list_defined_interfaces_ret ret;
    struct private_data *priv = conn->interfacePrivateData;

    remoteDriverLock(priv);

    if (maxnames > REMOTE_DEFINED_INTERFACE_NAME_LIST_MAX) {
        remoteError(VIR_ERR_RPC,
                    _("too many remote interfaces: %d > %d"),
                    maxnames, REMOTE_DEFINED_INTERFACE_NAME_LIST_MAX);
        goto done;
    }
    args.maxnames = maxnames;

    memset (&ret, 0, sizeof ret);
    if (call (conn, priv, 0, REMOTE_PROC_LIST_DEFINED_INTERFACES,
              (xdrproc_t) xdr_remote_list_defined_interfaces_args, (char *) &args,
              (xdrproc_t) xdr_remote_list_defined_interfaces_ret, (char *) &ret) == -1)
        goto done;

    if (ret.names.names_len > maxnames) {
        remoteError(VIR_ERR_RPC,
                    _("too many remote interfaces: %d > %d"),
                    ret.names.names_len, maxnames);
        goto cleanup;
    }

    /* This call is caller-frees (although that isn't clear from
     * the documentation).  However xdr_free will free up both the
     * names and the list of pointers, so we have to strdup the
     * names here.
     */
    for (i = 0; i < ret.names.names_len; ++i) {
        names[i] = strdup (ret.names.names_val[i]);

        if (names[i] == NULL) {
            for (--i; i >= 0; --i)
                VIR_FREE(names[i]);

            virReportOOMError();
            goto cleanup;
        }
    }

    rv = ret.names.names_len;

cleanup:
    xdr_free ((xdrproc_t) xdr_remote_list_defined_interfaces_ret, (char *) &ret);

done:
    remoteDriverUnlock(priv);
    return rv;
}

static virInterfacePtr
remoteInterfaceLookupByName (virConnectPtr conn,
                             const char *name)
{
    virInterfacePtr iface = NULL;
    remote_interface_lookup_by_name_args args;
    remote_interface_lookup_by_name_ret ret;
    struct private_data *priv = conn->interfacePrivateData;

    remoteDriverLock(priv);

    args.name = (char *) name;

    memset (&ret, 0, sizeof ret);
    if (call (conn, priv, 0, REMOTE_PROC_INTERFACE_LOOKUP_BY_NAME,
              (xdrproc_t) xdr_remote_interface_lookup_by_name_args, (char *) &args,
              (xdrproc_t) xdr_remote_interface_lookup_by_name_ret, (char *) &ret) == -1)
        goto done;

    iface = get_nonnull_interface (conn, ret.iface);
    xdr_free ((xdrproc_t) &xdr_remote_interface_lookup_by_name_ret, (char *) &ret);

done:
    remoteDriverUnlock(priv);
    return iface;
}

static virInterfacePtr
remoteInterfaceLookupByMACString (virConnectPtr conn,
                                  const char *mac)
{
    virInterfacePtr iface = NULL;
    remote_interface_lookup_by_mac_string_args args;
    remote_interface_lookup_by_mac_string_ret ret;
    struct private_data *priv = conn->interfacePrivateData;

    remoteDriverLock(priv);

    args.mac = (char *) mac;

    memset (&ret, 0, sizeof ret);
    if (call (conn, priv, 0, REMOTE_PROC_INTERFACE_LOOKUP_BY_MAC_STRING,
              (xdrproc_t) xdr_remote_interface_lookup_by_mac_string_args, (char *) &args,
              (xdrproc_t) xdr_remote_interface_lookup_by_mac_string_ret, (char *) &ret) == -1)
        goto done;

    iface = get_nonnull_interface (conn, ret.iface);
    xdr_free ((xdrproc_t) &xdr_remote_interface_lookup_by_mac_string_ret, (char *) &ret);

done:
    remoteDriverUnlock(priv);
    return iface;
}


static int
remoteInterfaceIsActive(virInterfacePtr iface)
{
    int rv = -1;
    remote_interface_is_active_args args;
    remote_interface_is_active_ret ret;
    struct private_data *priv = iface->conn->privateData;

    remoteDriverLock(priv);

    make_nonnull_interface (&args.iface, iface);

    if (call (iface->conn, priv, 0, REMOTE_PROC_INTERFACE_IS_ACTIVE,
              (xdrproc_t) xdr_remote_interface_is_active_args, (char *) &args,
              (xdrproc_t) xdr_remote_interface_is_active_ret, (char *) &ret) == -1)
        goto done;

    rv = ret.active;

done:
    remoteDriverUnlock(priv);
    return rv;
}


static char *
remoteInterfaceGetXMLDesc (virInterfacePtr iface,
                           unsigned int flags)
{
    char *rv = NULL;
    remote_interface_get_xml_desc_args args;
    remote_interface_get_xml_desc_ret ret;
    struct private_data *priv = iface->conn->interfacePrivateData;

    remoteDriverLock(priv);

    make_nonnull_interface (&args.iface, iface);
    args.flags = flags;

    memset (&ret, 0, sizeof ret);
    if (call (iface->conn, priv, 0, REMOTE_PROC_INTERFACE_GET_XML_DESC,
              (xdrproc_t) xdr_remote_interface_get_xml_desc_args, (char *) &args,
              (xdrproc_t) xdr_remote_interface_get_xml_desc_ret, (char *) &ret) == -1)
        goto done;

    /* Caller frees. */
    rv = ret.xml;

done:
    remoteDriverUnlock(priv);
    return rv;
}

static virInterfacePtr
remoteInterfaceDefineXML (virConnectPtr conn,
                          const char *xmlDesc,
                          unsigned int flags)
{
    virInterfacePtr iface = NULL;
    remote_interface_define_xml_args args;
    remote_interface_define_xml_ret ret;
    struct private_data *priv = conn->interfacePrivateData;

    remoteDriverLock(priv);

    args.xml = (char *) xmlDesc;
    args.flags = flags;

    memset (&ret, 0, sizeof ret);
    if (call (conn, priv, 0, REMOTE_PROC_INTERFACE_DEFINE_XML,
              (xdrproc_t) xdr_remote_interface_define_xml_args, (char *) &args,
              (xdrproc_t) xdr_remote_interface_define_xml_ret, (char *) &ret) == -1)
        goto done;

    iface = get_nonnull_interface (conn, ret.iface);
    xdr_free ((xdrproc_t) &xdr_remote_interface_define_xml_ret, (char *) &ret);

done:
    remoteDriverUnlock(priv);
    return iface;
}

static int
remoteInterfaceUndefine (virInterfacePtr iface)
{
    int rv = -1;
    remote_interface_undefine_args args;
    struct private_data *priv = iface->conn->interfacePrivateData;

    remoteDriverLock(priv);

    make_nonnull_interface (&args.iface, iface);

    if (call (iface->conn, priv, 0, REMOTE_PROC_INTERFACE_UNDEFINE,
              (xdrproc_t) xdr_remote_interface_undefine_args, (char *) &args,
              (xdrproc_t) xdr_void, (char *) NULL) == -1)
        goto done;

    rv = 0;

done:
    remoteDriverUnlock(priv);
    return rv;
}

static int
remoteInterfaceCreate (virInterfacePtr iface,
                       unsigned int flags)
{
    int rv = -1;
    remote_interface_create_args args;
    struct private_data *priv = iface->conn->interfacePrivateData;

    remoteDriverLock(priv);

    make_nonnull_interface (&args.iface, iface);
    args.flags = flags;

    if (call (iface->conn, priv, 0, REMOTE_PROC_INTERFACE_CREATE,
              (xdrproc_t) xdr_remote_interface_create_args, (char *) &args,
              (xdrproc_t) xdr_void, (char *) NULL) == -1)
        goto done;

    rv = 0;

done:
    remoteDriverUnlock(priv);
    return rv;
}

static int
remoteInterfaceDestroy (virInterfacePtr iface,
                        unsigned int flags)
{
    int rv = -1;
    remote_interface_destroy_args args;
    struct private_data *priv = iface->conn->interfacePrivateData;

    remoteDriverLock(priv);

    make_nonnull_interface (&args.iface, iface);
    args.flags = flags;

    if (call (iface->conn, priv, 0, REMOTE_PROC_INTERFACE_DESTROY,
              (xdrproc_t) xdr_remote_interface_destroy_args, (char *) &args,
              (xdrproc_t) xdr_void, (char *) NULL) == -1)
        goto done;

    rv = 0;

done:
    remoteDriverUnlock(priv);
    return rv;
}

/*----------------------------------------------------------------------*/

static virDrvOpenStatus ATTRIBUTE_NONNULL (1)
remoteStorageOpen (virConnectPtr conn,
                   virConnectAuthPtr auth,
                   int flags)
{
    if (inside_daemon)
        return VIR_DRV_OPEN_DECLINED;

    if (conn->driver &&
        STREQ (conn->driver->name, "remote")) {
        struct private_data *priv = conn->privateData;
        /* If we're here, the remote driver is already
         * in use due to a) a QEMU uri, or b) a remote
         * URI. So we can re-use existing connection
         */
        remoteDriverLock(priv);
        priv->localUses++;
        conn->storagePrivateData = priv;
        remoteDriverUnlock(priv);
        return VIR_DRV_OPEN_SUCCESS;
    } else if (conn->networkDriver &&
               STREQ (conn->networkDriver->name, "remote")) {
        struct private_data *priv = conn->networkPrivateData;
        remoteDriverLock(priv);
        conn->storagePrivateData = priv;
        priv->localUses++;
        remoteDriverUnlock(priv);
        return VIR_DRV_OPEN_SUCCESS;
    } else {
        /* Using a non-remote driver, so we need to open a
         * new connection for network APIs, forcing it to
         * use the UNIX transport. This handles Xen driver
         * which doesn't have its own impl of the network APIs.
         */
        struct private_data *priv;
        int ret;
        ret = remoteOpenSecondaryDriver(conn,
                                        auth,
                                        flags,
                                        &priv);
        if (ret == VIR_DRV_OPEN_SUCCESS)
            conn->storagePrivateData = priv;
        return ret;
    }
}

static int
remoteStorageClose (virConnectPtr conn)
{
    int ret = 0;
    struct private_data *priv = conn->storagePrivateData;

    remoteDriverLock(priv);
    priv->localUses--;
    if (!priv->localUses) {
        ret = doRemoteClose(conn, priv);
        conn->storagePrivateData = NULL;
        remoteDriverUnlock(priv);
        virMutexDestroy(&priv->lock);
        VIR_FREE(priv);
    }
    if (priv)
        remoteDriverUnlock(priv);

    return ret;
}

static int
remoteNumOfStoragePools (virConnectPtr conn)
{
    int rv = -1;
    remote_num_of_storage_pools_ret ret;
    struct private_data *priv = conn->storagePrivateData;

    remoteDriverLock(priv);

    memset (&ret, 0, sizeof ret);
    if (call (conn, priv, 0, REMOTE_PROC_NUM_OF_STORAGE_POOLS,
              (xdrproc_t) xdr_void, (char *) NULL,
              (xdrproc_t) xdr_remote_num_of_storage_pools_ret, (char *) &ret) == -1)
        goto done;

    rv = ret.num;

done:
    remoteDriverUnlock(priv);
    return rv;
}

static int
remoteListStoragePools (virConnectPtr conn, char **const names, int maxnames)
{
    int rv = -1;
    int i;
    remote_list_storage_pools_args args;
    remote_list_storage_pools_ret ret;
    struct private_data *priv = conn->storagePrivateData;

    remoteDriverLock(priv);

    if (maxnames > REMOTE_STORAGE_POOL_NAME_LIST_MAX) {
        remoteError(VIR_ERR_RPC, "%s", _("too many storage pools requested"));
        goto done;
    }
    args.maxnames = maxnames;

    memset (&ret, 0, sizeof ret);
    if (call (conn, priv, 0, REMOTE_PROC_LIST_STORAGE_POOLS,
              (xdrproc_t) xdr_remote_list_storage_pools_args, (char *) &args,
              (xdrproc_t) xdr_remote_list_storage_pools_ret, (char *) &ret) == -1)
        goto done;

    if (ret.names.names_len > maxnames) {
        remoteError(VIR_ERR_RPC, "%s", _("too many storage pools received"));
        goto cleanup;
    }

    /* This call is caller-frees (although that isn't clear from
     * the documentation).  However xdr_free will free up both the
     * names and the list of pointers, so we have to strdup the
     * names here.
     */
    for (i = 0; i < ret.names.names_len; ++i) {
        names[i] = strdup (ret.names.names_val[i]);

        if (names[i] == NULL) {
            for (--i; i >= 0; --i)
                VIR_FREE(names[i]);

            virReportOOMError();
            goto cleanup;
        }
    }

    rv = ret.names.names_len;

cleanup:
    xdr_free ((xdrproc_t) xdr_remote_list_storage_pools_ret, (char *) &ret);

done:
    remoteDriverUnlock(priv);
    return rv;
}

static int
remoteNumOfDefinedStoragePools (virConnectPtr conn)
{
    int rv = -1;
    remote_num_of_defined_storage_pools_ret ret;
    struct private_data *priv = conn->storagePrivateData;

    remoteDriverLock(priv);

    memset (&ret, 0, sizeof ret);
    if (call (conn, priv, 0, REMOTE_PROC_NUM_OF_DEFINED_STORAGE_POOLS,
              (xdrproc_t) xdr_void, (char *) NULL,
              (xdrproc_t) xdr_remote_num_of_defined_storage_pools_ret, (char *) &ret) == -1)
        goto done;

    rv = ret.num;

done:
    remoteDriverUnlock(priv);
    return rv;
}

static int
remoteListDefinedStoragePools (virConnectPtr conn,
                               char **const names, int maxnames)
{
    int rv = -1;
    int i;
    remote_list_defined_storage_pools_args args;
    remote_list_defined_storage_pools_ret ret;
    struct private_data *priv = conn->storagePrivateData;

    remoteDriverLock(priv);

    if (maxnames > REMOTE_STORAGE_POOL_NAME_LIST_MAX) {
        remoteError(VIR_ERR_RPC, "%s", _("too many storage pools requested"));
        goto done;
    }
    args.maxnames = maxnames;

    memset (&ret, 0, sizeof ret);
    if (call (conn, priv, 0, REMOTE_PROC_LIST_DEFINED_STORAGE_POOLS,
              (xdrproc_t) xdr_remote_list_defined_storage_pools_args, (char *) &args,
              (xdrproc_t) xdr_remote_list_defined_storage_pools_ret, (char *) &ret) == -1)
        goto done;

    if (ret.names.names_len > maxnames) {
        remoteError(VIR_ERR_RPC, "%s", _("too many storage pools received"));
        goto cleanup;
    }

    /* This call is caller-frees (although that isn't clear from
     * the documentation).  However xdr_free will free up both the
     * names and the list of pointers, so we have to strdup the
     * names here.
     */
    for (i = 0; i < ret.names.names_len; ++i) {
        names[i] = strdup (ret.names.names_val[i]);

        if (names[i] == NULL) {
            for (--i; i >= 0; --i)
                VIR_FREE(names[i]);

            virReportOOMError();
            goto cleanup;
        }
    }

    rv = ret.names.names_len;

cleanup:
    xdr_free ((xdrproc_t) xdr_remote_list_defined_storage_pools_ret, (char *) &ret);

done:
    remoteDriverUnlock(priv);
    return rv;
}

static char *
remoteFindStoragePoolSources (virConnectPtr conn,
                              const char *type,
                              const char *srcSpec,
                              unsigned int flags)
{
    char *rv = NULL;
    remote_find_storage_pool_sources_args args;
    remote_find_storage_pool_sources_ret ret;
    struct private_data *priv = conn->storagePrivateData;
    const char *emptyString = "";

    remoteDriverLock(priv);

    args.type = (char*)type;
    /*
     * I'd think the following would work here:
     *    args.srcSpec = (char**)&srcSpec;
     * since srcSpec is a remote_string (not a remote_nonnull_string).
     *
     * But when srcSpec is NULL, this yields:
     *    libvir: Remote error : marshalling args
     *
     * So for now I'm working around this by turning NULL srcSpecs
     * into empty strings.
     */
    args.srcSpec = srcSpec ? (char **)&srcSpec : (char **)&emptyString;
    args.flags = flags;

    memset (&ret, 0, sizeof ret);
    if (call (conn, priv, 0, REMOTE_PROC_FIND_STORAGE_POOL_SOURCES,
              (xdrproc_t) xdr_remote_find_storage_pool_sources_args, (char *) &args,
              (xdrproc_t) xdr_remote_find_storage_pool_sources_ret, (char *) &ret) == -1)
        goto done;

    rv = ret.xml;
    ret.xml = NULL; /* To stop xdr_free free'ing it */

    xdr_free ((xdrproc_t) xdr_remote_find_storage_pool_sources_ret, (char *) &ret);

done:
    remoteDriverUnlock(priv);
    return rv;
}

static virStoragePoolPtr
remoteStoragePoolLookupByUUID (virConnectPtr conn,
                               const unsigned char *uuid)
{
    virStoragePoolPtr pool = NULL;
    remote_storage_pool_lookup_by_uuid_args args;
    remote_storage_pool_lookup_by_uuid_ret ret;
    struct private_data *priv = conn->storagePrivateData;

    remoteDriverLock(priv);

    memcpy (args.uuid, uuid, VIR_UUID_BUFLEN);

    memset (&ret, 0, sizeof ret);
    if (call (conn, priv, 0, REMOTE_PROC_STORAGE_POOL_LOOKUP_BY_UUID,
              (xdrproc_t) xdr_remote_storage_pool_lookup_by_uuid_args, (char *) &args,
              (xdrproc_t) xdr_remote_storage_pool_lookup_by_uuid_ret, (char *) &ret) == -1)
        goto done;

    pool = get_nonnull_storage_pool (conn, ret.pool);
    xdr_free ((xdrproc_t) &xdr_remote_storage_pool_lookup_by_uuid_ret, (char *) &ret);

done:
    remoteDriverUnlock(priv);
    return pool;
}

static virStoragePoolPtr
remoteStoragePoolLookupByName (virConnectPtr conn,
                               const char *name)
{
    virStoragePoolPtr pool = NULL;
    remote_storage_pool_lookup_by_name_args args;
    remote_storage_pool_lookup_by_name_ret ret;
    struct private_data *priv = conn->storagePrivateData;

    remoteDriverLock(priv);

    args.name = (char *) name;

    memset (&ret, 0, sizeof ret);
    if (call (conn, priv, 0, REMOTE_PROC_STORAGE_POOL_LOOKUP_BY_NAME,
              (xdrproc_t) xdr_remote_storage_pool_lookup_by_name_args, (char *) &args,
              (xdrproc_t) xdr_remote_storage_pool_lookup_by_name_ret, (char *) &ret) == -1)
        goto done;

    pool = get_nonnull_storage_pool (conn, ret.pool);
    xdr_free ((xdrproc_t) &xdr_remote_storage_pool_lookup_by_name_ret, (char *) &ret);

done:
    remoteDriverUnlock(priv);
    return pool;
}

static virStoragePoolPtr
remoteStoragePoolLookupByVolume (virStorageVolPtr vol)
{
    virStoragePoolPtr pool = NULL;
    remote_storage_pool_lookup_by_volume_args args;
    remote_storage_pool_lookup_by_volume_ret ret;
    struct private_data *priv = vol->conn->storagePrivateData;

    remoteDriverLock(priv);

    make_nonnull_storage_vol (&args.vol, vol);

    memset (&ret, 0, sizeof ret);
    if (call (vol->conn, priv, 0, REMOTE_PROC_STORAGE_POOL_LOOKUP_BY_VOLUME,
              (xdrproc_t) xdr_remote_storage_pool_lookup_by_volume_args, (char *) &args,
              (xdrproc_t) xdr_remote_storage_pool_lookup_by_volume_ret, (char *) &ret) == -1)
        goto done;

    pool = get_nonnull_storage_pool (vol->conn, ret.pool);
    xdr_free ((xdrproc_t) &xdr_remote_storage_pool_lookup_by_volume_ret, (char *) &ret);

done:
    remoteDriverUnlock(priv);
    return pool;
}


static int
remoteStoragePoolIsActive(virStoragePoolPtr pool)
{
    int rv = -1;
    remote_storage_pool_is_active_args args;
    remote_storage_pool_is_active_ret ret;
    struct private_data *priv = pool->conn->privateData;

    remoteDriverLock(priv);

    make_nonnull_storage_pool (&args.pool, pool);

    if (call (pool->conn, priv, 0, REMOTE_PROC_STORAGE_POOL_IS_ACTIVE,
              (xdrproc_t) xdr_remote_storage_pool_is_active_args, (char *) &args,
              (xdrproc_t) xdr_remote_storage_pool_is_active_ret, (char *) &ret) == -1)
        goto done;

    rv = ret.active;

done:
    remoteDriverUnlock(priv);
    return rv;
}

static int
remoteStoragePoolIsPersistent(virStoragePoolPtr pool)
{
    int rv = -1;
    remote_storage_pool_is_persistent_args args;
    remote_storage_pool_is_persistent_ret ret;
    struct private_data *priv = pool->conn->privateData;

    remoteDriverLock(priv);

    make_nonnull_storage_pool (&args.pool, pool);

    if (call (pool->conn, priv, 0, REMOTE_PROC_STORAGE_POOL_IS_PERSISTENT,
              (xdrproc_t) xdr_remote_storage_pool_is_persistent_args, (char *) &args,
              (xdrproc_t) xdr_remote_storage_pool_is_persistent_ret, (char *) &ret) == -1)
        goto done;

    rv = ret.persistent;

done:
    remoteDriverUnlock(priv);
    return rv;
}


static virStoragePoolPtr
remoteStoragePoolCreateXML (virConnectPtr conn, const char *xmlDesc, unsigned int flags)
{
    virStoragePoolPtr pool = NULL;
    remote_storage_pool_create_xml_args args;
    remote_storage_pool_create_xml_ret ret;
    struct private_data *priv = conn->storagePrivateData;

    remoteDriverLock(priv);

    args.xml = (char *) xmlDesc;
    args.flags = flags;

    memset (&ret, 0, sizeof ret);
    if (call (conn, priv, 0, REMOTE_PROC_STORAGE_POOL_CREATE_XML,
              (xdrproc_t) xdr_remote_storage_pool_create_xml_args, (char *) &args,
              (xdrproc_t) xdr_remote_storage_pool_create_xml_ret, (char *) &ret) == -1)
        goto done;

    pool = get_nonnull_storage_pool (conn, ret.pool);
    xdr_free ((xdrproc_t) &xdr_remote_storage_pool_create_xml_ret, (char *) &ret);

done:
    remoteDriverUnlock(priv);
    return pool;
}

static virStoragePoolPtr
remoteStoragePoolDefineXML (virConnectPtr conn, const char *xml, unsigned int flags)
{
    virStoragePoolPtr pool = NULL;
    remote_storage_pool_define_xml_args args;
    remote_storage_pool_define_xml_ret ret;
    struct private_data *priv = conn->storagePrivateData;

    remoteDriverLock(priv);

    args.xml = (char *) xml;
    args.flags = flags;

    memset (&ret, 0, sizeof ret);
    if (call (conn, priv, 0, REMOTE_PROC_STORAGE_POOL_DEFINE_XML,
              (xdrproc_t) xdr_remote_storage_pool_define_xml_args, (char *) &args,
              (xdrproc_t) xdr_remote_storage_pool_define_xml_ret, (char *) &ret) == -1)
        goto done;

    pool = get_nonnull_storage_pool (conn, ret.pool);
    xdr_free ((xdrproc_t) &xdr_remote_storage_pool_define_xml_ret, (char *) &ret);

done:
    remoteDriverUnlock(priv);
    return pool;
}

static int
remoteStoragePoolUndefine (virStoragePoolPtr pool)
{
    int rv = -1;
    remote_storage_pool_undefine_args args;
    struct private_data *priv = pool->conn->storagePrivateData;

    remoteDriverLock(priv);

    make_nonnull_storage_pool (&args.pool, pool);

    if (call (pool->conn, priv, 0, REMOTE_PROC_STORAGE_POOL_UNDEFINE,
              (xdrproc_t) xdr_remote_storage_pool_undefine_args, (char *) &args,
              (xdrproc_t) xdr_void, (char *) NULL) == -1)
        goto done;

    rv = 0;

done:
    remoteDriverUnlock(priv);
    return rv;
}

static int
remoteStoragePoolCreate (virStoragePoolPtr pool, unsigned int flags)
{
    int rv = -1;
    remote_storage_pool_create_args args;
    struct private_data *priv = pool->conn->storagePrivateData;

    remoteDriverLock(priv);

    make_nonnull_storage_pool (&args.pool, pool);
    args.flags = flags;

    if (call (pool->conn, priv, 0, REMOTE_PROC_STORAGE_POOL_CREATE,
              (xdrproc_t) xdr_remote_storage_pool_create_args, (char *) &args,
              (xdrproc_t) xdr_void, (char *) NULL) == -1)
        goto done;

    rv = 0;

done:
    remoteDriverUnlock(priv);
    return rv;
}

static int
remoteStoragePoolBuild (virStoragePoolPtr pool,
                        unsigned int flags)
{
    int rv = -1;
    remote_storage_pool_build_args args;
    struct private_data *priv = pool->conn->storagePrivateData;

    remoteDriverLock(priv);

    make_nonnull_storage_pool (&args.pool, pool);
    args.flags = flags;

    if (call (pool->conn, priv, 0, REMOTE_PROC_STORAGE_POOL_BUILD,
              (xdrproc_t) xdr_remote_storage_pool_build_args, (char *) &args,
              (xdrproc_t) xdr_void, (char *) NULL) == -1)
        goto done;

    rv = 0;

done:
    remoteDriverUnlock(priv);
    return rv;
}

static int
remoteStoragePoolDestroy (virStoragePoolPtr pool)
{
    int rv = -1;
    remote_storage_pool_destroy_args args;
    struct private_data *priv = pool->conn->storagePrivateData;

    remoteDriverLock(priv);

    make_nonnull_storage_pool (&args.pool, pool);

    if (call (pool->conn, priv, 0, REMOTE_PROC_STORAGE_POOL_DESTROY,
              (xdrproc_t) xdr_remote_storage_pool_destroy_args, (char *) &args,
              (xdrproc_t) xdr_void, (char *) NULL) == -1)
        goto done;

    rv = 0;

done:
    remoteDriverUnlock(priv);
    return rv;
}

static int
remoteStoragePoolDelete (virStoragePoolPtr pool,
                         unsigned int flags)
{
    int rv = -1;
    remote_storage_pool_delete_args args;
    struct private_data *priv = pool->conn->storagePrivateData;

    remoteDriverLock(priv);

    make_nonnull_storage_pool (&args.pool, pool);
    args.flags = flags;

    if (call (pool->conn, priv, 0, REMOTE_PROC_STORAGE_POOL_DELETE,
              (xdrproc_t) xdr_remote_storage_pool_delete_args, (char *) &args,
              (xdrproc_t) xdr_void, (char *) NULL) == -1)
        goto done;

    rv = 0;

done:
    remoteDriverUnlock(priv);
    return rv;
}

static int
remoteStoragePoolRefresh (virStoragePoolPtr pool,
                          unsigned int flags)
{
    int rv = -1;
    remote_storage_pool_refresh_args args;
    struct private_data *priv = pool->conn->storagePrivateData;

    remoteDriverLock(priv);

    make_nonnull_storage_pool (&args.pool, pool);
    args.flags = flags;

    if (call (pool->conn, priv, 0, REMOTE_PROC_STORAGE_POOL_REFRESH,
              (xdrproc_t) xdr_remote_storage_pool_refresh_args, (char *) &args,
              (xdrproc_t) xdr_void, (char *) NULL) == -1)
        goto done;

    rv = 0;

done:
    remoteDriverUnlock(priv);
    return rv;
}

static int
remoteStoragePoolGetInfo (virStoragePoolPtr pool, virStoragePoolInfoPtr info)
{
    int rv = -1;
    remote_storage_pool_get_info_args args;
    remote_storage_pool_get_info_ret ret;
    struct private_data *priv = pool->conn->storagePrivateData;

    remoteDriverLock(priv);

    make_nonnull_storage_pool (&args.pool, pool);

    memset (&ret, 0, sizeof ret);
    if (call (pool->conn, priv, 0, REMOTE_PROC_STORAGE_POOL_GET_INFO,
              (xdrproc_t) xdr_remote_storage_pool_get_info_args, (char *) &args,
              (xdrproc_t) xdr_remote_storage_pool_get_info_ret, (char *) &ret) == -1)
        goto done;

    info->state = ret.state;
    info->capacity = ret.capacity;
    info->allocation = ret.allocation;
    info->available = ret.available;

    rv = 0;

done:
    remoteDriverUnlock(priv);
    return rv;
}

static char *
remoteStoragePoolDumpXML (virStoragePoolPtr pool,
                          unsigned int flags)
{
    char *rv = NULL;
    remote_storage_pool_dump_xml_args args;
    remote_storage_pool_dump_xml_ret ret;
    struct private_data *priv = pool->conn->storagePrivateData;

    remoteDriverLock(priv);

    make_nonnull_storage_pool (&args.pool, pool);
    args.flags = flags;

    memset (&ret, 0, sizeof ret);
    if (call (pool->conn, priv, 0, REMOTE_PROC_STORAGE_POOL_DUMP_XML,
              (xdrproc_t) xdr_remote_storage_pool_dump_xml_args, (char *) &args,
              (xdrproc_t) xdr_remote_storage_pool_dump_xml_ret, (char *) &ret) == -1)
        goto done;

    /* Caller frees. */
    rv = ret.xml;

done:
    remoteDriverUnlock(priv);
    return rv;
}

static int
remoteStoragePoolGetAutostart (virStoragePoolPtr pool, int *autostart)
{
    int rv = -1;
    remote_storage_pool_get_autostart_args args;
    remote_storage_pool_get_autostart_ret ret;
    struct private_data *priv = pool->conn->storagePrivateData;

    remoteDriverLock(priv);

    make_nonnull_storage_pool (&args.pool, pool);

    memset (&ret, 0, sizeof ret);
    if (call (pool->conn, priv, 0, REMOTE_PROC_STORAGE_POOL_GET_AUTOSTART,
              (xdrproc_t) xdr_remote_storage_pool_get_autostart_args, (char *) &args,
              (xdrproc_t) xdr_remote_storage_pool_get_autostart_ret, (char *) &ret) == -1)
        goto done;

    if (autostart) *autostart = ret.autostart;

    rv = 0;

done:
    remoteDriverUnlock(priv);
    return rv;
}

static int
remoteStoragePoolSetAutostart (virStoragePoolPtr pool, int autostart)
{
    int rv = -1;
    remote_storage_pool_set_autostart_args args;
    struct private_data *priv = pool->conn->storagePrivateData;

    remoteDriverLock(priv);

    make_nonnull_storage_pool (&args.pool, pool);
    args.autostart = autostart;

    if (call (pool->conn, priv, 0, REMOTE_PROC_STORAGE_POOL_SET_AUTOSTART,
              (xdrproc_t) xdr_remote_storage_pool_set_autostart_args, (char *) &args,
              (xdrproc_t) xdr_void, (char *) NULL) == -1)
        goto done;

    rv = 0;

done:
    remoteDriverUnlock(priv);
    return rv;
}


static int
remoteStoragePoolNumOfVolumes (virStoragePoolPtr pool)
{
    int rv = -1;
    remote_storage_pool_num_of_volumes_args args;
    remote_storage_pool_num_of_volumes_ret ret;
    struct private_data *priv = pool->conn->storagePrivateData;

    remoteDriverLock(priv);

    make_nonnull_storage_pool(&args.pool, pool);

    memset (&ret, 0, sizeof ret);
    if (call (pool->conn, priv, 0, REMOTE_PROC_STORAGE_POOL_NUM_OF_VOLUMES,
              (xdrproc_t) xdr_remote_storage_pool_num_of_volumes_args, (char *) &args,
              (xdrproc_t) xdr_remote_storage_pool_num_of_volumes_ret, (char *) &ret) == -1)
        goto done;

    rv = ret.num;

done:
    remoteDriverUnlock(priv);
    return rv;
}

static int
remoteStoragePoolListVolumes (virStoragePoolPtr pool, char **const names, int maxnames)
{
    int rv = -1;
    int i;
    remote_storage_pool_list_volumes_args args;
    remote_storage_pool_list_volumes_ret ret;
    struct private_data *priv = pool->conn->storagePrivateData;

    remoteDriverLock(priv);

    if (maxnames > REMOTE_STORAGE_VOL_NAME_LIST_MAX) {
        remoteError(VIR_ERR_RPC, "%s", _("too many storage volumes requested"));
        goto done;
    }
    args.maxnames = maxnames;
    make_nonnull_storage_pool(&args.pool, pool);

    memset (&ret, 0, sizeof ret);
    if (call (pool->conn, priv, 0, REMOTE_PROC_STORAGE_POOL_LIST_VOLUMES,
              (xdrproc_t) xdr_remote_storage_pool_list_volumes_args, (char *) &args,
              (xdrproc_t) xdr_remote_storage_pool_list_volumes_ret, (char *) &ret) == -1)
        goto done;

    if (ret.names.names_len > maxnames) {
        remoteError(VIR_ERR_RPC, "%s", _("too many storage volumes received"));
        goto cleanup;
    }

    /* This call is caller-frees (although that isn't clear from
     * the documentation).  However xdr_free will free up both the
     * names and the list of pointers, so we have to strdup the
     * names here.
     */
    for (i = 0; i < ret.names.names_len; ++i) {
        names[i] = strdup (ret.names.names_val[i]);

        if (names[i] == NULL) {
            for (--i; i >= 0; --i)
                VIR_FREE(names[i]);

            virReportOOMError();
            goto cleanup;
        }
    }

    rv = ret.names.names_len;

cleanup:
    xdr_free ((xdrproc_t) xdr_remote_storage_pool_list_volumes_ret, (char *) &ret);

done:
    remoteDriverUnlock(priv);
    return rv;
}



static virStorageVolPtr
remoteStorageVolLookupByName (virStoragePoolPtr pool,
                              const char *name)
{
    virStorageVolPtr vol = NULL;
    remote_storage_vol_lookup_by_name_args args;
    remote_storage_vol_lookup_by_name_ret ret;
    struct private_data *priv = pool->conn->storagePrivateData;

    remoteDriverLock(priv);

    make_nonnull_storage_pool(&args.pool, pool);
    args.name = (char *) name;

    memset (&ret, 0, sizeof ret);
    if (call (pool->conn, priv, 0, REMOTE_PROC_STORAGE_VOL_LOOKUP_BY_NAME,
              (xdrproc_t) xdr_remote_storage_vol_lookup_by_name_args, (char *) &args,
              (xdrproc_t) xdr_remote_storage_vol_lookup_by_name_ret, (char *) &ret) == -1)
        goto done;

    vol = get_nonnull_storage_vol (pool->conn, ret.vol);
    xdr_free ((xdrproc_t) &xdr_remote_storage_vol_lookup_by_name_ret, (char *) &ret);

done:
    remoteDriverUnlock(priv);
    return vol;
}

static virStorageVolPtr
remoteStorageVolLookupByKey (virConnectPtr conn,
                             const char *key)
{
    virStorageVolPtr  vol = NULL;
    remote_storage_vol_lookup_by_key_args args;
    remote_storage_vol_lookup_by_key_ret ret;
    struct private_data *priv = conn->storagePrivateData;

    remoteDriverLock(priv);

    args.key = (char *) key;

    memset (&ret, 0, sizeof ret);
    if (call (conn, priv, 0, REMOTE_PROC_STORAGE_VOL_LOOKUP_BY_KEY,
              (xdrproc_t) xdr_remote_storage_vol_lookup_by_key_args, (char *) &args,
              (xdrproc_t) xdr_remote_storage_vol_lookup_by_key_ret, (char *) &ret) == -1)
        goto done;

    vol = get_nonnull_storage_vol (conn, ret.vol);
    xdr_free ((xdrproc_t) &xdr_remote_storage_vol_lookup_by_key_ret, (char *) &ret);

done:
    remoteDriverUnlock(priv);
    return vol;
}

static virStorageVolPtr
remoteStorageVolLookupByPath (virConnectPtr conn,
                              const char *path)
{
    virStorageVolPtr vol = NULL;
    remote_storage_vol_lookup_by_path_args args;
    remote_storage_vol_lookup_by_path_ret ret;
    struct private_data *priv = conn->storagePrivateData;

    remoteDriverLock(priv);

    args.path = (char *) path;

    memset (&ret, 0, sizeof ret);
    if (call (conn, priv, 0, REMOTE_PROC_STORAGE_VOL_LOOKUP_BY_PATH,
              (xdrproc_t) xdr_remote_storage_vol_lookup_by_path_args, (char *) &args,
              (xdrproc_t) xdr_remote_storage_vol_lookup_by_path_ret, (char *) &ret) == -1)
        goto done;

    vol = get_nonnull_storage_vol (conn, ret.vol);
    xdr_free ((xdrproc_t) &xdr_remote_storage_vol_lookup_by_path_ret, (char *) &ret);

done:
    remoteDriverUnlock(priv);
    return vol;
}

static virStorageVolPtr
remoteStorageVolCreateXML (virStoragePoolPtr pool, const char *xmlDesc,
                           unsigned int flags)
{
    virStorageVolPtr vol = NULL;
    remote_storage_vol_create_xml_args args;
    remote_storage_vol_create_xml_ret ret;
    struct private_data *priv = pool->conn->storagePrivateData;

    remoteDriverLock(priv);

    make_nonnull_storage_pool (&args.pool, pool);
    args.xml = (char *) xmlDesc;
    args.flags = flags;

    memset (&ret, 0, sizeof ret);
    if (call (pool->conn, priv, 0, REMOTE_PROC_STORAGE_VOL_CREATE_XML,
              (xdrproc_t) xdr_remote_storage_vol_create_xml_args, (char *) &args,
              (xdrproc_t) xdr_remote_storage_vol_create_xml_ret, (char *) &ret) == -1)
        goto done;

    vol = get_nonnull_storage_vol (pool->conn, ret.vol);
    xdr_free ((xdrproc_t) &xdr_remote_storage_vol_create_xml_ret, (char *) &ret);

done:
    remoteDriverUnlock(priv);
    return vol;
}

static virStorageVolPtr
remoteStorageVolCreateXMLFrom (virStoragePoolPtr pool,
                               const char *xmlDesc,
                               virStorageVolPtr clonevol,
                               unsigned int flags)
{
    virStorageVolPtr newvol = NULL;
    remote_storage_vol_create_xml_from_args args;
    remote_storage_vol_create_xml_from_ret ret;
    struct private_data *priv = pool->conn->storagePrivateData;

    remoteDriverLock(priv);

    make_nonnull_storage_pool (&args.pool, pool);
    make_nonnull_storage_vol (&args.clonevol, clonevol);
    args.xml = (char *) xmlDesc;
    args.flags = flags;

    memset (&ret, 0, sizeof ret);
    if (call (pool->conn, priv, 0, REMOTE_PROC_STORAGE_VOL_CREATE_XML_FROM,
              (xdrproc_t) xdr_remote_storage_vol_create_xml_from_args, (char *) &args,
              (xdrproc_t) xdr_remote_storage_vol_create_xml_from_ret, (char *) &ret) == -1)
        goto done;

    newvol = get_nonnull_storage_vol (pool->conn, ret.vol);
    xdr_free ((xdrproc_t) &xdr_remote_storage_vol_create_xml_from_ret, (char *) &ret);

done:
    remoteDriverUnlock(priv);
    return newvol;
}

static int
remoteStorageVolDelete (virStorageVolPtr vol,
                        unsigned int flags)
{
    int rv = -1;
    remote_storage_vol_delete_args args;
    struct private_data *priv = vol->conn->storagePrivateData;

    remoteDriverLock(priv);

    make_nonnull_storage_vol (&args.vol, vol);
    args.flags = flags;

    if (call (vol->conn, priv, 0, REMOTE_PROC_STORAGE_VOL_DELETE,
              (xdrproc_t) xdr_remote_storage_vol_delete_args, (char *) &args,
              (xdrproc_t) xdr_void, (char *) NULL) == -1)
        goto done;

    rv = 0;

done:
    remoteDriverUnlock(priv);
    return rv;
}

static int
remoteStorageVolWipe(virStorageVolPtr vol,
                     unsigned int flags)
{
    int rv = -1;
    remote_storage_vol_wipe_args args;
    struct private_data *priv = vol->conn->storagePrivateData;

    remoteDriverLock(priv);

    make_nonnull_storage_vol(&args.vol, vol);
    args.flags = flags;

    if (call(vol->conn, priv, 0, REMOTE_PROC_STORAGE_VOL_WIPE,
             (xdrproc_t) xdr_remote_storage_vol_wipe_args, (char *) &args,
             (xdrproc_t) xdr_void, (char *) NULL) == -1)
        goto done;

    rv = 0;

done:
    remoteDriverUnlock(priv);
    return rv;
}


static int
remoteStorageVolGetInfo (virStorageVolPtr vol, virStorageVolInfoPtr info)
{
    int rv = -1;
    remote_storage_vol_get_info_args args;
    remote_storage_vol_get_info_ret ret;
    struct private_data *priv = vol->conn->storagePrivateData;

    remoteDriverLock(priv);

    make_nonnull_storage_vol (&args.vol, vol);

    memset (&ret, 0, sizeof ret);
    if (call (vol->conn, priv, 0, REMOTE_PROC_STORAGE_VOL_GET_INFO,
              (xdrproc_t) xdr_remote_storage_vol_get_info_args, (char *) &args,
              (xdrproc_t) xdr_remote_storage_vol_get_info_ret, (char *) &ret) == -1)
        goto done;

    info->type = ret.type;
    info->capacity = ret.capacity;
    info->allocation = ret.allocation;

    rv = 0;

done:
    remoteDriverUnlock(priv);
    return rv;
}

static char *
remoteStorageVolDumpXML (virStorageVolPtr vol,
                         unsigned int flags)
{
    char *rv = NULL;
    remote_storage_vol_dump_xml_args args;
    remote_storage_vol_dump_xml_ret ret;
    struct private_data *priv = vol->conn->storagePrivateData;

    remoteDriverLock(priv);

    make_nonnull_storage_vol (&args.vol, vol);
    args.flags = flags;

    memset (&ret, 0, sizeof ret);
    if (call (vol->conn, priv, 0, REMOTE_PROC_STORAGE_VOL_DUMP_XML,
              (xdrproc_t) xdr_remote_storage_vol_dump_xml_args, (char *) &args,
              (xdrproc_t) xdr_remote_storage_vol_dump_xml_ret, (char *) &ret) == -1)
        goto done;

    /* Caller frees. */
    rv = ret.xml;

done:
    remoteDriverUnlock(priv);
    return rv;
}

static char *
remoteStorageVolGetPath (virStorageVolPtr vol)
{
    char *rv = NULL;
    remote_storage_vol_get_path_args args;
    remote_storage_vol_get_path_ret ret;
    struct private_data *priv = vol->conn->storagePrivateData;

    remoteDriverLock(priv);

    make_nonnull_storage_vol (&args.vol, vol);

    memset (&ret, 0, sizeof ret);
    if (call (vol->conn, priv, 0, REMOTE_PROC_STORAGE_VOL_GET_PATH,
              (xdrproc_t) xdr_remote_storage_vol_get_path_args, (char *) &args,
              (xdrproc_t) xdr_remote_storage_vol_get_path_ret, (char *) &ret) == -1)
        goto done;

    /* Caller frees. */
    rv = ret.name;

done:
    remoteDriverUnlock(priv);
    return rv;
}


/*----------------------------------------------------------------------*/

static virDrvOpenStatus ATTRIBUTE_NONNULL (1)
remoteDevMonOpen(virConnectPtr conn,
                 virConnectAuthPtr auth ATTRIBUTE_UNUSED,
                 int flags ATTRIBUTE_UNUSED)
{
    if (inside_daemon)
        return VIR_DRV_OPEN_DECLINED;

    if (conn->driver &&
        STREQ (conn->driver->name, "remote")) {
        struct private_data *priv = conn->privateData;
        /* If we're here, the remote driver is already
         * in use due to a) a QEMU uri, or b) a remote
         * URI. So we can re-use existing connection
         */
        remoteDriverLock(priv);
        priv->localUses++;
        conn->devMonPrivateData = priv;
        remoteDriverUnlock(priv);
        return VIR_DRV_OPEN_SUCCESS;
    } else if (conn->networkDriver &&
               STREQ (conn->networkDriver->name, "remote")) {
        struct private_data *priv = conn->networkPrivateData;
        remoteDriverLock(priv);
        conn->devMonPrivateData = priv;
        priv->localUses++;
        remoteDriverUnlock(priv);
        return VIR_DRV_OPEN_SUCCESS;
    } else {
        /* Using a non-remote driver, so we need to open a
         * new connection for network APIs, forcing it to
         * use the UNIX transport. This handles Xen driver
         * which doesn't have its own impl of the network APIs.
         */
        struct private_data *priv;
        int ret;
        ret = remoteOpenSecondaryDriver(conn,
                                        auth,
                                        flags,
                                        &priv);
        if (ret == VIR_DRV_OPEN_SUCCESS)
            conn->devMonPrivateData = priv;
        return ret;
    }
}

static int remoteDevMonClose(virConnectPtr conn)
{
    int ret = 0;
    struct private_data *priv = conn->devMonPrivateData;

    remoteDriverLock(priv);
    priv->localUses--;
    if (!priv->localUses) {
        ret = doRemoteClose(conn, priv);
        conn->devMonPrivateData = NULL;
        remoteDriverUnlock(priv);
        virMutexDestroy(&priv->lock);
        VIR_FREE(priv);
    }
    if (priv)
        remoteDriverUnlock(priv);
    return ret;
}

static int remoteNodeNumOfDevices(virConnectPtr conn,
                                  const char *cap,
                                  unsigned int flags)
{
    int rv = -1;
    remote_node_num_of_devices_args args;
    remote_node_num_of_devices_ret ret;
    struct private_data *priv = conn->devMonPrivateData;

    remoteDriverLock(priv);

    args.cap = cap ? (char **)&cap : NULL;
    args.flags = flags;

    memset (&ret, 0, sizeof ret);
    if (call (conn, priv, 0, REMOTE_PROC_NODE_NUM_OF_DEVICES,
              (xdrproc_t) xdr_remote_node_num_of_devices_args, (char *) &args,
              (xdrproc_t) xdr_remote_node_num_of_devices_ret, (char *) &ret) == -1)
        goto done;

    rv = ret.num;

done:
    remoteDriverUnlock(priv);
    return rv;
}


static int remoteNodeListDevices(virConnectPtr conn,
                                 const char *cap,
                                 char **const names,
                                 int maxnames,
                                 unsigned int flags)
{
    int rv = -1;
    int i;
    remote_node_list_devices_args args;
    remote_node_list_devices_ret ret;
    struct private_data *priv = conn->devMonPrivateData;

    remoteDriverLock(priv);

    if (maxnames > REMOTE_NODE_DEVICE_NAME_LIST_MAX) {
        remoteError(VIR_ERR_RPC, "%s", _("too many device names requested"));
        goto done;
    }
    args.cap = cap ? (char **)&cap : NULL;
    args.maxnames = maxnames;
    args.flags = flags;

    memset (&ret, 0, sizeof ret);
    if (call (conn, priv, 0, REMOTE_PROC_NODE_LIST_DEVICES,
              (xdrproc_t) xdr_remote_node_list_devices_args, (char *) &args,
              (xdrproc_t) xdr_remote_node_list_devices_ret, (char *) &ret) == -1)
        goto done;

    if (ret.names.names_len > maxnames) {
        remoteError(VIR_ERR_RPC, "%s", _("too many device names received"));
        goto cleanup;
    }

    /* This call is caller-frees (although that isn't clear from
     * the documentation).  However xdr_free will free up both the
     * names and the list of pointers, so we have to strdup the
     * names here.
     */
    for (i = 0; i < ret.names.names_len; ++i) {
        names[i] = strdup (ret.names.names_val[i]);

        if (names[i] == NULL) {
            for (--i; i >= 0; --i)
                VIR_FREE(names[i]);

            virReportOOMError();
            goto cleanup;
        }
    }

    rv = ret.names.names_len;

cleanup:
    xdr_free ((xdrproc_t) xdr_remote_node_list_devices_ret, (char *) &ret);

done:
    remoteDriverUnlock(priv);
    return rv;
}


static virNodeDevicePtr remoteNodeDeviceLookupByName(virConnectPtr conn,
                                                     const char *name)
{
    remote_node_device_lookup_by_name_args args;
    remote_node_device_lookup_by_name_ret ret;
    virNodeDevicePtr dev = NULL;
    struct private_data *priv = conn->devMonPrivateData;

    remoteDriverLock(priv);

    args.name = (char *)name;

    memset (&ret, 0, sizeof ret);
    if (call (conn, priv, 0, REMOTE_PROC_NODE_DEVICE_LOOKUP_BY_NAME,
              (xdrproc_t) xdr_remote_node_device_lookup_by_name_args, (char *) &args,
              (xdrproc_t) xdr_remote_node_device_lookup_by_name_ret, (char *) &ret) == -1)
        goto done;

    dev = get_nonnull_node_device(conn, ret.dev);

    xdr_free ((xdrproc_t) xdr_remote_node_device_lookup_by_name_ret, (char *) &ret);

done:
    remoteDriverUnlock(priv);
    return dev;
}

static char *remoteNodeDeviceDumpXML(virNodeDevicePtr dev,
                                     unsigned int flags)
{
    char *rv = NULL;
    remote_node_device_dump_xml_args args;
    remote_node_device_dump_xml_ret ret;
    struct private_data *priv = dev->conn->devMonPrivateData;

    remoteDriverLock(priv);

    args.name = dev->name;
    args.flags = flags;

    memset (&ret, 0, sizeof ret);
    if (call (dev->conn, priv, 0, REMOTE_PROC_NODE_DEVICE_DUMP_XML,
              (xdrproc_t) xdr_remote_node_device_dump_xml_args, (char *) &args,
              (xdrproc_t) xdr_remote_node_device_dump_xml_ret, (char *) &ret) == -1)
        goto done;

    /* Caller frees. */
    rv = ret.xml;

done:
    remoteDriverUnlock(priv);
    return rv;
}

static char *remoteNodeDeviceGetParent(virNodeDevicePtr dev)
{
    char *rv = NULL;
    remote_node_device_get_parent_args args;
    remote_node_device_get_parent_ret ret;
    struct private_data *priv = dev->conn->devMonPrivateData;

    remoteDriverLock(priv);

    args.name = dev->name;

    memset (&ret, 0, sizeof ret);
    if (call (dev->conn, priv, 0, REMOTE_PROC_NODE_DEVICE_GET_PARENT,
              (xdrproc_t) xdr_remote_node_device_get_parent_args, (char *) &args,
              (xdrproc_t) xdr_remote_node_device_get_parent_ret, (char *) &ret) == -1)
        goto done;

    /* Caller frees. */
    rv = ret.parent ? *ret.parent : NULL;
    VIR_FREE(ret.parent);

done:
    remoteDriverUnlock(priv);
    return rv;
}

static int remoteNodeDeviceNumOfCaps(virNodeDevicePtr dev)
{
    int rv = -1;
    remote_node_device_num_of_caps_args args;
    remote_node_device_num_of_caps_ret ret;
    struct private_data *priv = dev->conn->devMonPrivateData;

    remoteDriverLock(priv);

    args.name = dev->name;

    memset (&ret, 0, sizeof ret);
    if (call (dev->conn, priv, 0, REMOTE_PROC_NODE_DEVICE_NUM_OF_CAPS,
              (xdrproc_t) xdr_remote_node_device_num_of_caps_args, (char *) &args,
              (xdrproc_t) xdr_remote_node_device_num_of_caps_ret, (char *) &ret) == -1)
        goto done;

    rv = ret.num;

done:
    remoteDriverUnlock(priv);
    return rv;
}

static int remoteNodeDeviceListCaps(virNodeDevicePtr dev,
                                    char **const names,
                                    int maxnames)
{
    int rv = -1;
    int i;
    remote_node_device_list_caps_args args;
    remote_node_device_list_caps_ret ret;
    struct private_data *priv = dev->conn->devMonPrivateData;

    remoteDriverLock(priv);

    if (maxnames > REMOTE_NODE_DEVICE_CAPS_LIST_MAX) {
        remoteError(VIR_ERR_RPC, "%s", _("too many capability names requested"));
        goto done;
    }
    args.maxnames = maxnames;
    args.name = dev->name;

    memset (&ret, 0, sizeof ret);
    if (call (dev->conn, priv, 0, REMOTE_PROC_NODE_DEVICE_LIST_CAPS,
              (xdrproc_t) xdr_remote_node_device_list_caps_args, (char *) &args,
              (xdrproc_t) xdr_remote_node_device_list_caps_ret, (char *) &ret) == -1)
        goto done;

    if (ret.names.names_len > maxnames) {
        remoteError(VIR_ERR_RPC, "%s", _("too many capability names received"));
        goto cleanup;
    }

    /* This call is caller-frees (although that isn't clear from
     * the documentation).  However xdr_free will free up both the
     * names and the list of pointers, so we have to strdup the
     * names here.
     */
    for (i = 0; i < ret.names.names_len; ++i) {
        names[i] = strdup (ret.names.names_val[i]);

        if (names[i] == NULL) {
            for (--i; i >= 0; --i)
                VIR_FREE(names[i]);

            virReportOOMError();
            goto cleanup;
        }
    }

    rv = ret.names.names_len;

cleanup:
    xdr_free ((xdrproc_t) xdr_remote_node_device_list_caps_ret, (char *) &ret);

done:
    remoteDriverUnlock(priv);
    return rv;
}

static int
remoteNodeDeviceDettach (virNodeDevicePtr dev)
{
    int rv = -1;
    remote_node_device_dettach_args args;
    struct private_data *priv = dev->conn->privateData;

    remoteDriverLock(priv);

    args.name = dev->name;

    if (call (dev->conn, priv, 0, REMOTE_PROC_NODE_DEVICE_DETTACH,
              (xdrproc_t) xdr_remote_node_device_dettach_args, (char *) &args,
              (xdrproc_t) xdr_void, (char *) NULL) == -1)
        goto done;

    rv = 0;

done:
    remoteDriverUnlock(priv);
    return rv;
}

static int
remoteNodeDeviceReAttach (virNodeDevicePtr dev)
{
    int rv = -1;
    remote_node_device_re_attach_args args;
    struct private_data *priv = dev->conn->privateData;

    remoteDriverLock(priv);

    args.name = dev->name;

    if (call (dev->conn, priv, 0, REMOTE_PROC_NODE_DEVICE_RE_ATTACH,
              (xdrproc_t) xdr_remote_node_device_re_attach_args, (char *) &args,
              (xdrproc_t) xdr_void, (char *) NULL) == -1)
        goto done;

    rv = 0;

done:
    remoteDriverUnlock(priv);
    return rv;
}

static int
remoteNodeDeviceReset (virNodeDevicePtr dev)
{
    int rv = -1;
    remote_node_device_reset_args args;
    struct private_data *priv = dev->conn->privateData;

    remoteDriverLock(priv);

    args.name = dev->name;

    if (call (dev->conn, priv, 0, REMOTE_PROC_NODE_DEVICE_RESET,
              (xdrproc_t) xdr_remote_node_device_reset_args, (char *) &args,
              (xdrproc_t) xdr_void, (char *) NULL) == -1)
        goto done;

    rv = 0;

done:
    remoteDriverUnlock(priv);
    return rv;
}


static virNodeDevicePtr
remoteNodeDeviceCreateXML(virConnectPtr conn,
                          const char *xmlDesc,
                          unsigned int flags)
{
    remote_node_device_create_xml_args args;
    remote_node_device_create_xml_ret ret;
    virNodeDevicePtr dev = NULL;
    struct private_data *priv = conn->privateData;

    remoteDriverLock(priv);

    memset(&ret, 0, sizeof ret);
    args.xml_desc = (char *)xmlDesc;
    args.flags = flags;

    if (call(conn, priv, 0, REMOTE_PROC_NODE_DEVICE_CREATE_XML,
             (xdrproc_t) xdr_remote_node_device_create_xml_args, (char *) &args,
             (xdrproc_t) xdr_remote_node_device_create_xml_ret, (char *) &ret) == -1)
        goto done;

    dev = get_nonnull_node_device(conn, ret.dev);
    xdr_free ((xdrproc_t) xdr_remote_node_device_create_xml_ret, (char *) &ret);

done:
    remoteDriverUnlock(priv);
    return dev;
}

static int
remoteNodeDeviceDestroy(virNodeDevicePtr dev)
{
    int rv = -1;
    remote_node_device_destroy_args args;
    struct private_data *priv = dev->conn->privateData;

    remoteDriverLock(priv);

    args.name = dev->name;

    if (call(dev->conn, priv, 0, REMOTE_PROC_NODE_DEVICE_DESTROY,
             (xdrproc_t) xdr_remote_node_device_destroy_args, (char *) &args,
             (xdrproc_t) xdr_void, (char *) NULL) == -1)
        goto done;

    rv = 0;

done:
    remoteDriverUnlock(priv);
    return rv;
}

/* ------------------------------------------------------------- */

static virDrvOpenStatus ATTRIBUTE_NONNULL (1)
remoteNWFilterOpen (virConnectPtr conn,
                    virConnectAuthPtr auth,
                    int flags)
{
    if (inside_daemon)
        return VIR_DRV_OPEN_DECLINED;

    if (conn->driver &&
        STREQ (conn->driver->name, "remote")) {
        struct private_data *priv;

       /* If we're here, the remote driver is already
         * in use due to a) a QEMU uri, or b) a remote
         * URI. So we can re-use existing connection
         */
        priv = conn->privateData;
        remoteDriverLock(priv);
        priv->localUses++;
        conn->nwfilterPrivateData = priv;
        remoteDriverUnlock(priv);
        return VIR_DRV_OPEN_SUCCESS;
    } else {
        /* Using a non-remote driver, so we need to open a
         * new connection for network filtering APIs, forcing it to
         * use the UNIX transport. This handles Xen driver
         * which doesn't have its own impl of the network filtering APIs.
         */
        struct private_data *priv;
        int ret;
        ret = remoteOpenSecondaryDriver(conn,
                                        auth,
                                        flags,
                                        &priv);
        if (ret == VIR_DRV_OPEN_SUCCESS)
            conn->nwfilterPrivateData = priv;
        return ret;
    }
}

static int
remoteNWFilterClose (virConnectPtr conn)
{
    int rv = 0;
    struct private_data *priv = conn->nwfilterPrivateData;

    remoteDriverLock(priv);
    priv->localUses--;
    if (!priv->localUses) {
        rv = doRemoteClose(conn, priv);
        conn->nwfilterPrivateData = NULL;
        remoteDriverUnlock(priv);
        virMutexDestroy(&priv->lock);
        VIR_FREE(priv);
    }
    if (priv)
        remoteDriverUnlock(priv);
    return rv;
}


static int
remoteNumOfNWFilters (virConnectPtr conn)
{
    int rv = -1;
    remote_num_of_nwfilters_ret ret;
    struct private_data *priv = conn->nwfilterPrivateData;

    remoteDriverLock(priv);

    memset (&ret, 0, sizeof ret);
    if (call (conn, priv, 0, REMOTE_PROC_NUM_OF_NWFILTERS,
              (xdrproc_t) xdr_void, (char *) NULL,
              (xdrproc_t) xdr_remote_num_of_nwfilters_ret, (char *) &ret) == -1)
        goto done;

    rv = ret.num;

done:
    remoteDriverUnlock(priv);
    return rv;
}


static virNWFilterPtr
remoteNWFilterDefineXML (virConnectPtr conn, const char *xmlDesc,
                         unsigned int flags ATTRIBUTE_UNUSED)
{
    virNWFilterPtr net = NULL;
    remote_nwfilter_define_xml_args args;
    remote_nwfilter_define_xml_ret ret;
    struct private_data *priv = conn->nwfilterPrivateData;

    remoteDriverLock(priv);

    args.xml = (char *) xmlDesc;

    memset (&ret, 0, sizeof ret);
    if (call (conn, priv, 0, REMOTE_PROC_NWFILTER_DEFINE_XML,
              (xdrproc_t) xdr_remote_nwfilter_define_xml_args, (char *) &args,
              (xdrproc_t) xdr_remote_nwfilter_define_xml_ret, (char *) &ret) == -1)
        goto done;

    net = get_nonnull_nwfilter (conn, ret.nwfilter);
    xdr_free ((xdrproc_t) &xdr_remote_nwfilter_define_xml_ret, (char *) &ret);

done:
    remoteDriverUnlock(priv);
    return net;
}


static int
remoteNWFilterUndefine (virNWFilterPtr nwfilter)
{
    int rv = -1;
    remote_nwfilter_undefine_args args;
    struct private_data *priv = nwfilter->conn->nwfilterPrivateData;

    remoteDriverLock(priv);

    make_nonnull_nwfilter (&args.nwfilter, nwfilter);

    if (call (nwfilter->conn, priv, 0, REMOTE_PROC_NWFILTER_UNDEFINE,
              (xdrproc_t) xdr_remote_nwfilter_undefine_args, (char *) &args,
              (xdrproc_t) xdr_void, (char *) NULL) == -1)
        goto done;

    rv = 0;

done:
    remoteDriverUnlock(priv);
    return rv;
}


static int
remoteListNWFilters (virConnectPtr conn, char **const names, int maxnames)
{
    int rv = -1;
    int i;
    remote_list_nwfilters_args args;
    remote_list_nwfilters_ret ret;
    struct private_data *priv = conn->nwfilterPrivateData;

    remoteDriverLock(priv);

    if (maxnames > REMOTE_NWFILTER_NAME_LIST_MAX) {
        remoteError(VIR_ERR_RPC,
                    _("too many remote nwfilters: %d > %d"),
                    maxnames, REMOTE_NWFILTER_NAME_LIST_MAX);
        goto done;
    }
    args.maxnames = maxnames;

    memset (&ret, 0, sizeof ret);
    if (call (conn, priv, 0, REMOTE_PROC_LIST_NWFILTERS,
              (xdrproc_t) xdr_remote_list_nwfilters_args, (char *) &args,
              (xdrproc_t) xdr_remote_list_nwfilters_ret, (char *) &ret) == -1)
        goto done;

    if (ret.names.names_len > maxnames) {
        remoteError(VIR_ERR_RPC,
                    _("too many remote nwfilters: %d > %d"),
                    ret.names.names_len, maxnames);
        goto cleanup;
    }

    /* This call is caller-frees (although that isn't clear from
     * the documentation).  However xdr_free will free up both the
     * names and the list of pointers, so we have to strdup the
     * names here.
     */
    for (i = 0; i < ret.names.names_len; ++i) {
        names[i] = strdup (ret.names.names_val[i]);

        if (names[i] == NULL) {
            for (--i; i >= 0; --i)
                VIR_FREE(names[i]);

            virReportOOMError();
            goto cleanup;
        }
    }

    rv = ret.names.names_len;

cleanup:
    xdr_free ((xdrproc_t) xdr_remote_list_nwfilters_ret, (char *) &ret);

done:
    remoteDriverUnlock(priv);
    return rv;
}



static virNWFilterPtr
remoteNWFilterLookupByUUID (virConnectPtr conn,
                            const unsigned char *uuid)
{
    virNWFilterPtr net = NULL;
    remote_nwfilter_lookup_by_uuid_args args;
    remote_nwfilter_lookup_by_uuid_ret ret;
    struct private_data *priv = conn->nwfilterPrivateData;

    remoteDriverLock(priv);

    memcpy (args.uuid, uuid, VIR_UUID_BUFLEN);

    memset (&ret, 0, sizeof ret);
    if (call (conn, priv, 0, REMOTE_PROC_NWFILTER_LOOKUP_BY_UUID,
              (xdrproc_t) xdr_remote_nwfilter_lookup_by_uuid_args, (char *) &args,
              (xdrproc_t) xdr_remote_nwfilter_lookup_by_uuid_ret, (char *) &ret) == -1)
        goto done;

    net = get_nonnull_nwfilter (conn, ret.nwfilter);
    xdr_free ((xdrproc_t) &xdr_remote_nwfilter_lookup_by_uuid_ret, (char *) &ret);

done:
    remoteDriverUnlock(priv);
    return net;
}

static virNWFilterPtr
remoteNWFilterLookupByName (virConnectPtr conn,
                            const char *name)
{
    virNWFilterPtr net = NULL;
    remote_nwfilter_lookup_by_name_args args;
    remote_nwfilter_lookup_by_name_ret ret;
    struct private_data *priv = conn->nwfilterPrivateData;

    remoteDriverLock(priv);

    args.name = (char *) name;

    memset (&ret, 0, sizeof ret);
    if (call (conn, priv, 0, REMOTE_PROC_NWFILTER_LOOKUP_BY_NAME,
              (xdrproc_t) xdr_remote_nwfilter_lookup_by_name_args, (char *) &args,
              (xdrproc_t) xdr_remote_nwfilter_lookup_by_name_ret, (char *) &ret) == -1)
        goto done;

    net = get_nonnull_nwfilter (conn, ret.nwfilter);
    xdr_free ((xdrproc_t) &xdr_remote_nwfilter_lookup_by_name_ret, (char *) &ret);

done:
    remoteDriverUnlock(priv);
    return net;
}


static char *
remoteNWFilterGetXMLDesc (virNWFilterPtr nwfilter, unsigned int flags)
{
    char *rv = NULL;
    remote_nwfilter_get_xml_desc_args args;
    remote_nwfilter_get_xml_desc_ret ret;
    struct private_data *priv = nwfilter->conn->nwfilterPrivateData;

    remoteDriverLock(priv);

    make_nonnull_nwfilter (&args.nwfilter, nwfilter);
    args.flags = flags;

    memset (&ret, 0, sizeof ret);
    if (call (nwfilter->conn, priv, 0, REMOTE_PROC_NWFILTER_GET_XML_DESC,
              (xdrproc_t) xdr_remote_nwfilter_get_xml_desc_args, (char *) &args,
              (xdrproc_t) xdr_remote_nwfilter_get_xml_desc_ret, (char *) &ret) == -1)
        goto done;

    /* Caller frees. */
    rv = ret.xml;

done:
    remoteDriverUnlock(priv);
    return rv;
}


/*----------------------------------------------------------------------*/

static int
remoteAuthenticate (virConnectPtr conn, struct private_data *priv,
                    int in_open ATTRIBUTE_UNUSED,
                    virConnectAuthPtr auth ATTRIBUTE_UNUSED,
                    const char *authtype)
{
    struct remote_auth_list_ret ret;
    int err, type = REMOTE_AUTH_NONE;

    memset(&ret, 0, sizeof ret);
    err = call (conn, priv,
                REMOTE_CALL_IN_OPEN | REMOTE_CALL_QUIET_MISSING_RPC,
                REMOTE_PROC_AUTH_LIST,
                (xdrproc_t) xdr_void, (char *) NULL,
                (xdrproc_t) xdr_remote_auth_list_ret, (char *) &ret);
    if (err == -2) /* Missing RPC - old server - ignore */
        return 0;

    if (err < 0)
        return -1;

    if (ret.types.types_len == 0)
        return 0;

    if (authtype) {
        int want, i;
        if (STRCASEEQ(authtype, "sasl") ||
            STRCASEEQLEN(authtype, "sasl.", 5)) {
            want = REMOTE_AUTH_SASL;
        } else if (STRCASEEQ(authtype, "polkit")) {
            want = REMOTE_AUTH_POLKIT;
        } else {
            remoteError(VIR_ERR_AUTH_FAILED,
                        _("unknown authentication type %s"), authtype);
            return -1;
        }
        for (i = 0 ; i < ret.types.types_len ; i++) {
            if (ret.types.types_val[i] == want)
                type = want;
        }
        if (type == REMOTE_AUTH_NONE) {
            remoteError(VIR_ERR_AUTH_FAILED,
                        _("requested authentication type %s rejected"),
                        authtype);
            return -1;
        }
    } else {
        type = ret.types.types_val[0];
    }

    switch (type) {
#if HAVE_SASL
    case REMOTE_AUTH_SASL: {
        const char *mech = NULL;
        if (authtype &&
            STRCASEEQLEN(authtype, "sasl.", 5))
            mech = authtype + 5;

        if (remoteAuthSASL(conn, priv, in_open, auth, mech) < 0) {
            VIR_FREE(ret.types.types_val);
            return -1;
        }
        break;
    }
#endif

#if HAVE_POLKIT
    case REMOTE_AUTH_POLKIT:
        if (remoteAuthPolkit(conn, priv, in_open, auth) < 0) {
            VIR_FREE(ret.types.types_val);
            return -1;
        }
        break;
#endif

    case REMOTE_AUTH_NONE:
        /* Nothing todo, hurrah ! */
        break;

    default:
        remoteError(VIR_ERR_AUTH_FAILED,
                    _("unsupported authentication type %d"),
                    ret.types.types_val[0]);
        VIR_FREE(ret.types.types_val);
        return -1;
    }

    VIR_FREE(ret.types.types_val);

    return 0;
}



#if HAVE_SASL
/*
 * NB, keep in sync with similar method in daemon/remote.c
 */
static char *addrToString(struct sockaddr_storage *ss, socklen_t salen)
{
    char host[NI_MAXHOST], port[NI_MAXSERV];
    char *addr;
    int err;
    struct sockaddr *sa = (struct sockaddr *)ss;

    if ((err = getnameinfo(sa, salen,
                           host, sizeof(host),
                           port, sizeof(port),
                           NI_NUMERICHOST | NI_NUMERICSERV)) != 0) {
        char ip[INET6_ADDRSTRLEN];
        void *rawaddr;

        if (sa->sa_family == AF_INET)
            rawaddr = &((struct sockaddr_in *)sa)->sin_addr;
        else
            rawaddr = &((struct sockaddr_in6 *)sa)->sin6_addr;

        if (inet_ntop(sa->sa_family, rawaddr, ip, sizeof ip)) {
            remoteError(VIR_ERR_UNKNOWN_HOST,
                        _("Cannot resolve address %s: %s"),
                        ip, gai_strerror(err));
        } else {
            remoteError(VIR_ERR_UNKNOWN_HOST,
                        _("Cannot resolve address: %s"),
                        gai_strerror(err));
        }
        return NULL;
    }

    if (virAsprintf(&addr, "%s;%s", host, port) == -1) {
        virReportOOMError();
        return NULL;
    }

    return addr;
}


static int remoteAuthCredVir2SASL(int vircred)
{
    switch (vircred) {
    case VIR_CRED_USERNAME:
        return SASL_CB_USER;

    case VIR_CRED_AUTHNAME:
        return SASL_CB_AUTHNAME;

    case VIR_CRED_LANGUAGE:
        return SASL_CB_LANGUAGE;

    case VIR_CRED_CNONCE:
        return SASL_CB_CNONCE;

    case VIR_CRED_PASSPHRASE:
        return SASL_CB_PASS;

    case VIR_CRED_ECHOPROMPT:
        return SASL_CB_ECHOPROMPT;

    case VIR_CRED_NOECHOPROMPT:
        return SASL_CB_NOECHOPROMPT;

    case VIR_CRED_REALM:
        return SASL_CB_GETREALM;
    }

    return 0;
}

static int remoteAuthCredSASL2Vir(int vircred)
{
    switch (vircred) {
    case SASL_CB_USER:
        return VIR_CRED_USERNAME;

    case SASL_CB_AUTHNAME:
        return VIR_CRED_AUTHNAME;

    case SASL_CB_LANGUAGE:
        return VIR_CRED_LANGUAGE;

    case SASL_CB_CNONCE:
        return VIR_CRED_CNONCE;

    case SASL_CB_PASS:
        return VIR_CRED_PASSPHRASE;

    case SASL_CB_ECHOPROMPT:
        return VIR_CRED_ECHOPROMPT;

    case SASL_CB_NOECHOPROMPT:
        return VIR_CRED_NOECHOPROMPT;

    case SASL_CB_GETREALM:
        return VIR_CRED_REALM;
    }

    return 0;
}

/*
 * @param credtype array of credential types client supports
 * @param ncredtype size of credtype array
 * @return the SASL callback structure, or NULL on error
 *
 * Build up the SASL callback structure. We register one callback for
 * each credential type that the libvirt client indicated they support.
 * We explicitly leav the callback function pointer at NULL though,
 * because we don't actually want to get SASL callbacks triggered.
 * Instead, we want the start/step functions to return SASL_INTERACT.
 * This lets us give the libvirt client a list of all required
 * credentials in one go, rather than triggering the callback one
 * credential at a time,
 */
static sasl_callback_t *remoteAuthMakeCallbacks(int *credtype, int ncredtype)
{
    sasl_callback_t *cbs;
    int i, n;
    if (VIR_ALLOC_N(cbs, ncredtype+1) < 0) {
        return NULL;
    }

    for (i = 0, n = 0 ; i < ncredtype ; i++) {
        int id = remoteAuthCredVir2SASL(credtype[i]);
        if (id != 0)
            cbs[n++].id = id;
        /* Don't fill proc or context fields of sasl_callback_t
         * because we want to use interactions instead */
    }
    cbs[n].id = 0;
    return cbs;
}


/*
 * @param interact SASL interactions required
 * @param cred populated with libvirt credential metadata
 * @return the size of the cred array returned
 *
 * Builds up an array of libvirt credential structs, populating
 * with data from the SASL interaction struct. These two structs
 * are basically a 1-to-1 copy of each other.
 */
static int remoteAuthMakeCredentials(sasl_interact_t *interact,
                                     virConnectCredentialPtr *cred)
{
    int ninteract;
    if (!cred)
        return -1;

    for (ninteract = 0 ; interact[ninteract].id != 0 ; ninteract++)
        ; /* empty */

    if (VIR_ALLOC_N(*cred, ninteract) < 0)
        return -1;

    for (ninteract = 0 ; interact[ninteract].id != 0 ; ninteract++) {
        (*cred)[ninteract].type = remoteAuthCredSASL2Vir(interact[ninteract].id);
        if (!(*cred)[ninteract].type) {
            VIR_FREE(*cred);
            return -1;
        }
        if (interact[ninteract].challenge)
            (*cred)[ninteract].challenge = interact[ninteract].challenge;
        (*cred)[ninteract].prompt = interact[ninteract].prompt;
        if (interact[ninteract].defresult)
            (*cred)[ninteract].defresult = interact[ninteract].defresult;
        (*cred)[ninteract].result = NULL;
    }

    return ninteract;
}

static void remoteAuthFreeCredentials(virConnectCredentialPtr cred,
                                      int ncred)
{
    int i;
    for (i = 0 ; i < ncred ; i++)
        VIR_FREE(cred[i].result);
    VIR_FREE(cred);
}


/*
 * @param cred the populated libvirt credentials
 * @param interact the SASL interactions to fill in results for
 *
 * Fills the SASL interactions with the result from the libvirt
 * callbacks
 */
static void remoteAuthFillInteract(virConnectCredentialPtr cred,
                                   sasl_interact_t *interact)
{
    int ninteract;
    for (ninteract = 0 ; interact[ninteract].id != 0 ; ninteract++) {
        interact[ninteract].result = cred[ninteract].result;
        interact[ninteract].len = cred[ninteract].resultlen;
    }
}

/* Perform the SASL authentication process
 */
static int
remoteAuthSASL (virConnectPtr conn, struct private_data *priv, int in_open,
                virConnectAuthPtr auth, const char *wantmech)
{
    sasl_conn_t *saslconn = NULL;
    sasl_security_properties_t secprops;
    remote_auth_sasl_init_ret iret;
    remote_auth_sasl_start_args sargs;
    remote_auth_sasl_start_ret sret;
    remote_auth_sasl_step_args pargs;
    remote_auth_sasl_step_ret pret;
    const char *clientout;
    char *serverin = NULL;
    unsigned int clientoutlen, serverinlen;
    const char *mech;
    int err, complete;
    struct sockaddr_storage sa;
    socklen_t salen;
    char *localAddr = NULL, *remoteAddr = NULL;
    const void *val;
    sasl_ssf_t ssf;
    sasl_callback_t *saslcb = NULL;
    sasl_interact_t *interact = NULL;
    virConnectCredentialPtr cred = NULL;
    int ncred = 0;
    int ret = -1;
    const char *mechlist;

    DEBUG0("Client initialize SASL authentication");
    /* Sets up the SASL library as a whole */
    err = sasl_client_init(NULL);
    if (err != SASL_OK) {
        remoteError(VIR_ERR_AUTH_FAILED,
                    _("failed to initialize SASL library: %d (%s)"),
                    err, sasl_errstring(err, NULL, NULL));
        goto cleanup;
    }

    /* Get local address in form  IPADDR:PORT */
    salen = sizeof(sa);
    if (getsockname(priv->sock, (struct sockaddr*)&sa, &salen) < 0) {
        virReportSystemError(errno, "%s",
                             _("failed to get sock address"));
        goto cleanup;
    }
    if ((localAddr = addrToString(&sa, salen)) == NULL)
        goto cleanup;

    /* Get remote address in form  IPADDR:PORT */
    salen = sizeof(sa);
    if (getpeername(priv->sock, (struct sockaddr*)&sa, &salen) < 0) {
        virReportSystemError(errno, "%s",
                             _("failed to get peer address"));
        goto cleanup;
    }
    if ((remoteAddr = addrToString(&sa, salen)) == NULL)
        goto cleanup;

    if (auth) {
        if ((saslcb = remoteAuthMakeCallbacks(auth->credtype, auth->ncredtype)) == NULL)
            goto cleanup;
    } else {
        saslcb = NULL;
    }

    /* Setup a handle for being a client */
    err = sasl_client_new("libvirt",
                          priv->hostname,
                          localAddr,
                          remoteAddr,
                          saslcb,
                          SASL_SUCCESS_DATA,
                          &saslconn);

    if (err != SASL_OK) {
        remoteError(VIR_ERR_AUTH_FAILED,
                    _("Failed to create SASL client context: %d (%s)"),
                    err, sasl_errstring(err, NULL, NULL));
        goto cleanup;
    }

    /* Initialize some connection props we care about */
    if (priv->uses_tls) {
        gnutls_cipher_algorithm_t cipher;

        cipher = gnutls_cipher_get(priv->session);
        if (!(ssf = (sasl_ssf_t)gnutls_cipher_get_key_size(cipher))) {
            remoteError(VIR_ERR_INTERNAL_ERROR, "%s",
                        _("invalid cipher size for TLS session"));
            goto cleanup;
        }
        ssf *= 8; /* key size is bytes, sasl wants bits */

        DEBUG("Setting external SSF %d", ssf);
        err = sasl_setprop(saslconn, SASL_SSF_EXTERNAL, &ssf);
        if (err != SASL_OK) {
            remoteError(VIR_ERR_INTERNAL_ERROR,
                        _("cannot set external SSF %d (%s)"),
                        err, sasl_errstring(err, NULL, NULL));
            goto cleanup;
        }
    }

    memset (&secprops, 0, sizeof secprops);
    /* If we've got TLS, we don't care about SSF */
    secprops.min_ssf = priv->uses_tls ? 0 : 56; /* Equiv to DES supported by all Kerberos */
    secprops.max_ssf = priv->uses_tls ? 0 : 100000; /* Very strong ! AES == 256 */
    secprops.maxbufsize = 100000;
    /* If we're not TLS, then forbid any anonymous or trivially crackable auth */
    secprops.security_flags = priv->uses_tls ? 0 :
        SASL_SEC_NOANONYMOUS | SASL_SEC_NOPLAINTEXT;

    err = sasl_setprop(saslconn, SASL_SEC_PROPS, &secprops);
    if (err != SASL_OK) {
        remoteError(VIR_ERR_INTERNAL_ERROR,
                    _("cannot set security props %d (%s)"),
                    err, sasl_errstring(err, NULL, NULL));
        goto cleanup;
    }

    /* First call is to inquire about supported mechanisms in the server */
    memset (&iret, 0, sizeof iret);
    if (call (conn, priv, in_open, REMOTE_PROC_AUTH_SASL_INIT,
              (xdrproc_t) xdr_void, (char *)NULL,
              (xdrproc_t) xdr_remote_auth_sasl_init_ret, (char *) &iret) != 0)
        goto cleanup;


    mechlist = iret.mechlist;
    if (wantmech) {
        if (strstr(mechlist, wantmech) == NULL) {
            remoteError(VIR_ERR_AUTH_FAILED,
                        _("SASL mechanism %s not supported by server"),
                        wantmech);
            VIR_FREE(iret.mechlist);
            goto cleanup;
        }
        mechlist = wantmech;
    }
 restart:
    /* Start the auth negotiation on the client end first */
    DEBUG("Client start negotiation mechlist '%s'", mechlist);
    err = sasl_client_start(saslconn,
                            mechlist,
                            &interact,
                            &clientout,
                            &clientoutlen,
                            &mech);
    if (err != SASL_OK && err != SASL_CONTINUE && err != SASL_INTERACT) {
        remoteError(VIR_ERR_AUTH_FAILED,
                    _("Failed to start SASL negotiation: %d (%s)"),
                    err, sasl_errdetail(saslconn));
        VIR_FREE(iret.mechlist);
        goto cleanup;
    }

    /* Need to gather some credentials from the client */
    if (err == SASL_INTERACT) {
        const char *msg;
        if (cred) {
            remoteAuthFreeCredentials(cred, ncred);
            cred = NULL;
        }
        if ((ncred = remoteAuthMakeCredentials(interact, &cred)) < 0) {
            remoteError(VIR_ERR_AUTH_FAILED, "%s",
                        _("Failed to make auth credentials"));
            VIR_FREE(iret.mechlist);
            goto cleanup;
        }
        /* Run the authentication callback */
        if (auth && auth->cb) {
            if ((*(auth->cb))(cred, ncred, auth->cbdata) >= 0) {
                remoteAuthFillInteract(cred, interact);
                goto restart;
            }
            msg = "Failed to collect auth credentials";
        } else {
            msg = "No authentication callback available";
        }
        remoteError(VIR_ERR_AUTH_FAILED, "%s", msg);
        goto cleanup;
    }
    VIR_FREE(iret.mechlist);

    if (clientoutlen > REMOTE_AUTH_SASL_DATA_MAX) {
        remoteError(VIR_ERR_AUTH_FAILED,
                    _("SASL negotiation data too long: %d bytes"),
                    clientoutlen);
        goto cleanup;
    }
    /* NB, distinction of NULL vs "" is *critical* in SASL */
    memset(&sargs, 0, sizeof sargs);
    sargs.nil = clientout ? 0 : 1;
    sargs.data.data_val = (char*)clientout;
    sargs.data.data_len = clientoutlen;
    sargs.mech = (char*)mech;
    DEBUG("Server start negotiation with mech %s. Data %d bytes %p", mech, clientoutlen, clientout);

    /* Now send the initial auth data to the server */
    memset (&sret, 0, sizeof sret);
    if (call (conn, priv, in_open, REMOTE_PROC_AUTH_SASL_START,
              (xdrproc_t) xdr_remote_auth_sasl_start_args, (char *) &sargs,
              (xdrproc_t) xdr_remote_auth_sasl_start_ret, (char *) &sret) != 0)
        goto cleanup;

    complete = sret.complete;
    /* NB, distinction of NULL vs "" is *critical* in SASL */
    serverin = sret.nil ? NULL : sret.data.data_val;
    serverinlen = sret.data.data_len;
    DEBUG("Client step result complete: %d. Data %d bytes %p",
          complete, serverinlen, serverin);

    /* Loop-the-loop...
     * Even if the server has completed, the client must *always* do at least one step
     * in this loop to verify the server isn't lying about something. Mutual auth */
    for (;;) {
    restep:
        err = sasl_client_step(saslconn,
                               serverin,
                               serverinlen,
                               &interact,
                               &clientout,
                               &clientoutlen);
        if (err != SASL_OK && err != SASL_CONTINUE && err != SASL_INTERACT) {
            remoteError(VIR_ERR_AUTH_FAILED,
                        _("Failed SASL step: %d (%s)"),
                        err, sasl_errdetail(saslconn));
            goto cleanup;
        }
        /* Need to gather some credentials from the client */
        if (err == SASL_INTERACT) {
            const char *msg;
            if (cred) {
                remoteAuthFreeCredentials(cred, ncred);
                cred = NULL;
            }
            if ((ncred = remoteAuthMakeCredentials(interact, &cred)) < 0) {
                remoteError(VIR_ERR_AUTH_FAILED, "%s",
                            _("Failed to make auth credentials"));
                goto cleanup;
            }
            /* Run the authentication callback */
            if (auth && auth->cb) {
                if ((*(auth->cb))(cred, ncred, auth->cbdata) >= 0) {
                    remoteAuthFillInteract(cred, interact);
                    goto restep;
                }
                msg = _("Failed to collect auth credentials");
            } else {
                msg = _("No authentication callback available");
            }
            remoteError(VIR_ERR_AUTH_FAILED, "%s", msg);
            goto cleanup;
        }

        VIR_FREE(serverin);
        DEBUG("Client step result %d. Data %d bytes %p", err, clientoutlen, clientout);

        /* Previous server call showed completion & we're now locally complete too */
        if (complete && err == SASL_OK)
            break;

        /* Not done, prepare to talk with the server for another iteration */
        /* NB, distinction of NULL vs "" is *critical* in SASL */
        memset(&pargs, 0, sizeof pargs);
        pargs.nil = clientout ? 0 : 1;
        pargs.data.data_val = (char*)clientout;
        pargs.data.data_len = clientoutlen;
        DEBUG("Server step with %d bytes %p", clientoutlen, clientout);

        memset (&pret, 0, sizeof pret);
        if (call (conn, priv, in_open, REMOTE_PROC_AUTH_SASL_STEP,
                  (xdrproc_t) xdr_remote_auth_sasl_step_args, (char *) &pargs,
                  (xdrproc_t) xdr_remote_auth_sasl_step_ret, (char *) &pret) != 0)
            goto cleanup;

        complete = pret.complete;
        /* NB, distinction of NULL vs "" is *critical* in SASL */
        serverin = pret.nil ? NULL : pret.data.data_val;
        serverinlen = pret.data.data_len;

        DEBUG("Client step result complete: %d. Data %d bytes %p",
              complete, serverinlen, serverin);

        /* This server call shows complete, and earlier client step was OK */
        if (complete && err == SASL_OK) {
            VIR_FREE(serverin);
            break;
        }
    }

    /* Check for suitable SSF if non-TLS */
    if (!priv->uses_tls) {
        err = sasl_getprop(saslconn, SASL_SSF, &val);
        if (err != SASL_OK) {
            remoteError(VIR_ERR_AUTH_FAILED,
                        _("cannot query SASL ssf on connection %d (%s)"),
                        err, sasl_errstring(err, NULL, NULL));
            goto cleanup;
        }
        ssf = *(const int *)val;
        DEBUG("SASL SSF value %d", ssf);
        if (ssf < 56) { /* 56 == DES level, good for Kerberos */
            remoteError(VIR_ERR_AUTH_FAILED,
                        _("negotiation SSF %d was not strong enough"), ssf);
            goto cleanup;
        }
        priv->is_secure = 1;
    }

    DEBUG0("SASL authentication complete");
    priv->saslconn = saslconn;
    ret = 0;

 cleanup:
    VIR_FREE(localAddr);
    VIR_FREE(remoteAddr);
    VIR_FREE(serverin);

    VIR_FREE(saslcb);
    remoteAuthFreeCredentials(cred, ncred);
    if (ret != 0 && saslconn)
        sasl_dispose(&saslconn);

    return ret;
}
#endif /* HAVE_SASL */


#if HAVE_POLKIT
# if HAVE_POLKIT1
static int
remoteAuthPolkit (virConnectPtr conn, struct private_data *priv, int in_open,
                  virConnectAuthPtr auth ATTRIBUTE_UNUSED)
{
    remote_auth_polkit_ret ret;
    DEBUG0("Client initialize PolicyKit-1 authentication");

    memset (&ret, 0, sizeof ret);
    if (call (conn, priv, in_open, REMOTE_PROC_AUTH_POLKIT,
              (xdrproc_t) xdr_void, (char *)NULL,
              (xdrproc_t) xdr_remote_auth_polkit_ret, (char *) &ret) != 0) {
        return -1; /* virError already set by call */
    }

    DEBUG0("PolicyKit-1 authentication complete");
    return 0;
}
# elif HAVE_POLKIT0
/* Perform the PolicyKit authentication process
 */
static int
remoteAuthPolkit (virConnectPtr conn, struct private_data *priv, int in_open,
                  virConnectAuthPtr auth)
{
    remote_auth_polkit_ret ret;
    int i, allowcb = 0;
    virConnectCredential cred = {
        VIR_CRED_EXTERNAL,
        conn->flags & VIR_CONNECT_RO ? "org.libvirt.unix.monitor" : "org.libvirt.unix.manage",
        "PolicyKit",
        NULL,
        NULL,
        0,
    };
    DEBUG0("Client initialize PolicyKit-0 authentication");

    if (auth && auth->cb) {
        /* Check if the necessary credential type for PolicyKit is supported */
        for (i = 0 ; i < auth->ncredtype ; i++) {
            if (auth->credtype[i] == VIR_CRED_EXTERNAL)
                allowcb = 1;
        }

        if (allowcb) {
            DEBUG0("Client run callback for PolicyKit authentication");
            /* Run the authentication callback */
            if ((*(auth->cb))(&cred, 1, auth->cbdata) < 0) {
                remoteError(VIR_ERR_AUTH_FAILED, "%s",
                            _("Failed to collect auth credentials"));
                return -1;
            }
        } else {
            DEBUG0("Client auth callback does not support PolicyKit");
        }
    } else {
        DEBUG0("No auth callback provided");
    }

    memset (&ret, 0, sizeof ret);
    if (call (conn, priv, in_open, REMOTE_PROC_AUTH_POLKIT,
              (xdrproc_t) xdr_void, (char *)NULL,
              (xdrproc_t) xdr_remote_auth_polkit_ret, (char *) &ret) != 0) {
        return -1; /* virError already set by call */
    }

    DEBUG0("PolicyKit-0 authentication complete");
    return 0;
}
# endif /* HAVE_POLKIT0 */
#endif /* HAVE_POLKIT */
/*----------------------------------------------------------------------*/

static int remoteDomainEventRegister(virConnectPtr conn,
                                     virConnectDomainEventCallback callback,
                                     void *opaque,
                                     virFreeCallback freecb)
{
    int rv = -1;
    struct private_data *priv = conn->privateData;

    remoteDriverLock(priv);

    if (priv->eventFlushTimer < 0) {
         remoteError(VIR_ERR_NO_SUPPORT, "%s", _("no event support"));
         goto done;
    }
    if (virDomainEventCallbackListAdd(conn, priv->callbackList,
                                      callback, opaque, freecb) < 0) {
         remoteError(VIR_ERR_RPC, "%s", _("adding cb to list"));
         goto done;
    }

    if (virDomainEventCallbackListCountID(conn, priv->callbackList, VIR_DOMAIN_EVENT_ID_LIFECYCLE) == 1) {
        /* Tell the server when we are the first callback deregistering */
        if (call (conn, priv, 0, REMOTE_PROC_DOMAIN_EVENTS_REGISTER,
                (xdrproc_t) xdr_void, (char *) NULL,
                (xdrproc_t) xdr_void, (char *) NULL) == -1)
            goto done;
    }

    rv = 0;

done:
    remoteDriverUnlock(priv);
    return rv;
}

static int remoteDomainEventDeregister(virConnectPtr conn,
                                       virConnectDomainEventCallback callback)
{
    struct private_data *priv = conn->privateData;
    int rv = -1;

    remoteDriverLock(priv);

    if (priv->domainEventDispatching) {
        if (virDomainEventCallbackListMarkDelete(conn, priv->callbackList,
                                                 callback) < 0) {
            remoteError(VIR_ERR_RPC, "%s", _("marking cb for deletion"));
            goto done;
        }
    } else {
        if (virDomainEventCallbackListRemove(conn, priv->callbackList,
                                             callback) < 0) {
            remoteError(VIR_ERR_RPC, "%s", _("removing cb from list"));
            goto done;
        }
    }

    if (virDomainEventCallbackListCountID(conn, priv->callbackList, VIR_DOMAIN_EVENT_ID_LIFECYCLE) == 0) {
        /* Tell the server when we are the last callback deregistering */
        if (call (conn, priv, 0, REMOTE_PROC_DOMAIN_EVENTS_DEREGISTER,
                  (xdrproc_t) xdr_void, (char *) NULL,
                  (xdrproc_t) xdr_void, (char *) NULL) == -1)
            goto done;
    }

    rv = 0;

done:
    remoteDriverUnlock(priv);
    return rv;
}

/**
 * remoteDomainReadEventLifecycle
 *
 * Read the domain lifecycle event data off the wire
 */
static virDomainEventPtr
remoteDomainReadEventLifecycle(virConnectPtr conn, XDR *xdr)
{
    remote_domain_event_lifecycle_msg msg;
    virDomainPtr dom;
    virDomainEventPtr event = NULL;
    memset (&msg, 0, sizeof msg);

    /* unmarshall parameters, and process it*/
    if (! xdr_remote_domain_event_lifecycle_msg(xdr, &msg) ) {
        remoteError(VIR_ERR_RPC, "%s",
                    _("unable to demarshall lifecycle event"));
        return NULL;
    }

    dom = get_nonnull_domain(conn,msg.dom);
    if (!dom)
        return NULL;

    event = virDomainEventNewFromDom(dom, msg.event, msg.detail);
    xdr_free ((xdrproc_t) &xdr_remote_domain_event_lifecycle_msg, (char *) &msg);

    virDomainFree(dom);
    return event;
}


static virDomainEventPtr
remoteDomainReadEventReboot(virConnectPtr conn, XDR *xdr)
{
    remote_domain_event_reboot_msg msg;
    virDomainPtr dom;
    virDomainEventPtr event = NULL;
    memset (&msg, 0, sizeof msg);

    /* unmarshall parameters, and process it*/
    if (! xdr_remote_domain_event_reboot_msg(xdr, &msg) ) {
        remoteError(VIR_ERR_RPC, "%s",
                    _("unable to demarshall reboot event"));
        return NULL;
    }

    dom = get_nonnull_domain(conn,msg.dom);
    if (!dom)
        return NULL;

    event = virDomainEventRebootNewFromDom(dom);
    xdr_free ((xdrproc_t) &xdr_remote_domain_event_reboot_msg, (char *) &msg);

    virDomainFree(dom);
    return event;
}


static virDomainEventPtr
remoteDomainReadEventRTCChange(virConnectPtr conn, XDR *xdr)
{
    remote_domain_event_rtc_change_msg msg;
    virDomainPtr dom;
    virDomainEventPtr event = NULL;
    memset (&msg, 0, sizeof msg);

    /* unmarshall parameters, and process it*/
    if (! xdr_remote_domain_event_rtc_change_msg(xdr, &msg) ) {
        remoteError(VIR_ERR_RPC, "%s",
                    _("unable to demarshall reboot event"));
        return NULL;
    }

    dom = get_nonnull_domain(conn,msg.dom);
    if (!dom)
        return NULL;

    event = virDomainEventRTCChangeNewFromDom(dom, msg.offset);
    xdr_free ((xdrproc_t) &xdr_remote_domain_event_rtc_change_msg, (char *) &msg);

    virDomainFree(dom);
    return event;
}


static virDomainEventPtr
remoteDomainReadEventWatchdog(virConnectPtr conn, XDR *xdr)
{
    remote_domain_event_watchdog_msg msg;
    virDomainPtr dom;
    virDomainEventPtr event = NULL;
    memset (&msg, 0, sizeof msg);

    /* unmarshall parameters, and process it*/
    if (! xdr_remote_domain_event_watchdog_msg(xdr, &msg) ) {
        remoteError(VIR_ERR_RPC, "%s",
                    _("unable to demarshall reboot event"));
        return NULL;
    }

    dom = get_nonnull_domain(conn,msg.dom);
    if (!dom)
        return NULL;

    event = virDomainEventWatchdogNewFromDom(dom, msg.action);
    xdr_free ((xdrproc_t) &xdr_remote_domain_event_watchdog_msg, (char *) &msg);

    virDomainFree(dom);
    return event;
}


static virDomainEventPtr
remoteDomainReadEventIOError(virConnectPtr conn, XDR *xdr)
{
    remote_domain_event_io_error_msg msg;
    virDomainPtr dom;
    virDomainEventPtr event = NULL;
    memset (&msg, 0, sizeof msg);

    /* unmarshall parameters, and process it*/
    if (! xdr_remote_domain_event_io_error_msg(xdr, &msg) ) {
        remoteError(VIR_ERR_RPC, "%s",
                    _("unable to demarshall reboot event"));
        return NULL;
    }

    dom = get_nonnull_domain(conn,msg.dom);
    if (!dom)
        return NULL;

    event = virDomainEventIOErrorNewFromDom(dom,
                                            msg.srcPath,
                                            msg.devAlias,
                                            msg.action);
    xdr_free ((xdrproc_t) &xdr_remote_domain_event_io_error_msg, (char *) &msg);

    virDomainFree(dom);
    return event;
}


static virDomainEventPtr
remoteDomainReadEventIOErrorReason(virConnectPtr conn, XDR *xdr)
{
    remote_domain_event_io_error_reason_msg msg;
    virDomainPtr dom;
    virDomainEventPtr event = NULL;
    memset (&msg, 0, sizeof msg);

    /* unmarshall parameters, and process it*/
    if (! xdr_remote_domain_event_io_error_reason_msg(xdr, &msg) ) {
        remoteError(VIR_ERR_RPC, "%s",
                    _("unable to demarshall reboot event"));
        return NULL;
    }

    dom = get_nonnull_domain(conn,msg.dom);
    if (!dom)
        return NULL;

    event = virDomainEventIOErrorReasonNewFromDom(dom,
                                                  msg.srcPath,
                                                  msg.devAlias,
                                                  msg.action,
                                                  msg.reason);
    xdr_free ((xdrproc_t) &xdr_remote_domain_event_io_error_reason_msg, (char *) &msg);

    virDomainFree(dom);
    return event;
}


static virDomainEventPtr
remoteDomainReadEventGraphics(virConnectPtr conn, XDR *xdr)
{
    remote_domain_event_graphics_msg msg;
    virDomainPtr dom;
    virDomainEventPtr event = NULL;
    virDomainEventGraphicsAddressPtr localAddr = NULL;
    virDomainEventGraphicsAddressPtr remoteAddr = NULL;
    virDomainEventGraphicsSubjectPtr subject = NULL;
    int i;

    memset (&msg, 0, sizeof msg);

    /* unmarshall parameters, and process it*/
    if (! xdr_remote_domain_event_graphics_msg(xdr, &msg) ) {
        remoteError(VIR_ERR_RPC, "%s",
                    _("unable to demarshall reboot event"));
        return NULL;
    }

    dom = get_nonnull_domain(conn,msg.dom);
    if (!dom)
        return NULL;

    if (VIR_ALLOC(localAddr) < 0)
        goto no_memory;
    localAddr->family = msg.local.family;
    if (!(localAddr->service = strdup(msg.local.service)) ||
        !(localAddr->node = strdup(msg.local.node)))
        goto no_memory;

    if (VIR_ALLOC(remoteAddr) < 0)
        goto no_memory;
    remoteAddr->family = msg.remote.family;
    if (!(remoteAddr->service = strdup(msg.remote.service)) ||
        !(remoteAddr->node = strdup(msg.remote.node)))
        goto no_memory;

    if (VIR_ALLOC(subject) < 0)
        goto no_memory;
    if (VIR_ALLOC_N(subject->identities, msg.subject.subject_len) < 0)
        goto no_memory;
    subject->nidentity = msg.subject.subject_len;
    for (i = 0 ; i < subject->nidentity ; i++) {
        if (!(subject->identities[i].type = strdup(msg.subject.subject_val[i].type)) ||
            !(subject->identities[i].name = strdup(msg.subject.subject_val[i].name)))
            goto no_memory;
    }

    event = virDomainEventGraphicsNewFromDom(dom,
                                             msg.phase,
                                             localAddr,
                                             remoteAddr,
                                             msg.authScheme,
                                             subject);
    xdr_free ((xdrproc_t) &xdr_remote_domain_event_graphics_msg, (char *) &msg);

    virDomainFree(dom);
    return event;

no_memory:
    xdr_free ((xdrproc_t) &xdr_remote_domain_event_graphics_msg, (char *) &msg);

    if (localAddr) {
        VIR_FREE(localAddr->service);
        VIR_FREE(localAddr->node);
        VIR_FREE(localAddr);
    }
    if (remoteAddr) {
        VIR_FREE(remoteAddr->service);
        VIR_FREE(remoteAddr->node);
        VIR_FREE(remoteAddr);
    }
    if (subject) {
        for (i = 0 ; i < subject->nidentity ; i++) {
            VIR_FREE(subject->identities[i].type);
            VIR_FREE(subject->identities[i].name);
        }
        VIR_FREE(subject->identities);
        VIR_FREE(subject);
    }
    return NULL;
}


static virDrvOpenStatus ATTRIBUTE_NONNULL (1)
remoteSecretOpen (virConnectPtr conn,
                  virConnectAuthPtr auth,
                  int flags)
{
    if (inside_daemon)
        return VIR_DRV_OPEN_DECLINED;

    if (conn->driver &&
        STREQ (conn->driver->name, "remote")) {
        struct private_data *priv;

        /* If we're here, the remote driver is already
         * in use due to a) a QEMU uri, or b) a remote
         * URI. So we can re-use existing connection
         */
        priv = conn->privateData;
        remoteDriverLock(priv);
        priv->localUses++;
        conn->secretPrivateData = priv;
        remoteDriverUnlock(priv);
        return VIR_DRV_OPEN_SUCCESS;
    } else if (conn->networkDriver &&
               STREQ (conn->networkDriver->name, "remote")) {
        struct private_data *priv = conn->networkPrivateData;
        remoteDriverLock(priv);
        conn->secretPrivateData = priv;
        priv->localUses++;
        remoteDriverUnlock(priv);
        return VIR_DRV_OPEN_SUCCESS;
    } else {
        /* Using a non-remote driver, so we need to open a
         * new connection for secret APIs, forcing it to
         * use the UNIX transport.
         */
        struct private_data *priv;
        int ret;
        ret = remoteOpenSecondaryDriver(conn,
                                        auth,
                                        flags,
                                        &priv);
        if (ret == VIR_DRV_OPEN_SUCCESS)
            conn->secretPrivateData = priv;
        return ret;
    }
}

static int
remoteSecretClose (virConnectPtr conn)
{
    int rv = 0;
    struct private_data *priv = conn->secretPrivateData;

    conn->secretPrivateData = NULL;
    remoteDriverLock(priv);
    priv->localUses--;
    if (!priv->localUses) {
        rv = doRemoteClose(conn, priv);
        remoteDriverUnlock(priv);
        virMutexDestroy(&priv->lock);
        VIR_FREE(priv);
    }
    if (priv)
        remoteDriverUnlock(priv);
    return rv;
}

static int
remoteSecretNumOfSecrets (virConnectPtr conn)
{
    int rv = -1;
    remote_num_of_secrets_ret ret;
    struct private_data *priv = conn->secretPrivateData;

    remoteDriverLock (priv);

    memset (&ret, 0, sizeof (ret));
    if (call (conn, priv, 0, REMOTE_PROC_NUM_OF_SECRETS,
              (xdrproc_t) xdr_void, (char *) NULL,
              (xdrproc_t) xdr_remote_num_of_secrets_ret, (char *) &ret) == -1)
        goto done;

    rv = ret.num;

done:
    remoteDriverUnlock (priv);
    return rv;
}

static int
remoteSecretListSecrets (virConnectPtr conn, char **uuids, int maxuuids)
{
    int rv = -1;
    int i;
    remote_list_secrets_args args;
    remote_list_secrets_ret ret;
    struct private_data *priv = conn->secretPrivateData;

    remoteDriverLock(priv);

    if (maxuuids > REMOTE_SECRET_UUID_LIST_MAX) {
        remoteError(VIR_ERR_RPC, _("too many remote secret UUIDs: %d > %d"),
                    maxuuids, REMOTE_SECRET_UUID_LIST_MAX);
        goto done;
    }
    args.maxuuids = maxuuids;

    memset (&ret, 0, sizeof ret);
    if (call (conn, priv, 0, REMOTE_PROC_LIST_SECRETS,
              (xdrproc_t) xdr_remote_list_secrets_args, (char *) &args,
              (xdrproc_t) xdr_remote_list_secrets_ret, (char *) &ret) == -1)
        goto done;

    if (ret.uuids.uuids_len > maxuuids) {
        remoteError(VIR_ERR_RPC, _("too many remote secret UUIDs: %d > %d"),
                    ret.uuids.uuids_len, maxuuids);
        goto cleanup;
    }

    /* This call is caller-frees.  However xdr_free will free up both the
     * names and the list of pointers, so we have to strdup the
     * names here.
     */
    for (i = 0; i < ret.uuids.uuids_len; ++i) {
        uuids[i] = strdup (ret.uuids.uuids_val[i]);

        if (uuids[i] == NULL) {
            for (--i; i >= 0; --i)
                VIR_FREE(uuids[i]);

            virReportOOMError();
            goto cleanup;
        }
    }

    rv = ret.uuids.uuids_len;

cleanup:
    xdr_free ((xdrproc_t) xdr_remote_list_secrets_ret, (char *) &ret);

done:
    remoteDriverUnlock(priv);
    return rv;
}

static virSecretPtr
remoteSecretLookupByUUID (virConnectPtr conn, const unsigned char *uuid)
{
    virSecretPtr rv = NULL;
    remote_secret_lookup_by_uuid_args args;
    remote_secret_lookup_by_uuid_ret ret;
    struct private_data *priv = conn->secretPrivateData;

    remoteDriverLock (priv);

    memcpy (args.uuid, uuid, VIR_UUID_BUFLEN);

    memset (&ret, 0, sizeof (ret));
    if (call (conn, priv, 0, REMOTE_PROC_SECRET_LOOKUP_BY_UUID,
              (xdrproc_t) xdr_remote_secret_lookup_by_uuid_args, (char *) &args,
              (xdrproc_t) xdr_remote_secret_lookup_by_uuid_ret, (char *) &ret) == -1)
        goto done;

    rv = get_nonnull_secret (conn, ret.secret);
    xdr_free ((xdrproc_t) xdr_remote_secret_lookup_by_uuid_ret,
              (char *) &ret);

done:
    remoteDriverUnlock (priv);
    return rv;
}

static virSecretPtr
remoteSecretLookupByUsage (virConnectPtr conn, int usageType, const char *usageID)
{
    virSecretPtr rv = NULL;
    remote_secret_lookup_by_usage_args args;
    remote_secret_lookup_by_usage_ret ret;
    struct private_data *priv = conn->secretPrivateData;

    remoteDriverLock (priv);

    args.usageType = usageType;
    args.usageID = (char *)usageID;

    memset (&ret, 0, sizeof (ret));
    if (call (conn, priv, 0, REMOTE_PROC_SECRET_LOOKUP_BY_USAGE,
              (xdrproc_t) xdr_remote_secret_lookup_by_usage_args, (char *) &args,
              (xdrproc_t) xdr_remote_secret_lookup_by_usage_ret, (char *) &ret) == -1)
        goto done;

    rv = get_nonnull_secret (conn, ret.secret);
    xdr_free ((xdrproc_t) xdr_remote_secret_lookup_by_usage_ret,
              (char *) &ret);

done:
    remoteDriverUnlock (priv);
    return rv;
}

static virSecretPtr
remoteSecretDefineXML (virConnectPtr conn, const char *xml, unsigned int flags)
{
    virSecretPtr rv = NULL;
    remote_secret_define_xml_args args;
    remote_secret_define_xml_ret ret;
    struct private_data *priv = conn->secretPrivateData;

    remoteDriverLock (priv);

    args.xml = (char *) xml;
    args.flags = flags;

    memset (&ret, 0, sizeof (ret));
    if (call (conn, priv, 0, REMOTE_PROC_SECRET_DEFINE_XML,
              (xdrproc_t) xdr_remote_secret_define_xml_args, (char *) &args,
              (xdrproc_t) xdr_remote_secret_define_xml_ret, (char *) &ret) == -1)
        goto done;

    rv = get_nonnull_secret (conn, ret.secret);
    xdr_free ((xdrproc_t) xdr_remote_secret_define_xml_ret,
              (char *) &ret);

done:
    remoteDriverUnlock (priv);
    return rv;
}

static char *
remoteSecretGetXMLDesc (virSecretPtr secret, unsigned int flags)
{
    char *rv = NULL;
    remote_secret_get_xml_desc_args args;
    remote_secret_get_xml_desc_ret ret;
    struct private_data *priv = secret->conn->secretPrivateData;

    remoteDriverLock (priv);

    make_nonnull_secret (&args.secret, secret);
    args.flags = flags;

    memset (&ret, 0, sizeof (ret));
    if (call (secret->conn, priv, 0, REMOTE_PROC_SECRET_GET_XML_DESC,
              (xdrproc_t) xdr_remote_secret_get_xml_desc_args, (char *) &args,
              (xdrproc_t) xdr_remote_secret_get_xml_desc_ret, (char *) &ret) == -1)
        goto done;

    /* Caller frees. */
    rv = ret.xml;

done:
    remoteDriverUnlock (priv);
    return rv;
}

static int
remoteSecretSetValue (virSecretPtr secret, const unsigned char *value,
                      size_t value_size, unsigned int flags)
{
    int rv = -1;
    remote_secret_set_value_args args;
    struct private_data *priv = secret->conn->secretPrivateData;

    remoteDriverLock (priv);

    make_nonnull_secret (&args.secret, secret);
    args.value.value_len = value_size;
    args.value.value_val = (char *) value;
    args.flags = flags;

    if (call (secret->conn, priv, 0, REMOTE_PROC_SECRET_SET_VALUE,
              (xdrproc_t) xdr_remote_secret_set_value_args, (char *) &args,
              (xdrproc_t) xdr_void, (char *) NULL) == -1)
        goto done;

    rv = 0;

done:
    remoteDriverUnlock (priv);
    return rv;
}

static unsigned char *
remoteSecretGetValue (virSecretPtr secret, size_t *value_size,
                      unsigned int flags)
{
    unsigned char *rv = NULL;
    remote_secret_get_value_args args;
    remote_secret_get_value_ret ret;
    struct private_data *priv = secret->conn->secretPrivateData;

    remoteDriverLock (priv);

    make_nonnull_secret (&args.secret, secret);
    args.flags = flags;

    memset (&ret, 0, sizeof (ret));
    if (call (secret->conn, priv, 0, REMOTE_PROC_SECRET_GET_VALUE,
              (xdrproc_t) xdr_remote_secret_get_value_args, (char *) &args,
              (xdrproc_t) xdr_remote_secret_get_value_ret, (char *) &ret) == -1)
        goto done;

    *value_size = ret.value.value_len;
    rv = (unsigned char *) ret.value.value_val; /* Caller frees. */

done:
    remoteDriverUnlock (priv);
    return rv;
}

static int
remoteSecretUndefine (virSecretPtr secret)
{
    int rv = -1;
    remote_secret_undefine_args args;
    struct private_data *priv = secret->conn->secretPrivateData;

    remoteDriverLock (priv);

    make_nonnull_secret (&args.secret, secret);

    if (call (secret->conn, priv, 0, REMOTE_PROC_SECRET_UNDEFINE,
              (xdrproc_t) xdr_remote_secret_undefine_args, (char *) &args,
              (xdrproc_t) xdr_void, (char *) NULL) == -1)
        goto done;

    rv = 0;

done:
    remoteDriverUnlock (priv);
    return rv;
}


static struct private_stream_data *
remoteStreamOpen(virStreamPtr st,
                 int output ATTRIBUTE_UNUSED,
                 unsigned int proc_nr,
                 unsigned int serial)
{
    struct private_data *priv = st->conn->privateData;
    struct private_stream_data *stpriv;

    if (VIR_ALLOC(stpriv) < 0) {
        virReportOOMError();
        return NULL;
    }

    /* Initialize call object used to receive replies */
    stpriv->proc_nr = proc_nr;
    stpriv->serial = serial;

    stpriv->next = priv->streams;
    priv->streams = stpriv;

    return stpriv;
}


static int
remoteStreamPacket(virStreamPtr st,
                   int status,
                   const char *data,
                   size_t nbytes)
{
    DEBUG("st=%p status=%d data=%p nbytes=%zu", st, status, data, nbytes);
    struct private_data *priv = st->conn->privateData;
    struct private_stream_data *privst = st->privateData;
    XDR xdr;
    struct remote_thread_call *thiscall;
    remote_message_header hdr;

    memset(&hdr, 0, sizeof hdr);

    if (VIR_ALLOC(thiscall) < 0) {
        virReportOOMError();
        return -1;
    }

    thiscall->mode = REMOTE_MODE_WAIT_TX;
    thiscall->serial = privst->serial;
    thiscall->proc_nr = privst->proc_nr;
    if (status == REMOTE_OK ||
        status == REMOTE_ERROR)
        thiscall->want_reply = 1;

    if (virCondInit(&thiscall->cond) < 0) {
        VIR_FREE(thiscall);
        remoteError(VIR_ERR_INTERNAL_ERROR, "%s",
                    _("cannot initialize mutex"));
        return -1;
    }

    /* Don't fill in any other fields in 'thiscall' since
     * we're not expecting a reply for this */

    hdr.prog = REMOTE_PROGRAM;
    hdr.vers = REMOTE_PROTOCOL_VERSION;
    hdr.proc = privst->proc_nr;
    hdr.type = REMOTE_STREAM;
    hdr.serial = privst->serial;
    hdr.status = status;


    /* Length must include the length word itself (always encoded in
     * 4 bytes as per RFC 4506), so offset start length. We write this
     * later.
     */
    thiscall->bufferLength = REMOTE_MESSAGE_HEADER_XDR_LEN;

    /* Serialise header followed by args. */
    xdrmem_create (&xdr, thiscall->buffer + thiscall->bufferLength,
                   REMOTE_MESSAGE_MAX, XDR_ENCODE);
    if (!xdr_remote_message_header (&xdr, &hdr)) {
        remoteError(VIR_ERR_RPC, "%s", _("xdr_remote_message_header failed"));
        goto error;
    }

    thiscall->bufferLength += xdr_getpos (&xdr);
    xdr_destroy (&xdr);

    if (status == REMOTE_CONTINUE) {
        if (((4 + REMOTE_MESSAGE_MAX) - thiscall->bufferLength) < nbytes) {
            remoteError(VIR_ERR_RPC, _("data size %zu too large for payload %d"),
                        nbytes, ((4 + REMOTE_MESSAGE_MAX) - thiscall->bufferLength));
            goto error;
        }

        memcpy(thiscall->buffer + thiscall->bufferLength, data, nbytes);
        thiscall->bufferLength += nbytes;
    }

    /* Go back to packet start and encode the length word. */
    xdrmem_create (&xdr, thiscall->buffer, REMOTE_MESSAGE_HEADER_XDR_LEN, XDR_ENCODE);
    if (!xdr_u_int (&xdr, &thiscall->bufferLength)) {
        remoteError(VIR_ERR_RPC, "%s", _("xdr_u_int (length word)"));
        goto error;
    }
    xdr_destroy (&xdr);

    /* remoteIO frees 'thiscall' for us (XXX that's dubious semantics) */
    if (remoteIO(st->conn, priv, 0, thiscall) < 0)
        return -1;

    return nbytes;

error:
    xdr_destroy (&xdr);
    VIR_FREE(thiscall);
    return -1;
}

static int
remoteStreamHasError(virStreamPtr st) {
    struct private_stream_data *privst = st->privateData;
    if (!privst->has_error) {
        return 0;
    }

    VIR_WARN0("Raising async error");
    virRaiseErrorFull(st->conn,
                      __FILE__, __FUNCTION__, __LINE__,
                      privst->err.domain,
                      privst->err.code,
                      privst->err.level,
                      privst->err.str1 ? *privst->err.str1 : NULL,
                      privst->err.str2 ? *privst->err.str2 : NULL,
                      privst->err.str3 ? *privst->err.str3 : NULL,
                      privst->err.int1,
                      privst->err.int2,
                      "%s", privst->err.message ? *privst->err.message : NULL);

    return 1;
}

static void
remoteStreamRelease(virStreamPtr st)
{
    struct private_data *priv = st->conn->privateData;
    struct private_stream_data *privst = st->privateData;

    if (priv->streams == privst)
        priv->streams = privst->next;
    else {
        struct private_stream_data *tmp = priv->streams;
        while (tmp && tmp->next) {
            if (tmp->next == privst) {
                tmp->next = privst->next;
                break;
            }
        }
    }

    if (privst->has_error)
        xdr_free((xdrproc_t)xdr_remote_error,  (char *)&privst->err);

    VIR_FREE(privst);

    st->driver = NULL;
    st->privateData = NULL;
}


static int
remoteStreamSend(virStreamPtr st,
                 const char *data,
                 size_t nbytes)
{
    DEBUG("st=%p data=%p nbytes=%zu", st, data, nbytes);
    struct private_data *priv = st->conn->privateData;
    int rv = -1;

    remoteDriverLock(priv);

    if (remoteStreamHasError(st))
        goto cleanup;

    rv = remoteStreamPacket(st,
                            REMOTE_CONTINUE,
                            data,
                            nbytes);

cleanup:
    if (rv == -1)
        remoteStreamRelease(st);

    remoteDriverUnlock(priv);

    return rv;
}


static int
remoteStreamRecv(virStreamPtr st,
                 char *data,
                 size_t nbytes)
{
    DEBUG("st=%p data=%p nbytes=%zu", st, data, nbytes);
    struct private_data *priv = st->conn->privateData;
    struct private_stream_data *privst = st->privateData;
    int rv = -1;

    remoteDriverLock(priv);

    if (remoteStreamHasError(st))
        goto cleanup;

    if (!privst->incomingOffset) {
        struct remote_thread_call *thiscall;

        if (VIR_ALLOC(thiscall) < 0) {
            virReportOOMError();
            goto cleanup;
        }

        /* We're not really doing an RPC calls, so we're
         * skipping straight to RX part */
        thiscall->mode = REMOTE_MODE_WAIT_RX;
        thiscall->serial = privst->serial;
        thiscall->proc_nr = privst->proc_nr;
        thiscall->want_reply = 1;

        if (virCondInit(&thiscall->cond) < 0) {
            VIR_FREE(thiscall);
            remoteError(VIR_ERR_INTERNAL_ERROR, "%s",
                        _("cannot initialize mutex"));
            goto cleanup;
        }

        /* remoteIO frees 'thiscall' for us (XXX that's dubious semantics) */
        if (remoteIO(st->conn, priv, 0, thiscall) < 0)
            goto cleanup;
    }

    DEBUG("After IO %d", privst->incomingOffset);
    if (privst->incomingOffset) {
        int want = privst->incomingOffset;
        if (want > nbytes)
            want = nbytes;
        memcpy(data, privst->incoming, want);
        if (want < privst->incomingOffset) {
            memmove(privst->incoming, privst->incoming + want, privst->incomingOffset - want);
            privst->incomingOffset -= want;
        } else {
            VIR_FREE(privst->incoming);
            privst->incomingOffset = privst->incomingLength = 0;
        }
        rv = want;
    } else {
        rv = 0;
    }

    DEBUG("Done %d", rv);

cleanup:
    if (rv == -1)
        remoteStreamRelease(st);
    remoteDriverUnlock(priv);

    return rv;
}

static int
remoteStreamEventAddCallback(virStreamPtr stream ATTRIBUTE_UNUSED,
                             int events ATTRIBUTE_UNUSED,
                             virStreamEventCallback cb ATTRIBUTE_UNUSED,
                             void *opaque ATTRIBUTE_UNUSED,
                             virFreeCallback ff ATTRIBUTE_UNUSED)
{
    return -1;
}

static int
remoteStreamEventUpdateCallback(virStreamPtr stream ATTRIBUTE_UNUSED,
                                int events ATTRIBUTE_UNUSED)
{
    return -1;
}


static int
remoteStreamEventRemoveCallback(virStreamPtr stream ATTRIBUTE_UNUSED)
{
    return -1;
}

static int
remoteStreamFinish(virStreamPtr st)
{
    struct private_data *priv = st->conn->privateData;
    int ret = -1;

    remoteDriverLock(priv);

    if (remoteStreamHasError(st))
        goto cleanup;

    ret = remoteStreamPacket(st,
                             REMOTE_OK,
                             NULL,
                             0);

cleanup:
    remoteStreamRelease(st);

    remoteDriverUnlock(priv);
    return ret;
}

static int
remoteStreamAbort(virStreamPtr st)
{
    struct private_data *priv = st->conn->privateData;
    int ret = -1;

    remoteDriverLock(priv);

    if (remoteStreamHasError(st))
        goto cleanup;

    ret = remoteStreamPacket(st,
                             REMOTE_ERROR,
                             NULL,
                             0);

cleanup:
    remoteStreamRelease(st);

    remoteDriverUnlock(priv);
    return ret;
}



static virStreamDriver remoteStreamDrv = {
    .streamRecv = remoteStreamRecv,
    .streamSend = remoteStreamSend,
    .streamFinish = remoteStreamFinish,
    .streamAbort = remoteStreamAbort,
    .streamAddCallback = remoteStreamEventAddCallback,
    .streamUpdateCallback = remoteStreamEventUpdateCallback,
    .streamRemoveCallback = remoteStreamEventRemoveCallback,
};


static int
remoteDomainMigratePrepareTunnel(virConnectPtr conn,
                                 virStreamPtr st,
                                 unsigned long flags,
                                 const char *dname,
                                 unsigned long resource,
                                 const char *dom_xml)
{
    struct private_data *priv = conn->privateData;
    struct private_stream_data *privst = NULL;
    int rv = -1;
    remote_domain_migrate_prepare_tunnel_args args;

    remoteDriverLock(priv);

    if (!(privst = remoteStreamOpen(st, 1, REMOTE_PROC_DOMAIN_MIGRATE_PREPARE_TUNNEL, priv->counter)))
        goto done;

    st->driver = &remoteStreamDrv;
    st->privateData = privst;

    args.flags = flags;
    args.dname = dname == NULL ? NULL : (char **) &dname;
    args.resource = resource;
    args.dom_xml = (char *) dom_xml;

    if (call(conn, priv, 0, REMOTE_PROC_DOMAIN_MIGRATE_PREPARE_TUNNEL,
             (xdrproc_t) xdr_remote_domain_migrate_prepare_tunnel_args, (char *) &args,
             (xdrproc_t) xdr_void, NULL) == -1) {
        remoteStreamRelease(st);
        goto done;
    }

    rv = 0;

done:
    remoteDriverUnlock(priv);

    return rv;
}


static int
remoteCPUCompare(virConnectPtr conn, const char *xmlDesc,
                 unsigned int flags ATTRIBUTE_UNUSED)
{
    struct private_data *priv = conn->privateData;
    remote_cpu_compare_args args;
    remote_cpu_compare_ret ret;
    int rv = VIR_CPU_COMPARE_ERROR;

    remoteDriverLock(priv);

    args.xml = (char *) xmlDesc;

    memset(&ret, 0, sizeof (ret));
    if (call(conn, priv, 0, REMOTE_PROC_CPU_COMPARE,
             (xdrproc_t) xdr_remote_cpu_compare_args, (char *) &args,
             (xdrproc_t) xdr_remote_cpu_compare_ret, (char *) &ret) == -1)
        goto done;

    rv = ret.result;

done:
    remoteDriverUnlock(priv);
    return rv;
}


static char *
remoteCPUBaseline(virConnectPtr conn,
                  const char **xmlCPUs,
                  unsigned int ncpus,
                  unsigned int flags)
{
    struct private_data *priv = conn->privateData;
    remote_cpu_baseline_args args;
    remote_cpu_baseline_ret ret;
    char *cpu = NULL;

    remoteDriverLock(priv);

    args.xmlCPUs.xmlCPUs_len = ncpus;
    args.xmlCPUs.xmlCPUs_val = (char **) xmlCPUs;
    args.flags = flags;

    memset(&ret, 0, sizeof (ret));
    if (call(conn, priv, 0, REMOTE_PROC_CPU_BASELINE,
             (xdrproc_t) xdr_remote_cpu_baseline_args, (char *) &args,
             (xdrproc_t) xdr_remote_cpu_baseline_ret, (char *) &ret) == -1)
        goto done;

    cpu = ret.cpu;

done:
    remoteDriverUnlock(priv);
    return cpu;
}


static int
remoteDomainGetJobInfo (virDomainPtr domain, virDomainJobInfoPtr info)
{
    int rv = -1;
    remote_domain_get_job_info_args args;
    remote_domain_get_job_info_ret ret;
    struct private_data *priv = domain->conn->privateData;

    remoteDriverLock(priv);

    make_nonnull_domain (&args.dom, domain);

    memset (&ret, 0, sizeof ret);
    if (call (domain->conn, priv, 0, REMOTE_PROC_DOMAIN_GET_JOB_INFO,
              (xdrproc_t) xdr_remote_domain_get_job_info_args, (char *) &args,
              (xdrproc_t) xdr_remote_domain_get_job_info_ret, (char *) &ret) == -1)
        goto done;

    info->type = ret.type;
    info->timeElapsed = ret.timeElapsed;
    info->timeRemaining = ret.timeRemaining;
    info->dataTotal = ret.dataTotal;
    info->dataProcessed = ret.dataProcessed;
    info->dataRemaining = ret.dataRemaining;
    info->memTotal = ret.memTotal;
    info->memProcessed = ret.memProcessed;
    info->memRemaining = ret.memRemaining;
    info->fileTotal = ret.fileTotal;
    info->fileProcessed = ret.fileProcessed;
    info->fileRemaining = ret.fileRemaining;

    rv = 0;

done:
    remoteDriverUnlock(priv);
    return rv;
}


static int
remoteDomainAbortJob (virDomainPtr domain)
{
    int rv = -1;
    remote_domain_abort_job_args args;
    struct private_data *priv = domain->conn->privateData;

    remoteDriverLock(priv);

    make_nonnull_domain (&args.dom, domain);

    if (call (domain->conn, priv, 0, REMOTE_PROC_DOMAIN_ABORT_JOB,
              (xdrproc_t) xdr_remote_domain_abort_job_args, (char *) &args,
              (xdrproc_t) xdr_void, (char *) NULL) == -1)
        goto done;

    rv = 0;

done:
    remoteDriverUnlock(priv);
    return rv;
}


static int
remoteDomainMigrateSetMaxDowntime(virDomainPtr domain,
                                  unsigned long long downtime,
                                  unsigned int flags)
{
    struct private_data *priv = domain->conn->privateData;
    remote_domain_migrate_set_max_downtime_args args;
    int rv = -1;

    remoteDriverLock(priv);

    make_nonnull_domain(&args.dom, domain);
    args.downtime = downtime;
    args.flags = flags;

    if (call(domain->conn, priv, 0, REMOTE_PROC_DOMAIN_MIGRATE_SET_MAX_DOWNTIME,
             (xdrproc_t) xdr_remote_domain_migrate_set_max_downtime_args,
             (char *) &args,
             (xdrproc_t) xdr_void,
             (char *) NULL) == -1)
        goto done;

    rv = 0;

done:
    remoteDriverUnlock(priv);
    return rv;
}

static virDomainSnapshotPtr
remoteDomainSnapshotCreateXML(virDomainPtr domain,
                              const char *xmlDesc,
                              unsigned int flags)
{
    virDomainSnapshotPtr snapshot = NULL;
    remote_domain_snapshot_create_xml_args args;
    remote_domain_snapshot_create_xml_ret ret;
    struct private_data *priv = domain->conn->privateData;

    remoteDriverLock(priv);

    make_nonnull_domain (&args.domain, domain);
    args.xml_desc = (char *) xmlDesc;
    args.flags = flags;

    memset (&ret, 0, sizeof ret);
    if (call (domain->conn, priv, 0, REMOTE_PROC_DOMAIN_SNAPSHOT_CREATE_XML,
              (xdrproc_t) xdr_remote_domain_snapshot_create_xml_args, (char *) &args,
              (xdrproc_t) xdr_remote_domain_snapshot_create_xml_ret, (char *) &ret) == -1)
        goto done;

    snapshot = get_nonnull_domain_snapshot(domain, ret.snap);
    xdr_free ((xdrproc_t) &xdr_remote_domain_snapshot_create_xml_ret, (char *) &ret);

done:
    remoteDriverUnlock(priv);
    return snapshot;
}


static char *
remoteDomainSnapshotDumpXML(virDomainSnapshotPtr snapshot, unsigned int flags)
{
    char *rv = NULL;
    remote_domain_snapshot_dump_xml_args args;
    remote_domain_snapshot_dump_xml_ret ret;
    struct private_data *priv = snapshot->domain->conn->privateData;

    remoteDriverLock(priv);

    make_nonnull_domain_snapshot(&args.snap, snapshot);
    args.flags = flags;

    memset (&ret, 0, sizeof ret);
    if (call (snapshot->domain->conn, priv, 0, REMOTE_PROC_DOMAIN_SNAPSHOT_DUMP_XML,
              (xdrproc_t) xdr_remote_domain_snapshot_dump_xml_args, (char *) &args,
              (xdrproc_t) xdr_remote_domain_snapshot_dump_xml_ret, (char *) &ret) == -1)
        goto done;

    /* Caller frees. */
    rv = ret.xml;

done:
    remoteDriverUnlock(priv);
    return rv;
}


static int
remoteDomainSnapshotNum (virDomainPtr domain, unsigned int flags)
{
    int rv = -1;
    remote_domain_snapshot_num_args args;
    remote_domain_snapshot_num_ret ret;
    struct private_data *priv = domain->conn->privateData;

    remoteDriverLock(priv);

    make_nonnull_domain (&args.domain, domain);
    args.flags = flags;

    memset (&ret, 0, sizeof ret);
    if (call (domain->conn, priv, 0, REMOTE_PROC_DOMAIN_SNAPSHOT_NUM,
              (xdrproc_t) xdr_remote_domain_snapshot_num_args, (char *) &args,
              (xdrproc_t) xdr_remote_domain_snapshot_num_ret, (char *) &ret) == -1)
        goto done;

    rv = ret.num;

done:
    remoteDriverUnlock(priv);
    return rv;
}


static int
remoteDomainSnapshotListNames (virDomainPtr domain, char **const names,
                               int nameslen, unsigned int flags)
{
    int rv = -1;
    int i;
    remote_domain_snapshot_list_names_args args;
    remote_domain_snapshot_list_names_ret ret;
    struct private_data *priv = domain->conn->privateData;

    remoteDriverLock(priv);

    if (nameslen > REMOTE_DOMAIN_SNAPSHOT_LIST_NAMES_MAX) {
        remoteError(VIR_ERR_RPC,
                    _("too many remote domain snapshot names: %d > %d"),
                    nameslen, REMOTE_DOMAIN_SNAPSHOT_LIST_NAMES_MAX);
        goto done;
    }

    make_nonnull_domain(&args.domain, domain);
    args.nameslen = nameslen;
    args.flags = flags;

    memset (&ret, 0, sizeof ret);
    if (call (domain->conn, priv, 0, REMOTE_PROC_DOMAIN_SNAPSHOT_LIST_NAMES,
              (xdrproc_t) xdr_remote_domain_snapshot_list_names_args, (char *) &args,
              (xdrproc_t) xdr_remote_domain_snapshot_list_names_ret, (char *) &ret) == -1)
        goto done;

    if (ret.names.names_len > nameslen) {
        remoteError(VIR_ERR_RPC,
                    _("too many remote domain snapshots: %d > %d"),
                    ret.names.names_len, nameslen);
        goto cleanup;
    }

    /* This call is caller-frees (although that isn't clear from
     * the documentation).  However xdr_free will free up both the
     * names and the list of pointers, so we have to strdup the
     * names here.
     */
    for (i = 0; i < ret.names.names_len; ++i) {
        names[i] = strdup (ret.names.names_val[i]);

        if (names[i] == NULL) {
            for (--i; i >= 0; --i)
                VIR_FREE(names[i]);

            virReportOOMError();
            goto cleanup;
        }
    }

    rv = ret.names.names_len;

cleanup:
    xdr_free ((xdrproc_t) xdr_remote_domain_snapshot_list_names_ret, (char *) &ret);

done:
    remoteDriverUnlock(priv);
    return rv;
}


static virDomainSnapshotPtr
remoteDomainSnapshotLookupByName (virDomainPtr domain, const char *name,
                                  unsigned int flags)
{
    virDomainSnapshotPtr snapshot = NULL;
    remote_domain_snapshot_lookup_by_name_args args;
    remote_domain_snapshot_lookup_by_name_ret ret;
    struct private_data *priv = domain->conn->privateData;

    remoteDriverLock(priv);

    make_nonnull_domain(&args.domain, domain);
    args.name = (char *) name;
    args.flags = flags;

    memset (&ret, 0, sizeof ret);
    if (call (domain->conn, priv, 0, REMOTE_PROC_DOMAIN_SNAPSHOT_LOOKUP_BY_NAME,
              (xdrproc_t) xdr_remote_domain_snapshot_lookup_by_name_args, (char *) &args,
              (xdrproc_t) xdr_remote_domain_snapshot_lookup_by_name_ret, (char *) &ret) == -1)
        goto done;

    snapshot = get_nonnull_domain_snapshot (domain, ret.snap);
    xdr_free ((xdrproc_t) &xdr_remote_domain_snapshot_lookup_by_name_ret, (char *) &ret);

done:
    remoteDriverUnlock(priv);
    return snapshot;
}


static int
remoteDomainHasCurrentSnapshot(virDomainPtr domain, unsigned int flags)
{
    int rv = -1;
    remote_domain_has_current_snapshot_args args;
    remote_domain_has_current_snapshot_ret ret;
    struct private_data *priv = domain->conn->privateData;

    remoteDriverLock(priv);

    make_nonnull_domain(&args.domain, domain);
    args.flags = flags;

    if (call(domain->conn, priv, 0, REMOTE_PROC_DOMAIN_HAS_CURRENT_SNAPSHOT,
             (xdrproc_t) xdr_remote_domain_has_current_snapshot_args, (char *) &args,
             (xdrproc_t) xdr_remote_domain_has_current_snapshot_ret, (char *) &ret) == -1)
        goto done;

    rv = ret.result;

done:
    remoteDriverUnlock(priv);
    return rv;
}


static virDomainSnapshotPtr
remoteDomainSnapshotCurrent(virDomainPtr domain,
                            unsigned int flags)
{
    virDomainSnapshotPtr snapshot = NULL;
    remote_domain_snapshot_current_args args;
    remote_domain_snapshot_current_ret ret;
    struct private_data *priv = domain->conn->privateData;

    remoteDriverLock(priv);

    make_nonnull_domain(&args.domain, domain);
    args.flags = flags;

    memset(&ret, 0, sizeof ret);
    if (call(domain->conn, priv, 0, REMOTE_PROC_DOMAIN_SNAPSHOT_CURRENT,
             (xdrproc_t) xdr_remote_domain_snapshot_current_args, (char *) &args,
             (xdrproc_t) xdr_remote_domain_snapshot_current_ret, (char *) &ret) == -1)
        goto done;

    snapshot = get_nonnull_domain_snapshot(domain, ret.snap);
    xdr_free((xdrproc_t) &xdr_remote_domain_snapshot_current_ret, (char *) &ret);

done:
    remoteDriverUnlock(priv);
    return snapshot;
}


static int
remoteDomainRevertToSnapshot (virDomainSnapshotPtr snapshot,
                              unsigned int flags)
{
    int rv = -1;
    remote_domain_revert_to_snapshot_args args;
    struct private_data *priv = snapshot->domain->conn->privateData;

    remoteDriverLock(priv);

    make_nonnull_domain_snapshot(&args.snap, snapshot);
    args.flags = flags;

    if (call (snapshot->domain->conn, priv, 0, REMOTE_PROC_DOMAIN_REVERT_TO_SNAPSHOT,
              (xdrproc_t) xdr_remote_domain_revert_to_snapshot_args, (char *) &args,
              (xdrproc_t) xdr_void, (char *) NULL) == -1)
        goto done;

    rv = 0;

done:
    remoteDriverUnlock(priv);
    return rv;
}


static int
remoteDomainSnapshotDelete (virDomainSnapshotPtr snapshot,
                            unsigned int flags)
{
    int rv = -1;
    remote_domain_snapshot_delete_args args;
    struct private_data *priv = snapshot->domain->conn->privateData;

    remoteDriverLock(priv);

    make_nonnull_domain_snapshot(&args.snap, snapshot);
    args.flags = flags;

    if (call (snapshot->domain->conn, priv, 0, REMOTE_PROC_DOMAIN_SNAPSHOT_DELETE,
              (xdrproc_t) xdr_remote_domain_snapshot_delete_args, (char *) &args,
              (xdrproc_t) xdr_void, (char *) NULL) == -1)
        goto done;

    rv = 0;

done:
    remoteDriverUnlock(priv);
    return rv;
}

static int remoteDomainEventRegisterAny(virConnectPtr conn,
                                        virDomainPtr dom,
                                        int eventID,
                                        virConnectDomainEventGenericCallback callback,
                                        void *opaque,
                                        virFreeCallback freecb)
{
    int rv = -1;
    struct private_data *priv = conn->privateData;
    remote_domain_events_register_any_args args;
    int callbackID;

    remoteDriverLock(priv);

    if (priv->eventFlushTimer < 0) {
         remoteError(VIR_ERR_NO_SUPPORT, "%s", _("no event support"));
         goto done;
    }

    if ((callbackID = virDomainEventCallbackListAddID(conn, priv->callbackList,
                                                      dom, eventID,
                                                      callback, opaque, freecb)) < 0) {
         remoteError(VIR_ERR_RPC, "%s", _("adding cb to list"));
         goto done;
    }

    /* If this is the first callback for this eventID, we need to enable
     * events on the server */
    if (virDomainEventCallbackListCountID(conn, priv->callbackList, eventID) == 1) {
        args.eventID = eventID;

        if (call (conn, priv, 0, REMOTE_PROC_DOMAIN_EVENTS_REGISTER_ANY,
                  (xdrproc_t) xdr_remote_domain_events_register_any_args, (char *) &args,
                  (xdrproc_t) xdr_void, (char *)NULL) == -1) {
            virDomainEventCallbackListRemoveID(conn, priv->callbackList, callbackID);
            goto done;
        }
    }

    rv = callbackID;

done:
    remoteDriverUnlock(priv);
    return rv;
}


static int remoteDomainEventDeregisterAny(virConnectPtr conn,
                                          int callbackID)
{
    struct private_data *priv = conn->privateData;
    int rv = -1;
    remote_domain_events_deregister_any_args args;
    int eventID;

    remoteDriverLock(priv);

    if ((eventID = virDomainEventCallbackListEventID(conn, priv->callbackList, callbackID)) < 0) {
        remoteError(VIR_ERR_RPC, _("unable to find callback ID %d"), callbackID);
        goto done;
    }

    if (priv->domainEventDispatching) {
        if (virDomainEventCallbackListMarkDeleteID(conn, priv->callbackList,
                                                   callbackID) < 0) {
            remoteError(VIR_ERR_RPC, "%s", _("marking cb for deletion"));
            goto done;
        }
    } else {
        if (virDomainEventCallbackListRemoveID(conn, priv->callbackList,
                                               callbackID) < 0) {
            remoteError(VIR_ERR_RPC, "%s", _("removing cb from list"));
            goto done;
        }
    }

    /* If that was the last callback for this eventID, we need to disable
     * events on the server */
    if (virDomainEventCallbackListCountID(conn, priv->callbackList, eventID) == 0) {
        args.eventID = eventID;

        if (call (conn, priv, 0, REMOTE_PROC_DOMAIN_EVENTS_DEREGISTER_ANY,
                  (xdrproc_t) xdr_remote_domain_events_deregister_any_args, (char *) &args,
                  (xdrproc_t) xdr_void, (char *) NULL) == -1)
            goto done;
    }

    rv = 0;

done:
    remoteDriverUnlock(priv);
    return rv;
}


/*----------------------------------------------------------------------*/


static struct remote_thread_call *
prepareCall(struct private_data *priv,
            int proc_nr,
            xdrproc_t args_filter, char *args,
            xdrproc_t ret_filter, char *ret)
{
    XDR xdr;
    struct remote_message_header hdr;
    struct remote_thread_call *rv;

    if (VIR_ALLOC(rv) < 0) {
        virReportOOMError();
        return NULL;
    }

    if (virCondInit(&rv->cond) < 0) {
        VIR_FREE(rv);
        remoteError(VIR_ERR_INTERNAL_ERROR, "%s",
                    _("cannot initialize mutex"));
        return NULL;
    }

    /* Get a unique serial number for this message. */
    rv->serial = priv->counter++;
    rv->proc_nr = proc_nr;
    rv->ret_filter = ret_filter;
    rv->ret = ret;
    rv->want_reply = 1;

    hdr.prog = REMOTE_PROGRAM;
    hdr.vers = REMOTE_PROTOCOL_VERSION;
    hdr.proc = proc_nr;
    hdr.type = REMOTE_CALL;
    hdr.serial = rv->serial;
    hdr.status = REMOTE_OK;

    /* Serialise header followed by args. */
    xdrmem_create (&xdr, rv->buffer+4, REMOTE_MESSAGE_MAX, XDR_ENCODE);
    if (!xdr_remote_message_header (&xdr, &hdr)) {
        remoteError(VIR_ERR_RPC, "%s", _("xdr_remote_message_header failed"));
        goto error;
    }

    if (!(*args_filter) (&xdr, args)) {
        remoteError(VIR_ERR_RPC, "%s", _("marshalling args"));
        goto error;
    }

    /* Get the length stored in buffer. */
    rv->bufferLength = xdr_getpos (&xdr);
    xdr_destroy (&xdr);

    /* Length must include the length word itself (always encoded in
     * 4 bytes as per RFC 4506).
     */
    rv->bufferLength += REMOTE_MESSAGE_HEADER_XDR_LEN;

    /* Encode the length word. */
    xdrmem_create (&xdr, rv->buffer, REMOTE_MESSAGE_HEADER_XDR_LEN, XDR_ENCODE);
    if (!xdr_u_int (&xdr, &rv->bufferLength)) {
        remoteError(VIR_ERR_RPC, "%s", _("xdr_u_int (length word)"));
        goto error;
    }
    xdr_destroy (&xdr);

    return rv;

error:
    xdr_destroy (&xdr);
    VIR_FREE(rv);
    return NULL;
}



static int
remoteIOWriteBuffer(struct private_data *priv,
                    const char *bytes, int len)
{
    int ret;

    if (priv->uses_tls) {
    tls_resend:
        ret = gnutls_record_send (priv->session, bytes, len);
        if (ret < 0) {
            if (ret == GNUTLS_E_INTERRUPTED)
                goto tls_resend;
            if (ret == GNUTLS_E_AGAIN)
                return 0;

            remoteError(VIR_ERR_GNUTLS_ERROR, "%s", gnutls_strerror (ret));
            return -1;
        }
    } else {
    resend:
        ret = send (priv->sock, bytes, len, 0);
        if (ret == -1) {
            if (errno == EINTR)
                goto resend;
            if (errno == EWOULDBLOCK)
                return 0;

            virReportSystemError(errno, "%s", _("cannot send data"));
            return -1;

        }
    }

    return ret;
}


static int
remoteIOReadBuffer(struct private_data *priv,
                   char *bytes, int len)
{
    int ret;

    if (priv->uses_tls) {
    tls_resend:
        ret = gnutls_record_recv (priv->session, bytes, len);
        if (ret == GNUTLS_E_INTERRUPTED)
            goto tls_resend;
        if (ret == GNUTLS_E_AGAIN)
            return 0;

        /* Treat 0 == EOF as an error */
        if (ret <= 0) {
            if (ret < 0)
                remoteError(VIR_ERR_GNUTLS_ERROR,
                            _("failed to read from TLS socket %s"),
                            gnutls_strerror (ret));
            else
                remoteError(VIR_ERR_SYSTEM_ERROR, "%s",
                            _("server closed connection"));
            return -1;
        }
    } else {
    resend:
        ret = recv (priv->sock, bytes, len, 0);
        if (ret <= 0) {
            if (ret == -1) {
                if (errno == EINTR)
                    goto resend;
                if (errno == EWOULDBLOCK)
                    return 0;

                char errout[1024] = "\0";
                if (priv->errfd != -1) {
                    if (saferead(priv->errfd, errout, sizeof(errout)) < 0) {
                        virReportSystemError(errno, "%s",
                                             _("cannot recv data"));
                        return -1;
                    }
                }

                virReportSystemError(errno,
                                     _("cannot recv data: %s"), errout);

            } else {
                char errout[1024] = "\0";
                if (priv->errfd != -1) {
                    if (saferead(priv->errfd, errout, sizeof(errout)) < 0) {
                        remoteError(VIR_ERR_SYSTEM_ERROR,
                                    _("server closed connection: %s"),
                                    virStrerror(errno, errout, sizeof errout));
                        return -1;
                    }
                }

                remoteError(VIR_ERR_SYSTEM_ERROR,
                            _("server closed connection: %s"), errout);
            }
            return -1;
        }
    }

    return ret;
}


static int
remoteIOWriteMessage(struct private_data *priv,
                     struct remote_thread_call *thecall)
{
#if HAVE_SASL
    if (priv->saslconn) {
        const char *output;
        unsigned int outputlen;
        int err, ret;

        if (!priv->saslEncoded) {
            err = sasl_encode(priv->saslconn,
                              thecall->buffer + thecall->bufferOffset,
                              thecall->bufferLength - thecall->bufferOffset,
                              &output, &outputlen);
            if (err != SASL_OK) {
                remoteError(VIR_ERR_INTERNAL_ERROR,
                            _("failed to encode SASL data: %s"),
                            sasl_errstring(err, NULL, NULL));
                return -1;
            }
            priv->saslEncoded = output;
            priv->saslEncodedLength = outputlen;
            priv->saslEncodedOffset = 0;

            thecall->bufferOffset = thecall->bufferLength;
        }

        ret = remoteIOWriteBuffer(priv,
                                  priv->saslEncoded + priv->saslEncodedOffset,
                                  priv->saslEncodedLength - priv->saslEncodedOffset);
        if (ret < 0)
            return ret;
        priv->saslEncodedOffset += ret;

        if (priv->saslEncodedOffset == priv->saslEncodedLength) {
            priv->saslEncoded = NULL;
            priv->saslEncodedOffset = priv->saslEncodedLength = 0;
            if (thecall->want_reply)
                thecall->mode = REMOTE_MODE_WAIT_RX;
            else
                thecall->mode = REMOTE_MODE_COMPLETE;
        }
    } else {
#endif
        int ret;
        ret = remoteIOWriteBuffer(priv,
                                  thecall->buffer + thecall->bufferOffset,
                                  thecall->bufferLength - thecall->bufferOffset);
        if (ret < 0)
            return ret;
        thecall->bufferOffset += ret;

        if (thecall->bufferOffset == thecall->bufferLength) {
            thecall->bufferOffset = thecall->bufferLength = 0;
            if (thecall->want_reply)
                thecall->mode = REMOTE_MODE_WAIT_RX;
            else
                thecall->mode = REMOTE_MODE_COMPLETE;
        }
#if HAVE_SASL
    }
#endif
    return 0;
}


static int
remoteIOHandleOutput(struct private_data *priv) {
    struct remote_thread_call *thecall = priv->waitDispatch;

    while (thecall &&
           thecall->mode != REMOTE_MODE_WAIT_TX)
        thecall = thecall->next;

    if (!thecall)
        return -1; /* Shouldn't happen, but you never know... */

    while (thecall) {
        int ret = remoteIOWriteMessage(priv, thecall);
        if (ret < 0)
            return ret;

        if (thecall->mode == REMOTE_MODE_WAIT_TX)
            return 0; /* Blocking write, to back to event loop */

        thecall = thecall->next;
    }

    return 0; /* No more calls to send, all done */
}

static int
remoteIOReadMessage(struct private_data *priv) {
    unsigned int wantData;

    /* Start by reading length word */
    if (priv->bufferLength == 0)
        priv->bufferLength = 4;

    wantData = priv->bufferLength - priv->bufferOffset;

#if HAVE_SASL
    if (priv->saslconn) {
        if (priv->saslDecoded == NULL) {
            char encoded[8192];
            int ret, err;
            ret = remoteIOReadBuffer(priv, encoded, sizeof(encoded));
            if (ret < 0)
                return -1;
            if (ret == 0)
                return 0;

            err = sasl_decode(priv->saslconn, encoded, ret,
                              &priv->saslDecoded, &priv->saslDecodedLength);
            if (err != SASL_OK) {
                remoteError(VIR_ERR_INTERNAL_ERROR,
                            _("failed to decode SASL data: %s"),
                            sasl_errstring(err, NULL, NULL));
                return -1;
            }
            priv->saslDecodedOffset = 0;
        }

        if ((priv->saslDecodedLength - priv->saslDecodedOffset) < wantData)
            wantData = (priv->saslDecodedLength - priv->saslDecodedOffset);

        memcpy(priv->buffer + priv->bufferOffset,
               priv->saslDecoded + priv->saslDecodedOffset,
               wantData);
        priv->saslDecodedOffset += wantData;
        priv->bufferOffset += wantData;
        if (priv->saslDecodedOffset == priv->saslDecodedLength) {
            priv->saslDecodedOffset = priv->saslDecodedLength = 0;
            priv->saslDecoded = NULL;
        }

        return wantData;
    } else {
#endif
        int ret;

        ret = remoteIOReadBuffer(priv,
                                 priv->buffer + priv->bufferOffset,
                                 wantData);
        if (ret < 0)
            return -1;
        if (ret == 0)
            return 0;

        priv->bufferOffset += ret;

        return ret;
#if HAVE_SASL
    }
#endif
}


static int
remoteIODecodeMessageLength(struct private_data *priv) {
    XDR xdr;
    unsigned int len;

    xdrmem_create (&xdr, priv->buffer, priv->bufferLength, XDR_DECODE);
    if (!xdr_u_int (&xdr, &len)) {
        remoteError(VIR_ERR_RPC, "%s", _("xdr_u_int (length word, reply)"));
        return -1;
    }
    xdr_destroy (&xdr);

    if (len < REMOTE_MESSAGE_HEADER_XDR_LEN) {
        remoteError(VIR_ERR_RPC, "%s",
                    _("packet received from server too small"));
        return -1;
    }

    /* Length includes length word - adjust to real length to read. */
    len -= REMOTE_MESSAGE_HEADER_XDR_LEN;

    if (len > REMOTE_MESSAGE_MAX) {
        remoteError(VIR_ERR_RPC, "%s",
                    _("packet received from server too large"));
        return -1;
    }

    /* Extend our declared buffer length and carry
       on reading the header + payload */
    priv->bufferLength += len;
    DEBUG("Got length, now need %d total (%d more)", priv->bufferLength, len);
    return 0;
}


static int
processCallDispatchReply(virConnectPtr conn, struct private_data *priv,
                         int in_open,
                         remote_message_header *hdr,
                         XDR *xdr);

static int
processCallDispatchMessage(virConnectPtr conn, struct private_data *priv,
                           int in_open,
                           remote_message_header *hdr,
                           XDR *xdr);

static int
processCallDispatchStream(virConnectPtr conn, struct private_data *priv,
                          int in_open,
                          remote_message_header *hdr,
                          XDR *xdr);


static int
processCallDispatch(virConnectPtr conn, struct private_data *priv,
                    int in_open) {
    XDR xdr;
    struct remote_message_header hdr;
    int len = priv->bufferLength - 4;
    int rv = -1;

    /* Length word has already been read */
    priv->bufferOffset = 4;

    /* Deserialise reply header. */
    xdrmem_create (&xdr, priv->buffer + priv->bufferOffset, len, XDR_DECODE);
    if (!xdr_remote_message_header (&xdr, &hdr)) {
        remoteError(VIR_ERR_RPC, "%s", _("invalid header in reply"));
        return -1;
    }

    priv->bufferOffset += xdr_getpos(&xdr);

    /* Check program, version, etc. are what we expect. */
    if (hdr.prog != REMOTE_PROGRAM) {
        remoteError(VIR_ERR_RPC,
                    _("unknown program (received %x, expected %x)"),
                    hdr.prog, REMOTE_PROGRAM);
        return -1;
    }
    if (hdr.vers != REMOTE_PROTOCOL_VERSION) {
        remoteError(VIR_ERR_RPC,
                    _("unknown protocol version (received %x, expected %x)"),
                    hdr.vers, REMOTE_PROTOCOL_VERSION);
        return -1;
    }


    switch (hdr.type) {
    case REMOTE_REPLY: /* Normal RPC replies */
        rv = processCallDispatchReply(conn, priv, in_open,
                                      &hdr, &xdr);
        break;

    case REMOTE_MESSAGE: /* Async notifications */
        rv = processCallDispatchMessage(conn, priv, in_open,
                                        &hdr, &xdr);
        break;

    case REMOTE_STREAM: /* Stream protocol */
        rv = processCallDispatchStream(conn, priv, in_open,
                                       &hdr, &xdr);
        break;

    default:
        remoteError(VIR_ERR_RPC,
                    _("got unexpected RPC call %d from server"),
                    hdr.proc);
        rv = -1;
        break;
    }

    xdr_destroy(&xdr);
    return rv;
}


static int
processCallDispatchReply(virConnectPtr conn ATTRIBUTE_UNUSED,
                         struct private_data *priv,
                         int in_open ATTRIBUTE_UNUSED,
                         remote_message_header *hdr,
                         XDR *xdr) {
    struct remote_thread_call *thecall;

    /* Ok, definitely got an RPC reply now find
       out who's been waiting for it */
    thecall = priv->waitDispatch;
    while (thecall &&
           thecall->serial != hdr->serial)
        thecall = thecall->next;

    if (!thecall) {
        remoteError(VIR_ERR_RPC,
                    _("no call waiting for reply with serial %d"),
                    hdr->serial);
        return -1;
    }

    if (hdr->proc != thecall->proc_nr) {
        remoteError(VIR_ERR_RPC,
                    _("unknown procedure (received %x, expected %x)"),
                    hdr->proc, thecall->proc_nr);
        return -1;
    }

    /* Status is either REMOTE_OK (meaning that what follows is a ret
     * structure), or REMOTE_ERROR (and what follows is a remote_error
     * structure).
     */
    switch (hdr->status) {
    case REMOTE_OK:
        if (!(*thecall->ret_filter) (xdr, thecall->ret)) {
            remoteError(VIR_ERR_RPC, "%s", _("unmarshalling ret"));
            return -1;
        }
        thecall->mode = REMOTE_MODE_COMPLETE;
        return 0;

    case REMOTE_ERROR:
        memset (&thecall->err, 0, sizeof thecall->err);
        if (!xdr_remote_error (xdr, &thecall->err)) {
            remoteError(VIR_ERR_RPC, "%s", _("unmarshalling remote_error"));
            return -1;
        }
        thecall->mode = REMOTE_MODE_ERROR;
        return 0;

    default:
        remoteError(VIR_ERR_RPC, _("unknown status (received %x)"), hdr->status);
        return -1;
    }
}

static int
processCallDispatchMessage(virConnectPtr conn, struct private_data *priv,
                           int in_open,
                           remote_message_header *hdr,
                           XDR *xdr) {
    virDomainEventPtr event = NULL;
    /* An async message has come in while we were waiting for the
     * response. Process it to pull it off the wire, and try again
     */
    DEBUG0("Encountered an event while waiting for a response");

    if (in_open) {
        DEBUG("Ignoring bogus event %d received while in open", hdr->proc);
        return -1;
    }

    switch (hdr->proc) {
    case REMOTE_PROC_DOMAIN_EVENT_LIFECYCLE:
        event = remoteDomainReadEventLifecycle(conn, xdr);
        break;

    case REMOTE_PROC_DOMAIN_EVENT_REBOOT:
        event = remoteDomainReadEventReboot(conn, xdr);
        break;

    case REMOTE_PROC_DOMAIN_EVENT_RTC_CHANGE:
        event = remoteDomainReadEventRTCChange(conn, xdr);
        break;

    case REMOTE_PROC_DOMAIN_EVENT_WATCHDOG:
        event = remoteDomainReadEventWatchdog(conn, xdr);
        break;

    case REMOTE_PROC_DOMAIN_EVENT_IO_ERROR:
        event = remoteDomainReadEventIOError(conn, xdr);
        break;

    case REMOTE_PROC_DOMAIN_EVENT_IO_ERROR_REASON:
        event = remoteDomainReadEventIOErrorReason(conn, xdr);
        break;

    case REMOTE_PROC_DOMAIN_EVENT_GRAPHICS:
        event = remoteDomainReadEventGraphics(conn, xdr);
        break;

    default:
        DEBUG("Unexpected event proc %d", hdr->proc);
        break;
    }

    if (!event)
        return -1;

    if (virDomainEventQueuePush(priv->domainEvents,
                                event) < 0) {
        DEBUG0("Error adding event to queue");
        virDomainEventFree(event);
    }
    virEventUpdateTimeout(priv->eventFlushTimer, 0);

    return 0;
}

static int
processCallDispatchStream(virConnectPtr conn ATTRIBUTE_UNUSED,
                          struct private_data *priv,
                          int in_open ATTRIBUTE_UNUSED,
                          remote_message_header *hdr,
                          XDR *xdr) {
    struct private_stream_data *privst;
    struct remote_thread_call *thecall;

    /* Try and find a matching stream */
    privst = priv->streams;
    while (privst &&
           privst->serial != hdr->serial &&
           privst->proc_nr != hdr->proc)
        privst = privst->next;

    if (!privst) {
        VIR_WARN("No registered stream matching serial=%d, proc=%d",
                 hdr->serial, hdr->proc);
        return -1;
    }

    /* See if there's also a (optional) call waiting for this reply */
    thecall = priv->waitDispatch;
    while (thecall &&
           thecall->serial != hdr->serial)
        thecall = thecall->next;


    /* Status is either REMOTE_OK (meaning that what follows is a ret
     * structure), or REMOTE_ERROR (and what follows is a remote_error
     * structure).
     */
    switch (hdr->status) {
    case REMOTE_CONTINUE: {
        int avail = privst->incomingLength - privst->incomingOffset;
        int need = priv->bufferLength - priv->bufferOffset;
        VIR_WARN0("Got a stream data packet");

        /* XXX flag stream as complete somwhere if need==0 */

        if (need > avail) {
            int extra = need - avail;
            if (VIR_REALLOC_N(privst->incoming,
                              privst->incomingLength + extra) < 0) {
                VIR_WARN0("Out of memory");
                return -1;
            }
            privst->incomingLength += extra;
        }

        memcpy(privst->incoming + privst->incomingOffset,
               priv->buffer + priv->bufferOffset,
               priv->bufferLength - priv->bufferOffset);
        privst->incomingOffset += (priv->bufferLength - priv->bufferOffset);

        if (thecall && thecall->want_reply) {
            VIR_WARN("Got sync data packet offset=%d", privst->incomingOffset);
            thecall->mode = REMOTE_MODE_COMPLETE;
        } else {
            VIR_WARN("Got aysnc data packet offset=%d", privst->incomingOffset);
        }
        return 0;
    }

    case REMOTE_OK:
        VIR_WARN0("Got a synchronous confirm");
        if (!thecall) {
            VIR_WARN0("Got unexpected stream finish confirmation");
            return -1;
        }
        thecall->mode = REMOTE_MODE_COMPLETE;
        return 0;

    case REMOTE_ERROR:
        if (thecall && thecall->want_reply) {
            VIR_WARN0("Got a synchronous error");
            /* Give the error straight to this call */
            memset (&thecall->err, 0, sizeof thecall->err);
            if (!xdr_remote_error (xdr, &thecall->err)) {
                remoteError(VIR_ERR_RPC, "%s", _("unmarshalling remote_error"));
                return -1;
            }
            thecall->mode = REMOTE_MODE_ERROR;
        } else {
            VIR_WARN0("Got a asynchronous error");
            /* No call, so queue the error against the stream */
            if (privst->has_error) {
                VIR_WARN0("Got unexpected duplicate stream error");
                return -1;
            }
            privst->has_error = 1;
            memset (&privst->err, 0, sizeof privst->err);
            if (!xdr_remote_error (xdr, &privst->err)) {
                VIR_WARN0("Failed to unmarshall error");
                return -1;
            }
        }
        return 0;

    default:
        VIR_WARN("Stream with unexpected serial=%d, proc=%d, status=%d",
                 hdr->serial, hdr->proc, hdr->status);
        return -1;
    }
}

static int
remoteIOHandleInput(virConnectPtr conn, struct private_data *priv,
                    int in_open)
{
    /* Read as much data as is available, until we get
     * EAGAIN
     */
    for (;;) {
        int ret = remoteIOReadMessage(priv);

        if (ret < 0)
            return -1;
        if (ret == 0)
            return 0;  /* Blocking on read */

        /* Check for completion of our goal */
        if (priv->bufferOffset == priv->bufferLength) {
            if (priv->bufferOffset == 4) {
                ret = remoteIODecodeMessageLength(priv);
                if (ret < 0)
                    return -1;

                /*
                 * We'll carry on around the loop to immediately
                 * process the message body, because it has probably
                 * already arrived. Worst case, we'll get EAGAIN on
                 * next iteration.
                 */
            } else {
                ret = processCallDispatch(conn, priv, in_open);
                priv->bufferOffset = priv->bufferLength = 0;
                /*
                 * We've completed one call, so return even
                 * though there might still be more data on
                 * the wire. We need to actually let the caller
                 * deal with this arrived message to keep good
                 * response, and also to correctly handle EOF.
                 */
                return ret;
            }
        }
    }
}

/*
 * Process all calls pending dispatch/receive until we
 * get a reply to our own call. Then quit and pass the buck
 * to someone else.
 */
static int
remoteIOEventLoop(virConnectPtr conn,
                  struct private_data *priv,
                  int in_open,
                  struct remote_thread_call *thiscall)
{
    struct pollfd fds[2];
    int ret;

    fds[0].fd = priv->sock;
    fds[1].fd = priv->wakeupReadFD;

    for (;;) {
        struct remote_thread_call *tmp = priv->waitDispatch;
        struct remote_thread_call *prev;
        char ignore;
#ifdef HAVE_PTHREAD_H
        sigset_t oldmask, blockedsigs;
#endif

        fds[0].events = fds[0].revents = 0;
        fds[1].events = fds[1].revents = 0;

        fds[1].events = POLLIN;
        while (tmp) {
            if (tmp->mode == REMOTE_MODE_WAIT_RX)
                fds[0].events |= POLLIN;
            if (tmp->mode == REMOTE_MODE_WAIT_TX)
                fds[0].events |= POLLOUT;

            tmp = tmp->next;
        }

        if (priv->streams)
            fds[0].events |= POLLIN;

        /* Release lock while poll'ing so other threads
         * can stuff themselves on the queue */
        remoteDriverUnlock(priv);

        /* Block SIGWINCH from interrupting poll in curses programs,
         * then restore the original signal mask again immediately
         * after the call (RHBZ#567931).  Same for SIGCHLD and SIGPIPE
         * at the suggestion of Paolo Bonzini and Daniel Berrange.
         */
#ifdef HAVE_PTHREAD_H
        sigemptyset (&blockedsigs);
        sigaddset (&blockedsigs, SIGWINCH);
        sigaddset (&blockedsigs, SIGCHLD);
        sigaddset (&blockedsigs, SIGPIPE);
        ignore_value(pthread_sigmask(SIG_BLOCK, &blockedsigs, &oldmask));
#endif

    repoll:
        ret = poll(fds, ARRAY_CARDINALITY(fds), -1);
        if (ret < 0 && errno == EAGAIN)
            goto repoll;

#ifdef HAVE_PTHREAD_H
        ignore_value(pthread_sigmask(SIG_SETMASK, &oldmask, NULL));
#endif

        remoteDriverLock(priv);

        if (fds[1].revents) {
            ssize_t s;
            DEBUG0("Woken up from poll by other thread");
            s = saferead(priv->wakeupReadFD, &ignore, sizeof(ignore));
            if (s < 0) {
                virReportSystemError(errno, "%s",
                                     _("read on wakeup fd failed"));
                goto error;
            } else if (s != sizeof(ignore)) {
                remoteError(VIR_ERR_INTERNAL_ERROR, "%s",
                            _("read on wakeup fd failed"));
                goto error;
            }
        }

        if (ret < 0) {
            if (errno == EWOULDBLOCK)
                continue;
            virReportSystemError(errno,
                                 "%s", _("poll on socket failed"));
            goto error;
        }

        if (fds[0].revents & POLLOUT) {
            if (remoteIOHandleOutput(priv) < 0)
                goto error;
        }

        if (fds[0].revents & POLLIN) {
            if (remoteIOHandleInput(conn, priv, in_open) < 0)
                goto error;
        }

        /* Iterate through waiting threads and if
         * any are complete then tell 'em to wakeup
         */
        tmp = priv->waitDispatch;
        prev = NULL;
        while (tmp) {
            if (tmp != thiscall &&
                (tmp->mode == REMOTE_MODE_COMPLETE ||
                 tmp->mode == REMOTE_MODE_ERROR)) {
                /* Take them out of the list */
                if (prev)
                    prev->next = tmp->next;
                else
                    priv->waitDispatch = tmp->next;

                /* And wake them up....
                 * ...they won't actually wakeup until
                 * we release our mutex a short while
                 * later...
                 */
                DEBUG("Waking up sleep %d %p %p", tmp->proc_nr, tmp, priv->waitDispatch);
                virCondSignal(&tmp->cond);
            }
            prev = tmp;
            tmp = tmp->next;
        }

        /* Now see if *we* are done */
        if (thiscall->mode == REMOTE_MODE_COMPLETE ||
            thiscall->mode == REMOTE_MODE_ERROR) {
            /* We're at head of the list already, so
             * remove us
             */
            priv->waitDispatch = thiscall->next;
            DEBUG("Giving up the buck %d %p %p", thiscall->proc_nr, thiscall, priv->waitDispatch);
            /* See if someone else is still waiting
             * and if so, then pass the buck ! */
            if (priv->waitDispatch) {
                DEBUG("Passing the buck to %d %p", priv->waitDispatch->proc_nr, priv->waitDispatch);
                virCondSignal(&priv->waitDispatch->cond);
            }
            return 0;
        }


        if (fds[0].revents & (POLLHUP | POLLERR)) {
            remoteError(VIR_ERR_INTERNAL_ERROR, "%s",
                        _("received hangup / error event on socket"));
            goto error;
        }
    }


error:
    priv->waitDispatch = thiscall->next;
    DEBUG("Giving up the buck due to I/O error %d %p %p", thiscall->proc_nr, thiscall, priv->waitDispatch);
    /* See if someone else is still waiting
     * and if so, then pass the buck ! */
    if (priv->waitDispatch) {
        DEBUG("Passing the buck to %d %p", priv->waitDispatch->proc_nr, priv->waitDispatch);
        virCondSignal(&priv->waitDispatch->cond);
    }
    return -1;
}

/*
 * This function sends a message to remote server and awaits a reply
 *
 * NB. This does not free the args structure (not desirable, since you
 * often want this allocated on the stack or else it contains strings
 * which come from the user).  It does however free any intermediate
 * results, eg. the error structure if there is one.
 *
 * NB(2). Make sure to memset (&ret, 0, sizeof ret) before calling,
 * else Bad Things will happen in the XDR code.
 *
 * NB(3) You must have the private_data lock before calling this
 *
 * NB(4) This is very complicated. Due to connection cloning, multiple
 * threads can want to use the socket at once. Obviously only one of
 * them can. So if someone's using the socket, other threads are put
 * to sleep on condition variables. The existing thread may completely
 * send & receive their RPC call/reply while they're asleep. Or it
 * may only get around to dealing with sending the call. Or it may
 * get around to neither. So upon waking up from slumber, the other
 * thread may or may not have more work todo.
 *
 * We call this dance  'passing the buck'
 *
 *      http://en.wikipedia.org/wiki/Passing_the_buck
 *
 *   "Buck passing or passing the buck is the action of transferring
 *    responsibility or blame unto another person. It is also used as
 *    a strategy in power politics when the actions of one country/
 *    nation are blamed on another, providing an opportunity for war."
 *
 * NB(5) Don't Panic!
 */
static int
remoteIO(virConnectPtr conn,
         struct private_data *priv,
         int flags,
         struct remote_thread_call *thiscall)
{
    int rv;

    DEBUG("Do proc=%d serial=%d length=%d wait=%p",
          thiscall->proc_nr, thiscall->serial,
          thiscall->bufferLength, priv->waitDispatch);

    /* Check to see if another thread is dispatching */
    if (priv->waitDispatch) {
        /* Stick ourselves on the end of the wait queue */
        struct remote_thread_call *tmp = priv->waitDispatch;
        char ignore = 1;
        ssize_t s;
        while (tmp && tmp->next)
            tmp = tmp->next;
        if (tmp)
            tmp->next = thiscall;
        else
            priv->waitDispatch = thiscall;

        /* Force other thread to wakeup from poll */
        s = safewrite(priv->wakeupSendFD, &ignore, sizeof(ignore));
        if (s < 0) {
            char errout[1024];
            remoteError(VIR_ERR_INTERNAL_ERROR,
                        _("failed to wake up polling thread: %s"),
                        virStrerror(errno, errout, sizeof errout));
            VIR_FREE(thiscall);
            return -1;
        } else if (s != sizeof(ignore)) {
            remoteError(VIR_ERR_INTERNAL_ERROR, "%s",
                        _("failed to wake up polling thread"));
            VIR_FREE(thiscall);
            return -1;
        }

        DEBUG("Going to sleep %d %p %p", thiscall->proc_nr, priv->waitDispatch, thiscall);
        /* Go to sleep while other thread is working... */
        if (virCondWait(&thiscall->cond, &priv->lock) < 0) {
            if (priv->waitDispatch == thiscall) {
                priv->waitDispatch = thiscall->next;
            } else {
                tmp = priv->waitDispatch;
                while (tmp && tmp->next &&
                       tmp->next != thiscall) {
                    tmp = tmp->next;
                }
                if (tmp && tmp->next == thiscall)
                    tmp->next = thiscall->next;
            }
            remoteError(VIR_ERR_INTERNAL_ERROR, "%s",
                        _("failed to wait on condition"));
            VIR_FREE(thiscall);
            return -1;
        }

        DEBUG("Wokeup from sleep %d %p %p", thiscall->proc_nr, priv->waitDispatch, thiscall);
        /* Two reasons we can be woken up
         *  1. Other thread has got our reply ready for us
         *  2. Other thread is all done, and it is our turn to
         *     be the dispatcher to finish waiting for
         *     our reply
         */
        if (thiscall->mode == REMOTE_MODE_COMPLETE ||
            thiscall->mode == REMOTE_MODE_ERROR) {
            /*
             * We avoided catching the buck and our reply is ready !
             * We've already had 'thiscall' removed from the list
             * so just need to (maybe) handle errors & free it
             */
            goto cleanup;
        }

        /* Grr, someone passed the buck onto us ... */

    } else {
        /* We're first to catch the buck */
        priv->waitDispatch = thiscall;
    }

    DEBUG("We have the buck %d %p %p", thiscall->proc_nr, priv->waitDispatch, thiscall);
    /*
     * The buck stops here!
     *
     * At this point we're about to own the dispatch
     * process...
     */

    /*
     * Avoid needless wake-ups of the event loop in the
     * case where this call is being made from a different
     * thread than the event loop. These wake-ups would
     * cause the event loop thread to be blocked on the
     * mutex for the duration of the call
     */
    if (priv->watch >= 0)
        virEventUpdateHandle(priv->watch, 0);

    rv = remoteIOEventLoop(conn, priv,
                           flags & REMOTE_CALL_IN_OPEN ? 1 : 0,
                           thiscall);

    if (priv->watch >= 0)
        virEventUpdateHandle(priv->watch, VIR_EVENT_HANDLE_READABLE);

    if (rv < 0) {
        VIR_FREE(thiscall);
        return -1;
    }

cleanup:
    DEBUG("All done with our call %d %p %p", thiscall->proc_nr, priv->waitDispatch, thiscall);
    if (thiscall->mode == REMOTE_MODE_ERROR) {
        /* See if caller asked us to keep quiet about missing RPCs
         * eg for interop with older servers */
        if (flags & REMOTE_CALL_QUIET_MISSING_RPC &&
            thiscall->err.domain == VIR_FROM_REMOTE &&
            thiscall->err.code == VIR_ERR_RPC &&
            thiscall->err.level == VIR_ERR_ERROR &&
            thiscall->err.message &&
            STRPREFIX(*thiscall->err.message, "unknown procedure")) {
            rv = -2;
        } else if (thiscall->err.domain == VIR_FROM_REMOTE &&
                   thiscall->err.code == VIR_ERR_RPC &&
                   thiscall->err.level == VIR_ERR_ERROR &&
                   thiscall->err.message &&
                   STRPREFIX(*thiscall->err.message, "unknown procedure")) {
            /*
             * convert missing remote entry points into the unsupported
             * feature error
             */
            virRaiseErrorFull(flags & REMOTE_CALL_IN_OPEN ? NULL : conn,
                              __FILE__, __FUNCTION__, __LINE__,
                              thiscall->err.domain,
                              VIR_ERR_NO_SUPPORT,
                              thiscall->err.level,
                              thiscall->err.str1 ? *thiscall->err.str1 : NULL,
                              thiscall->err.str2 ? *thiscall->err.str2 : NULL,
                              thiscall->err.str3 ? *thiscall->err.str3 : NULL,
                              thiscall->err.int1,
                              thiscall->err.int2,
                              "%s", *thiscall->err.message);
            rv = -1;
        } else {
            virRaiseErrorFull(flags & REMOTE_CALL_IN_OPEN ? NULL : conn,
                              __FILE__, __FUNCTION__, __LINE__,
                              thiscall->err.domain,
                              thiscall->err.code,
                              thiscall->err.level,
                              thiscall->err.str1 ? *thiscall->err.str1 : NULL,
                              thiscall->err.str2 ? *thiscall->err.str2 : NULL,
                              thiscall->err.str3 ? *thiscall->err.str3 : NULL,
                              thiscall->err.int1,
                              thiscall->err.int2,
                              "%s", thiscall->err.message ? *thiscall->err.message : "unknown");
            rv = -1;
        }
        xdr_free((xdrproc_t)xdr_remote_error,  (char *)&thiscall->err);
    } else {
        rv = 0;
    }
    VIR_FREE(thiscall);
    return rv;
}


/*
 * Serial a set of arguments into a method call message,
 * send that to the server and wait for reply
 */
static int
call (virConnectPtr conn, struct private_data *priv,
      int flags /* if we are in virConnectOpen */,
      int proc_nr,
      xdrproc_t args_filter, char *args,
      xdrproc_t ret_filter, char *ret)
{
    struct remote_thread_call *thiscall;

    thiscall = prepareCall(priv, proc_nr, args_filter, args,
                           ret_filter, ret);

    if (!thiscall) {
        virReportOOMError();
        return -1;
    }

    return remoteIO(conn, priv, flags, thiscall);
}


/** remoteDomainEventFired:
 *
 * The callback for monitoring the remote socket
 * for event data
 */
void
remoteDomainEventFired(int watch,
                       int fd,
                       int event,
                       void *opaque)
{
    virConnectPtr        conn = opaque;
    struct private_data *priv = conn->privateData;

    remoteDriverLock(priv);

    /* This should be impossible, but it doesn't hurt to check */
    if (priv->waitDispatch)
        goto done;

    DEBUG("Event fired %d %d %d %X", watch, fd, event, event);

    if (event & (VIR_EVENT_HANDLE_HANGUP | VIR_EVENT_HANDLE_ERROR)) {
         DEBUG("%s : VIR_EVENT_HANDLE_HANGUP or "
               "VIR_EVENT_HANDLE_ERROR encountered", __FUNCTION__);
         virEventRemoveHandle(watch);
         priv->watch = -1;
         goto done;
    }

    if (fd != priv->sock) {
        virEventRemoveHandle(watch);
        priv->watch = -1;
        goto done;
    }

    if (remoteIOHandleInput(conn, priv, 0) < 0)
        DEBUG0("Something went wrong during async message processing");

done:
    remoteDriverUnlock(priv);
}

static void remoteDomainEventDispatchFunc(virConnectPtr conn,
                                          virDomainEventPtr event,
                                          virConnectDomainEventGenericCallback cb,
                                          void *cbopaque,
                                          void *opaque)
{
    struct private_data *priv = opaque;

    /* Drop the lock whle dispatching, for sake of re-entrancy */
    remoteDriverUnlock(priv);
    virDomainEventDispatchDefaultFunc(conn, event, cb, cbopaque, NULL);
    remoteDriverLock(priv);
}

void
remoteDomainEventQueueFlush(int timer ATTRIBUTE_UNUSED, void *opaque)
{
    virConnectPtr conn = opaque;
    struct private_data *priv = conn->privateData;
    virDomainEventQueue tempQueue;

    remoteDriverLock(priv);

    priv->domainEventDispatching = 1;

    /* Copy the queue, so we're reentrant safe */
    tempQueue.count = priv->domainEvents->count;
    tempQueue.events = priv->domainEvents->events;
    priv->domainEvents->count = 0;
    priv->domainEvents->events = NULL;

    virDomainEventQueueDispatch(&tempQueue, priv->callbackList,
                                remoteDomainEventDispatchFunc, priv);
    virEventUpdateTimeout(priv->eventFlushTimer, -1);

    /* Purge any deleted callbacks */
    virDomainEventCallbackListPurgeMarked(priv->callbackList);

    priv->domainEventDispatching = 0;

    remoteDriverUnlock(priv);
}


/* get_nonnull_domain and get_nonnull_network turn an on-wire
 * (name, uuid) pair into virDomainPtr or virNetworkPtr object.
 * These can return NULL if underlying memory allocations fail,
 * but if they do then virterror_internal.has been set.
 */
static virDomainPtr
get_nonnull_domain (virConnectPtr conn, remote_nonnull_domain domain)
{
    virDomainPtr dom;
    dom = virGetDomain (conn, domain.name, BAD_CAST domain.uuid);
    if (dom) dom->id = domain.id;
    return dom;
}

static virNetworkPtr
get_nonnull_network (virConnectPtr conn, remote_nonnull_network network)
{
    return virGetNetwork (conn, network.name, BAD_CAST network.uuid);
}

static virInterfacePtr
get_nonnull_interface (virConnectPtr conn, remote_nonnull_interface iface)
{
    return virGetInterface (conn, iface.name, iface.mac);
}

static virStoragePoolPtr
get_nonnull_storage_pool (virConnectPtr conn, remote_nonnull_storage_pool pool)
{
    return virGetStoragePool (conn, pool.name, BAD_CAST pool.uuid);
}

static virStorageVolPtr
get_nonnull_storage_vol (virConnectPtr conn, remote_nonnull_storage_vol vol)
{
    return virGetStorageVol (conn, vol.pool, vol.name, vol.key);
}

static virNodeDevicePtr
get_nonnull_node_device (virConnectPtr conn, remote_nonnull_node_device dev)
{
    return virGetNodeDevice(conn, dev.name);
}

static virSecretPtr
get_nonnull_secret (virConnectPtr conn, remote_nonnull_secret secret)
{
    return virGetSecret(conn, BAD_CAST secret.uuid, secret.usageType, secret.usageID);
}

static virNWFilterPtr
get_nonnull_nwfilter (virConnectPtr conn, remote_nonnull_nwfilter nwfilter)
{
    return virGetNWFilter (conn, nwfilter.name, BAD_CAST nwfilter.uuid);
}

static virDomainSnapshotPtr
get_nonnull_domain_snapshot (virDomainPtr domain, remote_nonnull_domain_snapshot snapshot)
{
    return virGetDomainSnapshot(domain, snapshot.name);
}


/* Make remote_nonnull_domain and remote_nonnull_network. */
static void
make_nonnull_domain (remote_nonnull_domain *dom_dst, virDomainPtr dom_src)
{
    dom_dst->id = dom_src->id;
    dom_dst->name = dom_src->name;
    memcpy (dom_dst->uuid, dom_src->uuid, VIR_UUID_BUFLEN);
}

static void
make_nonnull_network (remote_nonnull_network *net_dst, virNetworkPtr net_src)
{
    net_dst->name = net_src->name;
    memcpy (net_dst->uuid, net_src->uuid, VIR_UUID_BUFLEN);
}

static void
make_nonnull_interface (remote_nonnull_interface *interface_dst,
                        virInterfacePtr interface_src)
{
    interface_dst->name = interface_src->name;
    interface_dst->mac = interface_src->mac;
}

static void
make_nonnull_storage_pool (remote_nonnull_storage_pool *pool_dst, virStoragePoolPtr pool_src)
{
    pool_dst->name = pool_src->name;
    memcpy (pool_dst->uuid, pool_src->uuid, VIR_UUID_BUFLEN);
}

static void
make_nonnull_storage_vol (remote_nonnull_storage_vol *vol_dst, virStorageVolPtr vol_src)
{
    vol_dst->pool = vol_src->pool;
    vol_dst->name = vol_src->name;
    vol_dst->key = vol_src->key;
}

static void
make_nonnull_secret (remote_nonnull_secret *secret_dst, virSecretPtr secret_src)
{
    memcpy (secret_dst->uuid, secret_src->uuid, VIR_UUID_BUFLEN);
    secret_dst->usageType = secret_src->usageType;
    secret_dst->usageID = secret_src->usageID;
}

static void
make_nonnull_nwfilter (remote_nonnull_nwfilter *nwfilter_dst, virNWFilterPtr nwfilter_src)
{
    nwfilter_dst->name = nwfilter_src->name;
    memcpy (nwfilter_dst->uuid, nwfilter_src->uuid, VIR_UUID_BUFLEN);
}

static void
make_nonnull_domain_snapshot (remote_nonnull_domain_snapshot *snapshot_dst, virDomainSnapshotPtr snapshot_src)
{
    snapshot_dst->name = snapshot_src->name;
    make_nonnull_domain(&snapshot_dst->domain, snapshot_src->domain);
}

/*----------------------------------------------------------------------*/

unsigned long remoteVersion(void)
{
    return REMOTE_PROTOCOL_VERSION;
}

static virDriver remote_driver = {
    VIR_DRV_REMOTE,
    "remote",
    remoteOpen, /* open */
    remoteClose, /* close */
    remoteSupportsFeature, /* supports_feature */
    remoteType, /* type */
    remoteGetVersion, /* version */
    remoteGetLibVersion, /* libvirtVersion */
    remoteGetHostname, /* getHostname */
    remoteGetMaxVcpus, /* getMaxVcpus */
    remoteNodeGetInfo, /* nodeGetInfo */
    remoteGetCapabilities, /* getCapabilities */
    remoteListDomains, /* listDomains */
    remoteNumOfDomains, /* numOfDomains */
    remoteDomainCreateXML, /* domainCreateXML */
    remoteDomainLookupByID, /* domainLookupByID */
    remoteDomainLookupByUUID, /* domainLookupByUUID */
    remoteDomainLookupByName, /* domainLookupByName */
    remoteDomainSuspend, /* domainSuspend */
    remoteDomainResume, /* domainResume */
    remoteDomainShutdown, /* domainShutdown */
    remoteDomainReboot, /* domainReboot */
    remoteDomainDestroy, /* domainDestroy */
    remoteDomainGetOSType, /* domainGetOSType */
    remoteDomainGetMaxMemory, /* domainGetMaxMemory */
    remoteDomainSetMaxMemory, /* domainSetMaxMemory */
    remoteDomainSetMemory, /* domainSetMemory */
    remoteDomainGetInfo, /* domainGetInfo */
    remoteDomainSave, /* domainSave */
    remoteDomainRestore, /* domainRestore */
    remoteDomainCoreDump, /* domainCoreDump */
    remoteDomainSetVcpus, /* domainSetVcpus */
    remoteDomainPinVcpu, /* domainPinVcpu */
    remoteDomainGetVcpus, /* domainGetVcpus */
    remoteDomainGetMaxVcpus, /* domainGetMaxVcpus */
    remoteDomainGetSecurityLabel, /* domainGetSecurityLabel */
    remoteNodeGetSecurityModel, /* nodeGetSecurityModel */
    remoteDomainDumpXML, /* domainDumpXML */
    remoteDomainXMLFromNative, /* domainXMLFromNative */
    remoteDomainXMLToNative, /* domainXMLToNative */
    remoteListDefinedDomains, /* listDefinedDomains */
    remoteNumOfDefinedDomains, /* numOfDefinedDomains */
    remoteDomainCreate, /* domainCreate */
    remoteDomainDefineXML, /* domainDefineXML */
    remoteDomainUndefine, /* domainUndefine */
    remoteDomainAttachDevice, /* domainAttachDevice */
    remoteDomainAttachDeviceFlags, /* domainAttachDeviceFlags */
    remoteDomainDetachDevice, /* domainDetachDevice */
    remoteDomainDetachDeviceFlags, /* domainDetachDeviceFlags */
    remoteDomainUpdateDeviceFlags, /* domainUpdateDeviceFlags */
    remoteDomainGetAutostart, /* domainGetAutostart */
    remoteDomainSetAutostart, /* domainSetAutostart */
    remoteDomainGetSchedulerType, /* domainGetSchedulerType */
    remoteDomainGetSchedulerParameters, /* domainGetSchedulerParameters */
    remoteDomainSetSchedulerParameters, /* domainSetSchedulerParameters */
    remoteDomainMigratePrepare, /* domainMigratePrepare */
    remoteDomainMigratePerform, /* domainMigratePerform */
    remoteDomainMigrateFinish, /* domainMigrateFinish */
    remoteDomainBlockStats, /* domainBlockStats */
    remoteDomainInterfaceStats, /* domainInterfaceStats */
    remoteDomainMemoryStats, /* domainMemoryStats */
    remoteDomainBlockPeek, /* domainBlockPeek */
    remoteDomainMemoryPeek, /* domainMemoryPeek */
    remoteDomainGetBlockInfo, /* domainGetBlockInfo */
    remoteNodeGetCellsFreeMemory, /* nodeGetCellsFreeMemory */
    remoteNodeGetFreeMemory, /* getFreeMemory */
    remoteDomainEventRegister, /* domainEventRegister */
    remoteDomainEventDeregister, /* domainEventDeregister */
    remoteDomainMigratePrepare2, /* domainMigratePrepare2 */
    remoteDomainMigrateFinish2, /* domainMigrateFinish2 */
    remoteNodeDeviceDettach, /* nodeDeviceDettach */
    remoteNodeDeviceReAttach, /* nodeDeviceReAttach */
    remoteNodeDeviceReset, /* nodeDeviceReset */
    remoteDomainMigratePrepareTunnel, /* domainMigratePrepareTunnel */
    remoteIsEncrypted, /* isEncrypted */
    remoteIsSecure, /* isSecure */
    remoteDomainIsActive, /* domainIsActive */
    remoteDomainIsPersistent, /* domainIsPersistent */
    remoteCPUCompare, /* cpuCompare */
    remoteCPUBaseline, /* cpuBaseline */
    remoteDomainGetJobInfo, /* domainGetJobInfo */
    remoteDomainAbortJob, /* domainFinishJob */
    remoteDomainMigrateSetMaxDowntime, /* domainMigrateSetMaxDowntime */
    remoteDomainEventRegisterAny, /* domainEventRegisterAny */
    remoteDomainEventDeregisterAny, /* domainEventDeregisterAny */
    remoteDomainManagedSave, /* domainManagedSave */
    remoteDomainHasManagedSaveImage, /* domainHasManagedSaveImage */
    remoteDomainManagedSaveRemove, /* domainManagedSaveRemove */
    remoteDomainSnapshotCreateXML, /* domainSnapshotCreateXML */
    remoteDomainSnapshotDumpXML, /* domainSnapshotDumpXML */
    remoteDomainSnapshotNum, /* domainSnapshotNum */
    remoteDomainSnapshotListNames, /* domainSnapshotListNames */
    remoteDomainSnapshotLookupByName, /* domainSnapshotLookupByName */
    remoteDomainHasCurrentSnapshot, /* domainHasCurrentSnapshot */
    remoteDomainSnapshotCurrent, /* domainSnapshotCurrent */
    remoteDomainRevertToSnapshot, /* domainRevertToSnapshot */
    remoteDomainSnapshotDelete, /* domainSnapshotDelete */
};

static virNetworkDriver network_driver = {
    .name = "remote",
    .open = remoteNetworkOpen,
    .close = remoteNetworkClose,
    .numOfNetworks = remoteNumOfNetworks,
    .listNetworks = remoteListNetworks,
    .numOfDefinedNetworks = remoteNumOfDefinedNetworks,
    .listDefinedNetworks = remoteListDefinedNetworks,
    .networkLookupByUUID = remoteNetworkLookupByUUID,
    .networkLookupByName = remoteNetworkLookupByName,
    .networkCreateXML = remoteNetworkCreateXML,
    .networkDefineXML = remoteNetworkDefineXML,
    .networkUndefine = remoteNetworkUndefine,
    .networkCreate = remoteNetworkCreate,
    .networkDestroy = remoteNetworkDestroy,
    .networkDumpXML = remoteNetworkDumpXML,
    .networkGetBridgeName = remoteNetworkGetBridgeName,
    .networkGetAutostart = remoteNetworkGetAutostart,
    .networkSetAutostart = remoteNetworkSetAutostart,
    .networkIsActive = remoteNetworkIsActive,
    .networkIsPersistent = remoteNetworkIsPersistent,
};

static virInterfaceDriver interface_driver = {
    .name = "remote",
    .open = remoteInterfaceOpen,
    .close = remoteInterfaceClose,
    .numOfInterfaces = remoteNumOfInterfaces,
    .listInterfaces = remoteListInterfaces,
    .numOfDefinedInterfaces = remoteNumOfDefinedInterfaces,
    .listDefinedInterfaces = remoteListDefinedInterfaces,
    .interfaceLookupByName = remoteInterfaceLookupByName,
    .interfaceLookupByMACString = remoteInterfaceLookupByMACString,
    .interfaceGetXMLDesc = remoteInterfaceGetXMLDesc,
    .interfaceDefineXML = remoteInterfaceDefineXML,
    .interfaceUndefine = remoteInterfaceUndefine,
    .interfaceCreate = remoteInterfaceCreate,
    .interfaceDestroy = remoteInterfaceDestroy,
    .interfaceIsActive = remoteInterfaceIsActive,
};

static virStorageDriver storage_driver = {
    .name = "remote",
    .open = remoteStorageOpen,
    .close = remoteStorageClose,
    .numOfPools = remoteNumOfStoragePools,
    .listPools = remoteListStoragePools,
    .numOfDefinedPools = remoteNumOfDefinedStoragePools,
    .listDefinedPools = remoteListDefinedStoragePools,
    .findPoolSources = remoteFindStoragePoolSources,
    .poolLookupByName = remoteStoragePoolLookupByName,
    .poolLookupByUUID = remoteStoragePoolLookupByUUID,
    .poolLookupByVolume = remoteStoragePoolLookupByVolume,
    .poolCreateXML = remoteStoragePoolCreateXML,
    .poolDefineXML = remoteStoragePoolDefineXML,
    .poolBuild = remoteStoragePoolBuild,
    .poolUndefine = remoteStoragePoolUndefine,
    .poolCreate = remoteStoragePoolCreate,
    .poolDestroy = remoteStoragePoolDestroy,
    .poolDelete = remoteStoragePoolDelete,
    .poolRefresh = remoteStoragePoolRefresh,
    .poolGetInfo = remoteStoragePoolGetInfo,
    .poolGetXMLDesc = remoteStoragePoolDumpXML,
    .poolGetAutostart = remoteStoragePoolGetAutostart,
    .poolSetAutostart = remoteStoragePoolSetAutostart,
    .poolNumOfVolumes = remoteStoragePoolNumOfVolumes,
    .poolListVolumes = remoteStoragePoolListVolumes,

    .volLookupByName = remoteStorageVolLookupByName,
    .volLookupByKey = remoteStorageVolLookupByKey,
    .volLookupByPath = remoteStorageVolLookupByPath,
    .volCreateXML = remoteStorageVolCreateXML,
    .volCreateXMLFrom = remoteStorageVolCreateXMLFrom,
    .volDelete = remoteStorageVolDelete,
    .volWipe = remoteStorageVolWipe,
    .volGetInfo = remoteStorageVolGetInfo,
    .volGetXMLDesc = remoteStorageVolDumpXML,
    .volGetPath = remoteStorageVolGetPath,
    .poolIsActive = remoteStoragePoolIsActive,
    .poolIsPersistent = remoteStoragePoolIsPersistent,
};

static virSecretDriver secret_driver = {
    .name = "remote",
    .open = remoteSecretOpen,
    .close = remoteSecretClose,
    .numOfSecrets = remoteSecretNumOfSecrets,
    .listSecrets = remoteSecretListSecrets,
    .lookupByUUID = remoteSecretLookupByUUID,
    .lookupByUsage = remoteSecretLookupByUsage,
    .defineXML = remoteSecretDefineXML,
    .getXMLDesc = remoteSecretGetXMLDesc,
    .setValue = remoteSecretSetValue,
    .getValue = remoteSecretGetValue,
    .undefine = remoteSecretUndefine
};

static virDeviceMonitor dev_monitor = {
    .name = "remote",
    .open = remoteDevMonOpen,
    .close = remoteDevMonClose,
    .numOfDevices = remoteNodeNumOfDevices,
    .listDevices = remoteNodeListDevices,
    .deviceLookupByName = remoteNodeDeviceLookupByName,
    .deviceDumpXML = remoteNodeDeviceDumpXML,
    .deviceGetParent = remoteNodeDeviceGetParent,
    .deviceNumOfCaps = remoteNodeDeviceNumOfCaps,
    .deviceListCaps = remoteNodeDeviceListCaps,
    .deviceCreateXML = remoteNodeDeviceCreateXML,
    .deviceDestroy = remoteNodeDeviceDestroy
};

static virNWFilterDriver nwfilter_driver = {
    .name = "remote",
    .open = remoteNWFilterOpen,
    .close = remoteNWFilterClose,
    .nwfilterLookupByUUID = remoteNWFilterLookupByUUID,
    .nwfilterLookupByName = remoteNWFilterLookupByName,
    .getXMLDesc           = remoteNWFilterGetXMLDesc,
    .defineXML            = remoteNWFilterDefineXML,
    .undefine             = remoteNWFilterUndefine,
    .numOfNWFilters       = remoteNumOfNWFilters,
    .listNWFilters        = remoteListNWFilters,
};


#ifdef WITH_LIBVIRTD
static virStateDriver state_driver = {
    .name = "Remote",
    .initialize = remoteStartup,
};
#endif


/** remoteRegister:
 *
 * Register driver with libvirt driver system.
 *
 * Returns -1 on error.
 */
int
remoteRegister (void)
{
    if (virRegisterDriver (&remote_driver) == -1) return -1;
    if (virRegisterNetworkDriver (&network_driver) == -1) return -1;
    if (virRegisterInterfaceDriver (&interface_driver) == -1) return -1;
    if (virRegisterStorageDriver (&storage_driver) == -1) return -1;
    if (virRegisterDeviceMonitor (&dev_monitor) == -1) return -1;
    if (virRegisterSecretDriver (&secret_driver) == -1) return -1;
    if (virRegisterNWFilterDriver(&nwfilter_driver) == -1) return -1;
#ifdef WITH_LIBVIRTD
    if (virRegisterStateDriver (&state_driver) == -1) return -1;
#endif

    return 0;
}<|MERGE_RESOLUTION|>--- conflicted
+++ resolved
@@ -736,12 +736,8 @@
     }
 
     case trans_ssh: {
-<<<<<<< HEAD
-        int j, nr_args = 8;
-=======
         int j, nr_args = 4;
         virBuffer cmd_netcat = VIR_BUFFER_INITIALIZER;
->>>>>>> ea17aaad
 
         if (username) nr_args += 2; /* For -l username */
         if (no_tty) nr_args += 5;   /* For -T -o BatchMode=yes -e none */
@@ -774,16 +770,6 @@
             cmd_argv[j++] = strdup ("none");
         }
         cmd_argv[j++] = strdup (priv->hostname);
-<<<<<<< HEAD
-        cmd_argv[j++] = strdup (netcat ? netcat : "nc");
-        cmd_argv[j++] = strdup ("-q");
-        cmd_argv[j++] = strdup ("0");
-        cmd_argv[j++] = strdup ("-U");
-        cmd_argv[j++] = strdup (sockname ? sockname :
-                                (flags & VIR_CONNECT_RO
-                                 ? LIBVIRTD_PRIV_UNIX_SOCKET_RO
-                                 : LIBVIRTD_PRIV_UNIX_SOCKET));
-=======
 
 	/*
 	 * This ugly thing is a shell script to detect availability of
@@ -815,7 +801,6 @@
         }
 
         cmd_argv[j++] = virBufferContentAndReset(&cmd_netcat);
->>>>>>> ea17aaad
         cmd_argv[j++] = 0;
         assert (j == nr_args);
         for (j = 0; j < (nr_args-1); j++)
