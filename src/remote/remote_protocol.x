--- conflicted
+++ resolved
@@ -229,15 +229,12 @@
 /* Upper limit on migrate parameters */
 const REMOTE_DOMAIN_MIGRATE_PARAM_LIST_MAX = 64;
 
-<<<<<<< HEAD
-=======
 /* Upper limit on number of job stats */
 const REMOTE_DOMAIN_JOB_STATS_MAX = 64;
 
 /* Upper limit on number of CPU models */
 const REMOTE_CONNECT_CPU_MODELS_MAX = 8192;
 
->>>>>>> b4a0ec92
 /* UUID.  VIR_UUID_BUFLEN definition comes from libvirt.h */
 typedef opaque remote_uuid[VIR_UUID_BUFLEN];
 
