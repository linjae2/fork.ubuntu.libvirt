--- conflicted
+++ resolved
@@ -18,15 +18,11 @@
 [Service]
 Type=notify
 EnvironmentFile=-/etc/default/libvirtd
-<<<<<<< HEAD
-ExecStart=@sbindir@/libvirtd $libvirtd_opts
-=======
 # libvirtd.service is set to run on boot so that autostart of
 # VMs can be performed. We don't want it to stick around if
 # unused though, so we set a timeout. The socket activation
 # then ensures it gets started again if anything needs it
 ExecStart=@sbindir@/libvirtd --timeout 120 $libvirtd_opts
->>>>>>> c9a959d1
 ExecReload=/bin/kill -HUP $MAINPID
 KillMode=process
 Restart=on-failure
