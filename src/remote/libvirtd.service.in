--- conflicted
+++ resolved
@@ -25,17 +25,8 @@
 
 [Service]
 Type=notify
-<<<<<<< HEAD
-EnvironmentFile=-/etc/default/libvirtd
-# libvirtd.service is set to run on boot so that autostart of
-# VMs can be performed. We don't want it to stick around if
-# unused though, so we set a timeout. The socket activation
-# then ensures it gets started again if anything needs it
-ExecStart=@sbindir@/libvirtd --timeout 120 $libvirtd_opts
-=======
 EnvironmentFile=-@sysconfdir@/default/libvirtd
 ExecStart=@sbindir@/libvirtd $libvirtd_opts
->>>>>>> ba989dac
 ExecReload=/bin/kill -HUP $MAINPID
 KillMode=process
 Restart=on-failure
