--- conflicted
+++ resolved
@@ -2359,11 +2359,7 @@
                                               "qemu-dm" :
                                               "qemu-dm"),
                                              (guest_archs[i].hvm ?
-<<<<<<< HEAD
-                                              "/usr/lib/xen-default/boot/hvmloader" :
-=======
                                               "hvmloader" :
->>>>>>> 0ecbf81c
                                               NULL),
                                              1,
                                              machines)) == NULL) {
