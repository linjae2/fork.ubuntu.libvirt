/*
 * xen_internal.c: direct access to Xen hypervisor level
 *
 * Copyright (C) 2005-2012 Red Hat, Inc.
 *
 * This library is free software; you can redistribute it and/or
 * modify it under the terms of the GNU Lesser General Public
 * License as published by the Free Software Foundation; either
 * version 2.1 of the License, or (at your option) any later version.
 *
 * This library is distributed in the hope that it will be useful,
 * but WITHOUT ANY WARRANTY; without even the implied warranty of
 * MERCHANTABILITY or FITNESS FOR A PARTICULAR PURPOSE.  See the GNU
 * Lesser General Public License for more details.
 *
 * You should have received a copy of the GNU Lesser General Public
 * License along with this library.  If not, see
 * <http://www.gnu.org/licenses/>.
 *
 * Daniel Veillard <veillard@redhat.com>
 */

#include <config.h>

#include <stdio.h>
#include <string.h>
/* required for uint8_t, uint32_t, etc ... */
#include <stdint.h>
#include <sys/types.h>
#include <sys/stat.h>
#include <unistd.h>
#include <fcntl.h>
#include <sys/mman.h>
#include <sys/ioctl.h>
#include <limits.h>
#include <stdint.h>
#include <regex.h>
#include <errno.h>
#include <sys/utsname.h>

#ifdef __sun
# include <sys/systeminfo.h>

# include <priv.h>

# ifndef PRIV_XVM_CONTROL
#  define PRIV_XVM_CONTROL ((const char *)"xvm_control")
# endif

#endif /* __sun */

/* required for dom0_getdomaininfo_t */
#include <xen/dom0_ops.h>
#include <xen/version.h>
#ifdef HAVE_XEN_LINUX_PRIVCMD_H
# include <xen/linux/privcmd.h>
#else
# ifdef HAVE_XEN_SYS_PRIVCMD_H
#  include <xen/sys/privcmd.h>
# endif
#endif

/* required for shutdown flags */
#include <xen/sched.h>

#include "virterror_internal.h"
#include "logging.h"
#include "datatypes.h"
#include "driver.h"
#include "util.h"
#include "xen_driver.h"
#include "xen_hypervisor.h"
#include "xs_internal.h"
#include "stats_linux.h"
#include "block_stats.h"
#include "xend_internal.h"
#include "buf.h"
#include "capabilities.h"
#include "memory.h"
#include "threads.h"
#include "virfile.h"
#include "virnodesuspend.h"
#include "virtypedparam.h"

#define VIR_FROM_THIS VIR_FROM_XEN

/*
 * so far there is 2 versions of the structures usable for doing
 * hypervisor calls.
 */
/* the old one */
typedef struct v0_hypercall_struct {
    unsigned long op;
    unsigned long arg[5];
} v0_hypercall_t;

#ifdef __linux__
# define XEN_V0_IOCTL_HYPERCALL_CMD \
        _IOC(_IOC_NONE, 'P', 0, sizeof(v0_hypercall_t))
/* the new one */
typedef struct v1_hypercall_struct
{
    uint64_t op;
    uint64_t arg[5];
} v1_hypercall_t;
# define XEN_V1_IOCTL_HYPERCALL_CMD                  \
    _IOC(_IOC_NONE, 'P', 0, sizeof(v1_hypercall_t))
typedef v1_hypercall_t hypercall_t;
#elif defined(__sun)
typedef privcmd_hypercall_t hypercall_t;
#else
# error "unsupported platform"
#endif

#ifndef __HYPERVISOR_sysctl
# define __HYPERVISOR_sysctl 35
#endif
#ifndef __HYPERVISOR_domctl
# define __HYPERVISOR_domctl 36
#endif

#ifdef WITH_RHEL5_API
# define SYS_IFACE_MIN_VERS_NUMA 3
#else
# define SYS_IFACE_MIN_VERS_NUMA 4
#endif

static int xen_ioctl_hypercall_cmd = 0;
static struct xenHypervisorVersions hv_versions = {
    .hv = 0,
    .hypervisor = 2,
    .sys_interface = -1,
    .dom_interface = -1,
};

static int kb_per_pages = 0;

/* Regular expressions used by xenHypervisorGetCapabilities, and
 * compiled once by xenHypervisorInit.  Note that these are POSIX.2
 * extended regular expressions (regex(7)).
 */
static const char *flags_hvm_re = "^flags[[:blank:]]+:.* (vmx|svm)[[:space:]]";
static regex_t flags_hvm_rec;
static const char *flags_pae_re = "^flags[[:blank:]]+:.* pae[[:space:]]";
static regex_t flags_pae_rec;
static const char *xen_cap_re = "(xen|hvm)-[[:digit:]]+\\.[[:digit:]]+-(x86_32|x86_64|ia64|powerpc64)(p|be)?";
static regex_t xen_cap_rec;

/*
 * The content of the structures for a getdomaininfolist system hypercall
 */
#ifndef DOMFLAGS_DYING
# define DOMFLAGS_DYING     (1<<0) /* Domain is scheduled to die.             */
# define DOMFLAGS_HVM       (1<<1) /* Domain is HVM                           */
# define DOMFLAGS_SHUTDOWN  (1<<2) /* The guest OS has shut down.             */
# define DOMFLAGS_PAUSED    (1<<3) /* Currently paused by control software.   */
# define DOMFLAGS_BLOCKED   (1<<4) /* Currently blocked pending an event.     */
# define DOMFLAGS_RUNNING   (1<<5) /* Domain is currently running.            */
# define DOMFLAGS_CPUMASK      255 /* CPU to which this domain is bound.      */
# define DOMFLAGS_CPUSHIFT       8
# define DOMFLAGS_SHUTDOWNMASK 255 /* DOMFLAGS_SHUTDOWN guest-supplied code.  */
# define DOMFLAGS_SHUTDOWNSHIFT 16
#endif

/*
 * These flags explain why a system is in the state of "shutdown".  Normally,
 * They are defined in xen/sched.h
 */
#ifndef SHUTDOWN_poweroff
# define SHUTDOWN_poweroff   0  /* Domain exited normally. Clean up and kill. */
# define SHUTDOWN_reboot     1  /* Clean up, kill, and then restart.          */
# define SHUTDOWN_suspend    2  /* Clean up, save suspend info, kill.         */
# define SHUTDOWN_crash      3  /* Tell controller we've crashed.             */
#endif

#define XEN_V0_OP_GETDOMAININFOLIST	38
#define XEN_V1_OP_GETDOMAININFOLIST	38
#define XEN_V2_OP_GETDOMAININFOLIST	6

struct xen_v0_getdomaininfo {
    domid_t  domain;	/* the domain number */
    uint32_t flags;	/* flags, see before */
    uint64_t tot_pages;	/* total number of pages used */
    uint64_t max_pages;	/* maximum number of pages allowed */
    unsigned long shared_info_frame; /* MFN of shared_info struct */
    uint64_t cpu_time;  /* CPU time used */
    uint32_t nr_online_vcpus;  /* Number of VCPUs currently online. */
    uint32_t max_vcpu_id; /* Maximum VCPUID in use by this domain. */
    uint32_t ssidref;
    xen_domain_handle_t handle;
};
typedef struct xen_v0_getdomaininfo xen_v0_getdomaininfo;

struct xen_v2_getdomaininfo {
    domid_t  domain;	/* the domain number */
    uint32_t flags;	/* flags, see before */
    uint64_t tot_pages;	/* total number of pages used */
    uint64_t max_pages;	/* maximum number of pages allowed */
    uint64_t shared_info_frame; /* MFN of shared_info struct */
    uint64_t cpu_time;  /* CPU time used */
    uint32_t nr_online_vcpus;  /* Number of VCPUs currently online. */
    uint32_t max_vcpu_id; /* Maximum VCPUID in use by this domain. */
    uint32_t ssidref;
    xen_domain_handle_t handle;
};
typedef struct xen_v2_getdomaininfo xen_v2_getdomaininfo;


/* As of Hypervisor Call v2,  DomCtl v5 we are now 8-byte aligned
   even on 32-bit archs when dealing with uint64_t */
#define ALIGN_64 __attribute__((aligned(8)))

struct xen_v2d5_getdomaininfo {
    domid_t  domain;	/* the domain number */
    uint32_t flags;	/* flags, see before */
    uint64_t tot_pages ALIGN_64;	/* total number of pages used */
    uint64_t max_pages ALIGN_64;	/* maximum number of pages allowed */
    uint64_t shared_info_frame ALIGN_64; /* MFN of shared_info struct */
    uint64_t cpu_time ALIGN_64;  /* CPU time used */
    uint32_t nr_online_vcpus;  /* Number of VCPUs currently online. */
    uint32_t max_vcpu_id; /* Maximum VCPUID in use by this domain. */
    uint32_t ssidref;
    xen_domain_handle_t handle;
};
typedef struct xen_v2d5_getdomaininfo xen_v2d5_getdomaininfo;

struct xen_v2d6_getdomaininfo {
    domid_t  domain;	/* the domain number */
    uint32_t flags;	/* flags, see before */
    uint64_t tot_pages ALIGN_64;	/* total number of pages used */
    uint64_t max_pages ALIGN_64;	/* maximum number of pages allowed */
    uint64_t shr_pages ALIGN_64;    /* number of shared pages */
    uint64_t shared_info_frame ALIGN_64; /* MFN of shared_info struct */
    uint64_t cpu_time ALIGN_64;  /* CPU time used */
    uint32_t nr_online_vcpus;  /* Number of VCPUs currently online. */
    uint32_t max_vcpu_id; /* Maximum VCPUID in use by this domain. */
    uint32_t ssidref;
    xen_domain_handle_t handle;
};
typedef struct xen_v2d6_getdomaininfo xen_v2d6_getdomaininfo;

struct xen_v2d7_getdomaininfo {
    domid_t  domain;	/* the domain number */
    uint32_t flags;	/* flags, see before */
    uint64_t tot_pages ALIGN_64;	/* total number of pages used */
    uint64_t max_pages ALIGN_64;	/* maximum number of pages allowed */
    uint64_t shr_pages ALIGN_64;    /* number of shared pages */
    uint64_t shared_info_frame ALIGN_64; /* MFN of shared_info struct */
    uint64_t cpu_time ALIGN_64;  /* CPU time used */
    uint32_t nr_online_vcpus;  /* Number of VCPUs currently online. */
    uint32_t max_vcpu_id; /* Maximum VCPUID in use by this domain. */
    uint32_t ssidref;
    xen_domain_handle_t handle;
    uint32_t cpupool;
};
typedef struct xen_v2d7_getdomaininfo xen_v2d7_getdomaininfo;

struct xen_v2d8_getdomaininfo {
    domid_t  domain;	/* the domain number */
    uint32_t flags;	/* flags, see before */
    uint64_t tot_pages ALIGN_64;	/* total number of pages used */
    uint64_t max_pages ALIGN_64;	/* maximum number of pages allowed */
    uint64_t shr_pages ALIGN_64;    /* number of shared pages */
    uint64_t paged_pages ALIGN_64;    /* number of paged pages */
    uint64_t shared_info_frame ALIGN_64; /* MFN of shared_info struct */
    uint64_t cpu_time ALIGN_64;  /* CPU time used */
    uint32_t nr_online_vcpus;  /* Number of VCPUs currently online. */
    uint32_t max_vcpu_id; /* Maximum VCPUID in use by this domain. */
    uint32_t ssidref;
    xen_domain_handle_t handle;
    uint32_t cpupool;
};
typedef struct xen_v2d8_getdomaininfo xen_v2d8_getdomaininfo;

union xen_getdomaininfo {
    struct xen_v0_getdomaininfo v0;
    struct xen_v2_getdomaininfo v2;
    struct xen_v2d5_getdomaininfo v2d5;
    struct xen_v2d6_getdomaininfo v2d6;
    struct xen_v2d7_getdomaininfo v2d7;
    struct xen_v2d8_getdomaininfo v2d8;
};
typedef union xen_getdomaininfo xen_getdomaininfo;

union xen_getdomaininfolist {
    struct xen_v0_getdomaininfo *v0;
    struct xen_v2_getdomaininfo *v2;
    struct xen_v2d5_getdomaininfo *v2d5;
    struct xen_v2d6_getdomaininfo *v2d6;
    struct xen_v2d7_getdomaininfo *v2d7;
    struct xen_v2d8_getdomaininfo *v2d8;
};
typedef union xen_getdomaininfolist xen_getdomaininfolist;


struct xen_v2_getschedulerid {
    uint32_t sched_id; /* Get Scheduler ID from Xen */
};
typedef struct xen_v2_getschedulerid xen_v2_getschedulerid;


union xen_getschedulerid {
    struct xen_v2_getschedulerid *v2;
};
typedef union xen_getschedulerid xen_getschedulerid;

struct xen_v2s4_availheap {
    uint32_t min_bitwidth;  /* Smallest address width (zero if don't care). */
    uint32_t max_bitwidth;  /* Largest address width (zero if don't care). */
    int32_t  node;          /* NUMA node (-1 for sum across all nodes). */
    uint64_t avail_bytes;   /* Bytes available in the specified region. */
};

typedef struct xen_v2s4_availheap  xen_v2s4_availheap;

struct xen_v2s5_availheap {
    uint32_t min_bitwidth;  /* Smallest address width (zero if don't care). */
    uint32_t max_bitwidth;  /* Largest address width (zero if don't care). */
    int32_t  node;          /* NUMA node (-1 for sum across all nodes). */
    uint64_t avail_bytes ALIGN_64;   /* Bytes available in the specified region. */
};

typedef struct xen_v2s5_availheap  xen_v2s5_availheap;


#define XEN_GETDOMAININFOLIST_ALLOC(domlist, size)                      \
    (hv_versions.hypervisor < 2 ?                                       \
     (VIR_ALLOC_N(domlist.v0, (size)) == 0) :                           \
     (hv_versions.dom_interface >= 8 ?                                  \
      (VIR_ALLOC_N(domlist.v2d8, (size)) == 0) :                        \
     (hv_versions.dom_interface == 7 ?                                  \
      (VIR_ALLOC_N(domlist.v2d7, (size)) == 0) :                        \
     (hv_versions.dom_interface == 6 ?                                  \
      (VIR_ALLOC_N(domlist.v2d6, (size)) == 0) :                        \
     (hv_versions.dom_interface == 5 ?                                  \
      (VIR_ALLOC_N(domlist.v2d5, (size)) == 0) :                        \
      (VIR_ALLOC_N(domlist.v2, (size)) == 0))))))

#define XEN_GETDOMAININFOLIST_FREE(domlist)            \
    (hv_versions.hypervisor < 2 ?                      \
     VIR_FREE(domlist.v0) :                            \
     (hv_versions.dom_interface >= 8 ?                 \
      VIR_FREE(domlist.v2d8) :                         \
     (hv_versions.dom_interface == 7 ?                 \
      VIR_FREE(domlist.v2d7) :                         \
     (hv_versions.dom_interface == 6 ?                 \
      VIR_FREE(domlist.v2d6) :                         \
     (hv_versions.dom_interface == 5 ?                 \
      VIR_FREE(domlist.v2d5) :                         \
      VIR_FREE(domlist.v2))))))

#define XEN_GETDOMAININFOLIST_CLEAR(domlist, size)            \
    (hv_versions.hypervisor < 2 ?                             \
     memset(domlist.v0, 0, sizeof(*domlist.v0) * size) :      \
     (hv_versions.dom_interface >= 8 ?                        \
      memset(domlist.v2d8, 0, sizeof(*domlist.v2d8) * size) : \
     (hv_versions.dom_interface == 7 ?                        \
      memset(domlist.v2d7, 0, sizeof(*domlist.v2d7) * size) : \
     (hv_versions.dom_interface == 6 ?                        \
      memset(domlist.v2d6, 0, sizeof(*domlist.v2d6) * size) : \
     (hv_versions.dom_interface == 5 ?                        \
      memset(domlist.v2d5, 0, sizeof(*domlist.v2d5) * size) : \
      memset(domlist.v2, 0, sizeof(*domlist.v2) * size))))))

#define XEN_GETDOMAININFOLIST_DOMAIN(domlist, n)    \
    (hv_versions.hypervisor < 2 ?                   \
     domlist.v0[n].domain :                         \
     (hv_versions.dom_interface >= 8 ?              \
      domlist.v2d8[n].domain :                      \
     (hv_versions.dom_interface == 7 ?              \
      domlist.v2d7[n].domain :                      \
     (hv_versions.dom_interface == 6 ?              \
      domlist.v2d6[n].domain :                      \
     (hv_versions.dom_interface == 5 ?              \
      domlist.v2d5[n].domain :                      \
      domlist.v2[n].domain)))))

#define XEN_GETDOMAININFOLIST_UUID(domlist, n)      \
    (hv_versions.hypervisor < 2 ?                   \
     domlist.v0[n].handle :                         \
     (hv_versions.dom_interface >= 8 ?              \
      domlist.v2d8[n].handle :                      \
     (hv_versions.dom_interface == 7 ?              \
      domlist.v2d7[n].handle :                      \
     (hv_versions.dom_interface == 6 ?              \
      domlist.v2d6[n].handle :                      \
     (hv_versions.dom_interface == 5 ?              \
      domlist.v2d5[n].handle :                      \
      domlist.v2[n].handle)))))

#define XEN_GETDOMAININFOLIST_DATA(domlist)        \
    (hv_versions.hypervisor < 2 ?                  \
     (void*)(domlist->v0) :                        \
     (hv_versions.dom_interface >= 8 ?             \
      (void*)(domlist->v2d8) :                     \
     (hv_versions.dom_interface == 7 ?             \
      (void*)(domlist->v2d7) :                     \
     (hv_versions.dom_interface == 6 ?             \
      (void*)(domlist->v2d6) :                     \
     (hv_versions.dom_interface == 5 ?             \
      (void*)(domlist->v2d5) :                     \
      (void*)(domlist->v2))))))

#define XEN_GETDOMAININFO_SIZE                     \
    (hv_versions.hypervisor < 2 ?                  \
     sizeof(xen_v0_getdomaininfo) :                \
     (hv_versions.dom_interface >= 8 ?             \
      sizeof(xen_v2d8_getdomaininfo) :             \
     (hv_versions.dom_interface == 7 ?             \
      sizeof(xen_v2d7_getdomaininfo) :             \
     (hv_versions.dom_interface == 6 ?             \
      sizeof(xen_v2d6_getdomaininfo) :             \
     (hv_versions.dom_interface == 5 ?             \
      sizeof(xen_v2d5_getdomaininfo) :             \
      sizeof(xen_v2_getdomaininfo))))))

#define XEN_GETDOMAININFO_CLEAR(dominfo)                           \
    (hv_versions.hypervisor < 2 ?                                  \
     memset(&(dominfo.v0), 0, sizeof(xen_v0_getdomaininfo)) :      \
     (hv_versions.dom_interface >= 8 ?                             \
      memset(&(dominfo.v2d8), 0, sizeof(xen_v2d8_getdomaininfo)) : \
     (hv_versions.dom_interface == 7 ?                             \
      memset(&(dominfo.v2d7), 0, sizeof(xen_v2d7_getdomaininfo)) : \
     (hv_versions.dom_interface == 6 ?                             \
      memset(&(dominfo.v2d6), 0, sizeof(xen_v2d6_getdomaininfo)) : \
     (hv_versions.dom_interface == 5 ?                             \
      memset(&(dominfo.v2d5), 0, sizeof(xen_v2d5_getdomaininfo)) : \
      memset(&(dominfo.v2), 0, sizeof(xen_v2_getdomaininfo)))))))

#define XEN_GETDOMAININFO_DOMAIN(dominfo)       \
    (hv_versions.hypervisor < 2 ?               \
     dominfo.v0.domain :                        \
     (hv_versions.dom_interface >= 8 ?          \
      dominfo.v2d8.domain :                     \
     (hv_versions.dom_interface == 7 ?          \
      dominfo.v2d7.domain :                     \
     (hv_versions.dom_interface == 6 ?          \
      dominfo.v2d6.domain :                     \
     (hv_versions.dom_interface == 5 ?          \
      dominfo.v2d5.domain :                     \
      dominfo.v2.domain)))))

#define XEN_GETDOMAININFO_CPUTIME(dominfo)      \
    (hv_versions.hypervisor < 2 ?               \
     dominfo.v0.cpu_time :                      \
     (hv_versions.dom_interface >= 8 ?          \
      dominfo.v2d8.cpu_time :                   \
     (hv_versions.dom_interface == 7 ?          \
      dominfo.v2d7.cpu_time :                   \
     (hv_versions.dom_interface == 6 ?          \
      dominfo.v2d6.cpu_time :                   \
     (hv_versions.dom_interface == 5 ?          \
      dominfo.v2d5.cpu_time :                   \
      dominfo.v2.cpu_time)))))


#define XEN_GETDOMAININFO_CPUCOUNT(dominfo)     \
    (hv_versions.hypervisor < 2 ?               \
     dominfo.v0.nr_online_vcpus :               \
     (hv_versions.dom_interface >= 8 ?          \
      dominfo.v2d8.nr_online_vcpus :            \
     (hv_versions.dom_interface == 7 ?          \
      dominfo.v2d7.nr_online_vcpus :            \
     (hv_versions.dom_interface == 6 ?          \
      dominfo.v2d6.nr_online_vcpus :            \
     (hv_versions.dom_interface == 5 ?          \
      dominfo.v2d5.nr_online_vcpus :            \
      dominfo.v2.nr_online_vcpus)))))

#define XEN_GETDOMAININFO_MAXCPUID(dominfo)     \
    (hv_versions.hypervisor < 2 ?               \
     dominfo.v0.max_vcpu_id :                   \
     (hv_versions.dom_interface >= 8 ?          \
      dominfo.v2d8.max_vcpu_id :                \
     (hv_versions.dom_interface == 7 ?          \
      dominfo.v2d7.max_vcpu_id :                \
     (hv_versions.dom_interface == 6 ?          \
      dominfo.v2d6.max_vcpu_id :                \
     (hv_versions.dom_interface == 5 ?          \
      dominfo.v2d5.max_vcpu_id :                \
      dominfo.v2.max_vcpu_id)))))

#define XEN_GETDOMAININFO_FLAGS(dominfo)        \
    (hv_versions.hypervisor < 2 ?               \
     dominfo.v0.flags :                         \
     (hv_versions.dom_interface >= 8 ?          \
      dominfo.v2d8.flags :                      \
     (hv_versions.dom_interface == 7 ?          \
      dominfo.v2d7.flags :                      \
     (hv_versions.dom_interface == 6 ?          \
      dominfo.v2d6.flags :                      \
     (hv_versions.dom_interface == 5 ?          \
      dominfo.v2d5.flags :                      \
      dominfo.v2.flags)))))

#define XEN_GETDOMAININFO_TOT_PAGES(dominfo)    \
    (hv_versions.hypervisor < 2 ?               \
     dominfo.v0.tot_pages :                     \
     (hv_versions.dom_interface >= 8 ?          \
      dominfo.v2d8.tot_pages :                  \
     (hv_versions.dom_interface == 7 ?          \
      dominfo.v2d7.tot_pages :                  \
     (hv_versions.dom_interface == 6 ?          \
      dominfo.v2d6.tot_pages :                  \
     (hv_versions.dom_interface == 5 ?          \
      dominfo.v2d5.tot_pages :                  \
      dominfo.v2.tot_pages)))))

#define XEN_GETDOMAININFO_MAX_PAGES(dominfo)    \
    (hv_versions.hypervisor < 2 ?               \
     dominfo.v0.max_pages :                     \
     (hv_versions.dom_interface >= 8 ?          \
      dominfo.v2d8.max_pages :                  \
     (hv_versions.dom_interface == 7 ?          \
      dominfo.v2d7.max_pages :                  \
     (hv_versions.dom_interface == 6 ?          \
      dominfo.v2d6.max_pages :                  \
     (hv_versions.dom_interface == 5 ?          \
      dominfo.v2d5.max_pages :                  \
      dominfo.v2.max_pages)))))

#define XEN_GETDOMAININFO_UUID(dominfo)         \
    (hv_versions.hypervisor < 2 ?               \
     dominfo.v0.handle :                        \
     (hv_versions.dom_interface >= 8 ?          \
      dominfo.v2d8.handle :                     \
     (hv_versions.dom_interface == 7 ?          \
      dominfo.v2d7.handle :                     \
     (hv_versions.dom_interface == 6 ?          \
      dominfo.v2d6.handle :                     \
     (hv_versions.dom_interface == 5 ?          \
      dominfo.v2d5.handle :                     \
      dominfo.v2.handle)))))


static int
lock_pages(void *addr, size_t len)
{
#ifdef __linux__
    if (mlock(addr, len) < 0) {
        virReportSystemError(errno,
                             _("Unable to lock %zu bytes of memory"),
                             len);
        return -1;
    }
    return 0;
#elif defined(__sun)
    return 0;
#endif
}

static int
unlock_pages(void *addr, size_t len)
{
#ifdef __linux__
    if (munlock(addr, len) < 0) {
        virReportSystemError(errno,
                             _("Unable to unlock %zu bytes of memory"),
                             len);
        return -1;
    }
    return 0;
#elif defined(__sun)
    return 0;
#endif
}


struct xen_v0_getdomaininfolistop {
    domid_t   first_domain;
    uint32_t  max_domains;
    struct xen_v0_getdomaininfo *buffer;
    uint32_t  num_domains;
};
typedef struct xen_v0_getdomaininfolistop xen_v0_getdomaininfolistop;


struct xen_v2_getdomaininfolistop {
    domid_t   first_domain;
    uint32_t  max_domains;
    struct xen_v2_getdomaininfo *buffer;
    uint32_t  num_domains;
};
typedef struct xen_v2_getdomaininfolistop xen_v2_getdomaininfolistop;

/* As of HV version 2, sysctl version 3 the *buffer pointer is 64-bit aligned */
struct xen_v2s3_getdomaininfolistop {
    domid_t   first_domain;
    uint32_t  max_domains;
#ifdef __BIG_ENDIAN__
    struct {
        int __pad[(sizeof(long long) - sizeof(struct xen_v2d5_getdomaininfo *)) / sizeof(int)];
        struct xen_v2d5_getdomaininfo *v;
    } buffer;
#else
    union {
        struct xen_v2d5_getdomaininfo *v;
        uint64_t pad ALIGN_64;
    } buffer;
#endif
    uint32_t  num_domains;
};
typedef struct xen_v2s3_getdomaininfolistop xen_v2s3_getdomaininfolistop;



struct xen_v0_domainop {
    domid_t   domain;
};
typedef struct xen_v0_domainop xen_v0_domainop;

/*
 * The information for a destroydomain system hypercall
 */
#define XEN_V0_OP_DESTROYDOMAIN	9
#define XEN_V1_OP_DESTROYDOMAIN	9
#define XEN_V2_OP_DESTROYDOMAIN	2

/*
 * The information for a pausedomain system hypercall
 */
#define XEN_V0_OP_PAUSEDOMAIN	10
#define XEN_V1_OP_PAUSEDOMAIN	10
#define XEN_V2_OP_PAUSEDOMAIN	3

/*
 * The information for an unpausedomain system hypercall
 */
#define XEN_V0_OP_UNPAUSEDOMAIN	11
#define XEN_V1_OP_UNPAUSEDOMAIN	11
#define XEN_V2_OP_UNPAUSEDOMAIN	4

/*
 * The information for a setmaxmem system hypercall
 */
#define XEN_V0_OP_SETMAXMEM	28
#define XEN_V1_OP_SETMAXMEM	28
#define XEN_V2_OP_SETMAXMEM	11

struct xen_v0_setmaxmem {
    domid_t	domain;
    uint64_t	maxmem;
};
typedef struct xen_v0_setmaxmem xen_v0_setmaxmem;
typedef struct xen_v0_setmaxmem xen_v1_setmaxmem;

struct xen_v2_setmaxmem {
    uint64_t	maxmem;
};
typedef struct xen_v2_setmaxmem xen_v2_setmaxmem;

struct xen_v2d5_setmaxmem {
    uint64_t	maxmem ALIGN_64;
};
typedef struct xen_v2d5_setmaxmem xen_v2d5_setmaxmem;

/*
 * The information for a setmaxvcpu system hypercall
 */
#define XEN_V0_OP_SETMAXVCPU	41
#define XEN_V1_OP_SETMAXVCPU	41
#define XEN_V2_OP_SETMAXVCPU	15

struct xen_v0_setmaxvcpu {
    domid_t	domain;
    uint32_t	maxvcpu;
};
typedef struct xen_v0_setmaxvcpu xen_v0_setmaxvcpu;
typedef struct xen_v0_setmaxvcpu xen_v1_setmaxvcpu;

struct xen_v2_setmaxvcpu {
    uint32_t	maxvcpu;
};
typedef struct xen_v2_setmaxvcpu xen_v2_setmaxvcpu;

/*
 * The information for a setvcpumap system hypercall
 * Note that between 1 and 2 the limitation to 64 physical CPU was lifted
 * hence the difference in structures
 */
#define XEN_V0_OP_SETVCPUMAP	20
#define XEN_V1_OP_SETVCPUMAP	20
#define XEN_V2_OP_SETVCPUMAP	9

struct xen_v0_setvcpumap {
    domid_t	domain;
    uint32_t	vcpu;
    cpumap_t    cpumap;
};
typedef struct xen_v0_setvcpumap xen_v0_setvcpumap;
typedef struct xen_v0_setvcpumap xen_v1_setvcpumap;

struct xen_v2_cpumap {
    uint8_t    *bitmap;
    uint32_t    nr_cpus;
};
struct xen_v2_setvcpumap {
    uint32_t	vcpu;
    struct xen_v2_cpumap cpumap;
};
typedef struct xen_v2_setvcpumap xen_v2_setvcpumap;

/* HV version 2, Dom version 5 requires 64-bit alignment */
struct xen_v2d5_cpumap {
#ifdef __BIG_ENDIAN__
    struct {
        int __pad[(sizeof(long long) - sizeof(uint8_t *)) / sizeof(int)];
        uint8_t *v;
    } bitmap;
#else
    union {
        uint8_t    *v;
        uint64_t   pad ALIGN_64;
    } bitmap;
#endif
    uint32_t    nr_cpus;
};
struct xen_v2d5_setvcpumap {
    uint32_t	vcpu;
    struct xen_v2d5_cpumap cpumap;
};
typedef struct xen_v2d5_setvcpumap xen_v2d5_setvcpumap;

/*
 * The information for a vcpuinfo system hypercall
 */
#define XEN_V0_OP_GETVCPUINFO   43
#define XEN_V1_OP_GETVCPUINFO	43
#define XEN_V2_OP_GETVCPUINFO   14

struct xen_v0_vcpuinfo {
    domid_t	domain;		/* owner's domain */
    uint32_t	vcpu;		/* the vcpu number */
    uint8_t	online;		/* seen as on line */
    uint8_t	blocked;	/* blocked on event */
    uint8_t	running;	/* scheduled on CPU */
    uint64_t    cpu_time;	/* nanosecond of CPU used */
    uint32_t	cpu;		/* current mapping */
    cpumap_t	cpumap;		/* deprecated in V2 */
};
typedef struct xen_v0_vcpuinfo xen_v0_vcpuinfo;
typedef struct xen_v0_vcpuinfo xen_v1_vcpuinfo;

struct xen_v2_vcpuinfo {
    uint32_t	vcpu;		/* the vcpu number */
    uint8_t	online;		/* seen as on line */
    uint8_t	blocked;	/* blocked on event */
    uint8_t	running;	/* scheduled on CPU */
    uint64_t    cpu_time;	/* nanosecond of CPU used */
    uint32_t	cpu;		/* current mapping */
};
typedef struct xen_v2_vcpuinfo xen_v2_vcpuinfo;

struct xen_v2d5_vcpuinfo {
    uint32_t	vcpu;		/* the vcpu number */
    uint8_t	online;		/* seen as on line */
    uint8_t	blocked;	/* blocked on event */
    uint8_t	running;	/* scheduled on CPU */
    uint64_t    cpu_time ALIGN_64; /* nanosecond of CPU used */
    uint32_t	cpu;		/* current mapping */
};
typedef struct xen_v2d5_vcpuinfo xen_v2d5_vcpuinfo;

/*
 * from V2 the pinning of a vcpu is read with a separate call
 */
#define XEN_V2_OP_GETVCPUMAP	25
typedef struct xen_v2_setvcpumap xen_v2_getvcpumap;
typedef struct xen_v2d5_setvcpumap xen_v2d5_getvcpumap;

/*
 * from V2 we get the scheduler information
 */
#define XEN_V2_OP_GETSCHEDULERID	4

/*
 * from V2 we get the available heap information
 */
#define XEN_V2_OP_GETAVAILHEAP		9

/*
 * from V2 we get the scheduler parameter
 */
#define XEN_V2_OP_SCHEDULER		16
/* Scheduler types. */
#define XEN_SCHEDULER_SEDF       4
#define XEN_SCHEDULER_CREDIT     5
/* get/set scheduler parameters */
#define XEN_DOMCTL_SCHEDOP_putinfo 0
#define XEN_DOMCTL_SCHEDOP_getinfo 1

struct xen_v2_setschedinfo {
    uint32_t sched_id;
    uint32_t cmd;
    union {
        struct xen_domctl_sched_sedf {
            uint64_t period ALIGN_64;
            uint64_t slice  ALIGN_64;
            uint64_t latency ALIGN_64;
            uint32_t extratime;
            uint32_t weight;
        } sedf;
        struct xen_domctl_sched_credit {
            uint16_t weight;
            uint16_t cap;
        } credit;
    } u;
};
typedef struct xen_v2_setschedinfo xen_v2_setschedinfo;
typedef struct xen_v2_setschedinfo xen_v2_getschedinfo;


/*
 * The hypercall operation structures also have changed on
 * changeset 86d26e6ec89b
 */
/* the old structure */
struct xen_op_v0 {
    uint32_t cmd;
    uint32_t interface_version;
    union {
        xen_v0_getdomaininfolistop getdomaininfolist;
        xen_v0_domainop          domain;
        xen_v0_setmaxmem         setmaxmem;
        xen_v0_setmaxvcpu        setmaxvcpu;
        xen_v0_setvcpumap        setvcpumap;
        xen_v0_vcpuinfo          getvcpuinfo;
        uint8_t padding[128];
    } u;
};
typedef struct xen_op_v0 xen_op_v0;
typedef struct xen_op_v0 xen_op_v1;

/* the new structure for systems operations */
struct xen_op_v2_sys {
    uint32_t cmd;
    uint32_t interface_version;
    union {
        xen_v2_getdomaininfolistop   getdomaininfolist;
        xen_v2s3_getdomaininfolistop getdomaininfolists3;
        xen_v2_getschedulerid        getschedulerid;
        xen_v2s4_availheap           availheap;
        xen_v2s5_availheap           availheap5;
        uint8_t padding[128];
    } u;
};
typedef struct xen_op_v2_sys xen_op_v2_sys;

/* the new structure for domains operation */
struct xen_op_v2_dom {
    uint32_t cmd;
    uint32_t interface_version;
    domid_t  domain;
    union {
        xen_v2_setmaxmem         setmaxmem;
        xen_v2d5_setmaxmem       setmaxmemd5;
        xen_v2_setmaxvcpu        setmaxvcpu;
        xen_v2_setvcpumap        setvcpumap;
        xen_v2d5_setvcpumap      setvcpumapd5;
        xen_v2_vcpuinfo          getvcpuinfo;
        xen_v2d5_vcpuinfo        getvcpuinfod5;
        xen_v2_getvcpumap        getvcpumap;
        xen_v2d5_getvcpumap      getvcpumapd5;
        xen_v2_setschedinfo      setschedinfo;
        xen_v2_getschedinfo      getschedinfo;
        uint8_t padding[128];
    } u;
};
typedef struct xen_op_v2_dom xen_op_v2_dom;


#ifdef __linux__
# define XEN_HYPERVISOR_SOCKET	"/proc/xen/privcmd"
# define HYPERVISOR_CAPABILITIES	"/sys/hypervisor/properties/capabilities"
#elif defined(__sun)
# define XEN_HYPERVISOR_SOCKET	"/dev/xen/privcmd"
#else
# error "unsupported platform"
#endif

static unsigned long long xenHypervisorGetMaxMemory(virDomainPtr domain);

struct xenUnifiedDriver xenHypervisorDriver = {
    .xenClose = xenHypervisorClose,
    .xenVersion = xenHypervisorGetVersion,
    .xenDomainSuspend = xenHypervisorPauseDomain,
    .xenDomainResume = xenHypervisorResumeDomain,
    .xenDomainDestroyFlags = xenHypervisorDestroyDomainFlags,
    .xenDomainGetOSType = xenHypervisorDomainGetOSType,
    .xenDomainGetMaxMemory = xenHypervisorGetMaxMemory,
    .xenDomainSetMaxMemory = xenHypervisorSetMaxMemory,
    .xenDomainGetInfo = xenHypervisorGetDomainInfo,
    .xenDomainPinVcpu = xenHypervisorPinVcpu,
    .xenDomainGetVcpus = xenHypervisorGetVcpus,
    .xenDomainGetSchedulerType = xenHypervisorGetSchedulerType,
    .xenDomainGetSchedulerParameters = xenHypervisorGetSchedulerParameters,
    .xenDomainSetSchedulerParameters = xenHypervisorSetSchedulerParameters,
};

/**
 * xenHypervisorDoV0Op:
 * @handle: the handle to the Xen hypervisor
 * @op: pointer to the hypervisor operation structure
 *
 * Do a hypervisor operation though the old interface,
 * this leads to a hypervisor call through ioctl.
 *
 * Returns 0 in case of success and -1 in case of error.
 */
static int
xenHypervisorDoV0Op(int handle, xen_op_v0 * op)
{
    int ret;
    v0_hypercall_t hc;

    memset(&hc, 0, sizeof(hc));
    op->interface_version = hv_versions.hv << 8;
    hc.op = __HYPERVISOR_dom0_op;
    hc.arg[0] = (unsigned long) op;

    if (lock_pages(op, sizeof(dom0_op_t)) < 0)
        return -1;

    ret = ioctl(handle, xen_ioctl_hypercall_cmd, (unsigned long) &hc);
    if (ret < 0) {
        virReportSystemError(errno,
                             _("Unable to issue hypervisor ioctl %d"),
                             xen_ioctl_hypercall_cmd);
    }

    if (unlock_pages(op, sizeof(dom0_op_t)) < 0)
        ret = -1;

    if (ret < 0)
        return -1;

    return 0;
}
/**
 * xenHypervisorDoV1Op:
 * @handle: the handle to the Xen hypervisor
 * @op: pointer to the hypervisor operation structure
 *
 * Do a hypervisor v1 operation, this leads to a hypervisor call through
 * ioctl.
 *
 * Returns 0 in case of success and -1 in case of error.
 */
static int
xenHypervisorDoV1Op(int handle, xen_op_v1* op)
{
    int ret;
    hypercall_t hc;

    memset(&hc, 0, sizeof(hc));
    op->interface_version = DOM0_INTERFACE_VERSION;
    hc.op = __HYPERVISOR_dom0_op;
    hc.arg[0] = (unsigned long) op;

    if (lock_pages(op, sizeof(dom0_op_t)) < 0)
        return -1;

    ret = ioctl(handle, xen_ioctl_hypercall_cmd, (unsigned long) &hc);
    if (ret < 0) {
        virReportSystemError(errno,
                             _("Unable to issue hypervisor ioctl %d"),
                             xen_ioctl_hypercall_cmd);
    }

    if (unlock_pages(op, sizeof(dom0_op_t)) < 0)
        ret = -1;

    if (ret < 0)
        return -1;

    return 0;
}

/**
 * xenHypervisorDoV2Sys:
 * @handle: the handle to the Xen hypervisor
 * @op: pointer to the hypervisor operation structure
 *
 * Do a hypervisor v2 system operation, this leads to a hypervisor
 * call through ioctl.
 *
 * Returns 0 in case of success and -1 in case of error.
 */
static int
xenHypervisorDoV2Sys(int handle, xen_op_v2_sys* op)
{
    int ret;
    hypercall_t hc;

    memset(&hc, 0, sizeof(hc));
    op->interface_version = hv_versions.sys_interface;
    hc.op = __HYPERVISOR_sysctl;
    hc.arg[0] = (unsigned long) op;

    if (lock_pages(op, sizeof(dom0_op_t)) < 0)
        return -1;

    ret = ioctl(handle, xen_ioctl_hypercall_cmd, (unsigned long) &hc);
    if (ret < 0) {
        virReportSystemError(errno,
                             _("Unable to issue hypervisor ioctl %d"),
                             xen_ioctl_hypercall_cmd);
    }

    if (unlock_pages(op, sizeof(dom0_op_t)) < 0)
        ret = -1;

    if (ret < 0)
        return -1;

    return 0;
}

/**
 * xenHypervisorDoV2Dom:
 * @handle: the handle to the Xen hypervisor
 * @op: pointer to the hypervisor domain operation structure
 *
 * Do a hypervisor v2 domain operation, this leads to a hypervisor
 * call through ioctl.
 *
 * Returns 0 in case of success and -1 in case of error.
 */
static int
xenHypervisorDoV2Dom(int handle, xen_op_v2_dom* op)
{
    int ret;
    hypercall_t hc;

    memset(&hc, 0, sizeof(hc));
    op->interface_version = hv_versions.dom_interface;
    hc.op = __HYPERVISOR_domctl;
    hc.arg[0] = (unsigned long) op;

    if (lock_pages(op, sizeof(dom0_op_t)) < 0)
        return -1;

    ret = ioctl(handle, xen_ioctl_hypercall_cmd, (unsigned long) &hc);
    if (ret < 0) {
        virReportSystemError(errno,
                             _("Unable to issue hypervisor ioctl %d"),
                             xen_ioctl_hypercall_cmd);
    }

    if (unlock_pages(op, sizeof(dom0_op_t)) < 0)
        ret = -1;

    if (ret < 0)
        return -1;

    return 0;
}

/**
 * virXen_getdomaininfolist:
 * @handle: the hypervisor handle
 * @first_domain: first domain in the range
 * @maxids: maximum number of domains to list
 * @dominfos: output structures
 *
 * Do a low level hypercall to list existing domains information
 *
 * Returns the number of domains or -1 in case of failure
 */
static int
virXen_getdomaininfolist(int handle, int first_domain, int maxids,
                         xen_getdomaininfolist *dominfos)
{
    int ret = -1;

    if (lock_pages(XEN_GETDOMAININFOLIST_DATA(dominfos),
                   XEN_GETDOMAININFO_SIZE * maxids) < 0)
        return -1;

    if (hv_versions.hypervisor > 1) {
        xen_op_v2_sys op;

        memset(&op, 0, sizeof(op));
        op.cmd = XEN_V2_OP_GETDOMAININFOLIST;

        if (hv_versions.sys_interface < 3) {
            op.u.getdomaininfolist.first_domain = (domid_t) first_domain;
            op.u.getdomaininfolist.max_domains = maxids;
            op.u.getdomaininfolist.buffer = dominfos->v2;
            op.u.getdomaininfolist.num_domains = maxids;
        } else {
            op.u.getdomaininfolists3.first_domain = (domid_t) first_domain;
            op.u.getdomaininfolists3.max_domains = maxids;
            op.u.getdomaininfolists3.buffer.v = dominfos->v2d5;
            op.u.getdomaininfolists3.num_domains = maxids;
        }
        ret = xenHypervisorDoV2Sys(handle, &op);

        if (ret == 0) {
            if (hv_versions.sys_interface < 3)
                ret = op.u.getdomaininfolist.num_domains;
            else
                ret = op.u.getdomaininfolists3.num_domains;
        }
    } else if (hv_versions.hypervisor == 1) {
        xen_op_v1 op;

        memset(&op, 0, sizeof(op));
        op.cmd = XEN_V1_OP_GETDOMAININFOLIST;
        op.u.getdomaininfolist.first_domain = (domid_t) first_domain;
        op.u.getdomaininfolist.max_domains = maxids;
        op.u.getdomaininfolist.buffer = dominfos->v0;
        op.u.getdomaininfolist.num_domains = maxids;
        ret = xenHypervisorDoV1Op(handle, &op);
        if (ret == 0)
            ret = op.u.getdomaininfolist.num_domains;
    } else if (hv_versions.hypervisor == 0) {
        xen_op_v0 op;

        memset(&op, 0, sizeof(op));
        op.cmd = XEN_V0_OP_GETDOMAININFOLIST;
        op.u.getdomaininfolist.first_domain = (domid_t) first_domain;
        op.u.getdomaininfolist.max_domains = maxids;
        op.u.getdomaininfolist.buffer = dominfos->v0;
        op.u.getdomaininfolist.num_domains = maxids;
        ret = xenHypervisorDoV0Op(handle, &op);
        if (ret == 0)
            ret = op.u.getdomaininfolist.num_domains;
    }
    if (unlock_pages(XEN_GETDOMAININFOLIST_DATA(dominfos),
                     XEN_GETDOMAININFO_SIZE * maxids) < 0)
        ret = -1;

    return ret;
}

static int
virXen_getdomaininfo(int handle, int first_domain,
                     xen_getdomaininfo *dominfo) {
    xen_getdomaininfolist dominfos;

    if (hv_versions.hypervisor < 2) {
        dominfos.v0 = &(dominfo->v0);
    } else {
        dominfos.v2 = &(dominfo->v2);
    }

    return virXen_getdomaininfolist(handle, first_domain, 1, &dominfos);
}


/**
 * xenHypervisorGetSchedulerType:
 * @domain: pointer to the Xen Hypervisor block
 * @nparams:give a number of scheduler parameters.
 *
 * Do a low level hypercall to get scheduler type
 *
 * Returns scheduler name or NULL in case of failure
 */
char *
xenHypervisorGetSchedulerType(virDomainPtr domain, int *nparams)
{
    char *schedulertype = NULL;
    xenUnifiedPrivatePtr priv;

    if (domain->conn == NULL) {
        virReportError(VIR_ERR_INTERNAL_ERROR, "%s",
                       _("domain or conn is NULL"));
        return NULL;
    }

    priv = (xenUnifiedPrivatePtr) domain->conn->privateData;
    if (priv->handle < 0) {
        virReportError(VIR_ERR_INTERNAL_ERROR, "%s",
                       _("priv->handle invalid"));
        return NULL;
    }
    if (domain->id < 0) {
        virReportError(VIR_ERR_OPERATION_INVALID,
                       "%s", _("domain is not running"));
        return NULL;
    }

    /*
     * Support only hv_versions.dom_interface >=5
     * (Xen3.1.0 or later)
     * TODO: check on Xen 3.0.3
     */
    if (hv_versions.dom_interface < 5) {
        virReportError(VIR_ERR_NO_XEN, "%s",
                       _("unsupported in dom interface < 5"));
        return NULL;
    }

    if (hv_versions.hypervisor > 1) {
        xen_op_v2_sys op;
        int ret;

        memset(&op, 0, sizeof(op));
        op.cmd = XEN_V2_OP_GETSCHEDULERID;
        ret = xenHypervisorDoV2Sys(priv->handle, &op);
        if (ret < 0)
            return NULL;

        switch (op.u.getschedulerid.sched_id){
            case XEN_SCHEDULER_SEDF:
                schedulertype = strdup("sedf");
                if (schedulertype == NULL)
                    virReportOOMError();
                if (nparams)
                    *nparams = XEN_SCHED_SEDF_NPARAM;
                break;
            case XEN_SCHEDULER_CREDIT:
                schedulertype = strdup("credit");
                if (schedulertype == NULL)
                    virReportOOMError();
                if (nparams)
                    *nparams = XEN_SCHED_CRED_NPARAM;
                break;
            default:
                break;
        }
    }

    return schedulertype;
}

/**
 * xenHypervisorGetSchedulerParameters:
 * @domain: pointer to the Xen Hypervisor block
 * @params: pointer to scheduler parameters.
 *     This memory area should be allocated before calling.
 * @nparams: this parameter must be at least as large as
 *     the given number of scheduler parameters.
 *     from xenHypervisorGetSchedulerType().
 *
 * Do a low level hypercall to get scheduler parameters
 *
 * Returns 0 or -1 in case of failure
 */
int
xenHypervisorGetSchedulerParameters(virDomainPtr domain,
                                    virTypedParameterPtr params, int *nparams)
{
    xenUnifiedPrivatePtr priv;

    if (domain->conn == NULL) {
        virReportError(VIR_ERR_INTERNAL_ERROR, "%s",
                       _("domain or conn is NULL"));
        return -1;
    }

    priv = (xenUnifiedPrivatePtr) domain->conn->privateData;
    if (priv->handle < 0) {
        virReportError(VIR_ERR_INTERNAL_ERROR, "%s",
                       _("priv->handle invalid"));
        return -1;
    }
    if (domain->id < 0) {
        virReportError(VIR_ERR_OPERATION_INVALID,
                       "%s", _("domain is not running"));
        return -1;
    }

    /*
     * Support only hv_versions.dom_interface >=5
     * (Xen3.1.0 or later)
     * TODO: check on Xen 3.0.3
     */
    if (hv_versions.dom_interface < 5) {
        virReportError(VIR_ERR_NO_XEN, "%s",
                       _("unsupported in dom interface < 5"));
        return -1;
    }

    if (hv_versions.hypervisor > 1) {
        xen_op_v2_sys op_sys;
        xen_op_v2_dom op_dom;
        int ret;

        memset(&op_sys, 0, sizeof(op_sys));
        op_sys.cmd = XEN_V2_OP_GETSCHEDULERID;
        ret = xenHypervisorDoV2Sys(priv->handle, &op_sys);
        if (ret < 0)
            return -1;

        switch (op_sys.u.getschedulerid.sched_id){
            case XEN_SCHEDULER_SEDF:
                if (*nparams < XEN_SCHED_SEDF_NPARAM) {
                    virReportError(VIR_ERR_INVALID_ARG,
                                   "%s", _("Invalid parameter count"));
                    return -1;
                }

                /* TODO: Implement for Xen/SEDF */
                TODO
                return -1;
            case XEN_SCHEDULER_CREDIT:
                memset(&op_dom, 0, sizeof(op_dom));
                op_dom.cmd = XEN_V2_OP_SCHEDULER;
                op_dom.domain = (domid_t) domain->id;
                op_dom.u.getschedinfo.sched_id = XEN_SCHEDULER_CREDIT;
                op_dom.u.getschedinfo.cmd = XEN_DOMCTL_SCHEDOP_getinfo;
                ret = xenHypervisorDoV2Dom(priv->handle, &op_dom);
                if (ret < 0)
                    return -1;

                if (virTypedParameterAssign(&params[0],
                                            VIR_DOMAIN_SCHEDULER_WEIGHT,
                                            VIR_TYPED_PARAM_UINT,
                                            op_dom.u.getschedinfo.u.credit.weight) < 0)
                    return -1;

                if (*nparams > 1 &&
                    virTypedParameterAssign(&params[1],
                                            VIR_DOMAIN_SCHEDULER_CAP,
                                            VIR_TYPED_PARAM_UINT,
                                            op_dom.u.getschedinfo.u.credit.cap) < 0)
                        return -1;

                if (*nparams > XEN_SCHED_CRED_NPARAM)
                    *nparams = XEN_SCHED_CRED_NPARAM;
                break;
            default:
                virReportError(VIR_ERR_INVALID_ARG,
                               _("Unknown scheduler %d"),
                               op_sys.u.getschedulerid.sched_id);
                return -1;
        }
    }

    return 0;
}

/**
 * xenHypervisorSetSchedulerParameters:
 * @domain: pointer to the Xen Hypervisor block
 * @nparams:give a number of scheduler setting parameters .
 *
 * Do a low level hypercall to set scheduler parameters
 *
 * Returns 0 or -1 in case of failure
 */
int
xenHypervisorSetSchedulerParameters(virDomainPtr domain,
                                    virTypedParameterPtr params, int nparams)
{
    int i;
    unsigned int val;
    xenUnifiedPrivatePtr priv;
    char buf[256];

    if (domain->conn == NULL) {
        virReportError(VIR_ERR_INTERNAL_ERROR, "%s",
                       _("domain or conn is NULL"));
        return -1;
    }

    if (nparams == 0) {
        /* nothing to do, exit early */
        return 0;
    }

    if (virTypedParameterArrayValidate(params, nparams,
                                       VIR_DOMAIN_SCHEDULER_WEIGHT,
                                       VIR_TYPED_PARAM_UINT,
                                       VIR_DOMAIN_SCHEDULER_CAP,
                                       VIR_TYPED_PARAM_UINT,
                                       NULL) < 0)
        return -1;

    priv = (xenUnifiedPrivatePtr) domain->conn->privateData;
    if (priv->handle < 0) {
        virReportError(VIR_ERR_INTERNAL_ERROR, "%s",
                       _("priv->handle invalid"));
        return -1;
    }
    if (domain->id < 0) {
        virReportError(VIR_ERR_OPERATION_INVALID,
                       "%s", _("domain is not running"));
        return -1;
    }

    /*
     * Support only hv_versions.dom_interface >=5
     * (Xen3.1.0 or later)
     * TODO: check on Xen 3.0.3
     */
    if (hv_versions.dom_interface < 5) {
        virReportError(VIR_ERR_NO_XEN, "%s",
                       _("unsupported in dom interface < 5"));
        return -1;
    }

    if (hv_versions.hypervisor > 1) {
        xen_op_v2_sys op_sys;
        xen_op_v2_dom op_dom;
        int ret;

        memset(&op_sys, 0, sizeof(op_sys));
        op_sys.cmd = XEN_V2_OP_GETSCHEDULERID;
        ret = xenHypervisorDoV2Sys(priv->handle, &op_sys);
        if (ret == -1) return -1;

        switch (op_sys.u.getschedulerid.sched_id){
        case XEN_SCHEDULER_SEDF:
            /* TODO: Implement for Xen/SEDF */
            TODO
            return -1;
        case XEN_SCHEDULER_CREDIT: {
            memset(&op_dom, 0, sizeof(op_dom));
            op_dom.cmd = XEN_V2_OP_SCHEDULER;
            op_dom.domain = (domid_t) domain->id;
            op_dom.u.getschedinfo.sched_id = XEN_SCHEDULER_CREDIT;
            op_dom.u.getschedinfo.cmd = XEN_DOMCTL_SCHEDOP_putinfo;

            /*
             * credit scheduler parameters
             * following values do not change the parameters
             */
            op_dom.u.getschedinfo.u.credit.weight = 0;
            op_dom.u.getschedinfo.u.credit.cap    = (uint16_t)~0U;

            for (i = 0; i < nparams; i++) {
                memset(&buf, 0, sizeof(buf));
                if (STREQ(params[i].field, VIR_DOMAIN_SCHEDULER_WEIGHT)) {
                    val = params[i].value.ui;
                    if ((val < 1) || (val > USHRT_MAX)) {
                        virReportError(VIR_ERR_INVALID_ARG,
                                       _("Credit scheduler weight parameter (%d) "
                                         "is out of range (1-65535)"), val);
                        return -1;
                    }
                    op_dom.u.getschedinfo.u.credit.weight = val;
                } else if (STREQ(params[i].field, VIR_DOMAIN_SCHEDULER_CAP)) {
                    val = params[i].value.ui;
                    if (val >= USHRT_MAX) {
                        virReportError(VIR_ERR_INVALID_ARG,
                                       _("Credit scheduler cap parameter (%d) is "
                                         "out of range (0-65534)"), val);
                        return -1;
                    }
                    op_dom.u.getschedinfo.u.credit.cap = val;
                }
            }

            ret = xenHypervisorDoV2Dom(priv->handle, &op_dom);
            if (ret < 0)
                return -1;
            break;
        }
        default:
            virReportError(VIR_ERR_INVALID_ARG,
                           _("Unknown scheduler %d"),
                           op_sys.u.getschedulerid.sched_id);
            return -1;
        }
    }

    return 0;
}


int
xenHypervisorDomainBlockStats (virDomainPtr dom,
                               const char *path,
                               struct _virDomainBlockStats *stats)
{
#ifdef __linux__
    xenUnifiedPrivatePtr priv;
    int ret;

    priv = (xenUnifiedPrivatePtr) dom->conn->privateData;
    xenUnifiedLock(priv);
    /* Need to lock because it hits the xenstore handle :-( */
    ret = xenLinuxDomainBlockStats (priv, dom, path, stats);
    xenUnifiedUnlock(priv);
    return ret;
#else
    virReportError(VIR_ERR_OPERATION_INVALID, "%s",
                   _("block statistics not supported on this platform"));
    return -1;
#endif
}

/* Paths have the form vif<domid>.<n> (this interface checks that
 * <domid> is the real domain ID and returns an error if not).
 *
 * In future we may allow you to query bridge stats (virbrX or
 * xenbrX), but that will probably be through a separate
 * virNetwork interface, as yet not decided.
 */
int
xenHypervisorDomainInterfaceStats (virDomainPtr dom,
                                   const char *path,
                                   struct _virDomainInterfaceStats *stats)
{
#ifdef __linux__
    int rqdomid, device;

    /* Verify that the vif requested is one belonging to the current
     * domain.
     */
    if (sscanf(path, "vif%d.%d", &rqdomid, &device) != 2) {
        virReportError(VIR_ERR_INVALID_ARG, "%s",
                       _("invalid path, should be vif<domid>.<n>."));
        return -1;
    }
    if (rqdomid != dom->id) {
        virReportError(VIR_ERR_INVALID_ARG, "%s",
                       _("invalid path, vif<domid> should match this domain ID"));
        return -1;
    }

    return linuxDomainInterfaceStats(path, stats);
#else
    virReportError(VIR_ERR_OPERATION_INVALID, "%s",
                   _("/proc/net/dev: Interface not found"));
    return -1;
#endif
}

/**
 * virXen_pausedomain:
 * @handle: the hypervisor handle
 * @id: the domain id
 *
 * Do a low level hypercall to pause the domain
 *
 * Returns 0 or -1 in case of failure
 */
static int
virXen_pausedomain(int handle, int id)
{
    int ret = -1;

    if (hv_versions.hypervisor > 1) {
        xen_op_v2_dom op;

        memset(&op, 0, sizeof(op));
        op.cmd = XEN_V2_OP_PAUSEDOMAIN;
        op.domain = (domid_t) id;
        ret = xenHypervisorDoV2Dom(handle, &op);
    } else if (hv_versions.hypervisor == 1) {
        xen_op_v1 op;

        memset(&op, 0, sizeof(op));
        op.cmd = XEN_V1_OP_PAUSEDOMAIN;
        op.u.domain.domain = (domid_t) id;
        ret = xenHypervisorDoV1Op(handle, &op);
    } else if (hv_versions.hypervisor == 0) {
        xen_op_v0 op;

        memset(&op, 0, sizeof(op));
        op.cmd = XEN_V0_OP_PAUSEDOMAIN;
        op.u.domain.domain = (domid_t) id;
        ret = xenHypervisorDoV0Op(handle, &op);
    }
    return ret;
}

/**
 * virXen_unpausedomain:
 * @handle: the hypervisor handle
 * @id: the domain id
 *
 * Do a low level hypercall to unpause the domain
 *
 * Returns 0 or -1 in case of failure
 */
static int
virXen_unpausedomain(int handle, int id)
{
    int ret = -1;

    if (hv_versions.hypervisor > 1) {
        xen_op_v2_dom op;

        memset(&op, 0, sizeof(op));
        op.cmd = XEN_V2_OP_UNPAUSEDOMAIN;
        op.domain = (domid_t) id;
        ret = xenHypervisorDoV2Dom(handle, &op);
    } else if (hv_versions.hypervisor == 1) {
        xen_op_v1 op;

        memset(&op, 0, sizeof(op));
        op.cmd = XEN_V1_OP_UNPAUSEDOMAIN;
        op.u.domain.domain = (domid_t) id;
        ret = xenHypervisorDoV1Op(handle, &op);
    } else if (hv_versions.hypervisor == 0) {
        xen_op_v0 op;

        memset(&op, 0, sizeof(op));
        op.cmd = XEN_V0_OP_UNPAUSEDOMAIN;
        op.u.domain.domain = (domid_t) id;
        ret = xenHypervisorDoV0Op(handle, &op);
    }
    return ret;
}

/**
 * virXen_destroydomain:
 * @handle: the hypervisor handle
 * @id: the domain id
 *
 * Do a low level hypercall to destroy the domain
 *
 * Returns 0 or -1 in case of failure
 */
static int
virXen_destroydomain(int handle, int id)
{
    int ret = -1;

    if (hv_versions.hypervisor > 1) {
        xen_op_v2_dom op;

        memset(&op, 0, sizeof(op));
        op.cmd = XEN_V2_OP_DESTROYDOMAIN;
        op.domain = (domid_t) id;
        ret = xenHypervisorDoV2Dom(handle, &op);
    } else if (hv_versions.hypervisor == 1) {
        xen_op_v1 op;

        memset(&op, 0, sizeof(op));
        op.cmd = XEN_V1_OP_DESTROYDOMAIN;
        op.u.domain.domain = (domid_t) id;
        ret = xenHypervisorDoV1Op(handle, &op);
    } else if (hv_versions.hypervisor == 0) {
        xen_op_v0 op;

        memset(&op, 0, sizeof(op));
        op.cmd = XEN_V0_OP_DESTROYDOMAIN;
        op.u.domain.domain = (domid_t) id;
        ret = xenHypervisorDoV0Op(handle, &op);
    }
    return ret;
}

/**
 * virXen_setmaxmem:
 * @handle: the hypervisor handle
 * @id: the domain id
 * @memory: the amount of memory in kilobytes
 *
 * Do a low level hypercall to change the max memory amount
 *
 * Returns 0 or -1 in case of failure
 */
static int
virXen_setmaxmem(int handle, int id, unsigned long memory)
{
    int ret = -1;

    if (hv_versions.hypervisor > 1) {
        xen_op_v2_dom op;

        memset(&op, 0, sizeof(op));
        op.cmd = XEN_V2_OP_SETMAXMEM;
        op.domain = (domid_t) id;
        if (hv_versions.dom_interface < 5)
            op.u.setmaxmem.maxmem = memory;
        else
            op.u.setmaxmemd5.maxmem = memory;
        ret = xenHypervisorDoV2Dom(handle, &op);
    } else if (hv_versions.hypervisor == 1) {
        xen_op_v1 op;

        memset(&op, 0, sizeof(op));
        op.cmd = XEN_V1_OP_SETMAXMEM;
        op.u.setmaxmem.domain = (domid_t) id;
        op.u.setmaxmem.maxmem = memory;
        ret = xenHypervisorDoV1Op(handle, &op);
    } else if (hv_versions.hypervisor == 0) {
        xen_op_v0 op;

        memset(&op, 0, sizeof(op));
        op.cmd = XEN_V0_OP_SETMAXMEM;
        op.u.setmaxmem.domain = (domid_t) id;
        op.u.setmaxmem.maxmem = memory;
        ret = xenHypervisorDoV0Op(handle, &op);
    }
    return ret;
}

/**
 * virXen_setmaxvcpus:
 * @handle: the hypervisor handle
 * @id: the domain id
 * @vcpus: the numbers of vcpus
 *
 * Do a low level hypercall to change the max vcpus amount
 *
 * Returns 0 or -1 in case of failure
 */
static int
virXen_setmaxvcpus(int handle, int id, unsigned int vcpus)
{
    int ret = -1;

    if (hv_versions.hypervisor > 1) {
        xen_op_v2_dom op;

        memset(&op, 0, sizeof(op));
        op.cmd = XEN_V2_OP_SETMAXVCPU;
        op.domain = (domid_t) id;
        op.u.setmaxvcpu.maxvcpu = vcpus;
        ret = xenHypervisorDoV2Dom(handle, &op);
    } else if (hv_versions.hypervisor == 1) {
        xen_op_v1 op;

        memset(&op, 0, sizeof(op));
        op.cmd = XEN_V1_OP_SETMAXVCPU;
        op.u.setmaxvcpu.domain = (domid_t) id;
        op.u.setmaxvcpu.maxvcpu = vcpus;
        ret = xenHypervisorDoV1Op(handle, &op);
    } else if (hv_versions.hypervisor == 0) {
        xen_op_v0 op;

        memset(&op, 0, sizeof(op));
        op.cmd = XEN_V0_OP_SETMAXVCPU;
        op.u.setmaxvcpu.domain = (domid_t) id;
        op.u.setmaxvcpu.maxvcpu = vcpus;
        ret = xenHypervisorDoV0Op(handle, &op);
    }
    return ret;
}

/**
 * virXen_setvcpumap:
 * @handle: the hypervisor handle
 * @id: the domain id
 * @vcpu: the vcpu to map
 * @cpumap: the bitmap for this vcpu
 * @maplen: the size of the bitmap in bytes
 *
 * Do a low level hypercall to change the pinning for vcpu
 *
 * Returns 0 or -1 in case of failure
 */
static int
virXen_setvcpumap(int handle, int id, unsigned int vcpu,
                  unsigned char * cpumap, int maplen)
{
    int ret = -1;
    unsigned char *new = NULL;
    unsigned char *bitmap = NULL;
    uint32_t nr_cpus;

    if (hv_versions.hypervisor > 1) {
        xen_op_v2_dom op;

        if (lock_pages(cpumap, maplen) < 0)
            return -1;

        memset(&op, 0, sizeof(op));
        op.cmd = XEN_V2_OP_SETVCPUMAP;
        op.domain = (domid_t) id;

        /* The allocated memory to cpumap must be 'sizeof(uint64_t)' byte *
         * for Xen, and also nr_cpus must be 'sizeof(uint64_t) * 8'       */
        if (maplen < 8) {
            if (VIR_ALLOC_N(new, sizeof(uint64_t)) < 0) {
                virReportOOMError();
                return -1;
            }
            memcpy(new, cpumap, maplen);
            bitmap = new;
            nr_cpus = sizeof(uint64_t) * 8;
        } else {
            bitmap = cpumap;
            nr_cpus = maplen * 8;
        }

        if (hv_versions.dom_interface < 5) {
            op.u.setvcpumap.vcpu = vcpu;
            op.u.setvcpumap.cpumap.bitmap = bitmap;
            op.u.setvcpumap.cpumap.nr_cpus = nr_cpus;
        } else {
            op.u.setvcpumapd5.vcpu = vcpu;
            op.u.setvcpumapd5.cpumap.bitmap.v = bitmap;
            op.u.setvcpumapd5.cpumap.nr_cpus = nr_cpus;
        }
        ret = xenHypervisorDoV2Dom(handle, &op);
        VIR_FREE(new);

        if (unlock_pages(cpumap, maplen) < 0)
            ret = -1;
    } else {
        cpumap_t xen_cpumap; /* limited to 64 CPUs in old hypervisors */
        uint64_t *pm = &xen_cpumap;
        int j;

        if ((maplen > (int)sizeof(cpumap_t)) || (sizeof(cpumap_t) & 7))
            return -1;

        memset(pm, 0, sizeof(cpumap_t));
        for (j = 0; j < maplen; j++)
            *(pm + (j / 8)) |= cpumap[j] << (8 * (j & 7));

        if (hv_versions.hypervisor == 1) {
            xen_op_v1 op;

            memset(&op, 0, sizeof(op));
            op.cmd = XEN_V1_OP_SETVCPUMAP;
            op.u.setvcpumap.domain = (domid_t) id;
            op.u.setvcpumap.vcpu = vcpu;
            op.u.setvcpumap.cpumap = xen_cpumap;
            ret = xenHypervisorDoV1Op(handle, &op);
        } else if (hv_versions.hypervisor == 0) {
            xen_op_v0 op;

            memset(&op, 0, sizeof(op));
            op.cmd = XEN_V0_OP_SETVCPUMAP;
            op.u.setvcpumap.domain = (domid_t) id;
            op.u.setvcpumap.vcpu = vcpu;
            op.u.setvcpumap.cpumap = xen_cpumap;
            ret = xenHypervisorDoV0Op(handle, &op);
        }
    }
    return ret;
}


/**
 * virXen_getvcpusinfo:
 * @handle: the hypervisor handle
 * @id: the domain id
 * @vcpu: the vcpu to map
 * @cpumap: the bitmap for this vcpu
 * @maplen: the size of the bitmap in bytes
 *
 * Do a low level hypercall to change the pinning for vcpu
 *
 * Returns 0 or -1 in case of failure
 */
static int
virXen_getvcpusinfo(int handle, int id, unsigned int vcpu, virVcpuInfoPtr ipt,
                    unsigned char *cpumap, int maplen)
{
    int ret = -1;

    if (hv_versions.hypervisor > 1) {
        xen_op_v2_dom op;

        memset(&op, 0, sizeof(op));
        op.cmd = XEN_V2_OP_GETVCPUINFO;
        op.domain = (domid_t) id;
        if (hv_versions.dom_interface < 5)
            op.u.getvcpuinfo.vcpu = (uint16_t) vcpu;
        else
            op.u.getvcpuinfod5.vcpu = (uint16_t) vcpu;
        ret = xenHypervisorDoV2Dom(handle, &op);

        if (ret < 0)
            return -1;
        ipt->number = vcpu;
        if (hv_versions.dom_interface < 5) {
            if (op.u.getvcpuinfo.online) {
                if (op.u.getvcpuinfo.running)
                    ipt->state = VIR_VCPU_RUNNING;
                if (op.u.getvcpuinfo.blocked)
                    ipt->state = VIR_VCPU_BLOCKED;
            } else
                ipt->state = VIR_VCPU_OFFLINE;

            ipt->cpuTime = op.u.getvcpuinfo.cpu_time;
            ipt->cpu = op.u.getvcpuinfo.online ? (int)op.u.getvcpuinfo.cpu : -1;
        } else {
            if (op.u.getvcpuinfod5.online) {
                if (op.u.getvcpuinfod5.running)
                    ipt->state = VIR_VCPU_RUNNING;
                if (op.u.getvcpuinfod5.blocked)
                    ipt->state = VIR_VCPU_BLOCKED;
            } else
                ipt->state = VIR_VCPU_OFFLINE;

            ipt->cpuTime = op.u.getvcpuinfod5.cpu_time;
            ipt->cpu = op.u.getvcpuinfod5.online ? (int)op.u.getvcpuinfod5.cpu : -1;
        }
        if ((cpumap != NULL) && (maplen > 0)) {
            if (lock_pages(cpumap, maplen) < 0)
                return -1;

            memset(cpumap, 0, maplen);
            memset(&op, 0, sizeof(op));
            op.cmd = XEN_V2_OP_GETVCPUMAP;
            op.domain = (domid_t) id;
            if (hv_versions.dom_interface < 5) {
                op.u.getvcpumap.vcpu = vcpu;
                op.u.getvcpumap.cpumap.bitmap = cpumap;
                op.u.getvcpumap.cpumap.nr_cpus = maplen * 8;
            } else {
                op.u.getvcpumapd5.vcpu = vcpu;
                op.u.getvcpumapd5.cpumap.bitmap.v = cpumap;
                op.u.getvcpumapd5.cpumap.nr_cpus = maplen * 8;
            }
            ret = xenHypervisorDoV2Dom(handle, &op);
            if (unlock_pages(cpumap, maplen) < 0)
                ret = -1;
        }
    } else {
        int mapl = maplen;
        int cpu;

        if (maplen > (int)sizeof(cpumap_t))
            mapl = (int)sizeof(cpumap_t);

        if (hv_versions.hypervisor == 1) {
            xen_op_v1 op;

            memset(&op, 0, sizeof(op));
            op.cmd = XEN_V1_OP_GETVCPUINFO;
            op.u.getvcpuinfo.domain = (domid_t) id;
            op.u.getvcpuinfo.vcpu = vcpu;
            ret = xenHypervisorDoV1Op(handle, &op);
            if (ret < 0)
                return -1;
            ipt->number = vcpu;
            if (op.u.getvcpuinfo.online) {
                if (op.u.getvcpuinfo.running) ipt->state = VIR_VCPU_RUNNING;
                if (op.u.getvcpuinfo.blocked) ipt->state = VIR_VCPU_BLOCKED;
            }
            else ipt->state = VIR_VCPU_OFFLINE;
            ipt->cpuTime = op.u.getvcpuinfo.cpu_time;
            ipt->cpu = op.u.getvcpuinfo.online ? (int)op.u.getvcpuinfo.cpu : -1;
            if ((cpumap != NULL) && (maplen > 0)) {
                for (cpu = 0; cpu < (mapl * 8); cpu++) {
                    if (op.u.getvcpuinfo.cpumap & ((uint64_t)1<<cpu))
                        VIR_USE_CPU(cpumap, cpu);
                }
            }
        } else if (hv_versions.hypervisor == 0) {
            xen_op_v1 op;

            memset(&op, 0, sizeof(op));
            op.cmd = XEN_V0_OP_GETVCPUINFO;
            op.u.getvcpuinfo.domain = (domid_t) id;
            op.u.getvcpuinfo.vcpu = vcpu;
            ret = xenHypervisorDoV0Op(handle, &op);
            if (ret < 0)
                return -1;
            ipt->number = vcpu;
            if (op.u.getvcpuinfo.online) {
                if (op.u.getvcpuinfo.running) ipt->state = VIR_VCPU_RUNNING;
                if (op.u.getvcpuinfo.blocked) ipt->state = VIR_VCPU_BLOCKED;
            }
            else ipt->state = VIR_VCPU_OFFLINE;
            ipt->cpuTime = op.u.getvcpuinfo.cpu_time;
            ipt->cpu = op.u.getvcpuinfo.online ? (int)op.u.getvcpuinfo.cpu : -1;
            if ((cpumap != NULL) && (maplen > 0)) {
                for (cpu = 0; cpu < (mapl * 8); cpu++) {
                    if (op.u.getvcpuinfo.cpumap & ((uint64_t)1<<cpu))
                        VIR_USE_CPU(cpumap, cpu);
                }
            }
        }
    }
    return ret;
}

/**
 * xenHypervisorInit:
 * @override_versions: pointer to optional struct xenHypervisorVersions with
 *     version information used instead of automatic version detection.
 *
 * Initialize the hypervisor layer. Try to detect the kind of interface
 * used i.e. pre or post changeset 10277
 *
 * Returns 0 or -1 in case of failure
 */
int
xenHypervisorInit(struct xenHypervisorVersions *override_versions)
{
    int fd, ret, cmd, errcode;
    hypercall_t hc;
    v0_hypercall_t v0_hc;
    xen_getdomaininfo info;
    virVcpuInfoPtr ipt = NULL;

    /* Compile regular expressions used by xenHypervisorGetCapabilities.
     * Note that errors here are really internal errors since these
     * regexps should never fail to compile.
     */
    errcode = regcomp (&flags_hvm_rec, flags_hvm_re, REG_EXTENDED);
    if (errcode != 0) {
        char error[100];
        regerror (errcode, &flags_hvm_rec, error, sizeof(error));
        regfree (&flags_hvm_rec);
        virReportError(VIR_ERR_INTERNAL_ERROR, "%s", error);
        return -1;
    }
    errcode = regcomp (&flags_pae_rec, flags_pae_re, REG_EXTENDED);
    if (errcode != 0) {
        char error[100];
        regerror (errcode, &flags_pae_rec, error, sizeof(error));
        regfree (&flags_pae_rec);
        regfree (&flags_hvm_rec);
        virReportError(VIR_ERR_INTERNAL_ERROR, "%s", error);
        return -1;
    }
    errcode = regcomp (&xen_cap_rec, xen_cap_re, REG_EXTENDED);
    if (errcode != 0) {
        char error[100];
        regerror (errcode, &xen_cap_rec, error, sizeof(error));
        regfree (&xen_cap_rec);
        regfree (&flags_pae_rec);
        regfree (&flags_hvm_rec);
        virReportError(VIR_ERR_INTERNAL_ERROR, "%s", error);
        return -1;
    }

    if (override_versions) {
      hv_versions = *override_versions;
      return 0;
    }

    /* Xen hypervisor version detection begins. */
    ret = open(XEN_HYPERVISOR_SOCKET, O_RDWR);
    if (ret < 0) {
        hv_versions.hypervisor = -1;
        return -1;
    }
    fd = ret;

    /*
     * The size of the hypervisor call block changed July 2006
     * this detect if we are using the new or old hypercall_t structure
     */
    hc.op = __HYPERVISOR_xen_version;
    hc.arg[0] = (unsigned long) XENVER_version;
    hc.arg[1] = 0;

    cmd = IOCTL_PRIVCMD_HYPERCALL;
    ret = ioctl(fd, cmd, (unsigned long) &hc);

    if ((ret != -1) && (ret != 0)) {
        VIR_DEBUG("Using new hypervisor call: %X", ret);
        hv_versions.hv = ret;
        xen_ioctl_hypercall_cmd = cmd;
        goto detect_v2;
    }

#ifndef __sun
    /*
     * check if the old hypercall are actually working
     */
    v0_hc.op = __HYPERVISOR_xen_version;
    v0_hc.arg[0] = (unsigned long) XENVER_version;
    v0_hc.arg[1] = 0;
    cmd = _IOC(_IOC_NONE, 'P', 0, sizeof(v0_hypercall_t));
    ret = ioctl(fd, cmd, (unsigned long) &v0_hc);
    if ((ret != -1) && (ret != 0)) {
        VIR_DEBUG("Using old hypervisor call: %X", ret);
        hv_versions.hv = ret;
        xen_ioctl_hypercall_cmd = cmd;
        hv_versions.hypervisor = 0;
        goto done;
    }
#endif

    /*
     * we failed to make any hypercall
     */

    hv_versions.hypervisor = -1;
    virReportSystemError(errno,
                         _("Unable to issue hypervisor ioctl %lu"),
                         (unsigned long)IOCTL_PRIVCMD_HYPERCALL);
    VIR_FORCE_CLOSE(fd);
    return -1;

 detect_v2:
    /*
     * The hypercalls were refactored into 3 different section in August 2006
     * Try to detect if we are running a version post 3.0.2 with the new ones
     * or the old ones
     */
    hv_versions.hypervisor = 2;

    if (VIR_ALLOC(ipt) < 0) {
        virReportOOMError();
        return -1;
    }
    /* Currently consider RHEL5.0 Fedora7, xen-3.1, and xen-unstable */
    hv_versions.sys_interface = 2; /* XEN_SYSCTL_INTERFACE_VERSION */
    if (virXen_getdomaininfo(fd, 0, &info) == 1) {
        /* RHEL 5.0 */
        hv_versions.dom_interface = 3; /* XEN_DOMCTL_INTERFACE_VERSION */
        if (virXen_getvcpusinfo(fd, 0, 0, ipt, NULL, 0) == 0){
            VIR_DEBUG("Using hypervisor call v2, sys ver2 dom ver3");
            goto done;
        }
        /* Fedora 7 */
        hv_versions.dom_interface = 4; /* XEN_DOMCTL_INTERFACE_VERSION */
        if (virXen_getvcpusinfo(fd, 0, 0, ipt, NULL, 0) == 0){
            VIR_DEBUG("Using hypervisor call v2, sys ver2 dom ver4");
            goto done;
        }
    }

    hv_versions.sys_interface = 3; /* XEN_SYSCTL_INTERFACE_VERSION */
    if (virXen_getdomaininfo(fd, 0, &info) == 1) {
        /* xen-3.1 */
        hv_versions.dom_interface = 5; /* XEN_DOMCTL_INTERFACE_VERSION */
        if (virXen_getvcpusinfo(fd, 0, 0, ipt, NULL, 0) == 0){
            VIR_DEBUG("Using hypervisor call v2, sys ver3 dom ver5");
            goto done;
        }
    }

    hv_versions.sys_interface = 4; /* XEN_SYSCTL_INTERFACE_VERSION */
    if (virXen_getdomaininfo(fd, 0, &info) == 1) {
        /* Fedora 8 */
        hv_versions.dom_interface = 5; /* XEN_DOMCTL_INTERFACE_VERSION */
        if (virXen_getvcpusinfo(fd, 0, 0, ipt, NULL, 0) == 0){
            VIR_DEBUG("Using hypervisor call v2, sys ver4 dom ver5");
            goto done;
        }
    }

    hv_versions.sys_interface = 6; /* XEN_SYSCTL_INTERFACE_VERSION */
    if (virXen_getdomaininfo(fd, 0, &info) == 1) {
        /* Xen 3.2, Fedora 9 */
        hv_versions.dom_interface = 5; /* XEN_DOMCTL_INTERFACE_VERSION */
        if (virXen_getvcpusinfo(fd, 0, 0, ipt, NULL, 0) == 0){
            VIR_DEBUG("Using hypervisor call v2, sys ver6 dom ver5");
            goto done;
        }
    }

    /* Xen 4.0 */
    hv_versions.sys_interface = 7; /* XEN_SYSCTL_INTERFACE_VERSION */
    if (virXen_getdomaininfo(fd, 0, &info) == 1) {
        hv_versions.dom_interface = 6; /* XEN_DOMCTL_INTERFACE_VERSION */
        VIR_DEBUG("Using hypervisor call v2, sys ver7 dom ver6");
        goto done;
    }

    /* Xen 4.1
     * sysctl version 8 -> xen-unstable c/s 21118:28e5409e3fb3
     * domctl version 7 -> xen-unstable c/s 21212:de94884a669c
     * domctl version 8 -> xen-unstable c/s 23874:651aed73b39c
     */
    hv_versions.sys_interface = 8; /* XEN_SYSCTL_INTERFACE_VERSION */
    if (virXen_getdomaininfo(fd, 0, &info) == 1) {
        hv_versions.dom_interface = 7; /* XEN_DOMCTL_INTERFACE_VERSION */
        if (virXen_getvcpusinfo(fd, 0, 0, ipt, NULL, 0) == 0){
            VIR_DEBUG("Using hypervisor call v2, sys ver8 dom ver7");
            goto done;
        }
        hv_versions.dom_interface = 8; /* XEN_DOMCTL_INTERFACE_VERSION */
        if (virXen_getvcpusinfo(fd, 0, 0, ipt, NULL, 0) == 0){
            VIR_DEBUG("Using hypervisor call v2, sys ver8 dom ver8");
            goto done;
        }
    }

    hv_versions.hypervisor = 1;
    hv_versions.sys_interface = -1;
    if (virXen_getdomaininfo(fd, 0, &info) == 1) {
        VIR_DEBUG("Using hypervisor call v1");
        goto done;
    }


    /*
     * we failed to make the getdomaininfolist hypercall
     */
    hv_versions.hypervisor = -1;
    virReportSystemError(errno,
                         _("Unable to issue hypervisor ioctl %lu"),
                         (unsigned long)IOCTL_PRIVCMD_HYPERCALL);
    VIR_DEBUG("Failed to find any Xen hypervisor method");
    VIR_FORCE_CLOSE(fd);
    VIR_FREE(ipt);
    return -1;

 done:
    VIR_FORCE_CLOSE(fd);
    VIR_FREE(ipt);
    return 0;
}


static int xenHypervisorOnceInit(void) {
    return xenHypervisorInit(NULL);
}

VIR_ONCE_GLOBAL_INIT(xenHypervisor)

/**
 * xenHypervisorOpen:
 * @conn: pointer to the connection block
 * @name: URL for the target, NULL for local
 * @flags: combination of virDrvOpenFlag(s)
 *
 * Connects to the Xen hypervisor.
 *
 * Returns 0 or -1 in case of error.
 */
virDrvOpenStatus
xenHypervisorOpen(virConnectPtr conn,
                  virConnectAuthPtr auth ATTRIBUTE_UNUSED,
                  unsigned int flags)
{
    int ret;
    xenUnifiedPrivatePtr priv = (xenUnifiedPrivatePtr) conn->privateData;

    virCheckFlags(VIR_CONNECT_RO, VIR_DRV_OPEN_ERROR);

    if (xenHypervisorInitialize() < 0)
        return -1;

    priv->handle = -1;

    ret = open(XEN_HYPERVISOR_SOCKET, O_RDWR);
    if (ret < 0) {
        virReportError(VIR_ERR_NO_XEN, "%s", XEN_HYPERVISOR_SOCKET);
        return -1;
    }

    priv->handle = ret;

    return 0;
}

/**
 * xenHypervisorClose:
 * @conn: pointer to the connection block
 *
 * Close the connection to the Xen hypervisor.
 *
 * Returns 0 in case of success or -1 in case of error.
 */
int
xenHypervisorClose(virConnectPtr conn)
{
    int ret;
    xenUnifiedPrivatePtr priv;

    if (conn == NULL)
        return -1;

    priv = (xenUnifiedPrivatePtr) conn->privateData;

    if (priv->handle < 0)
        return -1;

    ret = VIR_CLOSE(priv->handle);
    if (ret < 0)
        return -1;

    return 0;
}


/**
 * xenHypervisorGetVersion:
 * @conn: pointer to the connection block
 * @hvVer: where to store the version
 *
 * Call the hypervisor to extracts his own internal API version
 *
 * Returns 0 in case of success, -1 in case of error
 */
int
xenHypervisorGetVersion(virConnectPtr conn, unsigned long *hvVer)
{
    xenUnifiedPrivatePtr priv;

    if (conn == NULL)
        return -1;
    priv = (xenUnifiedPrivatePtr) conn->privateData;
    if (priv->handle < 0 || hvVer == NULL)
        return -1;
    *hvVer = (hv_versions.hv >> 16) * 1000000 + (hv_versions.hv & 0xFFFF) * 1000;
    return 0;
}

struct guest_arch {
    const char *model;
    int bits;
    int hvm;
    int pae;
    int nonpae;
    int ia64_be;
};


static int xenDefaultConsoleType(const char *ostype)
{
    if (STREQ(ostype, "hvm"))
        return VIR_DOMAIN_CHR_CONSOLE_TARGET_TYPE_SERIAL;
    else
        return VIR_DOMAIN_CHR_CONSOLE_TARGET_TYPE_XEN;
}

static virCapsPtr
xenHypervisorBuildCapabilities(virConnectPtr conn,
                               const char *hostmachine,
                               int host_pae,
                               const char *hvm_type,
                               struct guest_arch *guest_archs,
                               int nr_guest_archs) {
    virCapsPtr caps;
    int i;
    int hv_major = hv_versions.hv >> 16;
    int hv_minor = hv_versions.hv & 0xFFFF;

    if ((caps = virCapabilitiesNew(hostmachine, 1, 1)) == NULL)
        goto no_memory;

    virCapabilitiesSetMacPrefix(caps, (unsigned char[]){ 0x00, 0x16, 0x3e });

    if (hvm_type && STRNEQ(hvm_type, "") &&
        virCapabilitiesAddHostFeature(caps, hvm_type) < 0)
        goto no_memory;
    if (host_pae &&
        virCapabilitiesAddHostFeature(caps, "pae") < 0)
        goto no_memory;


    if (virCapabilitiesAddHostMigrateTransport(caps,
                                               "xenmigr") < 0)
        goto no_memory;


    if (hv_versions.sys_interface >= SYS_IFACE_MIN_VERS_NUMA && conn != NULL) {
        if (xenDaemonNodeGetTopology(conn, caps) != 0) {
            virCapabilitiesFree(caps);
            return NULL;
        }
    }

    for (i = 0; i < nr_guest_archs; ++i) {
        virCapsGuestPtr guest;
        char const *const xen_machines[] = {guest_archs[i].hvm ? "xenfv" : "xenpv"};
        virCapsGuestMachinePtr *machines;

        if ((machines = virCapabilitiesAllocMachines(xen_machines, 1)) == NULL)
            goto no_memory;

        if ((guest = virCapabilitiesAddGuest(caps,
                                             guest_archs[i].hvm ? "hvm" : "xen",
                                             guest_archs[i].model,
                                             guest_archs[i].bits,
                                             (STREQ(hostmachine, "x86_64") ?
                                              "qemu-dm" :
                                              "qemu-dm"),
                                             (guest_archs[i].hvm ?
<<<<<<< HEAD
                                              "/usr/lib/xen-default/boot/hvmloader" :
=======
                                              "hvmloader" :
>>>>>>> 0d910c8d
                                              NULL),
                                             1,
                                             machines)) == NULL) {
            virCapabilitiesFreeMachines(machines, 1);
            goto no_memory;
        }
        machines = NULL;

        if (virCapabilitiesAddGuestDomain(guest,
                                          "xen",
                                          NULL,
                                          NULL,
                                          0,
                                          NULL) == NULL)
            goto no_memory;

        if (guest_archs[i].pae &&
            virCapabilitiesAddGuestFeature(guest,
                                           "pae",
                                           1,
                                           0) == NULL)
            goto no_memory;

        if (guest_archs[i].nonpae &&
            virCapabilitiesAddGuestFeature(guest,
                                           "nonpae",
                                           1,
                                           0) == NULL)
            goto no_memory;

        if (guest_archs[i].ia64_be &&
            virCapabilitiesAddGuestFeature(guest,
                                           "ia64_be",
                                           1,
                                           0) == NULL)
            goto no_memory;

        if (guest_archs[i].hvm) {
            if (virCapabilitiesAddGuestFeature(guest,
                                               "acpi",
                                               1, 1) == NULL)
                goto no_memory;

            /* In Xen 3.1.0, APIC is always on and can't be toggled */
            if (virCapabilitiesAddGuestFeature(guest,
                                               "apic",
                                               1,
                                               (hv_major > 3 &&
                                                hv_minor > 0 ?
                                                0 : 1)) == NULL)
                goto no_memory;

            /* Xen 3.3.x and beyond supports enabling/disabling
             * hardware assisted paging.  Default is off.
             */
            if ((hv_major == 3 && hv_minor >= 3) || (hv_major > 3))
                if (virCapabilitiesAddGuestFeature(guest,
                                                   "hap",
                                                   0,
                                                   1) == NULL)
                    goto no_memory;

            /* Xen 3.4.x and beyond supports the Viridian (Hyper-V)
             * enlightenment interface.  Default is off.
             */
            if ((hv_major == 3 && hv_minor >= 4) || (hv_major > 3))
                if (virCapabilitiesAddGuestFeature(guest,
                                                   "viridian",
                                                   0,
                                                   1) == NULL)
                    goto no_memory;
        }

    }

    caps->defaultConsoleTargetType = xenDefaultConsoleType;

    return caps;

 no_memory:
    virCapabilitiesFree(caps);
    return NULL;
}

#ifdef __sun

static int
get_cpu_flags(virConnectPtr conn, const char **hvm, int *pae, int *longmode)
{
    struct {
        uint32_t r_eax, r_ebx, r_ecx, r_edx;
    } regs;

    char tmpbuf[20];
    int ret = 0;
    int fd;

    /* returns -1, errno 22 if in 32-bit mode */
    *longmode = (sysinfo(SI_ARCHITECTURE_64, tmpbuf, sizeof(tmpbuf)) != -1);

    if ((fd = open("/dev/cpu/self/cpuid", O_RDONLY)) == -1 ||
        pread(fd, &regs, sizeof(regs), 0) != sizeof(regs)) {
        virReportSystemError(errno, "%s", _("could not read CPU flags"));
        goto out;
    }

    *pae = 0;
    *hvm = "";

    if (STREQLEN((const char *)&regs.r_ebx, "AuthcAMDenti", 12)) {
        if (pread(fd, &regs, sizeof(regs), 0x80000001) == sizeof(regs)) {
            /* Read secure virtual machine bit (bit 2 of ECX feature ID) */
            if ((regs.r_ecx >> 2) & 1) {
                *hvm = "svm";
            }
            if ((regs.r_edx >> 6) & 1)
                *pae = 1;
        }
    } else if (STREQLEN((const char *)&regs.r_ebx, "GenuntelineI", 12)) {
        if (pread(fd, &regs, sizeof(regs), 0x00000001) == sizeof(regs)) {
            /* Read VMXE feature bit (bit 5 of ECX feature ID) */
            if ((regs.r_ecx >> 5) & 1)
                *hvm = "vmx";
            if ((regs.r_edx >> 6) & 1)
                *pae = 1;
        }
    }

    ret = 1;

out:
    VIR_FORCE_CLOSE(fd);
    return ret;
}

static virCapsPtr
xenHypervisorMakeCapabilitiesSunOS(virConnectPtr conn)
{
    struct guest_arch guest_arches[32];
    int i = 0;
    virCapsPtr caps = NULL;
    struct utsname utsname;
    int pae, longmode;
    const char *hvm;

    if (!get_cpu_flags(conn, &hvm, &pae, &longmode))
        return NULL;

    /* Really, this never fails - look at the man-page. */
    uname (&utsname);

    guest_arches[i].model = "i686";
    guest_arches[i].bits = 32;
    guest_arches[i].hvm = 0;
    guest_arches[i].pae = pae;
    guest_arches[i].nonpae = !pae;
    guest_arches[i].ia64_be = 0;
    i++;

    if (longmode) {
        guest_arches[i].model = "x86_64";
        guest_arches[i].bits = 64;
        guest_arches[i].hvm = 0;
        guest_arches[i].pae = 0;
        guest_arches[i].nonpae = 0;
        guest_arches[i].ia64_be = 0;
        i++;
    }

    if (hvm[0] != '\0') {
        guest_arches[i].model = "i686";
        guest_arches[i].bits = 32;
        guest_arches[i].hvm = 1;
        guest_arches[i].pae = pae;
        guest_arches[i].nonpae = 1;
        guest_arches[i].ia64_be = 0;
        i++;

        if (longmode) {
            guest_arches[i].model = "x86_64";
            guest_arches[i].bits = 64;
            guest_arches[i].hvm = 1;
            guest_arches[i].pae = 0;
            guest_arches[i].nonpae = 0;
            guest_arches[i].ia64_be = 0;
            i++;
        }
    }

    if ((caps = xenHypervisorBuildCapabilities(conn,
                                               utsname.machine,
                                               pae, hvm,
                                               guest_arches, i)) == NULL)
        virReportOOMError();

    return caps;
}

#endif /* __sun */

/**
 * xenHypervisorMakeCapabilitiesInternal:
 * @conn: pointer to the connection block
 * @cpuinfo: file handle containing /proc/cpuinfo data, or NULL
 * @capabilities: file handle containing /sys/hypervisor/properties/capabilities data, or NULL
 *
 * Return the capabilities of this hypervisor.
 */
virCapsPtr
xenHypervisorMakeCapabilitiesInternal(virConnectPtr conn,
                                      const char *hostmachine,
                                      FILE *cpuinfo, FILE *capabilities)
{
    char line[1024], *str, *token;
    regmatch_t subs[4];
    char *saveptr = NULL;
    int i;

    char hvm_type[4] = ""; /* "vmx" or "svm" (or "" if not in CPU). */
    int host_pae = 0;
    struct guest_arch guest_archs[32];
    int nr_guest_archs = 0;
    virCapsPtr caps = NULL;

    memset(guest_archs, 0, sizeof(guest_archs));

    /* /proc/cpuinfo: flags: Intel calls HVM "vmx", AMD calls it "svm".
     * It's not clear if this will work on IA64, let alone other
     * architectures and non-Linux. (XXX)
     */
    if (cpuinfo) {
        while (fgets (line, sizeof(line), cpuinfo)) {
            if (regexec (&flags_hvm_rec, line, sizeof(subs)/sizeof(regmatch_t), subs, 0) == 0
                && subs[0].rm_so != -1) {
                if (virStrncpy(hvm_type,
                               &line[subs[1].rm_so],
                               subs[1].rm_eo-subs[1].rm_so,
                               sizeof(hvm_type)) == NULL)
                    goto no_memory;
            } else if (regexec (&flags_pae_rec, line, 0, NULL, 0) == 0)
                host_pae = 1;
        }
    }

    /* Most of the useful info is in /sys/hypervisor/properties/capabilities
     * which is documented in the code in xen-unstable.hg/xen/arch/.../setup.c.
     *
     * It is a space-separated list of supported guest architectures.
     *
     * For x86:
     *    TYP-VER-ARCH[p]
     *    ^   ^   ^    ^
     *    |   |   |    +-- PAE supported
     *    |   |   +------- x86_32 or x86_64
     *    |   +----------- the version of Xen, eg. "3.0"
     *    +--------------- "xen" or "hvm" for para or full virt respectively
     *
     * For PPC this file appears to be always empty (?)
     *
     * For IA64:
     *    TYP-VER-ARCH[be]
     *    ^   ^   ^    ^
     *    |   |   |    +-- Big-endian supported
     *    |   |   +------- always "ia64"
     *    |   +----------- the version of Xen, eg. "3.0"
     *    +--------------- "xen" or "hvm" for para or full virt respectively
     */

    /* Expecting one line in this file - ignore any more. */
    if ((capabilities) && (fgets (line, sizeof(line), capabilities))) {
        /* Split the line into tokens.  strtok_r is OK here because we "own"
         * this buffer.  Parse out the features from each token.
         */
        for (str = line, nr_guest_archs = 0;
             nr_guest_archs < sizeof(guest_archs) / sizeof(guest_archs[0])
                 && (token = strtok_r (str, " ", &saveptr)) != NULL;
             str = NULL) {

            if (regexec (&xen_cap_rec, token, sizeof(subs) / sizeof(subs[0]),
                         subs, 0) == 0) {
                int hvm = STRPREFIX(&token[subs[1].rm_so], "hvm");
                const char *model;
                int bits, pae = 0, nonpae = 0, ia64_be = 0;

                if (STRPREFIX(&token[subs[2].rm_so], "x86_32")) {
                    model = "i686";
                    bits = 32;
                    if (subs[3].rm_so != -1 &&
                        STRPREFIX(&token[subs[3].rm_so], "p"))
                        pae = 1;
                    else
                        nonpae = 1;
                }
                else if (STRPREFIX(&token[subs[2].rm_so], "x86_64")) {
                    model = "x86_64";
                    bits = 64;
                }
                else if (STRPREFIX(&token[subs[2].rm_so], "ia64")) {
                    model = "ia64";
                    bits = 64;
                    if (subs[3].rm_so != -1 &&
                        STRPREFIX(&token[subs[3].rm_so], "be"))
                        ia64_be = 1;
                }
                else if (STRPREFIX(&token[subs[2].rm_so], "powerpc64")) {
                    model = "ppc64";
                    bits = 64;
                } else {
                    /* XXX surely no other Xen archs exist  */
                    continue;
                }

                /* Search for existing matching (model,hvm) tuple */
                for (i = 0 ; i < nr_guest_archs ; i++) {
                    if (STREQ(guest_archs[i].model, model) &&
                        guest_archs[i].hvm == hvm) {
                        break;
                    }
                }

                /* Too many arch flavours - highly unlikely ! */
                if (i >= ARRAY_CARDINALITY(guest_archs))
                    continue;
                /* Didn't find a match, so create a new one */
                if (i == nr_guest_archs)
                    nr_guest_archs++;

                guest_archs[i].model = model;
                guest_archs[i].bits = bits;
                guest_archs[i].hvm = hvm;

                /* Careful not to overwrite a previous positive
                   setting with a negative one here - some archs
                   can do both pae & non-pae, but Xen reports
                   separately capabilities so we're merging archs */
                if (pae)
                    guest_archs[i].pae = pae;
                if (nonpae)
                    guest_archs[i].nonpae = nonpae;
                if (ia64_be)
                    guest_archs[i].ia64_be = ia64_be;
            }
        }
    }

    if ((caps = xenHypervisorBuildCapabilities(conn,
                                               hostmachine,
                                               host_pae,
                                               hvm_type,
                                               guest_archs,
                                               nr_guest_archs)) == NULL)
        goto no_memory;

    return caps;

 no_memory:
    virReportOOMError();
    virCapabilitiesFree(caps);
    return NULL;
}

/**
 * xenHypervisorMakeCapabilities:
 *
 * Return the capabilities of this hypervisor.
 */
virCapsPtr
xenHypervisorMakeCapabilities(virConnectPtr conn)
{
#ifdef __sun
    return xenHypervisorMakeCapabilitiesSunOS(conn);
#else
    virCapsPtr caps = NULL;
    FILE *cpuinfo, *capabilities;
    struct utsname utsname;

    /* Really, this never fails - look at the man-page. */
    uname (&utsname);

    cpuinfo = fopen ("/proc/cpuinfo", "r");
    if (cpuinfo == NULL) {
        if (errno != ENOENT) {
            virReportSystemError(errno,
                                 _("cannot read file %s"),
                                 "/proc/cpuinfo");
            return NULL;
        }
    }

    capabilities = fopen ("/sys/hypervisor/properties/capabilities", "r");
    if (capabilities == NULL) {
        if (errno != ENOENT) {
            VIR_FORCE_FCLOSE(cpuinfo);
            virReportSystemError(errno,
                                 _("cannot read file %s"),
                                 "/sys/hypervisor/properties/capabilities");
            return NULL;
        }
    }

    caps = xenHypervisorMakeCapabilitiesInternal(conn,
                                                 utsname.machine,
                                                 cpuinfo,
                                                 capabilities);
    if (caps == NULL)
        goto cleanup;

    if (virNodeSuspendGetTargetMask(&caps->host.powerMgmt) < 0)
        VIR_WARN("Failed to get host power management capabilities");

cleanup:
    VIR_FORCE_FCLOSE(cpuinfo);
    VIR_FORCE_FCLOSE(capabilities);

    return caps;
#endif /* __sun */
}



/**
 * xenHypervisorGetCapabilities:
 * @conn: pointer to the connection block
 *
 * Return the capabilities of this hypervisor.
 */
char *
xenHypervisorGetCapabilities (virConnectPtr conn)
{
    xenUnifiedPrivatePtr priv = (xenUnifiedPrivatePtr) conn->privateData;
    char *xml;

    if (!(xml = virCapabilitiesFormatXML(priv->caps))) {
        virReportOOMError();
        return NULL;
    }

    return xml;
}


/**
 * xenHypervisorNumOfDomains:
 * @conn: pointer to the connection block
 *
 * Provides the number of active domains.
 *
 * Returns the number of domain found or -1 in case of error
 */
int
xenHypervisorNumOfDomains(virConnectPtr conn)
{
    xen_getdomaininfolist dominfos;
    int ret, nbids;
    static int last_maxids = 2;
    int maxids = last_maxids;
    xenUnifiedPrivatePtr priv;

    if (conn == NULL)
        return -1;
    priv = (xenUnifiedPrivatePtr) conn->privateData;
    if (priv->handle < 0)
        return -1;

 retry:
    if (!(XEN_GETDOMAININFOLIST_ALLOC(dominfos, maxids))) {
        virReportOOMError();
        return -1;
    }

    XEN_GETDOMAININFOLIST_CLEAR(dominfos, maxids);

    ret = virXen_getdomaininfolist(priv->handle, 0, maxids, &dominfos);

    XEN_GETDOMAININFOLIST_FREE(dominfos);

    if (ret < 0)
        return -1;

    nbids = ret;
    /* Can't possibly have more than 65,000 concurrent guests
     * so limit how many times we try, to avoid increasing
     * without bound & thus allocating all of system memory !
     * XXX I'll regret this comment in a few years time ;-)
     */
    if (nbids == maxids) {
        if (maxids < 65000) {
            last_maxids *= 2;
            maxids *= 2;
            goto retry;
        }
        nbids = -1;
    }
    if ((nbids < 0) || (nbids > maxids))
        return -1;
    return nbids;
}

/**
 * xenHypervisorListDomains:
 * @conn: pointer to the connection block
 * @ids: array to collect the list of IDs of active domains
 * @maxids: size of @ids
 *
 * Collect the list of active domains, and store their ID in @maxids
 *
 * Returns the number of domain found or -1 in case of error
 */
int
xenHypervisorListDomains(virConnectPtr conn, int *ids, int maxids)
{
    xen_getdomaininfolist dominfos;
    int ret, nbids, i;
    xenUnifiedPrivatePtr priv;

    if (conn == NULL)
        return -1;

    priv = (xenUnifiedPrivatePtr) conn->privateData;
    if (priv->handle < 0 ||
        (ids == NULL) || (maxids < 0))
        return -1;

    if (maxids == 0)
        return 0;

    if (!(XEN_GETDOMAININFOLIST_ALLOC(dominfos, maxids))) {
        virReportOOMError();
        return -1;
    }

    XEN_GETDOMAININFOLIST_CLEAR(dominfos, maxids);
    memset(ids, 0, maxids * sizeof(int));

    ret = virXen_getdomaininfolist(priv->handle, 0, maxids, &dominfos);

    if (ret < 0) {
        XEN_GETDOMAININFOLIST_FREE(dominfos);
        return -1;
    }

    nbids = ret;
    if ((nbids < 0) || (nbids > maxids)) {
        XEN_GETDOMAININFOLIST_FREE(dominfos);
        return -1;
    }

    for (i = 0;i < nbids;i++) {
        ids[i] = XEN_GETDOMAININFOLIST_DOMAIN(dominfos, i);
    }

    XEN_GETDOMAININFOLIST_FREE(dominfos);
    return nbids;
}


char *
xenHypervisorDomainGetOSType (virDomainPtr dom)
{
    xenUnifiedPrivatePtr priv;
    xen_getdomaininfo dominfo;
    char *ostype = NULL;

    priv = (xenUnifiedPrivatePtr) dom->conn->privateData;
    if (priv->handle < 0) {
        virReportError(VIR_ERR_INTERNAL_ERROR, "%s",
                       _("domain shut off or invalid"));
        return NULL;
    }

    /* HV's earlier than 3.1.0 don't include the HVM flags in guests status*/
    if (hv_versions.hypervisor < 2 ||
        hv_versions.dom_interface < 4) {
        virReportError(VIR_ERR_INTERNAL_ERROR, "%s",
                       _("unsupported in dom interface < 4"));
        return NULL;
    }

    XEN_GETDOMAININFO_CLEAR(dominfo);

    if (virXen_getdomaininfo(priv->handle, dom->id, &dominfo) < 0) {
        virReportError(VIR_ERR_INTERNAL_ERROR, "%s",
                       _("cannot get domain details"));
        return NULL;
    }

    if (XEN_GETDOMAININFO_DOMAIN(dominfo) != dom->id) {
        virReportError(VIR_ERR_INTERNAL_ERROR, "%s",
                       _("cannot get domain details"));
        return NULL;
    }

    if (XEN_GETDOMAININFO_FLAGS(dominfo) & DOMFLAGS_HVM)
        ostype = strdup("hvm");
    else
        ostype = strdup("linux");

    if (ostype == NULL)
        virReportOOMError();

    return ostype;
}

int
xenHypervisorHasDomain(virConnectPtr conn,
                       int id)
{
    xenUnifiedPrivatePtr priv;
    xen_getdomaininfo dominfo;

    priv = (xenUnifiedPrivatePtr) conn->privateData;
    if (priv->handle < 0)
        return 0;

    XEN_GETDOMAININFO_CLEAR(dominfo);

    if (virXen_getdomaininfo(priv->handle, id, &dominfo) < 0)
        return 0;

    if (XEN_GETDOMAININFO_DOMAIN(dominfo) != id)
        return 0;

    return 1;
}

virDomainPtr
xenHypervisorLookupDomainByID(virConnectPtr conn,
                              int id)
{
    xenUnifiedPrivatePtr priv;
    xen_getdomaininfo dominfo;
    virDomainPtr ret;
    char *name;

    priv = (xenUnifiedPrivatePtr) conn->privateData;
    if (priv->handle < 0)
        return NULL;

    XEN_GETDOMAININFO_CLEAR(dominfo);

    if (virXen_getdomaininfo(priv->handle, id, &dominfo) < 0)
        return NULL;

    if (XEN_GETDOMAININFO_DOMAIN(dominfo) != id)
        return NULL;

    xenUnifiedLock(priv);
    name = xenStoreDomainGetName(conn, id);
    xenUnifiedUnlock(priv);
    if (!name)
        return NULL;

    ret = virGetDomain(conn, name, XEN_GETDOMAININFO_UUID(dominfo));
    if (ret)
        ret->id = id;
    VIR_FREE(name);
    return ret;
}


virDomainPtr
xenHypervisorLookupDomainByUUID(virConnectPtr conn,
                                const unsigned char *uuid)
{
    xen_getdomaininfolist dominfos;
    xenUnifiedPrivatePtr priv;
    virDomainPtr ret;
    char *name;
    int maxids = 100, nids, i, id;

    priv = (xenUnifiedPrivatePtr) conn->privateData;
    if (priv->handle < 0)
        return NULL;

 retry:
    if (!(XEN_GETDOMAININFOLIST_ALLOC(dominfos, maxids))) {
        virReportOOMError();
        return NULL;
    }

    XEN_GETDOMAININFOLIST_CLEAR(dominfos, maxids);

    nids = virXen_getdomaininfolist(priv->handle, 0, maxids, &dominfos);

    if (nids < 0) {
        XEN_GETDOMAININFOLIST_FREE(dominfos);
        return NULL;
    }

    /* Can't possibly have more than 65,000 concurrent guests
     * so limit how many times we try, to avoid increasing
     * without bound & thus allocating all of system memory !
     * XXX I'll regret this comment in a few years time ;-)
     */
    if (nids == maxids) {
        XEN_GETDOMAININFOLIST_FREE(dominfos);
        if (maxids < 65000) {
            maxids *= 2;
            goto retry;
        }
        return NULL;
    }

    id = -1;
    for (i = 0 ; i < nids ; i++) {
        if (memcmp(XEN_GETDOMAININFOLIST_UUID(dominfos, i), uuid, VIR_UUID_BUFLEN) == 0) {
            id = XEN_GETDOMAININFOLIST_DOMAIN(dominfos, i);
            break;
        }
    }
    XEN_GETDOMAININFOLIST_FREE(dominfos);

    if (id == -1)
        return NULL;

    xenUnifiedLock(priv);
    name = xenStoreDomainGetName(conn, id);
    xenUnifiedUnlock(priv);
    if (!name)
        return NULL;

    ret = virGetDomain(conn, name, uuid);
    if (ret)
        ret->id = id;
    VIR_FREE(name);
    return ret;
}

/**
 * xenHypervisorGetMaxVcpus:
 *
 * Returns the maximum of CPU defined by Xen.
 */
int
xenHypervisorGetMaxVcpus(virConnectPtr conn,
                         const char *type ATTRIBUTE_UNUSED)
{
    xenUnifiedPrivatePtr priv;

    if (conn == NULL)
        return -1;
    priv = (xenUnifiedPrivatePtr) conn->privateData;
    if (priv->handle < 0)
        return -1;

    return MAX_VIRT_CPUS;
}

/**
 * xenHypervisorGetDomMaxMemory:
 * @conn: connection data
 * @id: domain id
 *
 * Retrieve the maximum amount of physical memory allocated to a
 * domain.
 *
 * Returns the memory size in kilobytes or 0 in case of error.
 */
unsigned long
xenHypervisorGetDomMaxMemory(virConnectPtr conn, int id)
{
    xenUnifiedPrivatePtr priv;
    xen_getdomaininfo dominfo;
    int ret;

    if (conn == NULL)
        return 0;

    priv = (xenUnifiedPrivatePtr) conn->privateData;
    if (priv->handle < 0)
        return 0;

    if (kb_per_pages == 0) {
        kb_per_pages = sysconf(_SC_PAGESIZE) / 1024;
        if (kb_per_pages <= 0)
            kb_per_pages = 4;
    }

    XEN_GETDOMAININFO_CLEAR(dominfo);

    ret = virXen_getdomaininfo(priv->handle, id, &dominfo);

    if ((ret < 0) || (XEN_GETDOMAININFO_DOMAIN(dominfo) != id))
        return 0;

    return (unsigned long) XEN_GETDOMAININFO_MAX_PAGES(dominfo) * kb_per_pages;
}

/**
 * xenHypervisorGetMaxMemory:
 * @domain: a domain object or NULL
 *
 * Retrieve the maximum amount of physical memory allocated to a
 * domain. If domain is NULL, then this get the amount of memory reserved
 * to Domain0 i.e. the domain where the application runs.
 *
 * Returns the memory size in kilobytes or 0 in case of error.
 */
static unsigned long long ATTRIBUTE_NONNULL (1)
xenHypervisorGetMaxMemory(virDomainPtr domain)
{
    xenUnifiedPrivatePtr priv;

    if (domain->conn == NULL)
        return 0;

    priv = (xenUnifiedPrivatePtr) domain->conn->privateData;
    if (priv->handle < 0 || domain->id < 0)
        return 0;

    return xenHypervisorGetDomMaxMemory(domain->conn, domain->id);
}

/**
 * xenHypervisorGetDomInfo:
 * @conn: connection data
 * @id: the domain ID
 * @info: the place where information should be stored
 *
 * Do a hypervisor call to get the related set of domain information.
 *
 * Returns 0 in case of success, -1 in case of error.
 */
int
xenHypervisorGetDomInfo(virConnectPtr conn, int id, virDomainInfoPtr info)
{
    xenUnifiedPrivatePtr priv;
    xen_getdomaininfo dominfo;
    int ret;
    uint32_t domain_flags, domain_state, domain_shutdown_cause;

    if (kb_per_pages == 0) {
        kb_per_pages = sysconf(_SC_PAGESIZE) / 1024;
        if (kb_per_pages <= 0)
            kb_per_pages = 4;
    }

    if (conn == NULL)
        return -1;

    priv = (xenUnifiedPrivatePtr) conn->privateData;
    if (priv->handle < 0 || info == NULL)
        return -1;

    memset(info, 0, sizeof(virDomainInfo));
    XEN_GETDOMAININFO_CLEAR(dominfo);

    ret = virXen_getdomaininfo(priv->handle, id, &dominfo);

    if ((ret < 0) || (XEN_GETDOMAININFO_DOMAIN(dominfo) != id))
        return -1;

    domain_flags = XEN_GETDOMAININFO_FLAGS(dominfo);
    domain_flags &= ~DOMFLAGS_HVM; /* Mask out HVM flags */
    domain_state = domain_flags & 0xFF; /* Mask out high bits */
    switch (domain_state) {
        case DOMFLAGS_DYING:
            info->state = VIR_DOMAIN_SHUTDOWN;
            break;
        case DOMFLAGS_SHUTDOWN:
            /* The domain is shutdown.  Determine the cause. */
            domain_shutdown_cause = domain_flags >> DOMFLAGS_SHUTDOWNSHIFT;
            switch (domain_shutdown_cause) {
                case SHUTDOWN_crash:
                    info->state = VIR_DOMAIN_CRASHED;
                    break;
                default:
                    info->state = VIR_DOMAIN_SHUTOFF;
            }
            break;
        case DOMFLAGS_PAUSED:
            info->state = VIR_DOMAIN_PAUSED;
            break;
        case DOMFLAGS_BLOCKED:
            info->state = VIR_DOMAIN_BLOCKED;
            break;
        case DOMFLAGS_RUNNING:
            info->state = VIR_DOMAIN_RUNNING;
            break;
        default:
            info->state = VIR_DOMAIN_NOSTATE;
    }

    /*
     * the API brings back the cpu time in nanoseconds,
     * convert to microseconds, same thing convert to
     * kilobytes from page counts
     */
    info->cpuTime = XEN_GETDOMAININFO_CPUTIME(dominfo);
    info->memory = XEN_GETDOMAININFO_TOT_PAGES(dominfo) * kb_per_pages;
    info->maxMem = XEN_GETDOMAININFO_MAX_PAGES(dominfo);
    if(info->maxMem != UINT_MAX)
        info->maxMem *= kb_per_pages;
    info->nrVirtCpu = XEN_GETDOMAININFO_CPUCOUNT(dominfo);
    return 0;
}

/**
 * xenHypervisorGetDomainInfo:
 * @domain: pointer to the domain block
 * @info: the place where information should be stored
 *
 * Do a hypervisor call to get the related set of domain information.
 *
 * Returns 0 in case of success, -1 in case of error.
 */
int
xenHypervisorGetDomainInfo(virDomainPtr domain, virDomainInfoPtr info)
{
    xenUnifiedPrivatePtr priv;

    if (domain->conn == NULL)
        return -1;

    priv = (xenUnifiedPrivatePtr) domain->conn->privateData;
    if (priv->handle < 0 || info == NULL ||
        (domain->id < 0))
        return -1;

    return xenHypervisorGetDomInfo(domain->conn, domain->id, info);

}

/**
 * xenHypervisorGetDomainState:
 * @domain: pointer to the domain block
 * @state: returned state of the domain
 * @reason: returned reason for the state
 * @flags: additional flags, 0 for now
 *
 * Do a hypervisor call to get the related set of domain information.
 *
 * Returns 0 in case of success, -1 in case of error.
 */
int
xenHypervisorGetDomainState(virDomainPtr domain,
                            int *state,
                            int *reason,
                            unsigned int flags)
{
    xenUnifiedPrivatePtr priv = domain->conn->privateData;
    virDomainInfo info;

    virCheckFlags(0, -1);

    if (domain->conn == NULL)
        return -1;

    if (priv->handle < 0 || domain->id < 0)
        return -1;

    if (xenHypervisorGetDomInfo(domain->conn, domain->id, &info) < 0)
        return -1;

    *state = info.state;
    if (reason)
        *reason = 0;

    return 0;
}

/**
 * xenHypervisorNodeGetCellsFreeMemory:
 * @conn: pointer to the hypervisor connection
 * @freeMems: pointer to the array of unsigned long long
 * @startCell: index of first cell to return freeMems info on.
 * @maxCells: Maximum number of cells for which freeMems information can
 *            be returned.
 *
 * This call returns the amount of free memory in one or more NUMA cells.
 * The @freeMems array must be allocated by the caller and will be filled
 * with the amount of free memory in kilobytes for each cell requested,
 * starting with startCell (in freeMems[0]), up to either
 * (startCell + maxCells), or the number of additional cells in the node,
 * whichever is smaller.
 *
 * Returns the number of entries filled in freeMems, or -1 in case of error.
 */
int
xenHypervisorNodeGetCellsFreeMemory(virConnectPtr conn, unsigned long long *freeMems,
                                    int startCell, int maxCells)
{
    xen_op_v2_sys op_sys;
    int i, j, ret;
    xenUnifiedPrivatePtr priv;

    if (conn == NULL) {
        virReportError(VIR_ERR_INVALID_ARG, "%s", _("invalid argument"));
        return -1;
    }

    priv = conn->privateData;

    if (priv->nbNodeCells < 0) {
        virReportError(VIR_ERR_XEN_CALL, "%s",
                       _("cannot determine actual number of cells"));
        return -1;
    }

    if ((maxCells < 1) || (startCell >= priv->nbNodeCells)) {
        virReportError(VIR_ERR_INVALID_ARG, "%s",
                       _("invalid argument"));
        return -1;
    }

    /*
     * Support only hv_versions.sys_interface >=4
     */
    if (hv_versions.sys_interface < SYS_IFACE_MIN_VERS_NUMA) {
        virReportError(VIR_ERR_XEN_CALL, "%s",
                       _("unsupported in sys interface < 4"));
        return -1;
    }

    if (priv->handle < 0) {
        virReportError(VIR_ERR_INTERNAL_ERROR, "%s",
                       _("priv->handle invalid"));
        return -1;
    }

    memset(&op_sys, 0, sizeof(op_sys));
    op_sys.cmd = XEN_V2_OP_GETAVAILHEAP;

    for (i = startCell, j = 0;(i < priv->nbNodeCells) && (j < maxCells);i++,j++) {
        if (hv_versions.sys_interface >= 5)
            op_sys.u.availheap5.node = i;
        else
            op_sys.u.availheap.node = i;
        ret = xenHypervisorDoV2Sys(priv->handle, &op_sys);
        if (ret < 0) {
            return -1;
        }
        if (hv_versions.sys_interface >= 5)
            freeMems[j] = op_sys.u.availheap5.avail_bytes;
        else
            freeMems[j] = op_sys.u.availheap.avail_bytes;
    }
    return j;
}


/**
 * xenHypervisorPauseDomain:
 * @domain: pointer to the domain block
 *
 * Do a hypervisor call to pause the given domain
 *
 * Returns 0 in case of success, -1 in case of error.
 */
int
xenHypervisorPauseDomain(virDomainPtr domain)
{
    int ret;
    xenUnifiedPrivatePtr priv;

    if (domain->conn == NULL)
        return -1;

    priv = (xenUnifiedPrivatePtr) domain->conn->privateData;
    if (priv->handle < 0 || domain->id < 0)
        return -1;

    ret = virXen_pausedomain(priv->handle, domain->id);
    if (ret < 0)
        return -1;
    return 0;
}

/**
 * xenHypervisorResumeDomain:
 * @domain: pointer to the domain block
 *
 * Do a hypervisor call to resume the given domain
 *
 * Returns 0 in case of success, -1 in case of error.
 */
int
xenHypervisorResumeDomain(virDomainPtr domain)
{
    int ret;
    xenUnifiedPrivatePtr priv;

    if (domain->conn == NULL)
        return -1;

    priv = (xenUnifiedPrivatePtr) domain->conn->privateData;
    if (priv->handle < 0 || domain->id < 0)
        return -1;

    ret = virXen_unpausedomain(priv->handle, domain->id);
    if (ret < 0)
        return -1;
    return 0;
}

/**
 * xenHypervisorDestroyDomainFlags:
 * @domain: pointer to the domain block
 * @flags: an OR'ed set of virDomainDestroyFlagsValues
 *
 * Do a hypervisor call to destroy the given domain
 *
 * Calling this function with no @flags set (equal to zero)
 * is equivalent to calling xenHypervisorDestroyDomain.
 *
 * Returns 0 in case of success, -1 in case of error.
 */
int
xenHypervisorDestroyDomainFlags(virDomainPtr domain,
                                unsigned int flags)
{
    int ret;
    xenUnifiedPrivatePtr priv;

    virCheckFlags(0, -1);

    if (domain->conn == NULL)
        return -1;

    priv = (xenUnifiedPrivatePtr) domain->conn->privateData;
    if (priv->handle < 0 || domain->id < 0)
        return -1;

    ret = virXen_destroydomain(priv->handle, domain->id);
    if (ret < 0)
        return -1;
    return 0;
}

/**
 * xenHypervisorSetMaxMemory:
 * @domain: pointer to the domain block
 * @memory: the max memory size in kilobytes.
 *
 * Do a hypervisor call to change the maximum amount of memory used
 *
 * Returns 0 in case of success, -1 in case of error.
 */
int
xenHypervisorSetMaxMemory(virDomainPtr domain, unsigned long memory)
{
    int ret;
    xenUnifiedPrivatePtr priv;

    if (domain->conn == NULL)
        return -1;

    priv = (xenUnifiedPrivatePtr) domain->conn->privateData;
    if (priv->handle < 0 || domain->id < 0)
        return -1;

    ret = virXen_setmaxmem(priv->handle, domain->id, memory);
    if (ret < 0)
        return -1;
    return 0;
}


/**
 * xenHypervisorSetVcpus:
 * @domain: pointer to domain object
 * @nvcpus: the new number of virtual CPUs for this domain
 *
 * Dynamically change the number of virtual CPUs used by the domain.
 *
 * Returns 0 in case of success, -1 in case of failure.
 */

int
xenHypervisorSetVcpus(virDomainPtr domain, unsigned int nvcpus)
{
    int ret;
    xenUnifiedPrivatePtr priv;

    if (domain->conn == NULL)
        return -1;

    priv = (xenUnifiedPrivatePtr) domain->conn->privateData;
    if (priv->handle < 0 || domain->id < 0 || nvcpus < 1)
        return -1;

    ret = virXen_setmaxvcpus(priv->handle, domain->id, nvcpus);
    if (ret < 0)
        return -1;
    return 0;
}

/**
 * xenHypervisorPinVcpu:
 * @domain: pointer to domain object
 * @vcpu: virtual CPU number
 * @cpumap: pointer to a bit map of real CPUs (in 8-bit bytes)
 * @maplen: length of cpumap in bytes
 *
 * Dynamically change the real CPUs which can be allocated to a virtual CPU.
 *
 * Returns 0 in case of success, -1 in case of failure.
 */

int
xenHypervisorPinVcpu(virDomainPtr domain, unsigned int vcpu,
                     unsigned char *cpumap, int maplen)
{
    int ret;
    xenUnifiedPrivatePtr priv;

    if (domain->conn == NULL)
        return -1;

    priv = (xenUnifiedPrivatePtr) domain->conn->privateData;
    if (priv->handle < 0 || (domain->id < 0) ||
        (cpumap == NULL) || (maplen < 1))
        return -1;

    ret = virXen_setvcpumap(priv->handle, domain->id, vcpu,
                            cpumap, maplen);
    if (ret < 0)
        return -1;
    return 0;
}

/**
 * virDomainGetVcpus:
 * @domain: pointer to domain object, or NULL for Domain0
 * @info: pointer to an array of virVcpuInfo structures (OUT)
 * @maxinfo: number of structures in info array
 * @cpumaps: pointer to a bit map of real CPUs for all vcpus of this domain (in 8-bit bytes) (OUT)
 *	If cpumaps is NULL, then no cpumap information is returned by the API.
 *	It's assumed there is <maxinfo> cpumap in cpumaps array.
 *	The memory allocated to cpumaps must be (maxinfo * maplen) bytes
 *	(ie: calloc(maxinfo, maplen)).
 *	One cpumap inside cpumaps has the format described in virDomainPinVcpu() API.
 * @maplen: number of bytes in one cpumap, from 1 up to size of CPU map in
 *	underlying virtualization system (Xen...).
 *
 * Extract information about virtual CPUs of domain, store it in info array
 * and also in cpumaps if this pointer isn't NULL.
 *
 * Returns the number of info filled in case of success, -1 in case of failure.
 */
int
xenHypervisorGetVcpus(virDomainPtr domain, virVcpuInfoPtr info, int maxinfo,
                      unsigned char *cpumaps, int maplen)
{
    xen_getdomaininfo dominfo;
    int ret;
    xenUnifiedPrivatePtr priv;
    virVcpuInfoPtr ipt;
    int nbinfo, i;

    if (domain->conn == NULL)
        return -1;

    priv = (xenUnifiedPrivatePtr) domain->conn->privateData;
    if (priv->handle < 0 || (domain->id < 0) ||
        (info == NULL) || (maxinfo < 1) ||
        (sizeof(cpumap_t) & 7)) {
        virReportError(VIR_ERR_INTERNAL_ERROR, "%s",
                       _("domain shut off or invalid"));
        return -1;
    }
    if ((cpumaps != NULL) && (maplen < 1)) {
        virReportError(VIR_ERR_INVALID_ARG, "%s",
                       _("invalid argument"));
        return -1;
    }
    /* first get the number of virtual CPUs in this domain */
    XEN_GETDOMAININFO_CLEAR(dominfo);
    ret = virXen_getdomaininfo(priv->handle, domain->id,
                               &dominfo);

    if ((ret < 0) || (XEN_GETDOMAININFO_DOMAIN(dominfo) != domain->id)) {
        virReportError(VIR_ERR_INTERNAL_ERROR, "%s",
                       _("cannot get domain details"));
        return -1;
    }
    nbinfo = XEN_GETDOMAININFO_CPUCOUNT(dominfo) + 1;
    if (nbinfo > maxinfo) nbinfo = maxinfo;

    if (cpumaps != NULL)
        memset(cpumaps, 0, maxinfo * maplen);

    for (i = 0, ipt = info; i < nbinfo; i++, ipt++) {
        if ((cpumaps != NULL) && (i < maxinfo)) {
            ret = virXen_getvcpusinfo(priv->handle, domain->id, i,
                                      ipt,
                                      (unsigned char *)VIR_GET_CPUMAP(cpumaps, maplen, i),
                                      maplen);
            if (ret < 0) {
                virReportError(VIR_ERR_INTERNAL_ERROR, "%s",
                               _("cannot get VCPUs info"));
                return -1;
            }
        } else {
            ret = virXen_getvcpusinfo(priv->handle, domain->id, i,
                                      ipt, NULL, 0);
            if (ret < 0) {
                virReportError(VIR_ERR_INTERNAL_ERROR, "%s",
                               _("cannot get VCPUs info"));
                return -1;
            }
        }
    }
    return nbinfo;
}

/**
 * xenHypervisorGetVcpuMax:
 *
 *  Returns the maximum number of virtual CPUs supported for
 *  the guest VM. If the guest is inactive, this is the maximum
 *  of CPU defined by Xen. If the guest is running this reflect
 *  the maximum number of virtual CPUs the guest was booted with.
 */
int
xenHypervisorGetVcpuMax(virDomainPtr domain)
{
    xen_getdomaininfo dominfo;
    int ret;
    int maxcpu;
    xenUnifiedPrivatePtr priv;

    if (domain->conn == NULL)
        return -1;

    priv = (xenUnifiedPrivatePtr) domain->conn->privateData;
    if (priv->handle < 0)
        return -1;

    /* inactive domain */
    if (domain->id < 0) {
        maxcpu = MAX_VIRT_CPUS;
    } else {
        XEN_GETDOMAININFO_CLEAR(dominfo);
        ret = virXen_getdomaininfo(priv->handle, domain->id,
                                   &dominfo);

        if ((ret < 0) || (XEN_GETDOMAININFO_DOMAIN(dominfo) != domain->id))
            return -1;
        maxcpu = XEN_GETDOMAININFO_MAXCPUID(dominfo) + 1;
    }

    return maxcpu;
}

/**
 * xenHavePrivilege()
 *
 * Return true if the current process should be able to connect to Xen.
 */
int
xenHavePrivilege(void)
{
#ifdef __sun
    return priv_ineffect (PRIV_XVM_CONTROL);
#else
    return access(XEN_HYPERVISOR_SOCKET, R_OK) == 0;
#endif
}<|MERGE_RESOLUTION|>--- conflicted
+++ resolved
@@ -2350,11 +2350,7 @@
                                               "qemu-dm" :
                                               "qemu-dm"),
                                              (guest_archs[i].hvm ?
-<<<<<<< HEAD
-                                              "/usr/lib/xen-default/boot/hvmloader" :
-=======
                                               "hvmloader" :
->>>>>>> 0d910c8d
                                               NULL),
                                              1,
                                              machines)) == NULL) {
