--- conflicted
+++ resolved
@@ -1969,18 +1969,6 @@
     }
 
     /* Xen 4.3
-<<<<<<< HEAD
-     * sysctl version A -> xen-4.3 release
-     * domctl version 9 -> xen-4.3 release
-     */
-    hv_versions.sys_interface = 0xA; /* XEN_SYSCTL_INTERFACE_VERSION */
-    if (virXen_getdomaininfo(fd, 0, &info) == 1) {
-	hv_versions.dom_interface = 0x9; /* XEN_DOMCTL_INTERFACE_VERSION */
-	if (virXen_getvcpusinfo(fd, 0, 0, ipt, NULL, 0) == 0) {
-	    VIR_DEBUG("Using hypervisor call v2, sys verA dom ver9");
-	    goto done;
-	}
-=======
      * sysctl version 10 -> xen-unstable commit bec8f17e
      * domctl version 9 -> xen-unstable commit 65c9792d
      */
@@ -1991,7 +1979,6 @@
             VIR_DEBUG("Using hypervisor call v2, sys ver10 dom ver9");
             goto done;
         }
->>>>>>> 944ee49c
     }
 
     hv_versions.hypervisor = 1;
