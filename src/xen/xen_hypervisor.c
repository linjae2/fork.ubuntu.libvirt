/*
 * xen_internal.c: direct access to Xen hypervisor level
 *
 * Copyright (C) 2005-2012 Red Hat, Inc.
 *
 * This library is free software; you can redistribute it and/or
 * modify it under the terms of the GNU Lesser General Public
 * License as published by the Free Software Foundation; either
 * version 2.1 of the License, or (at your option) any later version.
 *
 * This library is distributed in the hope that it will be useful,
 * but WITHOUT ANY WARRANTY; without even the implied warranty of
 * MERCHANTABILITY or FITNESS FOR A PARTICULAR PURPOSE.  See the GNU
 * Lesser General Public License for more details.
 *
 * You should have received a copy of the GNU Lesser General Public
 * License along with this library.  If not, see
 * <http://www.gnu.org/licenses/>.
 *
 * Daniel Veillard <veillard@redhat.com>
 */

#include <config.h>

#include <stdio.h>
#include <string.h>
/* required for uint8_t, uint32_t, etc ... */
#include <stdint.h>
#include <sys/types.h>
#include <sys/stat.h>
#include <unistd.h>
#include <fcntl.h>
#include <sys/mman.h>
#include <sys/ioctl.h>
#include <limits.h>
#include <stdint.h>
#include <regex.h>
#include <errno.h>

#ifdef __sun
# include <sys/systeminfo.h>

# include <priv.h>

# ifndef PRIV_XVM_CONTROL
#  define PRIV_XVM_CONTROL ((const char *)"xvm_control")
# endif

#endif /* __sun */

/* required for dom0_getdomaininfo_t */
#include <xen/dom0_ops.h>
#include <xen/version.h>
#ifdef HAVE_XEN_LINUX_PRIVCMD_H
# include <xen/linux/privcmd.h>
#else
# ifdef HAVE_XEN_SYS_PRIVCMD_H
#  include <xen/sys/privcmd.h>
# endif
#endif

/* required for shutdown flags */
#include <xen/sched.h>

#include "virerror.h"
#include "virlog.h"
#include "datatypes.h"
#include "driver.h"
#include "virutil.h"
#include "xen_driver.h"
#include "xen_hypervisor.h"
#include "xs_internal.h"
#include "virstatslinux.h"
#include "block_stats.h"
#include "xend_internal.h"
#include "virbuffer.h"
#include "capabilities.h"
#include "viralloc.h"
#include "virthread.h"
#include "virfile.h"
#include "virnodesuspend.h"
#include "virtypedparam.h"

#define VIR_FROM_THIS VIR_FROM_XEN

/*
 * so far there is 2 versions of the structures usable for doing
 * hypervisor calls.
 */
/* the old one */
typedef struct v0_hypercall_struct {
    unsigned long op;
    unsigned long arg[5];
} v0_hypercall_t;

#ifdef __linux__
# define XEN_V0_IOCTL_HYPERCALL_CMD \
        _IOC(_IOC_NONE, 'P', 0, sizeof(v0_hypercall_t))
/* the new one */
typedef struct v1_hypercall_struct
{
    uint64_t op;
    uint64_t arg[5];
} v1_hypercall_t;
# define XEN_V1_IOCTL_HYPERCALL_CMD                  \
    _IOC(_IOC_NONE, 'P', 0, sizeof(v1_hypercall_t))
typedef v1_hypercall_t hypercall_t;
#elif defined(__sun)
typedef privcmd_hypercall_t hypercall_t;
#else
# error "unsupported platform"
#endif

#ifndef __HYPERVISOR_sysctl
# define __HYPERVISOR_sysctl 35
#endif
#ifndef __HYPERVISOR_domctl
# define __HYPERVISOR_domctl 36
#endif

#ifdef WITH_RHEL5_API
# define SYS_IFACE_MIN_VERS_NUMA 3
#else
# define SYS_IFACE_MIN_VERS_NUMA 4
#endif

static int xen_ioctl_hypercall_cmd = 0;
static struct xenHypervisorVersions hv_versions = {
    .hv = 0,
    .hypervisor = 2,
    .sys_interface = -1,
    .dom_interface = -1,
};

static int kb_per_pages = 0;

/* Regular expressions used by xenHypervisorGetCapabilities, and
 * compiled once by xenHypervisorInit.  Note that these are POSIX.2
 * extended regular expressions (regex(7)).
 */
static const char *flags_hvm_re = "^flags[[:blank:]]+:.* (vmx|svm)[[:space:]]";
static regex_t flags_hvm_rec;
static const char *flags_pae_re = "^flags[[:blank:]]+:.* pae[[:space:]]";
static regex_t flags_pae_rec;
static const char *xen_cap_re = "(xen|hvm)-[[:digit:]]+\\.[[:digit:]]+-(x86_32|x86_64|ia64|powerpc64)(p|be)?";
static regex_t xen_cap_rec;

/*
 * The content of the structures for a getdomaininfolist system hypercall
 */
#ifndef DOMFLAGS_DYING
# define DOMFLAGS_DYING     (1<<0) /* Domain is scheduled to die.             */
# define DOMFLAGS_HVM       (1<<1) /* Domain is HVM                           */
# define DOMFLAGS_SHUTDOWN  (1<<2) /* The guest OS has shut down.             */
# define DOMFLAGS_PAUSED    (1<<3) /* Currently paused by control software.   */
# define DOMFLAGS_BLOCKED   (1<<4) /* Currently blocked pending an event.     */
# define DOMFLAGS_RUNNING   (1<<5) /* Domain is currently running.            */
# define DOMFLAGS_CPUMASK      255 /* CPU to which this domain is bound.      */
# define DOMFLAGS_CPUSHIFT       8
# define DOMFLAGS_SHUTDOWNMASK 255 /* DOMFLAGS_SHUTDOWN guest-supplied code.  */
# define DOMFLAGS_SHUTDOWNSHIFT 16
#endif

/*
 * These flags explain why a system is in the state of "shutdown".  Normally,
 * They are defined in xen/sched.h
 */
#ifndef SHUTDOWN_poweroff
# define SHUTDOWN_poweroff   0  /* Domain exited normally. Clean up and kill. */
# define SHUTDOWN_reboot     1  /* Clean up, kill, and then restart.          */
# define SHUTDOWN_suspend    2  /* Clean up, save suspend info, kill.         */
# define SHUTDOWN_crash      3  /* Tell controller we've crashed.             */
#endif

#define XEN_V0_OP_GETDOMAININFOLIST	38
#define XEN_V1_OP_GETDOMAININFOLIST	38
#define XEN_V2_OP_GETDOMAININFOLIST	6

struct xen_v0_getdomaininfo {
    domid_t  domain;	/* the domain number */
    uint32_t flags;	/* flags, see before */
    uint64_t tot_pages;	/* total number of pages used */
    uint64_t max_pages;	/* maximum number of pages allowed */
    unsigned long shared_info_frame; /* MFN of shared_info struct */
    uint64_t cpu_time;  /* CPU time used */
    uint32_t nr_online_vcpus;  /* Number of VCPUs currently online. */
    uint32_t max_vcpu_id; /* Maximum VCPUID in use by this domain. */
    uint32_t ssidref;
    xen_domain_handle_t handle;
};
typedef struct xen_v0_getdomaininfo xen_v0_getdomaininfo;

struct xen_v2_getdomaininfo {
    domid_t  domain;	/* the domain number */
    uint32_t flags;	/* flags, see before */
    uint64_t tot_pages;	/* total number of pages used */
    uint64_t max_pages;	/* maximum number of pages allowed */
    uint64_t shared_info_frame; /* MFN of shared_info struct */
    uint64_t cpu_time;  /* CPU time used */
    uint32_t nr_online_vcpus;  /* Number of VCPUs currently online. */
    uint32_t max_vcpu_id; /* Maximum VCPUID in use by this domain. */
    uint32_t ssidref;
    xen_domain_handle_t handle;
};
typedef struct xen_v2_getdomaininfo xen_v2_getdomaininfo;


/* As of Hypervisor Call v2,  DomCtl v5 we are now 8-byte aligned
   even on 32-bit archs when dealing with uint64_t */
#define ALIGN_64 __attribute__((aligned(8)))

struct xen_v2d5_getdomaininfo {
    domid_t  domain;	/* the domain number */
    uint32_t flags;	/* flags, see before */
    uint64_t tot_pages ALIGN_64;	/* total number of pages used */
    uint64_t max_pages ALIGN_64;	/* maximum number of pages allowed */
    uint64_t shared_info_frame ALIGN_64; /* MFN of shared_info struct */
    uint64_t cpu_time ALIGN_64;  /* CPU time used */
    uint32_t nr_online_vcpus;  /* Number of VCPUs currently online. */
    uint32_t max_vcpu_id; /* Maximum VCPUID in use by this domain. */
    uint32_t ssidref;
    xen_domain_handle_t handle;
};
typedef struct xen_v2d5_getdomaininfo xen_v2d5_getdomaininfo;

struct xen_v2d6_getdomaininfo {
    domid_t  domain;	/* the domain number */
    uint32_t flags;	/* flags, see before */
    uint64_t tot_pages ALIGN_64;	/* total number of pages used */
    uint64_t max_pages ALIGN_64;	/* maximum number of pages allowed */
    uint64_t shr_pages ALIGN_64;    /* number of shared pages */
    uint64_t shared_info_frame ALIGN_64; /* MFN of shared_info struct */
    uint64_t cpu_time ALIGN_64;  /* CPU time used */
    uint32_t nr_online_vcpus;  /* Number of VCPUs currently online. */
    uint32_t max_vcpu_id; /* Maximum VCPUID in use by this domain. */
    uint32_t ssidref;
    xen_domain_handle_t handle;
};
typedef struct xen_v2d6_getdomaininfo xen_v2d6_getdomaininfo;

struct xen_v2d7_getdomaininfo {
    domid_t  domain;	/* the domain number */
    uint32_t flags;	/* flags, see before */
    uint64_t tot_pages ALIGN_64;	/* total number of pages used */
    uint64_t max_pages ALIGN_64;	/* maximum number of pages allowed */
    uint64_t shr_pages ALIGN_64;    /* number of shared pages */
    uint64_t shared_info_frame ALIGN_64; /* MFN of shared_info struct */
    uint64_t cpu_time ALIGN_64;  /* CPU time used */
    uint32_t nr_online_vcpus;  /* Number of VCPUs currently online. */
    uint32_t max_vcpu_id; /* Maximum VCPUID in use by this domain. */
    uint32_t ssidref;
    xen_domain_handle_t handle;
    uint32_t cpupool;
};
typedef struct xen_v2d7_getdomaininfo xen_v2d7_getdomaininfo;

struct xen_v2d8_getdomaininfo {
    domid_t  domain;	/* the domain number */
    uint32_t flags;	/* flags, see before */
    uint64_t tot_pages ALIGN_64;	/* total number of pages used */
    uint64_t max_pages ALIGN_64;	/* maximum number of pages allowed */
    uint64_t shr_pages ALIGN_64;    /* number of shared pages */
    uint64_t paged_pages ALIGN_64;    /* number of paged pages */
    uint64_t shared_info_frame ALIGN_64; /* MFN of shared_info struct */
    uint64_t cpu_time ALIGN_64;  /* CPU time used */
    uint32_t nr_online_vcpus;  /* Number of VCPUs currently online. */
    uint32_t max_vcpu_id; /* Maximum VCPUID in use by this domain. */
    uint32_t ssidref;
    xen_domain_handle_t handle;
    uint32_t cpupool;
};
typedef struct xen_v2d8_getdomaininfo xen_v2d8_getdomaininfo;

union xen_getdomaininfo {
    struct xen_v0_getdomaininfo v0;
    struct xen_v2_getdomaininfo v2;
    struct xen_v2d5_getdomaininfo v2d5;
    struct xen_v2d6_getdomaininfo v2d6;
    struct xen_v2d7_getdomaininfo v2d7;
    struct xen_v2d8_getdomaininfo v2d8;
};
typedef union xen_getdomaininfo xen_getdomaininfo;

union xen_getdomaininfolist {
    struct xen_v0_getdomaininfo *v0;
    struct xen_v2_getdomaininfo *v2;
    struct xen_v2d5_getdomaininfo *v2d5;
    struct xen_v2d6_getdomaininfo *v2d6;
    struct xen_v2d7_getdomaininfo *v2d7;
    struct xen_v2d8_getdomaininfo *v2d8;
};
typedef union xen_getdomaininfolist xen_getdomaininfolist;


struct xen_v2_getschedulerid {
    uint32_t sched_id; /* Get Scheduler ID from Xen */
};
typedef struct xen_v2_getschedulerid xen_v2_getschedulerid;


union xen_getschedulerid {
    struct xen_v2_getschedulerid *v2;
};
typedef union xen_getschedulerid xen_getschedulerid;

struct xen_v2s4_availheap {
    uint32_t min_bitwidth;  /* Smallest address width (zero if don't care). */
    uint32_t max_bitwidth;  /* Largest address width (zero if don't care). */
    int32_t  node;          /* NUMA node (-1 for sum across all nodes). */
    uint64_t avail_bytes;   /* Bytes available in the specified region. */
};

typedef struct xen_v2s4_availheap  xen_v2s4_availheap;

struct xen_v2s5_availheap {
    uint32_t min_bitwidth;  /* Smallest address width (zero if don't care). */
    uint32_t max_bitwidth;  /* Largest address width (zero if don't care). */
    int32_t  node;          /* NUMA node (-1 for sum across all nodes). */
    uint64_t avail_bytes ALIGN_64;   /* Bytes available in the specified region. */
};

typedef struct xen_v2s5_availheap  xen_v2s5_availheap;


#define XEN_GETDOMAININFOLIST_ALLOC(domlist, size)                      \
    (hv_versions.hypervisor < 2 ?                                       \
     (VIR_ALLOC_N(domlist.v0, (size)) == 0) :                           \
     (hv_versions.dom_interface >= 8 ?                                  \
      (VIR_ALLOC_N(domlist.v2d8, (size)) == 0) :                        \
     (hv_versions.dom_interface == 7 ?                                  \
      (VIR_ALLOC_N(domlist.v2d7, (size)) == 0) :                        \
     (hv_versions.dom_interface == 6 ?                                  \
      (VIR_ALLOC_N(domlist.v2d6, (size)) == 0) :                        \
     (hv_versions.dom_interface == 5 ?                                  \
      (VIR_ALLOC_N(domlist.v2d5, (size)) == 0) :                        \
      (VIR_ALLOC_N(domlist.v2, (size)) == 0))))))

#define XEN_GETDOMAININFOLIST_FREE(domlist)            \
    (hv_versions.hypervisor < 2 ?                      \
     VIR_FREE(domlist.v0) :                            \
     (hv_versions.dom_interface >= 8 ?                 \
      VIR_FREE(domlist.v2d8) :                         \
     (hv_versions.dom_interface == 7 ?                 \
      VIR_FREE(domlist.v2d7) :                         \
     (hv_versions.dom_interface == 6 ?                 \
      VIR_FREE(domlist.v2d6) :                         \
     (hv_versions.dom_interface == 5 ?                 \
      VIR_FREE(domlist.v2d5) :                         \
      VIR_FREE(domlist.v2))))))

#define XEN_GETDOMAININFOLIST_CLEAR(domlist, size)            \
    (hv_versions.hypervisor < 2 ?                             \
     memset(domlist.v0, 0, sizeof(*domlist.v0) * size) :      \
     (hv_versions.dom_interface >= 8 ?                        \
      memset(domlist.v2d8, 0, sizeof(*domlist.v2d8) * size) : \
     (hv_versions.dom_interface == 7 ?                        \
      memset(domlist.v2d7, 0, sizeof(*domlist.v2d7) * size) : \
     (hv_versions.dom_interface == 6 ?                        \
      memset(domlist.v2d6, 0, sizeof(*domlist.v2d6) * size) : \
     (hv_versions.dom_interface == 5 ?                        \
      memset(domlist.v2d5, 0, sizeof(*domlist.v2d5) * size) : \
      memset(domlist.v2, 0, sizeof(*domlist.v2) * size))))))

#define XEN_GETDOMAININFOLIST_DOMAIN(domlist, n)    \
    (hv_versions.hypervisor < 2 ?                   \
     domlist.v0[n].domain :                         \
     (hv_versions.dom_interface >= 8 ?              \
      domlist.v2d8[n].domain :                      \
     (hv_versions.dom_interface == 7 ?              \
      domlist.v2d7[n].domain :                      \
     (hv_versions.dom_interface == 6 ?              \
      domlist.v2d6[n].domain :                      \
     (hv_versions.dom_interface == 5 ?              \
      domlist.v2d5[n].domain :                      \
      domlist.v2[n].domain)))))

#define XEN_GETDOMAININFOLIST_UUID(domlist, n)      \
    (hv_versions.hypervisor < 2 ?                   \
     domlist.v0[n].handle :                         \
     (hv_versions.dom_interface >= 8 ?              \
      domlist.v2d8[n].handle :                      \
     (hv_versions.dom_interface == 7 ?              \
      domlist.v2d7[n].handle :                      \
     (hv_versions.dom_interface == 6 ?              \
      domlist.v2d6[n].handle :                      \
     (hv_versions.dom_interface == 5 ?              \
      domlist.v2d5[n].handle :                      \
      domlist.v2[n].handle)))))

#define XEN_GETDOMAININFOLIST_DATA(domlist)        \
    (hv_versions.hypervisor < 2 ?                  \
     (void*)(domlist->v0) :                        \
     (hv_versions.dom_interface >= 8 ?             \
      (void*)(domlist->v2d8) :                     \
     (hv_versions.dom_interface == 7 ?             \
      (void*)(domlist->v2d7) :                     \
     (hv_versions.dom_interface == 6 ?             \
      (void*)(domlist->v2d6) :                     \
     (hv_versions.dom_interface == 5 ?             \
      (void*)(domlist->v2d5) :                     \
      (void*)(domlist->v2))))))

#define XEN_GETDOMAININFO_SIZE                     \
    (hv_versions.hypervisor < 2 ?                  \
     sizeof(xen_v0_getdomaininfo) :                \
     (hv_versions.dom_interface >= 8 ?             \
      sizeof(xen_v2d8_getdomaininfo) :             \
     (hv_versions.dom_interface == 7 ?             \
      sizeof(xen_v2d7_getdomaininfo) :             \
     (hv_versions.dom_interface == 6 ?             \
      sizeof(xen_v2d6_getdomaininfo) :             \
     (hv_versions.dom_interface == 5 ?             \
      sizeof(xen_v2d5_getdomaininfo) :             \
      sizeof(xen_v2_getdomaininfo))))))

#define XEN_GETDOMAININFO_CLEAR(dominfo)                           \
    (hv_versions.hypervisor < 2 ?                                  \
     memset(&(dominfo.v0), 0, sizeof(xen_v0_getdomaininfo)) :      \
     (hv_versions.dom_interface >= 8 ?                             \
      memset(&(dominfo.v2d8), 0, sizeof(xen_v2d8_getdomaininfo)) : \
     (hv_versions.dom_interface == 7 ?                             \
      memset(&(dominfo.v2d7), 0, sizeof(xen_v2d7_getdomaininfo)) : \
     (hv_versions.dom_interface == 6 ?                             \
      memset(&(dominfo.v2d6), 0, sizeof(xen_v2d6_getdomaininfo)) : \
     (hv_versions.dom_interface == 5 ?                             \
      memset(&(dominfo.v2d5), 0, sizeof(xen_v2d5_getdomaininfo)) : \
      memset(&(dominfo.v2), 0, sizeof(xen_v2_getdomaininfo)))))))

#define XEN_GETDOMAININFO_DOMAIN(dominfo)       \
    (hv_versions.hypervisor < 2 ?               \
     dominfo.v0.domain :                        \
     (hv_versions.dom_interface >= 8 ?          \
      dominfo.v2d8.domain :                     \
     (hv_versions.dom_interface == 7 ?          \
      dominfo.v2d7.domain :                     \
     (hv_versions.dom_interface == 6 ?          \
      dominfo.v2d6.domain :                     \
     (hv_versions.dom_interface == 5 ?          \
      dominfo.v2d5.domain :                     \
      dominfo.v2.domain)))))

#define XEN_GETDOMAININFO_CPUTIME(dominfo)      \
    (hv_versions.hypervisor < 2 ?               \
     dominfo.v0.cpu_time :                      \
     (hv_versions.dom_interface >= 8 ?          \
      dominfo.v2d8.cpu_time :                   \
     (hv_versions.dom_interface == 7 ?          \
      dominfo.v2d7.cpu_time :                   \
     (hv_versions.dom_interface == 6 ?          \
      dominfo.v2d6.cpu_time :                   \
     (hv_versions.dom_interface == 5 ?          \
      dominfo.v2d5.cpu_time :                   \
      dominfo.v2.cpu_time)))))


#define XEN_GETDOMAININFO_CPUCOUNT(dominfo)     \
    (hv_versions.hypervisor < 2 ?               \
     dominfo.v0.nr_online_vcpus :               \
     (hv_versions.dom_interface >= 8 ?          \
      dominfo.v2d8.nr_online_vcpus :            \
     (hv_versions.dom_interface == 7 ?          \
      dominfo.v2d7.nr_online_vcpus :            \
     (hv_versions.dom_interface == 6 ?          \
      dominfo.v2d6.nr_online_vcpus :            \
     (hv_versions.dom_interface == 5 ?          \
      dominfo.v2d5.nr_online_vcpus :            \
      dominfo.v2.nr_online_vcpus)))))

#define XEN_GETDOMAININFO_MAXCPUID(dominfo)     \
    (hv_versions.hypervisor < 2 ?               \
     dominfo.v0.max_vcpu_id :                   \
     (hv_versions.dom_interface >= 8 ?          \
      dominfo.v2d8.max_vcpu_id :                \
     (hv_versions.dom_interface == 7 ?          \
      dominfo.v2d7.max_vcpu_id :                \
     (hv_versions.dom_interface == 6 ?          \
      dominfo.v2d6.max_vcpu_id :                \
     (hv_versions.dom_interface == 5 ?          \
      dominfo.v2d5.max_vcpu_id :                \
      dominfo.v2.max_vcpu_id)))))

#define XEN_GETDOMAININFO_FLAGS(dominfo)        \
    (hv_versions.hypervisor < 2 ?               \
     dominfo.v0.flags :                         \
     (hv_versions.dom_interface >= 8 ?          \
      dominfo.v2d8.flags :                      \
     (hv_versions.dom_interface == 7 ?          \
      dominfo.v2d7.flags :                      \
     (hv_versions.dom_interface == 6 ?          \
      dominfo.v2d6.flags :                      \
     (hv_versions.dom_interface == 5 ?          \
      dominfo.v2d5.flags :                      \
      dominfo.v2.flags)))))

#define XEN_GETDOMAININFO_TOT_PAGES(dominfo)    \
    (hv_versions.hypervisor < 2 ?               \
     dominfo.v0.tot_pages :                     \
     (hv_versions.dom_interface >= 8 ?          \
      dominfo.v2d8.tot_pages :                  \
     (hv_versions.dom_interface == 7 ?          \
      dominfo.v2d7.tot_pages :                  \
     (hv_versions.dom_interface == 6 ?          \
      dominfo.v2d6.tot_pages :                  \
     (hv_versions.dom_interface == 5 ?          \
      dominfo.v2d5.tot_pages :                  \
      dominfo.v2.tot_pages)))))

#define XEN_GETDOMAININFO_MAX_PAGES(dominfo)    \
    (hv_versions.hypervisor < 2 ?               \
     dominfo.v0.max_pages :                     \
     (hv_versions.dom_interface >= 8 ?          \
      dominfo.v2d8.max_pages :                  \
     (hv_versions.dom_interface == 7 ?          \
      dominfo.v2d7.max_pages :                  \
     (hv_versions.dom_interface == 6 ?          \
      dominfo.v2d6.max_pages :                  \
     (hv_versions.dom_interface == 5 ?          \
      dominfo.v2d5.max_pages :                  \
      dominfo.v2.max_pages)))))

#define XEN_GETDOMAININFO_UUID(dominfo)         \
    (hv_versions.hypervisor < 2 ?               \
     dominfo.v0.handle :                        \
     (hv_versions.dom_interface >= 8 ?          \
      dominfo.v2d8.handle :                     \
     (hv_versions.dom_interface == 7 ?          \
      dominfo.v2d7.handle :                     \
     (hv_versions.dom_interface == 6 ?          \
      dominfo.v2d6.handle :                     \
     (hv_versions.dom_interface == 5 ?          \
      dominfo.v2d5.handle :                     \
      dominfo.v2.handle)))))


static int
lock_pages(void *addr, size_t len)
{
#ifdef __linux__
    if (mlock(addr, len) < 0) {
        virReportSystemError(errno,
                             _("Unable to lock %zu bytes of memory"),
                             len);
        return -1;
    }
    return 0;
#elif defined(__sun)
    return 0;
#endif
}

static int
unlock_pages(void *addr, size_t len)
{
#ifdef __linux__
    if (munlock(addr, len) < 0) {
        virReportSystemError(errno,
                             _("Unable to unlock %zu bytes of memory"),
                             len);
        return -1;
    }
    return 0;
#elif defined(__sun)
    return 0;
#endif
}


struct xen_v0_getdomaininfolistop {
    domid_t   first_domain;
    uint32_t  max_domains;
    struct xen_v0_getdomaininfo *buffer;
    uint32_t  num_domains;
};
typedef struct xen_v0_getdomaininfolistop xen_v0_getdomaininfolistop;


struct xen_v2_getdomaininfolistop {
    domid_t   first_domain;
    uint32_t  max_domains;
    struct xen_v2_getdomaininfo *buffer;
    uint32_t  num_domains;
};
typedef struct xen_v2_getdomaininfolistop xen_v2_getdomaininfolistop;

/* As of HV version 2, sysctl version 3 the *buffer pointer is 64-bit aligned */
struct xen_v2s3_getdomaininfolistop {
    domid_t   first_domain;
    uint32_t  max_domains;
#ifdef __BIG_ENDIAN__
    struct {
        int __pad[(sizeof(long long) - sizeof(struct xen_v2d5_getdomaininfo *)) / sizeof(int)];
        struct xen_v2d5_getdomaininfo *v;
    } buffer;
#else
    union {
        struct xen_v2d5_getdomaininfo *v;
        uint64_t pad ALIGN_64;
    } buffer;
#endif
    uint32_t  num_domains;
};
typedef struct xen_v2s3_getdomaininfolistop xen_v2s3_getdomaininfolistop;



struct xen_v0_domainop {
    domid_t   domain;
};
typedef struct xen_v0_domainop xen_v0_domainop;

/*
 * The information for a destroydomain system hypercall
 */
#define XEN_V0_OP_DESTROYDOMAIN	9
#define XEN_V1_OP_DESTROYDOMAIN	9
#define XEN_V2_OP_DESTROYDOMAIN	2

/*
 * The information for a pausedomain system hypercall
 */
#define XEN_V0_OP_PAUSEDOMAIN	10
#define XEN_V1_OP_PAUSEDOMAIN	10
#define XEN_V2_OP_PAUSEDOMAIN	3

/*
 * The information for an unpausedomain system hypercall
 */
#define XEN_V0_OP_UNPAUSEDOMAIN	11
#define XEN_V1_OP_UNPAUSEDOMAIN	11
#define XEN_V2_OP_UNPAUSEDOMAIN	4

/*
 * The information for a setmaxmem system hypercall
 */
#define XEN_V0_OP_SETMAXMEM	28
#define XEN_V1_OP_SETMAXMEM	28
#define XEN_V2_OP_SETMAXMEM	11

struct xen_v0_setmaxmem {
    domid_t	domain;
    uint64_t	maxmem;
};
typedef struct xen_v0_setmaxmem xen_v0_setmaxmem;
typedef struct xen_v0_setmaxmem xen_v1_setmaxmem;

struct xen_v2_setmaxmem {
    uint64_t	maxmem;
};
typedef struct xen_v2_setmaxmem xen_v2_setmaxmem;

struct xen_v2d5_setmaxmem {
    uint64_t	maxmem ALIGN_64;
};
typedef struct xen_v2d5_setmaxmem xen_v2d5_setmaxmem;

/*
 * The information for a setmaxvcpu system hypercall
 */
#define XEN_V0_OP_SETMAXVCPU	41
#define XEN_V1_OP_SETMAXVCPU	41
#define XEN_V2_OP_SETMAXVCPU	15

struct xen_v0_setmaxvcpu {
    domid_t	domain;
    uint32_t	maxvcpu;
};
typedef struct xen_v0_setmaxvcpu xen_v0_setmaxvcpu;
typedef struct xen_v0_setmaxvcpu xen_v1_setmaxvcpu;

struct xen_v2_setmaxvcpu {
    uint32_t	maxvcpu;
};
typedef struct xen_v2_setmaxvcpu xen_v2_setmaxvcpu;

/*
 * The information for a setvcpumap system hypercall
 * Note that between 1 and 2 the limitation to 64 physical CPU was lifted
 * hence the difference in structures
 */
#define XEN_V0_OP_SETVCPUMAP	20
#define XEN_V1_OP_SETVCPUMAP	20
#define XEN_V2_OP_SETVCPUMAP	9

struct xen_v0_setvcpumap {
    domid_t	domain;
    uint32_t	vcpu;
    cpumap_t    cpumap;
};
typedef struct xen_v0_setvcpumap xen_v0_setvcpumap;
typedef struct xen_v0_setvcpumap xen_v1_setvcpumap;

struct xen_v2_cpumap {
    uint8_t    *bitmap;
    uint32_t    nr_cpus;
};
struct xen_v2_setvcpumap {
    uint32_t	vcpu;
    struct xen_v2_cpumap cpumap;
};
typedef struct xen_v2_setvcpumap xen_v2_setvcpumap;

/* HV version 2, Dom version 5 requires 64-bit alignment */
struct xen_v2d5_cpumap {
#ifdef __BIG_ENDIAN__
    struct {
        int __pad[(sizeof(long long) - sizeof(uint8_t *)) / sizeof(int)];
        uint8_t *v;
    } bitmap;
#else
    union {
        uint8_t    *v;
        uint64_t   pad ALIGN_64;
    } bitmap;
#endif
    uint32_t    nr_cpus;
};
struct xen_v2d5_setvcpumap {
    uint32_t	vcpu;
    struct xen_v2d5_cpumap cpumap;
};
typedef struct xen_v2d5_setvcpumap xen_v2d5_setvcpumap;

/*
 * The information for a vcpuinfo system hypercall
 */
#define XEN_V0_OP_GETVCPUINFO   43
#define XEN_V1_OP_GETVCPUINFO	43
#define XEN_V2_OP_GETVCPUINFO   14

struct xen_v0_vcpuinfo {
    domid_t	domain;		/* owner's domain */
    uint32_t	vcpu;		/* the vcpu number */
    uint8_t	online;		/* seen as on line */
    uint8_t	blocked;	/* blocked on event */
    uint8_t	running;	/* scheduled on CPU */
    uint64_t    cpu_time;	/* nanosecond of CPU used */
    uint32_t	cpu;		/* current mapping */
    cpumap_t	cpumap;		/* deprecated in V2 */
};
typedef struct xen_v0_vcpuinfo xen_v0_vcpuinfo;
typedef struct xen_v0_vcpuinfo xen_v1_vcpuinfo;

struct xen_v2_vcpuinfo {
    uint32_t	vcpu;		/* the vcpu number */
    uint8_t	online;		/* seen as on line */
    uint8_t	blocked;	/* blocked on event */
    uint8_t	running;	/* scheduled on CPU */
    uint64_t    cpu_time;	/* nanosecond of CPU used */
    uint32_t	cpu;		/* current mapping */
};
typedef struct xen_v2_vcpuinfo xen_v2_vcpuinfo;

struct xen_v2d5_vcpuinfo {
    uint32_t	vcpu;		/* the vcpu number */
    uint8_t	online;		/* seen as on line */
    uint8_t	blocked;	/* blocked on event */
    uint8_t	running;	/* scheduled on CPU */
    uint64_t    cpu_time ALIGN_64; /* nanosecond of CPU used */
    uint32_t	cpu;		/* current mapping */
};
typedef struct xen_v2d5_vcpuinfo xen_v2d5_vcpuinfo;

/*
 * from V2 the pinning of a vcpu is read with a separate call
 */
#define XEN_V2_OP_GETVCPUMAP	25
typedef struct xen_v2_setvcpumap xen_v2_getvcpumap;
typedef struct xen_v2d5_setvcpumap xen_v2d5_getvcpumap;

/*
 * from V2 we get the scheduler information
 */
#define XEN_V2_OP_GETSCHEDULERID	4

/*
 * from V2 we get the available heap information
 */
#define XEN_V2_OP_GETAVAILHEAP		9

/*
 * from V2 we get the scheduler parameter
 */
#define XEN_V2_OP_SCHEDULER		16
/* Scheduler types. */
#define XEN_SCHEDULER_SEDF       4
#define XEN_SCHEDULER_CREDIT     5
/* get/set scheduler parameters */
#define XEN_DOMCTL_SCHEDOP_putinfo 0
#define XEN_DOMCTL_SCHEDOP_getinfo 1

struct xen_v2_setschedinfo {
    uint32_t sched_id;
    uint32_t cmd;
    union {
        struct xen_domctl_sched_sedf {
            uint64_t period ALIGN_64;
            uint64_t slice  ALIGN_64;
            uint64_t latency ALIGN_64;
            uint32_t extratime;
            uint32_t weight;
        } sedf;
        struct xen_domctl_sched_credit {
            uint16_t weight;
            uint16_t cap;
        } credit;
    } u;
};
typedef struct xen_v2_setschedinfo xen_v2_setschedinfo;
typedef struct xen_v2_setschedinfo xen_v2_getschedinfo;


/*
 * The hypercall operation structures also have changed on
 * changeset 86d26e6ec89b
 */
/* the old structure */
struct xen_op_v0 {
    uint32_t cmd;
    uint32_t interface_version;
    union {
        xen_v0_getdomaininfolistop getdomaininfolist;
        xen_v0_domainop          domain;
        xen_v0_setmaxmem         setmaxmem;
        xen_v0_setmaxvcpu        setmaxvcpu;
        xen_v0_setvcpumap        setvcpumap;
        xen_v0_vcpuinfo          getvcpuinfo;
        uint8_t padding[128];
    } u;
};
typedef struct xen_op_v0 xen_op_v0;
typedef struct xen_op_v0 xen_op_v1;

/* the new structure for systems operations */
struct xen_op_v2_sys {
    uint32_t cmd;
    uint32_t interface_version;
    union {
        xen_v2_getdomaininfolistop   getdomaininfolist;
        xen_v2s3_getdomaininfolistop getdomaininfolists3;
        xen_v2_getschedulerid        getschedulerid;
        xen_v2s4_availheap           availheap;
        xen_v2s5_availheap           availheap5;
        uint8_t padding[128];
    } u;
};
typedef struct xen_op_v2_sys xen_op_v2_sys;

/* the new structure for domains operation */
struct xen_op_v2_dom {
    uint32_t cmd;
    uint32_t interface_version;
    domid_t  domain;
    union {
        xen_v2_setmaxmem         setmaxmem;
        xen_v2d5_setmaxmem       setmaxmemd5;
        xen_v2_setmaxvcpu        setmaxvcpu;
        xen_v2_setvcpumap        setvcpumap;
        xen_v2d5_setvcpumap      setvcpumapd5;
        xen_v2_vcpuinfo          getvcpuinfo;
        xen_v2d5_vcpuinfo        getvcpuinfod5;
        xen_v2_getvcpumap        getvcpumap;
        xen_v2d5_getvcpumap      getvcpumapd5;
        xen_v2_setschedinfo      setschedinfo;
        xen_v2_getschedinfo      getschedinfo;
        uint8_t padding[128];
    } u;
};
typedef struct xen_op_v2_dom xen_op_v2_dom;


#ifdef __linux__
# define XEN_HYPERVISOR_SOCKET	"/proc/xen/privcmd"
# define HYPERVISOR_CAPABILITIES	"/sys/hypervisor/properties/capabilities"
#elif defined(__sun)
# define XEN_HYPERVISOR_SOCKET	"/dev/xen/privcmd"
#else
# error "unsupported platform"
#endif

static unsigned long long xenHypervisorGetMaxMemory(virDomainPtr domain);

struct xenUnifiedDriver xenHypervisorDriver = {
    .xenClose = xenHypervisorClose,
    .xenVersion = xenHypervisorGetVersion,
    .xenDomainSuspend = xenHypervisorPauseDomain,
    .xenDomainResume = xenHypervisorResumeDomain,
    .xenDomainDestroyFlags = xenHypervisorDestroyDomainFlags,
    .xenDomainGetOSType = xenHypervisorDomainGetOSType,
    .xenDomainGetMaxMemory = xenHypervisorGetMaxMemory,
    .xenDomainSetMaxMemory = xenHypervisorSetMaxMemory,
    .xenDomainGetInfo = xenHypervisorGetDomainInfo,
    .xenDomainPinVcpu = xenHypervisorPinVcpu,
    .xenDomainGetVcpus = xenHypervisorGetVcpus,
    .xenDomainGetSchedulerType = xenHypervisorGetSchedulerType,
    .xenDomainGetSchedulerParameters = xenHypervisorGetSchedulerParameters,
    .xenDomainSetSchedulerParameters = xenHypervisorSetSchedulerParameters,
};

/**
 * xenHypervisorDoV0Op:
 * @handle: the handle to the Xen hypervisor
 * @op: pointer to the hypervisor operation structure
 *
 * Do a hypervisor operation though the old interface,
 * this leads to a hypervisor call through ioctl.
 *
 * Returns 0 in case of success and -1 in case of error.
 */
static int
xenHypervisorDoV0Op(int handle, xen_op_v0 * op)
{
    int ret;
    v0_hypercall_t hc;

    memset(&hc, 0, sizeof(hc));
    op->interface_version = hv_versions.hv << 8;
    hc.op = __HYPERVISOR_dom0_op;
    hc.arg[0] = (unsigned long) op;

    if (lock_pages(op, sizeof(dom0_op_t)) < 0)
        return -1;

    ret = ioctl(handle, xen_ioctl_hypercall_cmd, (unsigned long) &hc);
    if (ret < 0) {
        virReportSystemError(errno,
                             _("Unable to issue hypervisor ioctl %d"),
                             xen_ioctl_hypercall_cmd);
    }

    if (unlock_pages(op, sizeof(dom0_op_t)) < 0)
        ret = -1;

    if (ret < 0)
        return -1;

    return 0;
}
/**
 * xenHypervisorDoV1Op:
 * @handle: the handle to the Xen hypervisor
 * @op: pointer to the hypervisor operation structure
 *
 * Do a hypervisor v1 operation, this leads to a hypervisor call through
 * ioctl.
 *
 * Returns 0 in case of success and -1 in case of error.
 */
static int
xenHypervisorDoV1Op(int handle, xen_op_v1* op)
{
    int ret;
    hypercall_t hc;

    memset(&hc, 0, sizeof(hc));
    op->interface_version = DOM0_INTERFACE_VERSION;
    hc.op = __HYPERVISOR_dom0_op;
    hc.arg[0] = (unsigned long) op;

    if (lock_pages(op, sizeof(dom0_op_t)) < 0)
        return -1;

    ret = ioctl(handle, xen_ioctl_hypercall_cmd, (unsigned long) &hc);
    if (ret < 0) {
        virReportSystemError(errno,
                             _("Unable to issue hypervisor ioctl %d"),
                             xen_ioctl_hypercall_cmd);
    }

    if (unlock_pages(op, sizeof(dom0_op_t)) < 0)
        ret = -1;

    if (ret < 0)
        return -1;

    return 0;
}

/**
 * xenHypervisorDoV2Sys:
 * @handle: the handle to the Xen hypervisor
 * @op: pointer to the hypervisor operation structure
 *
 * Do a hypervisor v2 system operation, this leads to a hypervisor
 * call through ioctl.
 *
 * Returns 0 in case of success and -1 in case of error.
 */
static int
xenHypervisorDoV2Sys(int handle, xen_op_v2_sys* op)
{
    int ret;
    hypercall_t hc;

    memset(&hc, 0, sizeof(hc));
    op->interface_version = hv_versions.sys_interface;
    hc.op = __HYPERVISOR_sysctl;
    hc.arg[0] = (unsigned long) op;

    if (lock_pages(op, sizeof(dom0_op_t)) < 0)
        return -1;

    ret = ioctl(handle, xen_ioctl_hypercall_cmd, (unsigned long) &hc);
    if (ret < 0) {
        virReportSystemError(errno,
                             _("Unable to issue hypervisor ioctl %d"),
                             xen_ioctl_hypercall_cmd);
    }

    if (unlock_pages(op, sizeof(dom0_op_t)) < 0)
        ret = -1;

    if (ret < 0)
        return -1;

    return 0;
}

/**
 * xenHypervisorDoV2Dom:
 * @handle: the handle to the Xen hypervisor
 * @op: pointer to the hypervisor domain operation structure
 *
 * Do a hypervisor v2 domain operation, this leads to a hypervisor
 * call through ioctl.
 *
 * Returns 0 in case of success and -1 in case of error.
 */
static int
xenHypervisorDoV2Dom(int handle, xen_op_v2_dom* op)
{
    int ret;
    hypercall_t hc;

    memset(&hc, 0, sizeof(hc));
    op->interface_version = hv_versions.dom_interface;
    hc.op = __HYPERVISOR_domctl;
    hc.arg[0] = (unsigned long) op;

    if (lock_pages(op, sizeof(dom0_op_t)) < 0)
        return -1;

    ret = ioctl(handle, xen_ioctl_hypercall_cmd, (unsigned long) &hc);
    if (ret < 0) {
        virReportSystemError(errno,
                             _("Unable to issue hypervisor ioctl %d"),
                             xen_ioctl_hypercall_cmd);
    }

    if (unlock_pages(op, sizeof(dom0_op_t)) < 0)
        ret = -1;

    if (ret < 0)
        return -1;

    return 0;
}

/**
 * virXen_getdomaininfolist:
 * @handle: the hypervisor handle
 * @first_domain: first domain in the range
 * @maxids: maximum number of domains to list
 * @dominfos: output structures
 *
 * Do a low level hypercall to list existing domains information
 *
 * Returns the number of domains or -1 in case of failure
 */
static int
virXen_getdomaininfolist(int handle, int first_domain, int maxids,
                         xen_getdomaininfolist *dominfos)
{
    int ret = -1;

    if (lock_pages(XEN_GETDOMAININFOLIST_DATA(dominfos),
                   XEN_GETDOMAININFO_SIZE * maxids) < 0)
        return -1;

    if (hv_versions.hypervisor > 1) {
        xen_op_v2_sys op;

        memset(&op, 0, sizeof(op));
        op.cmd = XEN_V2_OP_GETDOMAININFOLIST;

        if (hv_versions.sys_interface < 3) {
            op.u.getdomaininfolist.first_domain = (domid_t) first_domain;
            op.u.getdomaininfolist.max_domains = maxids;
            op.u.getdomaininfolist.buffer = dominfos->v2;
            op.u.getdomaininfolist.num_domains = maxids;
        } else {
            op.u.getdomaininfolists3.first_domain = (domid_t) first_domain;
            op.u.getdomaininfolists3.max_domains = maxids;
            op.u.getdomaininfolists3.buffer.v = dominfos->v2d5;
            op.u.getdomaininfolists3.num_domains = maxids;
        }
        ret = xenHypervisorDoV2Sys(handle, &op);

        if (ret == 0) {
            if (hv_versions.sys_interface < 3)
                ret = op.u.getdomaininfolist.num_domains;
            else
                ret = op.u.getdomaininfolists3.num_domains;
        }
    } else if (hv_versions.hypervisor == 1) {
        xen_op_v1 op;

        memset(&op, 0, sizeof(op));
        op.cmd = XEN_V1_OP_GETDOMAININFOLIST;
        op.u.getdomaininfolist.first_domain = (domid_t) first_domain;
        op.u.getdomaininfolist.max_domains = maxids;
        op.u.getdomaininfolist.buffer = dominfos->v0;
        op.u.getdomaininfolist.num_domains = maxids;
        ret = xenHypervisorDoV1Op(handle, &op);
        if (ret == 0)
            ret = op.u.getdomaininfolist.num_domains;
    } else if (hv_versions.hypervisor == 0) {
        xen_op_v0 op;

        memset(&op, 0, sizeof(op));
        op.cmd = XEN_V0_OP_GETDOMAININFOLIST;
        op.u.getdomaininfolist.first_domain = (domid_t) first_domain;
        op.u.getdomaininfolist.max_domains = maxids;
        op.u.getdomaininfolist.buffer = dominfos->v0;
        op.u.getdomaininfolist.num_domains = maxids;
        ret = xenHypervisorDoV0Op(handle, &op);
        if (ret == 0)
            ret = op.u.getdomaininfolist.num_domains;
    }
    if (unlock_pages(XEN_GETDOMAININFOLIST_DATA(dominfos),
                     XEN_GETDOMAININFO_SIZE * maxids) < 0)
        ret = -1;

    return ret;
}

static int
virXen_getdomaininfo(int handle, int first_domain,
                     xen_getdomaininfo *dominfo) {
    xen_getdomaininfolist dominfos;

    if (hv_versions.hypervisor < 2) {
        dominfos.v0 = &(dominfo->v0);
    } else {
        dominfos.v2 = &(dominfo->v2);
    }

    return virXen_getdomaininfolist(handle, first_domain, 1, &dominfos);
}


/**
 * xenHypervisorGetSchedulerType:
 * @domain: pointer to the Xen Hypervisor block
 * @nparams:give a number of scheduler parameters.
 *
 * Do a low level hypercall to get scheduler type
 *
 * Returns scheduler name or NULL in case of failure
 */
char *
xenHypervisorGetSchedulerType(virDomainPtr domain, int *nparams)
{
    char *schedulertype = NULL;
    xenUnifiedPrivatePtr priv;

    if (domain->conn == NULL) {
        virReportError(VIR_ERR_INTERNAL_ERROR, "%s",
                       _("domain or conn is NULL"));
        return NULL;
    }

    priv = (xenUnifiedPrivatePtr) domain->conn->privateData;
    if (priv->handle < 0) {
        virReportError(VIR_ERR_INTERNAL_ERROR, "%s",
                       _("priv->handle invalid"));
        return NULL;
    }
    if (domain->id < 0) {
        virReportError(VIR_ERR_OPERATION_INVALID,
                       "%s", _("domain is not running"));
        return NULL;
    }

    /*
     * Support only hv_versions.dom_interface >=5
     * (Xen3.1.0 or later)
     * TODO: check on Xen 3.0.3
     */
    if (hv_versions.dom_interface < 5) {
        virReportError(VIR_ERR_NO_XEN, "%s",
                       _("unsupported in dom interface < 5"));
        return NULL;
    }

    if (hv_versions.hypervisor > 1) {
        xen_op_v2_sys op;
        int ret;

        memset(&op, 0, sizeof(op));
        op.cmd = XEN_V2_OP_GETSCHEDULERID;
        ret = xenHypervisorDoV2Sys(priv->handle, &op);
        if (ret < 0)
            return NULL;

        switch (op.u.getschedulerid.sched_id){
            case XEN_SCHEDULER_SEDF:
                schedulertype = strdup("sedf");
                if (schedulertype == NULL)
                    virReportOOMError();
                if (nparams)
                    *nparams = XEN_SCHED_SEDF_NPARAM;
                break;
            case XEN_SCHEDULER_CREDIT:
                schedulertype = strdup("credit");
                if (schedulertype == NULL)
                    virReportOOMError();
                if (nparams)
                    *nparams = XEN_SCHED_CRED_NPARAM;
                break;
            default:
                break;
        }
    }

    return schedulertype;
}

/**
 * xenHypervisorGetSchedulerParameters:
 * @domain: pointer to the Xen Hypervisor block
 * @params: pointer to scheduler parameters.
 *     This memory area should be allocated before calling.
 * @nparams: this parameter must be at least as large as
 *     the given number of scheduler parameters.
 *     from xenHypervisorGetSchedulerType().
 *
 * Do a low level hypercall to get scheduler parameters
 *
 * Returns 0 or -1 in case of failure
 */
int
xenHypervisorGetSchedulerParameters(virDomainPtr domain,
                                    virTypedParameterPtr params, int *nparams)
{
    xenUnifiedPrivatePtr priv;

    if (domain->conn == NULL) {
        virReportError(VIR_ERR_INTERNAL_ERROR, "%s",
                       _("domain or conn is NULL"));
        return -1;
    }

    priv = (xenUnifiedPrivatePtr) domain->conn->privateData;
    if (priv->handle < 0) {
        virReportError(VIR_ERR_INTERNAL_ERROR, "%s",
                       _("priv->handle invalid"));
        return -1;
    }
    if (domain->id < 0) {
        virReportError(VIR_ERR_OPERATION_INVALID,
                       "%s", _("domain is not running"));
        return -1;
    }

    /*
     * Support only hv_versions.dom_interface >=5
     * (Xen3.1.0 or later)
     * TODO: check on Xen 3.0.3
     */
    if (hv_versions.dom_interface < 5) {
        virReportError(VIR_ERR_NO_XEN, "%s",
                       _("unsupported in dom interface < 5"));
        return -1;
    }

    if (hv_versions.hypervisor > 1) {
        xen_op_v2_sys op_sys;
        xen_op_v2_dom op_dom;
        int ret;

        memset(&op_sys, 0, sizeof(op_sys));
        op_sys.cmd = XEN_V2_OP_GETSCHEDULERID;
        ret = xenHypervisorDoV2Sys(priv->handle, &op_sys);
        if (ret < 0)
            return -1;

        switch (op_sys.u.getschedulerid.sched_id){
            case XEN_SCHEDULER_SEDF:
                if (*nparams < XEN_SCHED_SEDF_NPARAM) {
                    virReportError(VIR_ERR_INVALID_ARG,
                                   "%s", _("Invalid parameter count"));
                    return -1;
                }

                /* TODO: Implement for Xen/SEDF */
                TODO
                return -1;
            case XEN_SCHEDULER_CREDIT:
                memset(&op_dom, 0, sizeof(op_dom));
                op_dom.cmd = XEN_V2_OP_SCHEDULER;
                op_dom.domain = (domid_t) domain->id;
                op_dom.u.getschedinfo.sched_id = XEN_SCHEDULER_CREDIT;
                op_dom.u.getschedinfo.cmd = XEN_DOMCTL_SCHEDOP_getinfo;
                ret = xenHypervisorDoV2Dom(priv->handle, &op_dom);
                if (ret < 0)
                    return -1;

                if (virTypedParameterAssign(&params[0],
                                            VIR_DOMAIN_SCHEDULER_WEIGHT,
                                            VIR_TYPED_PARAM_UINT,
                                            op_dom.u.getschedinfo.u.credit.weight) < 0)
                    return -1;

                if (*nparams > 1 &&
                    virTypedParameterAssign(&params[1],
                                            VIR_DOMAIN_SCHEDULER_CAP,
                                            VIR_TYPED_PARAM_UINT,
                                            op_dom.u.getschedinfo.u.credit.cap) < 0)
                        return -1;

                if (*nparams > XEN_SCHED_CRED_NPARAM)
                    *nparams = XEN_SCHED_CRED_NPARAM;
                break;
            default:
                virReportError(VIR_ERR_INVALID_ARG,
                               _("Unknown scheduler %d"),
                               op_sys.u.getschedulerid.sched_id);
                return -1;
        }
    }

    return 0;
}

/**
 * xenHypervisorSetSchedulerParameters:
 * @domain: pointer to the Xen Hypervisor block
 * @nparams:give a number of scheduler setting parameters .
 *
 * Do a low level hypercall to set scheduler parameters
 *
 * Returns 0 or -1 in case of failure
 */
int
xenHypervisorSetSchedulerParameters(virDomainPtr domain,
                                    virTypedParameterPtr params, int nparams)
{
    int i;
    unsigned int val;
    xenUnifiedPrivatePtr priv;
    char buf[256];

    if (domain->conn == NULL) {
        virReportError(VIR_ERR_INTERNAL_ERROR, "%s",
                       _("domain or conn is NULL"));
        return -1;
    }

    if (nparams == 0) {
        /* nothing to do, exit early */
        return 0;
    }

    if (virTypedParameterArrayValidate(params, nparams,
                                       VIR_DOMAIN_SCHEDULER_WEIGHT,
                                       VIR_TYPED_PARAM_UINT,
                                       VIR_DOMAIN_SCHEDULER_CAP,
                                       VIR_TYPED_PARAM_UINT,
                                       NULL) < 0)
        return -1;

    priv = (xenUnifiedPrivatePtr) domain->conn->privateData;
    if (priv->handle < 0) {
        virReportError(VIR_ERR_INTERNAL_ERROR, "%s",
                       _("priv->handle invalid"));
        return -1;
    }
    if (domain->id < 0) {
        virReportError(VIR_ERR_OPERATION_INVALID,
                       "%s", _("domain is not running"));
        return -1;
    }

    /*
     * Support only hv_versions.dom_interface >=5
     * (Xen3.1.0 or later)
     * TODO: check on Xen 3.0.3
     */
    if (hv_versions.dom_interface < 5) {
        virReportError(VIR_ERR_NO_XEN, "%s",
                       _("unsupported in dom interface < 5"));
        return -1;
    }

    if (hv_versions.hypervisor > 1) {
        xen_op_v2_sys op_sys;
        xen_op_v2_dom op_dom;
        int ret;

        memset(&op_sys, 0, sizeof(op_sys));
        op_sys.cmd = XEN_V2_OP_GETSCHEDULERID;
        ret = xenHypervisorDoV2Sys(priv->handle, &op_sys);
        if (ret == -1) return -1;

        switch (op_sys.u.getschedulerid.sched_id){
        case XEN_SCHEDULER_SEDF:
            /* TODO: Implement for Xen/SEDF */
            TODO
            return -1;
        case XEN_SCHEDULER_CREDIT: {
            memset(&op_dom, 0, sizeof(op_dom));
            op_dom.cmd = XEN_V2_OP_SCHEDULER;
            op_dom.domain = (domid_t) domain->id;
            op_dom.u.getschedinfo.sched_id = XEN_SCHEDULER_CREDIT;
            op_dom.u.getschedinfo.cmd = XEN_DOMCTL_SCHEDOP_putinfo;

            /*
             * credit scheduler parameters
             * following values do not change the parameters
             */
            op_dom.u.getschedinfo.u.credit.weight = 0;
            op_dom.u.getschedinfo.u.credit.cap    = (uint16_t)~0U;

            for (i = 0; i < nparams; i++) {
                memset(&buf, 0, sizeof(buf));
                if (STREQ(params[i].field, VIR_DOMAIN_SCHEDULER_WEIGHT)) {
                    val = params[i].value.ui;
                    if ((val < 1) || (val > USHRT_MAX)) {
                        virReportError(VIR_ERR_INVALID_ARG,
                                       _("Credit scheduler weight parameter (%d) "
                                         "is out of range (1-65535)"), val);
                        return -1;
                    }
                    op_dom.u.getschedinfo.u.credit.weight = val;
                } else if (STREQ(params[i].field, VIR_DOMAIN_SCHEDULER_CAP)) {
                    val = params[i].value.ui;
                    if (val >= USHRT_MAX) {
                        virReportError(VIR_ERR_INVALID_ARG,
                                       _("Credit scheduler cap parameter (%d) is "
                                         "out of range (0-65534)"), val);
                        return -1;
                    }
                    op_dom.u.getschedinfo.u.credit.cap = val;
                }
            }

            ret = xenHypervisorDoV2Dom(priv->handle, &op_dom);
            if (ret < 0)
                return -1;
            break;
        }
        default:
            virReportError(VIR_ERR_INVALID_ARG,
                           _("Unknown scheduler %d"),
                           op_sys.u.getschedulerid.sched_id);
            return -1;
        }
    }

    return 0;
}


int
xenHypervisorDomainBlockStats(virDomainPtr dom,
                              const char *path,
                              struct _virDomainBlockStats *stats)
{
#ifdef __linux__
    xenUnifiedPrivatePtr priv;
    int ret;

    priv = (xenUnifiedPrivatePtr) dom->conn->privateData;
    xenUnifiedLock(priv);
    /* Need to lock because it hits the xenstore handle :-( */
    ret = xenLinuxDomainBlockStats(priv, dom, path, stats);
    xenUnifiedUnlock(priv);
    return ret;
#else
    virReportError(VIR_ERR_OPERATION_INVALID, "%s",
                   _("block statistics not supported on this platform"));
    return -1;
#endif
}

/* Paths have the form vif<domid>.<n> (this interface checks that
 * <domid> is the real domain ID and returns an error if not).
 *
 * In future we may allow you to query bridge stats (virbrX or
 * xenbrX), but that will probably be through a separate
 * virNetwork interface, as yet not decided.
 */
int
xenHypervisorDomainInterfaceStats(virDomainPtr dom,
                                  const char *path,
                                  struct _virDomainInterfaceStats *stats)
{
#ifdef __linux__
    int rqdomid, device;

    /* Verify that the vif requested is one belonging to the current
     * domain.
     */
    if (sscanf(path, "vif%d.%d", &rqdomid, &device) != 2) {
        virReportError(VIR_ERR_INVALID_ARG, "%s",
                       _("invalid path, should be vif<domid>.<n>."));
        return -1;
    }
    if (rqdomid != dom->id) {
        virReportError(VIR_ERR_INVALID_ARG, "%s",
                       _("invalid path, vif<domid> should match this domain ID"));
        return -1;
    }

    return linuxDomainInterfaceStats(path, stats);
#else
    virReportError(VIR_ERR_OPERATION_INVALID, "%s",
                   _("/proc/net/dev: Interface not found"));
    return -1;
#endif
}

/**
 * virXen_pausedomain:
 * @handle: the hypervisor handle
 * @id: the domain id
 *
 * Do a low level hypercall to pause the domain
 *
 * Returns 0 or -1 in case of failure
 */
static int
virXen_pausedomain(int handle, int id)
{
    int ret = -1;

    if (hv_versions.hypervisor > 1) {
        xen_op_v2_dom op;

        memset(&op, 0, sizeof(op));
        op.cmd = XEN_V2_OP_PAUSEDOMAIN;
        op.domain = (domid_t) id;
        ret = xenHypervisorDoV2Dom(handle, &op);
    } else if (hv_versions.hypervisor == 1) {
        xen_op_v1 op;

        memset(&op, 0, sizeof(op));
        op.cmd = XEN_V1_OP_PAUSEDOMAIN;
        op.u.domain.domain = (domid_t) id;
        ret = xenHypervisorDoV1Op(handle, &op);
    } else if (hv_versions.hypervisor == 0) {
        xen_op_v0 op;

        memset(&op, 0, sizeof(op));
        op.cmd = XEN_V0_OP_PAUSEDOMAIN;
        op.u.domain.domain = (domid_t) id;
        ret = xenHypervisorDoV0Op(handle, &op);
    }
    return ret;
}

/**
 * virXen_unpausedomain:
 * @handle: the hypervisor handle
 * @id: the domain id
 *
 * Do a low level hypercall to unpause the domain
 *
 * Returns 0 or -1 in case of failure
 */
static int
virXen_unpausedomain(int handle, int id)
{
    int ret = -1;

    if (hv_versions.hypervisor > 1) {
        xen_op_v2_dom op;

        memset(&op, 0, sizeof(op));
        op.cmd = XEN_V2_OP_UNPAUSEDOMAIN;
        op.domain = (domid_t) id;
        ret = xenHypervisorDoV2Dom(handle, &op);
    } else if (hv_versions.hypervisor == 1) {
        xen_op_v1 op;

        memset(&op, 0, sizeof(op));
        op.cmd = XEN_V1_OP_UNPAUSEDOMAIN;
        op.u.domain.domain = (domid_t) id;
        ret = xenHypervisorDoV1Op(handle, &op);
    } else if (hv_versions.hypervisor == 0) {
        xen_op_v0 op;

        memset(&op, 0, sizeof(op));
        op.cmd = XEN_V0_OP_UNPAUSEDOMAIN;
        op.u.domain.domain = (domid_t) id;
        ret = xenHypervisorDoV0Op(handle, &op);
    }
    return ret;
}

/**
 * virXen_destroydomain:
 * @handle: the hypervisor handle
 * @id: the domain id
 *
 * Do a low level hypercall to destroy the domain
 *
 * Returns 0 or -1 in case of failure
 */
static int
virXen_destroydomain(int handle, int id)
{
    int ret = -1;

    if (hv_versions.hypervisor > 1) {
        xen_op_v2_dom op;

        memset(&op, 0, sizeof(op));
        op.cmd = XEN_V2_OP_DESTROYDOMAIN;
        op.domain = (domid_t) id;
        ret = xenHypervisorDoV2Dom(handle, &op);
    } else if (hv_versions.hypervisor == 1) {
        xen_op_v1 op;

        memset(&op, 0, sizeof(op));
        op.cmd = XEN_V1_OP_DESTROYDOMAIN;
        op.u.domain.domain = (domid_t) id;
        ret = xenHypervisorDoV1Op(handle, &op);
    } else if (hv_versions.hypervisor == 0) {
        xen_op_v0 op;

        memset(&op, 0, sizeof(op));
        op.cmd = XEN_V0_OP_DESTROYDOMAIN;
        op.u.domain.domain = (domid_t) id;
        ret = xenHypervisorDoV0Op(handle, &op);
    }
    return ret;
}

/**
 * virXen_setmaxmem:
 * @handle: the hypervisor handle
 * @id: the domain id
 * @memory: the amount of memory in kilobytes
 *
 * Do a low level hypercall to change the max memory amount
 *
 * Returns 0 or -1 in case of failure
 */
static int
virXen_setmaxmem(int handle, int id, unsigned long memory)
{
    int ret = -1;

    if (hv_versions.hypervisor > 1) {
        xen_op_v2_dom op;

        memset(&op, 0, sizeof(op));
        op.cmd = XEN_V2_OP_SETMAXMEM;
        op.domain = (domid_t) id;
        if (hv_versions.dom_interface < 5)
            op.u.setmaxmem.maxmem = memory;
        else
            op.u.setmaxmemd5.maxmem = memory;
        ret = xenHypervisorDoV2Dom(handle, &op);
    } else if (hv_versions.hypervisor == 1) {
        xen_op_v1 op;

        memset(&op, 0, sizeof(op));
        op.cmd = XEN_V1_OP_SETMAXMEM;
        op.u.setmaxmem.domain = (domid_t) id;
        op.u.setmaxmem.maxmem = memory;
        ret = xenHypervisorDoV1Op(handle, &op);
    } else if (hv_versions.hypervisor == 0) {
        xen_op_v0 op;

        memset(&op, 0, sizeof(op));
        op.cmd = XEN_V0_OP_SETMAXMEM;
        op.u.setmaxmem.domain = (domid_t) id;
        op.u.setmaxmem.maxmem = memory;
        ret = xenHypervisorDoV0Op(handle, &op);
    }
    return ret;
}

/**
 * virXen_setmaxvcpus:
 * @handle: the hypervisor handle
 * @id: the domain id
 * @vcpus: the numbers of vcpus
 *
 * Do a low level hypercall to change the max vcpus amount
 *
 * Returns 0 or -1 in case of failure
 */
static int
virXen_setmaxvcpus(int handle, int id, unsigned int vcpus)
{
    int ret = -1;

    if (hv_versions.hypervisor > 1) {
        xen_op_v2_dom op;

        memset(&op, 0, sizeof(op));
        op.cmd = XEN_V2_OP_SETMAXVCPU;
        op.domain = (domid_t) id;
        op.u.setmaxvcpu.maxvcpu = vcpus;
        ret = xenHypervisorDoV2Dom(handle, &op);
    } else if (hv_versions.hypervisor == 1) {
        xen_op_v1 op;

        memset(&op, 0, sizeof(op));
        op.cmd = XEN_V1_OP_SETMAXVCPU;
        op.u.setmaxvcpu.domain = (domid_t) id;
        op.u.setmaxvcpu.maxvcpu = vcpus;
        ret = xenHypervisorDoV1Op(handle, &op);
    } else if (hv_versions.hypervisor == 0) {
        xen_op_v0 op;

        memset(&op, 0, sizeof(op));
        op.cmd = XEN_V0_OP_SETMAXVCPU;
        op.u.setmaxvcpu.domain = (domid_t) id;
        op.u.setmaxvcpu.maxvcpu = vcpus;
        ret = xenHypervisorDoV0Op(handle, &op);
    }
    return ret;
}

/**
 * virXen_setvcpumap:
 * @handle: the hypervisor handle
 * @id: the domain id
 * @vcpu: the vcpu to map
 * @cpumap: the bitmap for this vcpu
 * @maplen: the size of the bitmap in bytes
 *
 * Do a low level hypercall to change the pinning for vcpu
 *
 * Returns 0 or -1 in case of failure
 */
static int
virXen_setvcpumap(int handle, int id, unsigned int vcpu,
                  unsigned char * cpumap, int maplen)
{
    int ret = -1;
    unsigned char *new = NULL;
    unsigned char *bitmap = NULL;
    uint32_t nr_cpus;

    if (hv_versions.hypervisor > 1) {
        xen_op_v2_dom op;

        if (lock_pages(cpumap, maplen) < 0)
            return -1;

        memset(&op, 0, sizeof(op));
        op.cmd = XEN_V2_OP_SETVCPUMAP;
        op.domain = (domid_t) id;

        /* The allocated memory to cpumap must be 'sizeof(uint64_t)' byte *
         * for Xen, and also nr_cpus must be 'sizeof(uint64_t) * 8'       */
        if (maplen < 8) {
            if (VIR_ALLOC_N(new, sizeof(uint64_t)) < 0) {
                virReportOOMError();
                return -1;
            }
            memcpy(new, cpumap, maplen);
            bitmap = new;
            nr_cpus = sizeof(uint64_t) * 8;
        } else {
            bitmap = cpumap;
            nr_cpus = maplen * 8;
        }

        if (hv_versions.dom_interface < 5) {
            op.u.setvcpumap.vcpu = vcpu;
            op.u.setvcpumap.cpumap.bitmap = bitmap;
            op.u.setvcpumap.cpumap.nr_cpus = nr_cpus;
        } else {
            op.u.setvcpumapd5.vcpu = vcpu;
            op.u.setvcpumapd5.cpumap.bitmap.v = bitmap;
            op.u.setvcpumapd5.cpumap.nr_cpus = nr_cpus;
        }
        ret = xenHypervisorDoV2Dom(handle, &op);
        VIR_FREE(new);

        if (unlock_pages(cpumap, maplen) < 0)
            ret = -1;
    } else {
        cpumap_t xen_cpumap; /* limited to 64 CPUs in old hypervisors */
        uint64_t *pm = &xen_cpumap;
        int j;

        if ((maplen > (int)sizeof(cpumap_t)) || (sizeof(cpumap_t) & 7))
            return -1;

        memset(pm, 0, sizeof(cpumap_t));
        for (j = 0; j < maplen; j++) {
            /* coverity[ptr_arith] */
            /* coverity[sign_extension] */
            *(pm + (j / 8)) |= cpumap[j] << (8 * (j & 7));
        }

        if (hv_versions.hypervisor == 1) {
            xen_op_v1 op;

            memset(&op, 0, sizeof(op));
            op.cmd = XEN_V1_OP_SETVCPUMAP;
            op.u.setvcpumap.domain = (domid_t) id;
            op.u.setvcpumap.vcpu = vcpu;
            op.u.setvcpumap.cpumap = xen_cpumap;
            ret = xenHypervisorDoV1Op(handle, &op);
        } else if (hv_versions.hypervisor == 0) {
            xen_op_v0 op;

            memset(&op, 0, sizeof(op));
            op.cmd = XEN_V0_OP_SETVCPUMAP;
            op.u.setvcpumap.domain = (domid_t) id;
            op.u.setvcpumap.vcpu = vcpu;
            op.u.setvcpumap.cpumap = xen_cpumap;
            ret = xenHypervisorDoV0Op(handle, &op);
        }
    }
    return ret;
}


/**
 * virXen_getvcpusinfo:
 * @handle: the hypervisor handle
 * @id: the domain id
 * @vcpu: the vcpu to map
 * @cpumap: the bitmap for this vcpu
 * @maplen: the size of the bitmap in bytes
 *
 * Do a low level hypercall to change the pinning for vcpu
 *
 * Returns 0 or -1 in case of failure
 */
static int
virXen_getvcpusinfo(int handle, int id, unsigned int vcpu, virVcpuInfoPtr ipt,
                    unsigned char *cpumap, int maplen)
{
    int ret = -1;

    if (hv_versions.hypervisor > 1) {
        xen_op_v2_dom op;

        memset(&op, 0, sizeof(op));
        op.cmd = XEN_V2_OP_GETVCPUINFO;
        op.domain = (domid_t) id;
        if (hv_versions.dom_interface < 5)
            op.u.getvcpuinfo.vcpu = (uint16_t) vcpu;
        else
            op.u.getvcpuinfod5.vcpu = (uint16_t) vcpu;
        ret = xenHypervisorDoV2Dom(handle, &op);

        if (ret < 0)
            return -1;
        ipt->number = vcpu;
        if (hv_versions.dom_interface < 5) {
            if (op.u.getvcpuinfo.online) {
                if (op.u.getvcpuinfo.running)
                    ipt->state = VIR_VCPU_RUNNING;
                if (op.u.getvcpuinfo.blocked)
                    ipt->state = VIR_VCPU_BLOCKED;
            } else
                ipt->state = VIR_VCPU_OFFLINE;

            ipt->cpuTime = op.u.getvcpuinfo.cpu_time;
            ipt->cpu = op.u.getvcpuinfo.online ? (int)op.u.getvcpuinfo.cpu : -1;
        } else {
            if (op.u.getvcpuinfod5.online) {
                if (op.u.getvcpuinfod5.running)
                    ipt->state = VIR_VCPU_RUNNING;
                if (op.u.getvcpuinfod5.blocked)
                    ipt->state = VIR_VCPU_BLOCKED;
            } else
                ipt->state = VIR_VCPU_OFFLINE;

            ipt->cpuTime = op.u.getvcpuinfod5.cpu_time;
            ipt->cpu = op.u.getvcpuinfod5.online ? (int)op.u.getvcpuinfod5.cpu : -1;
        }
        if ((cpumap != NULL) && (maplen > 0)) {
            if (lock_pages(cpumap, maplen) < 0)
                return -1;

            memset(cpumap, 0, maplen);
            memset(&op, 0, sizeof(op));
            op.cmd = XEN_V2_OP_GETVCPUMAP;
            op.domain = (domid_t) id;
            if (hv_versions.dom_interface < 5) {
                op.u.getvcpumap.vcpu = vcpu;
                op.u.getvcpumap.cpumap.bitmap = cpumap;
                op.u.getvcpumap.cpumap.nr_cpus = maplen * 8;
            } else {
                op.u.getvcpumapd5.vcpu = vcpu;
                op.u.getvcpumapd5.cpumap.bitmap.v = cpumap;
                op.u.getvcpumapd5.cpumap.nr_cpus = maplen * 8;
            }
            ret = xenHypervisorDoV2Dom(handle, &op);
            if (unlock_pages(cpumap, maplen) < 0)
                ret = -1;
        }
    } else {
        int mapl = maplen;
        int cpu;

        if (maplen > (int)sizeof(cpumap_t))
            mapl = (int)sizeof(cpumap_t);

        if (hv_versions.hypervisor == 1) {
            xen_op_v1 op;

            memset(&op, 0, sizeof(op));
            op.cmd = XEN_V1_OP_GETVCPUINFO;
            op.u.getvcpuinfo.domain = (domid_t) id;
            op.u.getvcpuinfo.vcpu = vcpu;
            ret = xenHypervisorDoV1Op(handle, &op);
            if (ret < 0)
                return -1;
            ipt->number = vcpu;
            if (op.u.getvcpuinfo.online) {
                if (op.u.getvcpuinfo.running) ipt->state = VIR_VCPU_RUNNING;
                if (op.u.getvcpuinfo.blocked) ipt->state = VIR_VCPU_BLOCKED;
            }
            else ipt->state = VIR_VCPU_OFFLINE;
            ipt->cpuTime = op.u.getvcpuinfo.cpu_time;
            ipt->cpu = op.u.getvcpuinfo.online ? (int)op.u.getvcpuinfo.cpu : -1;
            if ((cpumap != NULL) && (maplen > 0)) {
                for (cpu = 0; cpu < (mapl * 8); cpu++) {
                    if (op.u.getvcpuinfo.cpumap & ((uint64_t)1<<cpu))
                        VIR_USE_CPU(cpumap, cpu);
                }
            }
        } else if (hv_versions.hypervisor == 0) {
            xen_op_v1 op;

            memset(&op, 0, sizeof(op));
            op.cmd = XEN_V0_OP_GETVCPUINFO;
            op.u.getvcpuinfo.domain = (domid_t) id;
            op.u.getvcpuinfo.vcpu = vcpu;
            ret = xenHypervisorDoV0Op(handle, &op);
            if (ret < 0)
                return -1;
            ipt->number = vcpu;
            if (op.u.getvcpuinfo.online) {
                if (op.u.getvcpuinfo.running) ipt->state = VIR_VCPU_RUNNING;
                if (op.u.getvcpuinfo.blocked) ipt->state = VIR_VCPU_BLOCKED;
            }
            else ipt->state = VIR_VCPU_OFFLINE;
            ipt->cpuTime = op.u.getvcpuinfo.cpu_time;
            ipt->cpu = op.u.getvcpuinfo.online ? (int)op.u.getvcpuinfo.cpu : -1;
            if ((cpumap != NULL) && (maplen > 0)) {
                for (cpu = 0; cpu < (mapl * 8); cpu++) {
                    if (op.u.getvcpuinfo.cpumap & ((uint64_t)1<<cpu))
                        VIR_USE_CPU(cpumap, cpu);
                }
            }
        }
    }
    return ret;
}

/**
 * xenHypervisorInit:
 * @override_versions: pointer to optional struct xenHypervisorVersions with
 *     version information used instead of automatic version detection.
 *
 * Initialize the hypervisor layer. Try to detect the kind of interface
 * used i.e. pre or post changeset 10277
 *
 * Returns 0 or -1 in case of failure
 */
int
xenHypervisorInit(struct xenHypervisorVersions *override_versions)
{
    int fd, ret, cmd, errcode;
    hypercall_t hc;
    v0_hypercall_t v0_hc;
    xen_getdomaininfo info;
    virVcpuInfoPtr ipt = NULL;

    /* Compile regular expressions used by xenHypervisorGetCapabilities.
     * Note that errors here are really internal errors since these
     * regexps should never fail to compile.
     */
    errcode = regcomp(&flags_hvm_rec, flags_hvm_re, REG_EXTENDED);
    if (errcode != 0) {
        char error[100];
        regerror(errcode, &flags_hvm_rec, error, sizeof(error));
        regfree(&flags_hvm_rec);
        virReportError(VIR_ERR_INTERNAL_ERROR, "%s", error);
        return -1;
    }
    errcode = regcomp(&flags_pae_rec, flags_pae_re, REG_EXTENDED);
    if (errcode != 0) {
        char error[100];
        regerror(errcode, &flags_pae_rec, error, sizeof(error));
        regfree(&flags_pae_rec);
        regfree(&flags_hvm_rec);
        virReportError(VIR_ERR_INTERNAL_ERROR, "%s", error);
        return -1;
    }
    errcode = regcomp(&xen_cap_rec, xen_cap_re, REG_EXTENDED);
    if (errcode != 0) {
        char error[100];
        regerror(errcode, &xen_cap_rec, error, sizeof(error));
        regfree(&xen_cap_rec);
        regfree(&flags_pae_rec);
        regfree(&flags_hvm_rec);
        virReportError(VIR_ERR_INTERNAL_ERROR, "%s", error);
        return -1;
    }

    if (override_versions) {
      hv_versions = *override_versions;
      return 0;
    }

    /* Xen hypervisor version detection begins. */
    ret = open(XEN_HYPERVISOR_SOCKET, O_RDWR);
    if (ret < 0) {
        hv_versions.hypervisor = -1;
        return -1;
    }
    fd = ret;

    /*
     * The size of the hypervisor call block changed July 2006
     * this detect if we are using the new or old hypercall_t structure
     */
    hc.op = __HYPERVISOR_xen_version;
    hc.arg[0] = (unsigned long) XENVER_version;
    hc.arg[1] = 0;

    cmd = IOCTL_PRIVCMD_HYPERCALL;
    ret = ioctl(fd, cmd, (unsigned long) &hc);

    if ((ret != -1) && (ret != 0)) {
        VIR_DEBUG("Using new hypervisor call: %X", ret);
        hv_versions.hv = ret;
        xen_ioctl_hypercall_cmd = cmd;
        goto detect_v2;
    }

#ifndef __sun
    /*
     * check if the old hypercall are actually working
     */
    v0_hc.op = __HYPERVISOR_xen_version;
    v0_hc.arg[0] = (unsigned long) XENVER_version;
    v0_hc.arg[1] = 0;
    cmd = _IOC(_IOC_NONE, 'P', 0, sizeof(v0_hypercall_t));
    ret = ioctl(fd, cmd, (unsigned long) &v0_hc);
    if ((ret != -1) && (ret != 0)) {
        VIR_DEBUG("Using old hypervisor call: %X", ret);
        hv_versions.hv = ret;
        xen_ioctl_hypercall_cmd = cmd;
        hv_versions.hypervisor = 0;
        goto done;
    }
#endif

    /*
     * we failed to make any hypercall
     */

    hv_versions.hypervisor = -1;
    virReportSystemError(errno,
                         _("Unable to issue hypervisor ioctl %lu"),
                         (unsigned long)IOCTL_PRIVCMD_HYPERCALL);
    VIR_FORCE_CLOSE(fd);
    return -1;

 detect_v2:
    /*
     * The hypercalls were refactored into 3 different section in August 2006
     * Try to detect if we are running a version post 3.0.2 with the new ones
     * or the old ones
     */
    hv_versions.hypervisor = 2;

    if (VIR_ALLOC(ipt) < 0) {
        virReportOOMError();
        return -1;
    }
    /* Currently consider RHEL5.0 Fedora7, xen-3.1, and xen-unstable */
    hv_versions.sys_interface = 2; /* XEN_SYSCTL_INTERFACE_VERSION */
    if (virXen_getdomaininfo(fd, 0, &info) == 1) {
        /* RHEL 5.0 */
        hv_versions.dom_interface = 3; /* XEN_DOMCTL_INTERFACE_VERSION */
        if (virXen_getvcpusinfo(fd, 0, 0, ipt, NULL, 0) == 0){
            VIR_DEBUG("Using hypervisor call v2, sys ver2 dom ver3");
            goto done;
        }
        /* Fedora 7 */
        hv_versions.dom_interface = 4; /* XEN_DOMCTL_INTERFACE_VERSION */
        if (virXen_getvcpusinfo(fd, 0, 0, ipt, NULL, 0) == 0){
            VIR_DEBUG("Using hypervisor call v2, sys ver2 dom ver4");
            goto done;
        }
    }

    hv_versions.sys_interface = 3; /* XEN_SYSCTL_INTERFACE_VERSION */
    if (virXen_getdomaininfo(fd, 0, &info) == 1) {
        /* xen-3.1 */
        hv_versions.dom_interface = 5; /* XEN_DOMCTL_INTERFACE_VERSION */
        if (virXen_getvcpusinfo(fd, 0, 0, ipt, NULL, 0) == 0){
            VIR_DEBUG("Using hypervisor call v2, sys ver3 dom ver5");
            goto done;
        }
    }

    hv_versions.sys_interface = 4; /* XEN_SYSCTL_INTERFACE_VERSION */
    if (virXen_getdomaininfo(fd, 0, &info) == 1) {
        /* Fedora 8 */
        hv_versions.dom_interface = 5; /* XEN_DOMCTL_INTERFACE_VERSION */
        if (virXen_getvcpusinfo(fd, 0, 0, ipt, NULL, 0) == 0){
            VIR_DEBUG("Using hypervisor call v2, sys ver4 dom ver5");
            goto done;
        }
    }

    hv_versions.sys_interface = 6; /* XEN_SYSCTL_INTERFACE_VERSION */
    if (virXen_getdomaininfo(fd, 0, &info) == 1) {
        /* Xen 3.2, Fedora 9 */
        hv_versions.dom_interface = 5; /* XEN_DOMCTL_INTERFACE_VERSION */
        if (virXen_getvcpusinfo(fd, 0, 0, ipt, NULL, 0) == 0){
            VIR_DEBUG("Using hypervisor call v2, sys ver6 dom ver5");
            goto done;
        }
    }

    /* Xen 4.0 */
    hv_versions.sys_interface = 7; /* XEN_SYSCTL_INTERFACE_VERSION */
    if (virXen_getdomaininfo(fd, 0, &info) == 1) {
        hv_versions.dom_interface = 6; /* XEN_DOMCTL_INTERFACE_VERSION */
        VIR_DEBUG("Using hypervisor call v2, sys ver7 dom ver6");
        goto done;
    }

    /* Xen 4.1
     * sysctl version 8 -> xen-unstable c/s 21118:28e5409e3fb3
     * domctl version 7 -> xen-unstable c/s 21212:de94884a669c
     * domctl version 8 -> xen-unstable c/s 23874:651aed73b39c
     */
    hv_versions.sys_interface = 8; /* XEN_SYSCTL_INTERFACE_VERSION */
    if (virXen_getdomaininfo(fd, 0, &info) == 1) {
        hv_versions.dom_interface = 7; /* XEN_DOMCTL_INTERFACE_VERSION */
        if (virXen_getvcpusinfo(fd, 0, 0, ipt, NULL, 0) == 0){
            VIR_DEBUG("Using hypervisor call v2, sys ver8 dom ver7");
            goto done;
        }
        hv_versions.dom_interface = 8; /* XEN_DOMCTL_INTERFACE_VERSION */
        if (virXen_getvcpusinfo(fd, 0, 0, ipt, NULL, 0) == 0){
            VIR_DEBUG("Using hypervisor call v2, sys ver8 dom ver8");
            goto done;
        }
    }

    /* Xen 4.2
     * sysctl version 9 -> xen-unstable c/s 24102:dc8e55c90604
     * domctl version 8 -> unchanged from Xen 4.1
     */
    hv_versions.sys_interface = 9; /* XEN_SYSCTL_INTERFACE_VERSION */
    if (virXen_getdomaininfo(fd, 0, &info) == 1) {
        hv_versions.dom_interface = 8; /* XEN_DOMCTL_INTERFACE_VERSION */
        if (virXen_getvcpusinfo(fd, 0, 0, ipt, NULL, 0) == 0){
            VIR_DEBUG("Using hypervisor call v2, sys ver9 dom ver8");
            goto done;
        }
    }

    hv_versions.hypervisor = 1;
    hv_versions.sys_interface = -1;
    if (virXen_getdomaininfo(fd, 0, &info) == 1) {
        VIR_DEBUG("Using hypervisor call v1");
        goto done;
    }

    /*
     * we failed to make the getdomaininfolist hypercall
     */
    hv_versions.hypervisor = -1;
    virReportSystemError(errno,
                         _("Unable to issue hypervisor ioctl %lu"),
                         (unsigned long)IOCTL_PRIVCMD_HYPERCALL);
    VIR_DEBUG("Failed to find any Xen hypervisor method");
    VIR_FORCE_CLOSE(fd);
    VIR_FREE(ipt);
    return -1;

 done:
    VIR_FORCE_CLOSE(fd);
    VIR_FREE(ipt);
    return 0;
}


static int xenHypervisorOnceInit(void) {
    return xenHypervisorInit(NULL);
}

VIR_ONCE_GLOBAL_INIT(xenHypervisor)

/**
 * xenHypervisorOpen:
 * @conn: pointer to the connection block
 * @name: URL for the target, NULL for local
 * @flags: combination of virDrvOpenFlag(s)
 *
 * Connects to the Xen hypervisor.
 *
 * Returns 0 or -1 in case of error.
 */
virDrvOpenStatus
xenHypervisorOpen(virConnectPtr conn,
                  virConnectAuthPtr auth ATTRIBUTE_UNUSED,
                  unsigned int flags)
{
    int ret;
    xenUnifiedPrivatePtr priv = (xenUnifiedPrivatePtr) conn->privateData;

    virCheckFlags(VIR_CONNECT_RO, VIR_DRV_OPEN_ERROR);

    if (xenHypervisorInitialize() < 0)
        return -1;

    priv->handle = -1;

    ret = open(XEN_HYPERVISOR_SOCKET, O_RDWR);
    if (ret < 0) {
        virReportError(VIR_ERR_NO_XEN, "%s", XEN_HYPERVISOR_SOCKET);
        return -1;
    }

    priv->handle = ret;

    return 0;
}

/**
 * xenHypervisorClose:
 * @conn: pointer to the connection block
 *
 * Close the connection to the Xen hypervisor.
 *
 * Returns 0 in case of success or -1 in case of error.
 */
int
xenHypervisorClose(virConnectPtr conn)
{
    int ret;
    xenUnifiedPrivatePtr priv;

    if (conn == NULL)
        return -1;

    priv = (xenUnifiedPrivatePtr) conn->privateData;

    if (priv->handle < 0)
        return -1;

    ret = VIR_CLOSE(priv->handle);
    if (ret < 0)
        return -1;

    return 0;
}


/**
 * xenHypervisorGetVersion:
 * @conn: pointer to the connection block
 * @hvVer: where to store the version
 *
 * Call the hypervisor to extracts his own internal API version
 *
 * Returns 0 in case of success, -1 in case of error
 */
int
xenHypervisorGetVersion(virConnectPtr conn, unsigned long *hvVer)
{
    xenUnifiedPrivatePtr priv;

    if (conn == NULL)
        return -1;
    priv = (xenUnifiedPrivatePtr) conn->privateData;
    if (priv->handle < 0 || hvVer == NULL)
        return -1;
    *hvVer = (hv_versions.hv >> 16) * 1000000 + (hv_versions.hv & 0xFFFF) * 1000;
    return 0;
}

struct guest_arch {
    virArch arch;
    int hvm;
    int pae;
    int nonpae;
    int ia64_be;
};


static int xenDefaultConsoleType(const char *ostype,
                                 virArch arch ATTRIBUTE_UNUSED)
{
    if (STREQ(ostype, "hvm"))
        return VIR_DOMAIN_CHR_CONSOLE_TARGET_TYPE_SERIAL;
    else
        return VIR_DOMAIN_CHR_CONSOLE_TARGET_TYPE_XEN;
}

static virCapsPtr
xenHypervisorBuildCapabilities(virConnectPtr conn,
                               virArch hostarch,
                               int host_pae,
                               const char *hvm_type,
                               struct guest_arch *guest_archs,
                               int nr_guest_archs) {
    virCapsPtr caps;
    int i;
    int hv_major = hv_versions.hv >> 16;
    int hv_minor = hv_versions.hv & 0xFFFF;

    if ((caps = virCapabilitiesNew(hostarch, 1, 1)) == NULL)
        goto no_memory;

    virCapabilitiesSetMacPrefix(caps, (unsigned char[]){ 0x00, 0x16, 0x3e });

    if (hvm_type && STRNEQ(hvm_type, "") &&
        virCapabilitiesAddHostFeature(caps, hvm_type) < 0)
        goto no_memory;
    if (host_pae &&
        virCapabilitiesAddHostFeature(caps, "pae") < 0)
        goto no_memory;


    if (virCapabilitiesAddHostMigrateTransport(caps,
                                               "xenmigr") < 0)
        goto no_memory;


    if (hv_versions.sys_interface >= SYS_IFACE_MIN_VERS_NUMA && conn != NULL) {
        if (xenDaemonNodeGetTopology(conn, caps) != 0) {
            virCapabilitiesFree(caps);
            return NULL;
        }
    }

    for (i = 0; i < nr_guest_archs; ++i) {
        virCapsGuestPtr guest;
        char const *const xen_machines[] = {guest_archs[i].hvm ? "xenfv" : "xenpv"};
        virCapsGuestMachinePtr *machines;

        if ((machines = virCapabilitiesAllocMachines(xen_machines, 1)) == NULL)
            goto no_memory;

        if ((guest = virCapabilitiesAddGuest(caps,
                                             guest_archs[i].hvm ? "hvm" : "xen",
                                             guest_archs[i].arch,
                                             (hostarch == VIR_ARCH_X86_64 ?
                                              "qemu-dm" :
                                              "qemu-dm"),
                                             (guest_archs[i].hvm ?
<<<<<<< HEAD
                                              "/usr/lib/xen-default/boot/hvmloader" :
=======
                                              "hvmloader" :
>>>>>>> 3d591fe0
                                              NULL),
                                             1,
                                             machines)) == NULL) {
            virCapabilitiesFreeMachines(machines, 1);
            goto no_memory;
        }
        machines = NULL;

        if (virCapabilitiesAddGuestDomain(guest,
                                          "xen",
                                          NULL,
                                          NULL,
                                          0,
                                          NULL) == NULL)
            goto no_memory;

        if (guest_archs[i].pae &&
            virCapabilitiesAddGuestFeature(guest,
                                           "pae",
                                           1,
                                           0) == NULL)
            goto no_memory;

        if (guest_archs[i].nonpae &&
            virCapabilitiesAddGuestFeature(guest,
                                           "nonpae",
                                           1,
                                           0) == NULL)
            goto no_memory;

        if (guest_archs[i].ia64_be &&
            virCapabilitiesAddGuestFeature(guest,
                                           "ia64_be",
                                           1,
                                           0) == NULL)
            goto no_memory;

        if (guest_archs[i].hvm) {
            if (virCapabilitiesAddGuestFeature(guest,
                                               "acpi",
                                               1, 1) == NULL)
                goto no_memory;

            /* In Xen 3.1.0, APIC is always on and can't be toggled */
            if (virCapabilitiesAddGuestFeature(guest,
                                               "apic",
                                               1,
                                               (hv_major > 3 &&
                                                hv_minor > 0 ?
                                                0 : 1)) == NULL)
                goto no_memory;

            /* Xen 3.3.x and beyond supports enabling/disabling
             * hardware assisted paging.  Default is off.
             */
            if ((hv_major == 3 && hv_minor >= 3) || (hv_major > 3))
                if (virCapabilitiesAddGuestFeature(guest,
                                                   "hap",
                                                   0,
                                                   1) == NULL)
                    goto no_memory;

            /* Xen 3.4.x and beyond supports the Viridian (Hyper-V)
             * enlightenment interface.  Default is off.
             */
            if ((hv_major == 3 && hv_minor >= 4) || (hv_major > 3))
                if (virCapabilitiesAddGuestFeature(guest,
                                                   "viridian",
                                                   0,
                                                   1) == NULL)
                    goto no_memory;
        }

    }

    caps->defaultConsoleTargetType = xenDefaultConsoleType;

    return caps;

 no_memory:
    virCapabilitiesFree(caps);
    return NULL;
}

#ifdef __sun

static int
get_cpu_flags(virConnectPtr conn, const char **hvm, int *pae, int *longmode)
{
    struct {
        uint32_t r_eax, r_ebx, r_ecx, r_edx;
    } regs;

    char tmpbuf[20];
    int ret = 0;
    int fd;

    /* returns -1, errno 22 if in 32-bit mode */
    *longmode = (sysinfo(SI_ARCHITECTURE_64, tmpbuf, sizeof(tmpbuf)) != -1);

    if ((fd = open("/dev/cpu/self/cpuid", O_RDONLY)) == -1 ||
        pread(fd, &regs, sizeof(regs), 0) != sizeof(regs)) {
        virReportSystemError(errno, "%s", _("could not read CPU flags"));
        goto out;
    }

    *pae = 0;
    *hvm = "";

    if (STREQLEN((const char *)&regs.r_ebx, "AuthcAMDenti", 12)) {
        if (pread(fd, &regs, sizeof(regs), 0x80000001) == sizeof(regs)) {
            /* Read secure virtual machine bit (bit 2 of ECX feature ID) */
            if ((regs.r_ecx >> 2) & 1) {
                *hvm = "svm";
            }
            if ((regs.r_edx >> 6) & 1)
                *pae = 1;
        }
    } else if (STREQLEN((const char *)&regs.r_ebx, "GenuntelineI", 12)) {
        if (pread(fd, &regs, sizeof(regs), 0x00000001) == sizeof(regs)) {
            /* Read VMXE feature bit (bit 5 of ECX feature ID) */
            if ((regs.r_ecx >> 5) & 1)
                *hvm = "vmx";
            if ((regs.r_edx >> 6) & 1)
                *pae = 1;
        }
    }

    ret = 1;

out:
    VIR_FORCE_CLOSE(fd);
    return ret;
}

static virCapsPtr
xenHypervisorMakeCapabilitiesSunOS(virConnectPtr conn)
{
    struct guest_arch guest_arches[32];
    int i = 0;
    virCapsPtr caps = NULL;
    int pae, longmode;
    const char *hvm;

    if (!get_cpu_flags(conn, &hvm, &pae, &longmode))
        return NULL;

    guest_arches[i].arch = VIR_ARCH_I686;
    guest_arches[i].hvm = 0;
    guest_arches[i].pae = pae;
    guest_arches[i].nonpae = !pae;
    guest_arches[i].ia64_be = 0;
    i++;

    if (longmode) {
        guest_arches[i].arch = VIR_ARCH_X86_64;
        guest_arches[i].hvm = 0;
        guest_arches[i].pae = 0;
        guest_arches[i].nonpae = 0;
        guest_arches[i].ia64_be = 0;
        i++;
    }

    if (hvm[0] != '\0') {
        guest_arches[i].arch = VIR_ARCH_I686;
        guest_arches[i].hvm = 1;
        guest_arches[i].pae = pae;
        guest_arches[i].nonpae = 1;
        guest_arches[i].ia64_be = 0;
        i++;

        if (longmode) {
            guest_arches[i].arch = VIR_ARCH_X86_64;
            guest_arches[i].hvm = 1;
            guest_arches[i].pae = 0;
            guest_arches[i].nonpae = 0;
            guest_arches[i].ia64_be = 0;
            i++;
        }
    }

    if ((caps = xenHypervisorBuildCapabilities(conn,
                                               virArchFromHost(),
                                               pae, hvm,
                                               guest_arches, i)) == NULL)
        virReportOOMError();

    return caps;
}

#endif /* __sun */

/**
 * xenHypervisorMakeCapabilitiesInternal:
 * @conn: pointer to the connection block
 * @cpuinfo: file handle containing /proc/cpuinfo data, or NULL
 * @capabilities: file handle containing /sys/hypervisor/properties/capabilities data, or NULL
 *
 * Return the capabilities of this hypervisor.
 */
virCapsPtr
xenHypervisorMakeCapabilitiesInternal(virConnectPtr conn,
                                      virArch hostarch,
                                      FILE *cpuinfo, FILE *capabilities)
{
    char line[1024], *str, *token;
    regmatch_t subs[4];
    char *saveptr = NULL;
    int i;

    char hvm_type[4] = ""; /* "vmx" or "svm" (or "" if not in CPU). */
    int host_pae = 0;
    struct guest_arch guest_archs[32];
    int nr_guest_archs = 0;
    virCapsPtr caps = NULL;

    memset(guest_archs, 0, sizeof(guest_archs));

    /* /proc/cpuinfo: flags: Intel calls HVM "vmx", AMD calls it "svm".
     * It's not clear if this will work on IA64, let alone other
     * architectures and non-Linux. (XXX)
     */
    if (cpuinfo) {
        while (fgets(line, sizeof(line), cpuinfo)) {
            if (regexec(&flags_hvm_rec, line, sizeof(subs)/sizeof(regmatch_t), subs, 0) == 0
                && subs[0].rm_so != -1) {
                if (virStrncpy(hvm_type,
                               &line[subs[1].rm_so],
                               subs[1].rm_eo-subs[1].rm_so,
                               sizeof(hvm_type)) == NULL)
                    goto no_memory;
            } else if (regexec(&flags_pae_rec, line, 0, NULL, 0) == 0)
                host_pae = 1;
        }
    }

    /* Most of the useful info is in /sys/hypervisor/properties/capabilities
     * which is documented in the code in xen-unstable.hg/xen/arch/.../setup.c.
     *
     * It is a space-separated list of supported guest architectures.
     *
     * For x86:
     *    TYP-VER-ARCH[p]
     *    ^   ^   ^    ^
     *    |   |   |    +-- PAE supported
     *    |   |   +------- x86_32 or x86_64
     *    |   +----------- the version of Xen, eg. "3.0"
     *    +--------------- "xen" or "hvm" for para or full virt respectively
     *
     * For PPC this file appears to be always empty (?)
     *
     * For IA64:
     *    TYP-VER-ARCH[be]
     *    ^   ^   ^    ^
     *    |   |   |    +-- Big-endian supported
     *    |   |   +------- always "ia64"
     *    |   +----------- the version of Xen, eg. "3.0"
     *    +--------------- "xen" or "hvm" for para or full virt respectively
     */

    /* Expecting one line in this file - ignore any more. */
    if ((capabilities) && (fgets(line, sizeof(line), capabilities))) {
        /* Split the line into tokens.  strtok_r is OK here because we "own"
         * this buffer.  Parse out the features from each token.
         */
        for (str = line, nr_guest_archs = 0;
             nr_guest_archs < sizeof(guest_archs) / sizeof(guest_archs[0])
                 && (token = strtok_r(str, " ", &saveptr)) != NULL;
             str = NULL) {

            if (regexec(&xen_cap_rec, token, sizeof(subs) / sizeof(subs[0]),
                        subs, 0) == 0) {
                int hvm = STRPREFIX(&token[subs[1].rm_so], "hvm");
                int pae = 0, nonpae = 0, ia64_be = 0;
                virArch arch;

                if (STRPREFIX(&token[subs[2].rm_so], "x86_32")) {
                    arch = VIR_ARCH_I686;
                    if (subs[3].rm_so != -1 &&
                        STRPREFIX(&token[subs[3].rm_so], "p"))
                        pae = 1;
                    else
                        nonpae = 1;
                }
                else if (STRPREFIX(&token[subs[2].rm_so], "x86_64")) {
                    arch = VIR_ARCH_X86_64;
                }
                else if (STRPREFIX(&token[subs[2].rm_so], "ia64")) {
                    arch = VIR_ARCH_ITANIUM;
                    if (subs[3].rm_so != -1 &&
                        STRPREFIX(&token[subs[3].rm_so], "be"))
                        ia64_be = 1;
                }
                else if (STRPREFIX(&token[subs[2].rm_so], "powerpc64")) {
                    arch = VIR_ARCH_PPC64;
                } else {
                    /* XXX surely no other Xen archs exist. Arrrrrrrrrm  */
                    continue;
                }

                /* Search for existing matching (model,hvm) tuple */
                for (i = 0 ; i < nr_guest_archs ; i++) {
                    if (guest_archs[i].arch == arch &&
                        guest_archs[i].hvm == hvm) {
                        break;
                    }
                }

                /* Too many arch flavours - highly unlikely ! */
                if (i >= ARRAY_CARDINALITY(guest_archs))
                    continue;
                /* Didn't find a match, so create a new one */
                if (i == nr_guest_archs)
                    nr_guest_archs++;

                guest_archs[i].arch = arch;
                guest_archs[i].hvm = hvm;

                /* Careful not to overwrite a previous positive
                   setting with a negative one here - some archs
                   can do both pae & non-pae, but Xen reports
                   separately capabilities so we're merging archs */
                if (pae)
                    guest_archs[i].pae = pae;
                if (nonpae)
                    guest_archs[i].nonpae = nonpae;
                if (ia64_be)
                    guest_archs[i].ia64_be = ia64_be;
            }
        }
    }

    if ((caps = xenHypervisorBuildCapabilities(conn,
                                               hostarch,
                                               host_pae,
                                               hvm_type,
                                               guest_archs,
                                               nr_guest_archs)) == NULL)
        goto no_memory;

    return caps;

 no_memory:
    virReportOOMError();
    virCapabilitiesFree(caps);
    return NULL;
}

/**
 * xenHypervisorMakeCapabilities:
 *
 * Return the capabilities of this hypervisor.
 */
virCapsPtr
xenHypervisorMakeCapabilities(virConnectPtr conn)
{
#ifdef __sun
    return xenHypervisorMakeCapabilitiesSunOS(conn);
#else
    virCapsPtr caps = NULL;
    FILE *cpuinfo, *capabilities;

    cpuinfo = fopen("/proc/cpuinfo", "r");
    if (cpuinfo == NULL) {
        if (errno != ENOENT) {
            virReportSystemError(errno,
                                 _("cannot read file %s"),
                                 "/proc/cpuinfo");
            return NULL;
        }
    }

    capabilities = fopen("/sys/hypervisor/properties/capabilities", "r");
    if (capabilities == NULL) {
        if (errno != ENOENT) {
            VIR_FORCE_FCLOSE(cpuinfo);
            virReportSystemError(errno,
                                 _("cannot read file %s"),
                                 "/sys/hypervisor/properties/capabilities");
            return NULL;
        }
    }

    caps = xenHypervisorMakeCapabilitiesInternal(conn,
                                                 virArchFromHost(),
                                                 cpuinfo,
                                                 capabilities);
    if (caps == NULL)
        goto cleanup;

    if (virNodeSuspendGetTargetMask(&caps->host.powerMgmt) < 0)
        VIR_WARN("Failed to get host power management capabilities");

cleanup:
    VIR_FORCE_FCLOSE(cpuinfo);
    VIR_FORCE_FCLOSE(capabilities);

    return caps;
#endif /* __sun */
}



/**
 * xenHypervisorGetCapabilities:
 * @conn: pointer to the connection block
 *
 * Return the capabilities of this hypervisor.
 */
char *
xenHypervisorGetCapabilities(virConnectPtr conn)
{
    xenUnifiedPrivatePtr priv = (xenUnifiedPrivatePtr) conn->privateData;
    char *xml;

    if (!(xml = virCapabilitiesFormatXML(priv->caps))) {
        virReportOOMError();
        return NULL;
    }

    return xml;
}


/**
 * xenHypervisorNumOfDomains:
 * @conn: pointer to the connection block
 *
 * Provides the number of active domains.
 *
 * Returns the number of domain found or -1 in case of error
 */
int
xenHypervisorNumOfDomains(virConnectPtr conn)
{
    xen_getdomaininfolist dominfos;
    int ret, nbids;
    static int last_maxids = 2;
    int maxids = last_maxids;
    xenUnifiedPrivatePtr priv;

    if (conn == NULL)
        return -1;
    priv = (xenUnifiedPrivatePtr) conn->privateData;
    if (priv->handle < 0)
        return -1;

 retry:
    if (!(XEN_GETDOMAININFOLIST_ALLOC(dominfos, maxids))) {
        virReportOOMError();
        return -1;
    }

    XEN_GETDOMAININFOLIST_CLEAR(dominfos, maxids);

    ret = virXen_getdomaininfolist(priv->handle, 0, maxids, &dominfos);

    XEN_GETDOMAININFOLIST_FREE(dominfos);

    if (ret < 0)
        return -1;

    nbids = ret;
    /* Can't possibly have more than 65,000 concurrent guests
     * so limit how many times we try, to avoid increasing
     * without bound & thus allocating all of system memory !
     * XXX I'll regret this comment in a few years time ;-)
     */
    if (nbids == maxids) {
        if (maxids < 65000) {
            last_maxids *= 2;
            maxids *= 2;
            goto retry;
        }
        nbids = -1;
    }
    if ((nbids < 0) || (nbids > maxids))
        return -1;
    return nbids;
}

/**
 * xenHypervisorListDomains:
 * @conn: pointer to the connection block
 * @ids: array to collect the list of IDs of active domains
 * @maxids: size of @ids
 *
 * Collect the list of active domains, and store their ID in @maxids
 *
 * Returns the number of domain found or -1 in case of error
 */
int
xenHypervisorListDomains(virConnectPtr conn, int *ids, int maxids)
{
    xen_getdomaininfolist dominfos;
    int ret, nbids, i;
    xenUnifiedPrivatePtr priv;

    if (conn == NULL)
        return -1;

    priv = (xenUnifiedPrivatePtr) conn->privateData;
    if (priv->handle < 0 ||
        (ids == NULL) || (maxids < 0))
        return -1;

    if (maxids == 0)
        return 0;

    if (!(XEN_GETDOMAININFOLIST_ALLOC(dominfos, maxids))) {
        virReportOOMError();
        return -1;
    }

    XEN_GETDOMAININFOLIST_CLEAR(dominfos, maxids);
    memset(ids, 0, maxids * sizeof(int));

    ret = virXen_getdomaininfolist(priv->handle, 0, maxids, &dominfos);

    if (ret < 0) {
        XEN_GETDOMAININFOLIST_FREE(dominfos);
        return -1;
    }

    nbids = ret;
    if ((nbids < 0) || (nbids > maxids)) {
        XEN_GETDOMAININFOLIST_FREE(dominfos);
        return -1;
    }

    for (i = 0;i < nbids;i++) {
        ids[i] = XEN_GETDOMAININFOLIST_DOMAIN(dominfos, i);
    }

    XEN_GETDOMAININFOLIST_FREE(dominfos);
    return nbids;
}


char *
xenHypervisorDomainGetOSType(virDomainPtr dom)
{
    xenUnifiedPrivatePtr priv;
    xen_getdomaininfo dominfo;
    char *ostype = NULL;

    priv = (xenUnifiedPrivatePtr) dom->conn->privateData;
    if (priv->handle < 0) {
        virReportError(VIR_ERR_INTERNAL_ERROR, "%s",
                       _("domain shut off or invalid"));
        return NULL;
    }

    /* HV's earlier than 3.1.0 don't include the HVM flags in guests status*/
    if (hv_versions.hypervisor < 2 ||
        hv_versions.dom_interface < 4) {
        virReportError(VIR_ERR_INTERNAL_ERROR, "%s",
                       _("unsupported in dom interface < 4"));
        return NULL;
    }

    XEN_GETDOMAININFO_CLEAR(dominfo);

    if (virXen_getdomaininfo(priv->handle, dom->id, &dominfo) < 0) {
        virReportError(VIR_ERR_INTERNAL_ERROR, "%s",
                       _("cannot get domain details"));
        return NULL;
    }

    if (XEN_GETDOMAININFO_DOMAIN(dominfo) != dom->id) {
        virReportError(VIR_ERR_INTERNAL_ERROR, "%s",
                       _("cannot get domain details"));
        return NULL;
    }

    if (XEN_GETDOMAININFO_FLAGS(dominfo) & DOMFLAGS_HVM)
        ostype = strdup("hvm");
    else
        ostype = strdup("linux");

    if (ostype == NULL)
        virReportOOMError();

    return ostype;
}

int
xenHypervisorHasDomain(virConnectPtr conn,
                       int id)
{
    xenUnifiedPrivatePtr priv;
    xen_getdomaininfo dominfo;

    priv = (xenUnifiedPrivatePtr) conn->privateData;
    if (priv->handle < 0)
        return 0;

    XEN_GETDOMAININFO_CLEAR(dominfo);

    if (virXen_getdomaininfo(priv->handle, id, &dominfo) < 0)
        return 0;

    if (XEN_GETDOMAININFO_DOMAIN(dominfo) != id)
        return 0;

    return 1;
}

virDomainPtr
xenHypervisorLookupDomainByID(virConnectPtr conn,
                              int id)
{
    xenUnifiedPrivatePtr priv;
    xen_getdomaininfo dominfo;
    virDomainPtr ret;
    char *name;

    priv = (xenUnifiedPrivatePtr) conn->privateData;
    if (priv->handle < 0)
        return NULL;

    XEN_GETDOMAININFO_CLEAR(dominfo);

    if (virXen_getdomaininfo(priv->handle, id, &dominfo) < 0)
        return NULL;

    if (XEN_GETDOMAININFO_DOMAIN(dominfo) != id)
        return NULL;

    xenUnifiedLock(priv);
    name = xenStoreDomainGetName(conn, id);
    xenUnifiedUnlock(priv);
    if (!name)
        return NULL;

    ret = virGetDomain(conn, name, XEN_GETDOMAININFO_UUID(dominfo));
    if (ret)
        ret->id = id;
    VIR_FREE(name);
    return ret;
}


virDomainPtr
xenHypervisorLookupDomainByUUID(virConnectPtr conn,
                                const unsigned char *uuid)
{
    xen_getdomaininfolist dominfos;
    xenUnifiedPrivatePtr priv;
    virDomainPtr ret;
    char *name;
    int maxids = 100, nids, i, id;

    priv = (xenUnifiedPrivatePtr) conn->privateData;
    if (priv->handle < 0)
        return NULL;

 retry:
    if (!(XEN_GETDOMAININFOLIST_ALLOC(dominfos, maxids))) {
        virReportOOMError();
        return NULL;
    }

    XEN_GETDOMAININFOLIST_CLEAR(dominfos, maxids);

    nids = virXen_getdomaininfolist(priv->handle, 0, maxids, &dominfos);

    if (nids < 0) {
        XEN_GETDOMAININFOLIST_FREE(dominfos);
        return NULL;
    }

    /* Can't possibly have more than 65,000 concurrent guests
     * so limit how many times we try, to avoid increasing
     * without bound & thus allocating all of system memory !
     * XXX I'll regret this comment in a few years time ;-)
     */
    if (nids == maxids) {
        XEN_GETDOMAININFOLIST_FREE(dominfos);
        if (maxids < 65000) {
            maxids *= 2;
            goto retry;
        }
        return NULL;
    }

    id = -1;
    for (i = 0 ; i < nids ; i++) {
        if (memcmp(XEN_GETDOMAININFOLIST_UUID(dominfos, i), uuid, VIR_UUID_BUFLEN) == 0) {
            id = XEN_GETDOMAININFOLIST_DOMAIN(dominfos, i);
            break;
        }
    }
    XEN_GETDOMAININFOLIST_FREE(dominfos);

    if (id == -1)
        return NULL;

    xenUnifiedLock(priv);
    name = xenStoreDomainGetName(conn, id);
    xenUnifiedUnlock(priv);
    if (!name)
        return NULL;

    ret = virGetDomain(conn, name, uuid);
    if (ret)
        ret->id = id;
    VIR_FREE(name);
    return ret;
}

/**
 * xenHypervisorGetMaxVcpus:
 *
 * Returns the maximum of CPU defined by Xen.
 */
int
xenHypervisorGetMaxVcpus(virConnectPtr conn,
                         const char *type ATTRIBUTE_UNUSED)
{
    xenUnifiedPrivatePtr priv;

    if (conn == NULL)
        return -1;
    priv = (xenUnifiedPrivatePtr) conn->privateData;
    if (priv->handle < 0)
        return -1;

    return MAX_VIRT_CPUS;
}

/**
 * xenHypervisorGetDomMaxMemory:
 * @conn: connection data
 * @id: domain id
 *
 * Retrieve the maximum amount of physical memory allocated to a
 * domain.
 *
 * Returns the memory size in kilobytes or 0 in case of error.
 */
unsigned long
xenHypervisorGetDomMaxMemory(virConnectPtr conn, int id)
{
    xenUnifiedPrivatePtr priv;
    xen_getdomaininfo dominfo;
    int ret;

    if (conn == NULL)
        return 0;

    priv = (xenUnifiedPrivatePtr) conn->privateData;
    if (priv->handle < 0)
        return 0;

    if (kb_per_pages == 0) {
        kb_per_pages = sysconf(_SC_PAGESIZE) / 1024;
        if (kb_per_pages <= 0)
            kb_per_pages = 4;
    }

    XEN_GETDOMAININFO_CLEAR(dominfo);

    ret = virXen_getdomaininfo(priv->handle, id, &dominfo);

    if ((ret < 0) || (XEN_GETDOMAININFO_DOMAIN(dominfo) != id))
        return 0;

    return (unsigned long) XEN_GETDOMAININFO_MAX_PAGES(dominfo) * kb_per_pages;
}

/**
 * xenHypervisorGetMaxMemory:
 * @domain: a domain object or NULL
 *
 * Retrieve the maximum amount of physical memory allocated to a
 * domain. If domain is NULL, then this get the amount of memory reserved
 * to Domain0 i.e. the domain where the application runs.
 *
 * Returns the memory size in kilobytes or 0 in case of error.
 */
static unsigned long long ATTRIBUTE_NONNULL(1)
xenHypervisorGetMaxMemory(virDomainPtr domain)
{
    xenUnifiedPrivatePtr priv;

    if (domain->conn == NULL)
        return 0;

    priv = (xenUnifiedPrivatePtr) domain->conn->privateData;
    if (priv->handle < 0 || domain->id < 0)
        return 0;

    return xenHypervisorGetDomMaxMemory(domain->conn, domain->id);
}

/**
 * xenHypervisorGetDomInfo:
 * @conn: connection data
 * @id: the domain ID
 * @info: the place where information should be stored
 *
 * Do a hypervisor call to get the related set of domain information.
 *
 * Returns 0 in case of success, -1 in case of error.
 */
int
xenHypervisorGetDomInfo(virConnectPtr conn, int id, virDomainInfoPtr info)
{
    xenUnifiedPrivatePtr priv;
    xen_getdomaininfo dominfo;
    int ret;
    uint32_t domain_flags, domain_state, domain_shutdown_cause;

    if (kb_per_pages == 0) {
        kb_per_pages = sysconf(_SC_PAGESIZE) / 1024;
        if (kb_per_pages <= 0)
            kb_per_pages = 4;
    }

    if (conn == NULL)
        return -1;

    priv = (xenUnifiedPrivatePtr) conn->privateData;
    if (priv->handle < 0 || info == NULL)
        return -1;

    memset(info, 0, sizeof(virDomainInfo));
    XEN_GETDOMAININFO_CLEAR(dominfo);

    ret = virXen_getdomaininfo(priv->handle, id, &dominfo);

    if ((ret < 0) || (XEN_GETDOMAININFO_DOMAIN(dominfo) != id))
        return -1;

    domain_flags = XEN_GETDOMAININFO_FLAGS(dominfo);
    domain_flags &= ~DOMFLAGS_HVM; /* Mask out HVM flags */
    domain_state = domain_flags & 0xFF; /* Mask out high bits */
    switch (domain_state) {
        case DOMFLAGS_DYING:
            info->state = VIR_DOMAIN_SHUTDOWN;
            break;
        case DOMFLAGS_SHUTDOWN:
            /* The domain is shutdown.  Determine the cause. */
            domain_shutdown_cause = domain_flags >> DOMFLAGS_SHUTDOWNSHIFT;
            switch (domain_shutdown_cause) {
                case SHUTDOWN_crash:
                    info->state = VIR_DOMAIN_CRASHED;
                    break;
                default:
                    info->state = VIR_DOMAIN_SHUTOFF;
            }
            break;
        case DOMFLAGS_PAUSED:
            info->state = VIR_DOMAIN_PAUSED;
            break;
        case DOMFLAGS_BLOCKED:
            info->state = VIR_DOMAIN_BLOCKED;
            break;
        case DOMFLAGS_RUNNING:
            info->state = VIR_DOMAIN_RUNNING;
            break;
        default:
            info->state = VIR_DOMAIN_NOSTATE;
    }

    /*
     * the API brings back the cpu time in nanoseconds,
     * convert to microseconds, same thing convert to
     * kilobytes from page counts
     */
    info->cpuTime = XEN_GETDOMAININFO_CPUTIME(dominfo);
    info->memory = XEN_GETDOMAININFO_TOT_PAGES(dominfo) * kb_per_pages;
    info->maxMem = XEN_GETDOMAININFO_MAX_PAGES(dominfo);
    if (info->maxMem != UINT_MAX)
        info->maxMem *= kb_per_pages;
    info->nrVirtCpu = XEN_GETDOMAININFO_CPUCOUNT(dominfo);
    return 0;
}

/**
 * xenHypervisorGetDomainInfo:
 * @domain: pointer to the domain block
 * @info: the place where information should be stored
 *
 * Do a hypervisor call to get the related set of domain information.
 *
 * Returns 0 in case of success, -1 in case of error.
 */
int
xenHypervisorGetDomainInfo(virDomainPtr domain, virDomainInfoPtr info)
{
    xenUnifiedPrivatePtr priv;

    if (domain->conn == NULL)
        return -1;

    priv = (xenUnifiedPrivatePtr) domain->conn->privateData;
    if (priv->handle < 0 || info == NULL ||
        (domain->id < 0))
        return -1;

    return xenHypervisorGetDomInfo(domain->conn, domain->id, info);

}

/**
 * xenHypervisorGetDomainState:
 * @domain: pointer to the domain block
 * @state: returned state of the domain
 * @reason: returned reason for the state
 * @flags: additional flags, 0 for now
 *
 * Do a hypervisor call to get the related set of domain information.
 *
 * Returns 0 in case of success, -1 in case of error.
 */
int
xenHypervisorGetDomainState(virDomainPtr domain,
                            int *state,
                            int *reason,
                            unsigned int flags)
{
    xenUnifiedPrivatePtr priv = domain->conn->privateData;
    virDomainInfo info;

    virCheckFlags(0, -1);

    if (domain->conn == NULL)
        return -1;

    if (priv->handle < 0 || domain->id < 0)
        return -1;

    if (xenHypervisorGetDomInfo(domain->conn, domain->id, &info) < 0)
        return -1;

    *state = info.state;
    if (reason)
        *reason = 0;

    return 0;
}

/**
 * xenHypervisorNodeGetCellsFreeMemory:
 * @conn: pointer to the hypervisor connection
 * @freeMems: pointer to the array of unsigned long long
 * @startCell: index of first cell to return freeMems info on.
 * @maxCells: Maximum number of cells for which freeMems information can
 *            be returned.
 *
 * This call returns the amount of free memory in one or more NUMA cells.
 * The @freeMems array must be allocated by the caller and will be filled
 * with the amount of free memory in kilobytes for each cell requested,
 * starting with startCell (in freeMems[0]), up to either
 * (startCell + maxCells), or the number of additional cells in the node,
 * whichever is smaller.
 *
 * Returns the number of entries filled in freeMems, or -1 in case of error.
 */
int
xenHypervisorNodeGetCellsFreeMemory(virConnectPtr conn, unsigned long long *freeMems,
                                    int startCell, int maxCells)
{
    xen_op_v2_sys op_sys;
    int i, j, ret;
    xenUnifiedPrivatePtr priv;

    if (conn == NULL) {
        virReportError(VIR_ERR_INVALID_ARG, "%s", _("invalid argument"));
        return -1;
    }

    priv = conn->privateData;

    if (priv->nbNodeCells < 0) {
        virReportError(VIR_ERR_XEN_CALL, "%s",
                       _("cannot determine actual number of cells"));
        return -1;
    }

    if ((maxCells < 1) || (startCell >= priv->nbNodeCells)) {
        virReportError(VIR_ERR_INVALID_ARG, "%s",
                       _("invalid argument"));
        return -1;
    }

    /*
     * Support only hv_versions.sys_interface >=4
     */
    if (hv_versions.sys_interface < SYS_IFACE_MIN_VERS_NUMA) {
        virReportError(VIR_ERR_XEN_CALL, "%s",
                       _("unsupported in sys interface < 4"));
        return -1;
    }

    if (priv->handle < 0) {
        virReportError(VIR_ERR_INTERNAL_ERROR, "%s",
                       _("priv->handle invalid"));
        return -1;
    }

    memset(&op_sys, 0, sizeof(op_sys));
    op_sys.cmd = XEN_V2_OP_GETAVAILHEAP;

    for (i = startCell, j = 0;(i < priv->nbNodeCells) && (j < maxCells);i++,j++) {
        if (hv_versions.sys_interface >= 5)
            op_sys.u.availheap5.node = i;
        else
            op_sys.u.availheap.node = i;
        ret = xenHypervisorDoV2Sys(priv->handle, &op_sys);
        if (ret < 0) {
            return -1;
        }
        if (hv_versions.sys_interface >= 5)
            freeMems[j] = op_sys.u.availheap5.avail_bytes;
        else
            freeMems[j] = op_sys.u.availheap.avail_bytes;
    }
    return j;
}


/**
 * xenHypervisorPauseDomain:
 * @domain: pointer to the domain block
 *
 * Do a hypervisor call to pause the given domain
 *
 * Returns 0 in case of success, -1 in case of error.
 */
int
xenHypervisorPauseDomain(virDomainPtr domain)
{
    int ret;
    xenUnifiedPrivatePtr priv;

    if (domain->conn == NULL)
        return -1;

    priv = (xenUnifiedPrivatePtr) domain->conn->privateData;
    if (priv->handle < 0 || domain->id < 0)
        return -1;

    ret = virXen_pausedomain(priv->handle, domain->id);
    if (ret < 0)
        return -1;
    return 0;
}

/**
 * xenHypervisorResumeDomain:
 * @domain: pointer to the domain block
 *
 * Do a hypervisor call to resume the given domain
 *
 * Returns 0 in case of success, -1 in case of error.
 */
int
xenHypervisorResumeDomain(virDomainPtr domain)
{
    int ret;
    xenUnifiedPrivatePtr priv;

    if (domain->conn == NULL)
        return -1;

    priv = (xenUnifiedPrivatePtr) domain->conn->privateData;
    if (priv->handle < 0 || domain->id < 0)
        return -1;

    ret = virXen_unpausedomain(priv->handle, domain->id);
    if (ret < 0)
        return -1;
    return 0;
}

/**
 * xenHypervisorDestroyDomainFlags:
 * @domain: pointer to the domain block
 * @flags: an OR'ed set of virDomainDestroyFlagsValues
 *
 * Do a hypervisor call to destroy the given domain
 *
 * Calling this function with no @flags set (equal to zero)
 * is equivalent to calling xenHypervisorDestroyDomain.
 *
 * Returns 0 in case of success, -1 in case of error.
 */
int
xenHypervisorDestroyDomainFlags(virDomainPtr domain,
                                unsigned int flags)
{
    int ret;
    xenUnifiedPrivatePtr priv;

    virCheckFlags(0, -1);

    if (domain->conn == NULL)
        return -1;

    priv = (xenUnifiedPrivatePtr) domain->conn->privateData;
    if (priv->handle < 0 || domain->id < 0)
        return -1;

    ret = virXen_destroydomain(priv->handle, domain->id);
    if (ret < 0)
        return -1;
    return 0;
}

/**
 * xenHypervisorSetMaxMemory:
 * @domain: pointer to the domain block
 * @memory: the max memory size in kilobytes.
 *
 * Do a hypervisor call to change the maximum amount of memory used
 *
 * Returns 0 in case of success, -1 in case of error.
 */
int
xenHypervisorSetMaxMemory(virDomainPtr domain, unsigned long memory)
{
    int ret;
    xenUnifiedPrivatePtr priv;

    if (domain->conn == NULL)
        return -1;

    priv = (xenUnifiedPrivatePtr) domain->conn->privateData;
    if (priv->handle < 0 || domain->id < 0)
        return -1;

    ret = virXen_setmaxmem(priv->handle, domain->id, memory);
    if (ret < 0)
        return -1;
    return 0;
}


/**
 * xenHypervisorSetVcpus:
 * @domain: pointer to domain object
 * @nvcpus: the new number of virtual CPUs for this domain
 *
 * Dynamically change the number of virtual CPUs used by the domain.
 *
 * Returns 0 in case of success, -1 in case of failure.
 */

int
xenHypervisorSetVcpus(virDomainPtr domain, unsigned int nvcpus)
{
    int ret;
    xenUnifiedPrivatePtr priv;

    if (domain->conn == NULL)
        return -1;

    priv = (xenUnifiedPrivatePtr) domain->conn->privateData;
    if (priv->handle < 0 || domain->id < 0 || nvcpus < 1)
        return -1;

    ret = virXen_setmaxvcpus(priv->handle, domain->id, nvcpus);
    if (ret < 0)
        return -1;
    return 0;
}

/**
 * xenHypervisorPinVcpu:
 * @domain: pointer to domain object
 * @vcpu: virtual CPU number
 * @cpumap: pointer to a bit map of real CPUs (in 8-bit bytes)
 * @maplen: length of cpumap in bytes
 *
 * Dynamically change the real CPUs which can be allocated to a virtual CPU.
 *
 * Returns 0 in case of success, -1 in case of failure.
 */

int
xenHypervisorPinVcpu(virDomainPtr domain, unsigned int vcpu,
                     unsigned char *cpumap, int maplen)
{
    int ret;
    xenUnifiedPrivatePtr priv;

    if (domain->conn == NULL)
        return -1;

    priv = (xenUnifiedPrivatePtr) domain->conn->privateData;
    if (priv->handle < 0 || (domain->id < 0) ||
        (cpumap == NULL) || (maplen < 1))
        return -1;

    ret = virXen_setvcpumap(priv->handle, domain->id, vcpu,
                            cpumap, maplen);
    if (ret < 0)
        return -1;
    return 0;
}

/**
 * virDomainGetVcpus:
 * @domain: pointer to domain object, or NULL for Domain0
 * @info: pointer to an array of virVcpuInfo structures (OUT)
 * @maxinfo: number of structures in info array
 * @cpumaps: pointer to a bit map of real CPUs for all vcpus of this domain (in 8-bit bytes) (OUT)
 *	If cpumaps is NULL, then no cpumap information is returned by the API.
 *	It's assumed there is <maxinfo> cpumap in cpumaps array.
 *	The memory allocated to cpumaps must be (maxinfo * maplen) bytes
 *	(ie: calloc(maxinfo, maplen)).
 *	One cpumap inside cpumaps has the format described in virDomainPinVcpu() API.
 * @maplen: number of bytes in one cpumap, from 1 up to size of CPU map in
 *	underlying virtualization system (Xen...).
 *
 * Extract information about virtual CPUs of domain, store it in info array
 * and also in cpumaps if this pointer isn't NULL.
 *
 * Returns the number of info filled in case of success, -1 in case of failure.
 */
int
xenHypervisorGetVcpus(virDomainPtr domain, virVcpuInfoPtr info, int maxinfo,
                      unsigned char *cpumaps, int maplen)
{
    xen_getdomaininfo dominfo;
    int ret;
    xenUnifiedPrivatePtr priv;
    virVcpuInfoPtr ipt;
    int nbinfo, i;

    if (domain->conn == NULL)
        return -1;

    priv = (xenUnifiedPrivatePtr) domain->conn->privateData;
    if (priv->handle < 0 || (domain->id < 0) ||
        (info == NULL) || (maxinfo < 1) ||
        (sizeof(cpumap_t) & 7)) {
        virReportError(VIR_ERR_INTERNAL_ERROR, "%s",
                       _("domain shut off or invalid"));
        return -1;
    }
    if ((cpumaps != NULL) && (maplen < 1)) {
        virReportError(VIR_ERR_INVALID_ARG, "%s",
                       _("invalid argument"));
        return -1;
    }
    /* first get the number of virtual CPUs in this domain */
    XEN_GETDOMAININFO_CLEAR(dominfo);
    ret = virXen_getdomaininfo(priv->handle, domain->id,
                               &dominfo);

    if ((ret < 0) || (XEN_GETDOMAININFO_DOMAIN(dominfo) != domain->id)) {
        virReportError(VIR_ERR_INTERNAL_ERROR, "%s",
                       _("cannot get domain details"));
        return -1;
    }
    nbinfo = XEN_GETDOMAININFO_CPUCOUNT(dominfo) + 1;
    if (nbinfo > maxinfo) nbinfo = maxinfo;

    if (cpumaps != NULL)
        memset(cpumaps, 0, maxinfo * maplen);

    for (i = 0, ipt = info; i < nbinfo; i++, ipt++) {
        if ((cpumaps != NULL) && (i < maxinfo)) {
            ret = virXen_getvcpusinfo(priv->handle, domain->id, i,
                                      ipt,
                                      (unsigned char *)VIR_GET_CPUMAP(cpumaps, maplen, i),
                                      maplen);
            if (ret < 0) {
                virReportError(VIR_ERR_INTERNAL_ERROR, "%s",
                               _("cannot get VCPUs info"));
                return -1;
            }
        } else {
            ret = virXen_getvcpusinfo(priv->handle, domain->id, i,
                                      ipt, NULL, 0);
            if (ret < 0) {
                virReportError(VIR_ERR_INTERNAL_ERROR, "%s",
                               _("cannot get VCPUs info"));
                return -1;
            }
        }
    }
    return nbinfo;
}

/**
 * xenHypervisorGetVcpuMax:
 *
 *  Returns the maximum number of virtual CPUs supported for
 *  the guest VM. If the guest is inactive, this is the maximum
 *  of CPU defined by Xen. If the guest is running this reflect
 *  the maximum number of virtual CPUs the guest was booted with.
 */
int
xenHypervisorGetVcpuMax(virDomainPtr domain)
{
    xen_getdomaininfo dominfo;
    int ret;
    int maxcpu;
    xenUnifiedPrivatePtr priv;

    if (domain->conn == NULL)
        return -1;

    priv = (xenUnifiedPrivatePtr) domain->conn->privateData;
    if (priv->handle < 0)
        return -1;

    /* inactive domain */
    if (domain->id < 0) {
        maxcpu = MAX_VIRT_CPUS;
    } else {
        XEN_GETDOMAININFO_CLEAR(dominfo);
        ret = virXen_getdomaininfo(priv->handle, domain->id,
                                   &dominfo);

        if ((ret < 0) || (XEN_GETDOMAININFO_DOMAIN(dominfo) != domain->id))
            return -1;
        maxcpu = XEN_GETDOMAININFO_MAXCPUID(dominfo) + 1;
    }

    return maxcpu;
}

/**
 * xenHavePrivilege()
 *
 * Return true if the current process should be able to connect to Xen.
 */
int
xenHavePrivilege(void)
{
#ifdef __sun
    return priv_ineffect(PRIV_XVM_CONTROL);
#else
    return access(XEN_HYPERVISOR_SOCKET, R_OK) == 0;
#endif
}<|MERGE_RESOLUTION|>--- conflicted
+++ resolved
@@ -2363,11 +2363,7 @@
                                               "qemu-dm" :
                                               "qemu-dm"),
                                              (guest_archs[i].hvm ?
-<<<<<<< HEAD
-                                              "/usr/lib/xen-default/boot/hvmloader" :
-=======
                                               "hvmloader" :
->>>>>>> 3d591fe0
                                               NULL),
                                              1,
                                              machines)) == NULL) {
