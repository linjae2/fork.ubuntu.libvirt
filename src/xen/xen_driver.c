/*
 * xen_driver.c: Unified Xen driver.
 *
 * Copyright (C) 2007-2014 Red Hat, Inc.
 *
 * This library is free software; you can redistribute it and/or
 * modify it under the terms of the GNU Lesser General Public
 * License as published by the Free Software Foundation; either
 * version 2.1 of the License, or (at your option) any later version.
 *
 * This library is distributed in the hope that it will be useful,
 * but WITHOUT ANY WARRANTY; without even the implied warranty of
 * MERCHANTABILITY or FITNESS FOR A PARTICULAR PURPOSE.  See the GNU
 * Lesser General Public License for more details.
 *
 * You should have received a copy of the GNU Lesser General Public
 * License along with this library.  If not, see
 * <http://www.gnu.org/licenses/>.
 *
 * Richard W.M. Jones <rjones@redhat.com>
 */

#include <config.h>

/* Note:
 *
 * This driver provides a unified interface to the five
 * separate underlying Xen drivers (xen_internal,
 * xend_internal, xs_internal and xm_internal).  Historically
 * the body of libvirt.c handled the five Xen drivers,
 * and contained Xen-specific code.
 */

#include <stdint.h>
#include <unistd.h>
#include <string.h>
#include <errno.h>
#include <sys/types.h>
#include <fcntl.h>
#include <xen/dom0_ops.h>

#include "virerror.h"
#include "virlog.h"
#include "datatypes.h"
#include "xen_driver.h"

#include "xen_sxpr.h"
#include "xen_xm.h"
#include "xen_hypervisor.h"
#include "xend_internal.h"
#include "xs_internal.h"
#include "xm_internal.h"
#if WITH_XEN_INOTIFY
# include "xen_inotify.h"
#endif
#include "virxml.h"
#include "viralloc.h"
#include "node_device_conf.h"
#include "virpci.h"
#include "viruuid.h"
#include "fdstream.h"
#include "virfile.h"
#include "viruri.h"
#include "vircommand.h"
#include "virnodesuspend.h"
#include "nodeinfo.h"
#include "configmake.h"
#include "virstring.h"
#include "viraccessapicheck.h"

#define VIR_FROM_THIS VIR_FROM_XEN

VIR_LOG_INIT("xen.xen_driver");

#define XEN_SAVE_DIR LOCALSTATEDIR "/lib/libvirt/xen/save"

static int
xenUnifiedNodeGetInfo(virConnectPtr conn, virNodeInfoPtr info);

static int
xenUnifiedDomainGetVcpusFlagsInternal(virDomainPtr dom,
                                      virDomainDefPtr def,
                                      unsigned int flags);

static int
xenUnifiedDomainGetVcpusInternal(virDomainPtr dom,
                                 virDomainDefPtr def,
                                 virVcpuInfoPtr info,
                                 int maxinfo,
                                 unsigned char *cpumaps,
                                 int maplen);


static bool is_privileged = false;
static virSysinfoDefPtr hostsysinfo = NULL;

static virDomainDefPtr xenGetDomainDefForID(virConnectPtr conn, int id)
{
    virDomainDefPtr ret;

    ret = xenHypervisorLookupDomainByID(conn, id);

    if (!ret && virGetLastError() == NULL)
        virReportError(VIR_ERR_NO_DOMAIN, __FUNCTION__);

    return ret;
}


static virDomainDefPtr xenGetDomainDefForName(virConnectPtr conn, const char *name)
{
    xenUnifiedPrivatePtr priv = conn->privateData;
    virDomainDefPtr ret;

    ret = xenDaemonLookupByName(conn, name);

    /* Try XM for inactive domains. */
    if (!ret &&
        priv->xendConfigVersion <= XEND_CONFIG_VERSION_3_0_3)
        ret = xenXMDomainLookupByName(conn, name);

    if (!ret && virGetLastError() == NULL)
        virReportError(VIR_ERR_NO_DOMAIN, __FUNCTION__);

    return ret;
}


static virDomainDefPtr xenGetDomainDefForUUID(virConnectPtr conn, const unsigned char *uuid)
{
    xenUnifiedPrivatePtr priv = conn->privateData;
    virDomainDefPtr ret;

    ret = xenHypervisorLookupDomainByUUID(conn, uuid);

    /* Try XM for inactive domains. */
    if (!ret) {
        if (priv->xendConfigVersion <= XEND_CONFIG_VERSION_3_0_3)
            ret = xenXMDomainLookupByUUID(conn, uuid);
        else
            ret = xenDaemonLookupByUUID(conn, uuid);
    }

    if (!ret && virGetLastError() == NULL)
        virReportError(VIR_ERR_NO_DOMAIN, __FUNCTION__);

    return ret;
}


static virDomainDefPtr xenGetDomainDefForDom(virDomainPtr dom)
{
    /* UUID lookup is more efficient than name lookup */
    return xenGetDomainDefForUUID(dom->conn, dom->uuid);
}


/**
 * xenNumaInit:
 * @conn: pointer to the hypervisor connection
 *
 * Initializer for previous variables. We currently assume that
 * the number of physical CPU and the number of NUMA cell is fixed
 * until reboot which might be false in future Xen implementations.
 */
static void
xenNumaInit(virConnectPtr conn)
{
    virNodeInfo nodeInfo;
    xenUnifiedPrivatePtr priv;
    int ret;

    ret = xenUnifiedNodeGetInfo(conn, &nodeInfo);
    if (ret < 0)
        return;

    priv = conn->privateData;

    priv->nbNodeCells = nodeInfo.nodes;
    priv->nbNodeCpus = nodeInfo.cpus;
}


/**
 * xenDomainUsedCpus:
 * @dom: the domain
 * @def: the domain definition
 *
 * Analyze which set of CPUs are used by the domain and
 * return a string providing the ranges.
 *
 * Returns the string which needs to be freed by the caller or
 *         NULL if the domain uses all CPU or in case of error.
 */
char *
xenDomainUsedCpus(virDomainPtr dom, virDomainDefPtr def)
{
    char *res = NULL;
    int ncpus;
    int nb_vcpu;
    virBitmapPtr cpulist = NULL;
    unsigned char *cpumap = NULL;
    size_t cpumaplen;
    int nb = 0;
    int n, m;
    virVcpuInfoPtr cpuinfo = NULL;
    virNodeInfo nodeinfo;
    xenUnifiedPrivatePtr priv;

    priv = dom->conn->privateData;

    if (priv->nbNodeCpus <= 0)
        return NULL;
    nb_vcpu = xenUnifiedDomainGetVcpusFlagsInternal(dom, def,
                                                    (VIR_DOMAIN_VCPU_LIVE |
                                                     VIR_DOMAIN_VCPU_MAXIMUM));
    if (nb_vcpu <= 0)
        return NULL;
    if (xenUnifiedNodeGetInfo(dom->conn, &nodeinfo) < 0)
        return NULL;

    if (!(cpulist = virBitmapNew(priv->nbNodeCpus)))
        goto done;
    if (VIR_ALLOC_N(cpuinfo, nb_vcpu) < 0)
        goto done;
    cpumaplen = VIR_CPU_MAPLEN(VIR_NODEINFO_MAXCPUS(nodeinfo));
    if (xalloc_oversized(nb_vcpu, cpumaplen) ||
        VIR_ALLOC_N(cpumap, nb_vcpu * cpumaplen) < 0)
        goto done;

    if ((ncpus = xenUnifiedDomainGetVcpusInternal(dom, def, cpuinfo, nb_vcpu,
                                                  cpumap, cpumaplen)) >= 0) {
        for (n = 0; n < ncpus; n++) {
            for (m = 0; m < priv->nbNodeCpus; m++) {
                bool used;
                ignore_value(virBitmapGetBit(cpulist, m, &used));
                if ((!used) &&
                    (VIR_CPU_USABLE(cpumap, cpumaplen, n, m))) {
                    ignore_value(virBitmapSetBit(cpulist, m));
                    nb++;
                    /* if all CPU are used just return NULL */
                    if (nb == priv->nbNodeCpus)
                        goto done;

                }
            }
        }
        res = virBitmapFormat(cpulist);
    }

 done:
    virBitmapFree(cpulist);
    VIR_FREE(cpumap);
    VIR_FREE(cpuinfo);
    return res;
}

static int
xenUnifiedStateInitialize(bool privileged,
                          virStateInhibitCallback callback ATTRIBUTE_UNUSED,
                          void *opaque ATTRIBUTE_UNUSED)
{
    /* Don't allow driver to work in non-root libvirtd */
    if (privileged) {
        is_privileged = true;
        hostsysinfo = virSysinfoRead();
    }

    return 0;
}

static int
xenUnifiedStateCleanup(void)
{
    virSysinfoDefFree(hostsysinfo);
    return 0;
}

static virStateDriver state_driver = {
    .name = "Xen",
    .stateInitialize = xenUnifiedStateInitialize,
    .stateCleanup = xenUnifiedStateCleanup,
};

/*----- Dispatch functions. -----*/

/* These dispatch functions follow the model used historically
 * by libvirt.c -- trying each low-level Xen driver in turn
 * until one succeeds.  However since we know what low-level
 * drivers can perform which functions, it is probably better
 * in future to optimise these dispatch functions to just call
 * the single function (or small number of appropriate functions)
 * in the low level drivers directly.
 */

static int
xenUnifiedProbe(void)
{
#ifdef __linux__
    if (virFileExists("/proc/xen"))
        return 1;
#endif
#ifdef __sun
    int fd;

    if ((fd = open("/dev/xen/domcaps", O_RDONLY)) >= 0) {
        VIR_FORCE_CLOSE(fd);
        return 1;
    }
#endif
    return 0;
}

#ifdef WITH_LIBXL
static bool
xenUnifiedXendProbe(void)
{
<<<<<<< HEAD
    virCommandPtr cmd;
    char *output;
    int status;
    int ret = 0;

    cmd = virCommandNewArgList("/usr/lib/xen-common/bin/xen-toolstack", NULL);
    virCommandSetOutputBuffer(cmd, &output);
    if (virCommandRun(cmd, &status) == 0 && status == 0) {
        int i, j;

        for (i = 0, j = 0; output[i] != '\0'; i++)
            if (output[i] == '/')
                j = i + 1;

        if (output[j] == 'x' && output[j+1] == 'm')
            ret = 1;
    }
    VIR_FREE(output);
    virCommandFree(cmd);
=======
    bool ret = false;

    if (virFileExists("/usr/sbin/xend")) {
        virCommandPtr cmd;

        cmd = virCommandNewArgList("/usr/sbin/xend", "status", NULL);
        if (virCommandRun(cmd, NULL) == 0)
            ret = true;
        virCommandFree(cmd);
    }
>>>>>>> 235069b3

    return ret;
}
#endif


static int
xenDomainDeviceDefPostParse(virDomainDeviceDefPtr dev,
                            const virDomainDef *def,
                            virCapsPtr caps ATTRIBUTE_UNUSED,
                            void *opaque ATTRIBUTE_UNUSED)
{
    if (dev->type == VIR_DOMAIN_DEVICE_CHR &&
        dev->data.chr->deviceType == VIR_DOMAIN_CHR_DEVICE_TYPE_CONSOLE &&
        dev->data.chr->targetType == VIR_DOMAIN_CHR_CONSOLE_TARGET_TYPE_NONE &&
        STRNEQ(def->os.type, "hvm"))
        dev->data.chr->targetType = VIR_DOMAIN_CHR_CONSOLE_TARGET_TYPE_XEN;

    return 0;
}


static int
xenDomainDefPostParse(virDomainDefPtr def,
                      virCapsPtr caps ATTRIBUTE_UNUSED,
                      void *opaque ATTRIBUTE_UNUSED)
{
    if (!def->memballoon) {
        virDomainMemballoonDefPtr memballoon;
        if (VIR_ALLOC(memballoon) < 0)
            return -1;

        memballoon->model = VIR_DOMAIN_MEMBALLOON_MODEL_XEN;
        def->memballoon = memballoon;
    }

    return 0;
}


virDomainDefParserConfig xenDomainDefParserConfig = {
    .macPrefix = { 0x00, 0x16, 0x3e },
    .devicesPostParseCallback = xenDomainDeviceDefPostParse,
    .domainPostParseCallback = xenDomainDefPostParse,
};


virDomainXMLOptionPtr
xenDomainXMLConfInit(void)
{
    return virDomainXMLOptionNew(&xenDomainDefParserConfig,
                                 NULL, NULL);
}


static virDrvOpenStatus
xenUnifiedConnectOpen(virConnectPtr conn, virConnectAuthPtr auth, unsigned int flags)
{
    xenUnifiedPrivatePtr priv;
    char ebuf[1024];

    /*
     * Only the libvirtd instance can open this driver.
     * Everything else falls back to the remote driver.
     */
    if (!is_privileged)
        return VIR_DRV_OPEN_DECLINED;

    if (conn->uri == NULL) {
        if (!xenUnifiedProbe())
            return VIR_DRV_OPEN_DECLINED;

#ifdef WITH_LIBXL
        /* Decline xen:// URI if xend is not running and libxenlight
         * driver is potentially available. */
        if (!xenUnifiedXendProbe())
            return VIR_DRV_OPEN_DECLINED;
#endif

        if (!(conn->uri = virURIParse("xen:///")))
            return VIR_DRV_OPEN_ERROR;
    } else {
        if (conn->uri->scheme) {
            /* Decline any scheme which isn't "xen://" or "http://". */
            if (STRCASENEQ(conn->uri->scheme, "xen") &&
                STRCASENEQ(conn->uri->scheme, "http"))
                return VIR_DRV_OPEN_DECLINED;

#ifdef WITH_LIBXL
            /* Decline xen:// URI if xend is not running and libxenlight
             * driver is potentially available. */
            if (!xenUnifiedXendProbe())
                return VIR_DRV_OPEN_DECLINED;
#endif

            /* Return an error if the path isn't '' or '/' */
            if (conn->uri->path &&
                STRNEQ(conn->uri->path, "") &&
                STRNEQ(conn->uri->path, "/")) {
                virReportError(VIR_ERR_INTERNAL_ERROR,
                               _("unexpected Xen URI path '%s', try xen:///"),
                               conn->uri->path);
                return VIR_DRV_OPEN_ERROR;
            }

            /* Decline any xen:// URI with a server specified, allowing remote
             * driver to handle, but keep any http:/// URIs */
            if (STRCASEEQ(conn->uri->scheme, "xen") &&
                conn->uri->server)
                return VIR_DRV_OPEN_DECLINED;
        } else {
            return VIR_DRV_OPEN_DECLINED;
        }
    }

    /* We now know the URI is definitely for this driver, so beyond
     * here, don't return DECLINED, always use ERROR */

    if (virConnectOpenEnsureACL(conn) < 0)
        return VIR_DRV_OPEN_ERROR;

    /* Allocate per-connection private data. */
    if (VIR_ALLOC(priv) < 0)
        return VIR_DRV_OPEN_ERROR;
    if (virMutexInit(&priv->lock) < 0) {
        virReportError(VIR_ERR_INTERNAL_ERROR,
                       "%s", _("cannot initialize mutex"));
        VIR_FREE(priv);
        return VIR_DRV_OPEN_ERROR;
    }

    if (!(priv->domainEvents = virObjectEventStateNew())) {
        virMutexDestroy(&priv->lock);
        VIR_FREE(priv);
        return VIR_DRV_OPEN_ERROR;
    }
    conn->privateData = priv;

    priv->handle = -1;
    priv->xendConfigVersion = -1;
    priv->xshandle = NULL;


    /* Hypervisor required to succeed */
    VIR_DEBUG("Trying hypervisor sub-driver");
    if (xenHypervisorOpen(conn, auth, flags) < 0)
        goto error;
    VIR_DEBUG("Activated hypervisor sub-driver");
    priv->opened[XEN_UNIFIED_HYPERVISOR_OFFSET] = 1;

    /* XenD is required to succeed */
    VIR_DEBUG("Trying XenD sub-driver");
    if (xenDaemonOpen(conn, auth, flags) < 0)
        goto error;
    VIR_DEBUG("Activated XenD sub-driver");
    priv->opened[XEN_UNIFIED_XEND_OFFSET] = 1;

    /* For old XenD, the XM driver is required to succeed */
    if (priv->xendConfigVersion <= XEND_CONFIG_VERSION_3_0_3) {
        VIR_DEBUG("Trying XM sub-driver");
        if (xenXMOpen(conn, auth, flags) < 0)
            goto error;
        VIR_DEBUG("Activated XM sub-driver");
        priv->opened[XEN_UNIFIED_XM_OFFSET] = 1;
    }

    VIR_DEBUG("Trying XS sub-driver");
    if (xenStoreOpen(conn, auth, flags) < 0)
        goto error;
    VIR_DEBUG("Activated XS sub-driver");
    priv->opened[XEN_UNIFIED_XS_OFFSET] = 1;

    xenNumaInit(conn);

    if (!(priv->caps = xenHypervisorMakeCapabilities(conn))) {
        VIR_DEBUG("Failed to make capabilities");
        goto error;
    }

    if (!(priv->xmlopt = xenDomainXMLConfInit()))
        goto error;

#if WITH_XEN_INOTIFY
    VIR_DEBUG("Trying Xen inotify sub-driver");
    if (xenInotifyOpen(conn, auth, flags) < 0)
        goto error;
    VIR_DEBUG("Activated Xen inotify sub-driver");
    priv->opened[XEN_UNIFIED_INOTIFY_OFFSET] = 1;
#endif

    if (VIR_STRDUP(priv->saveDir, XEN_SAVE_DIR) < 0)
        goto error;

    if (virFileMakePath(priv->saveDir) < 0) {
        VIR_ERROR(_("Errored to create save dir '%s': %s"), priv->saveDir,
                  virStrerror(errno, ebuf, sizeof(ebuf)));
        goto error;
    }

    return VIR_DRV_OPEN_SUCCESS;

 error:
    VIR_DEBUG("Failed to activate a mandatory sub-driver");
#if WITH_XEN_INOTIFY
    if (priv->opened[XEN_UNIFIED_INOTIFY_OFFSET])
        xenInotifyClose(conn);
#endif
    if (priv->opened[XEN_UNIFIED_XM_OFFSET])
        xenXMClose(conn);
    if (priv->opened[XEN_UNIFIED_XS_OFFSET])
        xenStoreClose(conn);
    if (priv->opened[XEN_UNIFIED_XEND_OFFSET])
        xenDaemonClose(conn);
    if (priv->opened[XEN_UNIFIED_HYPERVISOR_OFFSET])
        xenHypervisorClose(conn);
    virMutexDestroy(&priv->lock);
    VIR_FREE(priv->saveDir);
    VIR_FREE(priv);
    conn->privateData = NULL;
    return VIR_DRV_OPEN_ERROR;
}

static int
xenUnifiedConnectClose(virConnectPtr conn)
{
    xenUnifiedPrivatePtr priv = conn->privateData;

    virObjectUnref(priv->caps);
    virObjectUnref(priv->xmlopt);
    virObjectEventStateFree(priv->domainEvents);

#if WITH_XEN_INOTIFY
    if (priv->opened[XEN_UNIFIED_INOTIFY_OFFSET])
        xenInotifyClose(conn);
#endif
    if (priv->opened[XEN_UNIFIED_XM_OFFSET])
        xenXMClose(conn);
    if (priv->opened[XEN_UNIFIED_XS_OFFSET])
        xenStoreClose(conn);
    if (priv->opened[XEN_UNIFIED_XEND_OFFSET])
        xenDaemonClose(conn);
    if (priv->opened[XEN_UNIFIED_HYPERVISOR_OFFSET])
        xenHypervisorClose(conn);

    VIR_FREE(priv->saveDir);
    virMutexDestroy(&priv->lock);
    VIR_FREE(conn->privateData);

    return 0;
}


#define HV_VERSION ((DOM0_INTERFACE_VERSION >> 24) * 1000000 +         \
                    ((DOM0_INTERFACE_VERSION >> 16) & 0xFF) * 1000 +   \
                    (DOM0_INTERFACE_VERSION & 0xFFFF))

unsigned long xenUnifiedVersion(void)
{
    return HV_VERSION;
}


static const char *
xenUnifiedConnectGetType(virConnectPtr conn)
{
    if (virConnectGetTypeEnsureACL(conn) < 0)
        return NULL;

    return "Xen";
}

/* Which features are supported by this driver? */
static int
xenUnifiedConnectSupportsFeature(virConnectPtr conn, int feature)
{
    if (virConnectSupportsFeatureEnsureACL(conn) < 0)
        return -1;

    switch (feature) {
    case VIR_DRV_FEATURE_MIGRATION_V1:
    case VIR_DRV_FEATURE_MIGRATION_DIRECT:
        return 1;
    default:
        return 0;
    }
}

static int
xenUnifiedConnectGetVersion(virConnectPtr conn, unsigned long *hvVer)
{
    if (virConnectGetVersionEnsureACL(conn) < 0)
        return -1;

    return xenHypervisorGetVersion(conn, hvVer);
}


static char *xenUnifiedConnectGetHostname(virConnectPtr conn)
{
    if (virConnectGetHostnameEnsureACL(conn) < 0)
        return NULL;

    return virGetHostname();
}

static char *
xenUnifiedConnectGetSysinfo(virConnectPtr conn ATTRIBUTE_UNUSED,
                            unsigned int flags)
{
    virBuffer buf = VIR_BUFFER_INITIALIZER;

    virCheckFlags(0, NULL);

    if (virConnectGetSysinfoEnsureACL(conn) < 0)
        return NULL;

    if (!hostsysinfo) {
        virReportError(VIR_ERR_CONFIG_UNSUPPORTED, "%s",
                       _("Host SMBIOS information is not available"));
        return NULL;
    }

    if (virSysinfoFormat(&buf, hostsysinfo) < 0)
        return NULL;
    if (virBufferError(&buf)) {
        virReportOOMError();
        return NULL;
    }
    return virBufferContentAndReset(&buf);
}

static int
xenUnifiedConnectIsEncrypted(virConnectPtr conn ATTRIBUTE_UNUSED)
{
    return 0;
}

static int
xenUnifiedConnectIsSecure(virConnectPtr conn)
{
    xenUnifiedPrivatePtr priv = conn->privateData;
    int ret = 1;

    /* All drivers are secure, except for XenD over TCP */
    if (priv->opened[XEN_UNIFIED_XEND_OFFSET] &&
        priv->addrfamily != AF_UNIX)
        ret = 0;

    return ret;
}

static int
xenUnifiedConnectIsAlive(virConnectPtr conn ATTRIBUTE_UNUSED)
{
    /* XenD reconnects for each request */
    return 1;
}

int
xenUnifiedConnectGetMaxVcpus(virConnectPtr conn, const char *type)
{
    if (virConnectGetMaxVcpusEnsureACL(conn) < 0)
        return -1;

    if (type && STRCASENEQ(type, "Xen")) {
        virReportError(VIR_ERR_INVALID_ARG, __FUNCTION__);
        return -1;
    }

    return xenHypervisorGetMaxVcpus(conn, type);
}

static int
xenUnifiedNodeGetInfo(virConnectPtr conn, virNodeInfoPtr info)
{
    if (virNodeGetInfoEnsureACL(conn) < 0)
        return -1;

    return xenDaemonNodeGetInfo(conn, info);
}

static char *
xenUnifiedConnectGetCapabilities(virConnectPtr conn)
{
    xenUnifiedPrivatePtr priv = conn->privateData;
    char *xml;

    if (virConnectGetCapabilitiesEnsureACL(conn) < 0)
        return NULL;

    if (!(xml = virCapabilitiesFormatXML(priv->caps))) {
        virReportOOMError();
        return NULL;
    }

    return xml;
}

static int
xenUnifiedConnectListDomains(virConnectPtr conn, int *ids, int maxids)
{
    if (virConnectListDomainsEnsureACL(conn) < 0)
        return -1;

    return xenStoreListDomains(conn, ids, maxids);
}

static int
xenUnifiedConnectNumOfDomains(virConnectPtr conn)
{
    if (virConnectNumOfDomainsEnsureACL(conn) < 0)
        return -1;

    return xenStoreNumOfDomains(conn);
}

static virDomainPtr
xenUnifiedDomainCreateXML(virConnectPtr conn,
                          const char *xml,
                          unsigned int flags)
{
    xenUnifiedPrivatePtr priv = conn->privateData;
    virDomainDefPtr def = NULL;
    virDomainPtr ret = NULL;

    virCheckFlags(0, NULL);

    if (!(def = virDomainDefParseString(xml, priv->caps, priv->xmlopt,
                                        1 << VIR_DOMAIN_VIRT_XEN,
                                        VIR_DOMAIN_XML_INACTIVE)))
        goto cleanup;

    if (virDomainCreateXMLEnsureACL(conn, def) < 0)
        goto cleanup;

    if (xenDaemonCreateXML(conn, def) < 0)
        goto cleanup;

    ret = virGetDomain(conn, def->name, def->uuid);
    if (ret)
        ret->id = def->id;

 cleanup:
    virDomainDefFree(def);
    return ret;
}

static virDomainPtr
xenUnifiedDomainLookupByID(virConnectPtr conn, int id)
{
    virDomainPtr ret = NULL;
    virDomainDefPtr def = NULL;

    if (!(def = xenGetDomainDefForID(conn, id)))
        goto cleanup;

    if (virDomainLookupByIDEnsureACL(conn, def) < 0)
        goto cleanup;

    if (!(ret = virGetDomain(conn, def->name, def->uuid)))
        goto cleanup;

    ret->id = def->id;

 cleanup:
    virDomainDefFree(def);
    return ret;
}

static virDomainPtr
xenUnifiedDomainLookupByUUID(virConnectPtr conn,
                             const unsigned char *uuid)
{
    virDomainPtr ret = NULL;
    virDomainDefPtr def = NULL;

    if (!(def = xenGetDomainDefForUUID(conn, uuid)))
        goto cleanup;

    if (virDomainLookupByUUIDEnsureACL(conn, def) < 0)
        goto cleanup;

    if (!(ret = virGetDomain(conn, def->name, def->uuid)))
        goto cleanup;

    ret->id = def->id;

 cleanup:
    virDomainDefFree(def);
    return ret;
}

static virDomainPtr
xenUnifiedDomainLookupByName(virConnectPtr conn,
                             const char *name)
{
    virDomainPtr ret = NULL;
    virDomainDefPtr def = NULL;

    if (!(def = xenGetDomainDefForName(conn, name)))
        goto cleanup;

    if (virDomainLookupByNameEnsureACL(conn, def) < 0)
        goto cleanup;

    if (!(ret = virGetDomain(conn, def->name, def->uuid)))
        goto cleanup;

    ret->id = def->id;

 cleanup:
    virDomainDefFree(def);
    return ret;
}


static int
xenUnifiedDomainIsActive(virDomainPtr dom)
{
    virDomainDefPtr def;
    int ret = -1;

    if (!(def = xenGetDomainDefForUUID(dom->conn, dom->uuid)))
        goto cleanup;

    ret = def->id == -1 ? 0 : 1;

 cleanup:
    virDomainDefFree(def);
    return ret;
}

static int
xenUnifiedDomainIsPersistent(virDomainPtr dom)
{
    xenUnifiedPrivatePtr priv = dom->conn->privateData;
    virDomainDefPtr def = NULL;
    int ret = -1;

    if (priv->opened[XEN_UNIFIED_XM_OFFSET]) {
        /* Old Xen, pre-inactive domain management.
         * If the XM driver can see the guest, it is definitely persistent */
        def = xenXMDomainLookupByUUID(dom->conn, dom->uuid);
        if (def)
            ret = 1;
        else
            ret = 0;
    } else {
        /* New Xen with inactive domain management */
        def = xenDaemonLookupByUUID(dom->conn, dom->uuid);
        if (def) {
            if (def->id == -1) {
                /* If its inactive, then trivially, it must be persistent */
                ret = 1;
            } else {
                char *path;
                char uuidstr[VIR_UUID_STRING_BUFLEN];

                /* If its running there's no official way to tell, so we
                 * go behind xend's back & look at the config dir */
                virUUIDFormat(dom->uuid, uuidstr);
                if (virAsprintf(&path, "%s/%s", XEND_DOMAINS_DIR, uuidstr) < 0)
                    goto cleanup;
                if (access(path, R_OK) == 0)
                    ret = 1;
                else if (errno == ENOENT)
                    ret = 0;
            }
        }
    }

 cleanup:
    virDomainDefFree(def);

    return ret;
}

static int
xenUnifiedDomainIsUpdated(virDomainPtr dom ATTRIBUTE_UNUSED)
{
    return 0;
}

static int
xenUnifiedDomainSuspend(virDomainPtr dom)
{
    int ret = -1;
    virDomainDefPtr def;

    if (!(def = xenGetDomainDefForDom(dom)))
        goto cleanup;

    if (virDomainSuspendEnsureACL(dom->conn, def) < 0)
        goto cleanup;

    ret = xenDaemonDomainSuspend(dom->conn, def);

 cleanup:
    virDomainDefFree(def);
    return ret;
}

static int
xenUnifiedDomainResume(virDomainPtr dom)
{
    int ret = -1;
    virDomainDefPtr def;

    if (!(def = xenGetDomainDefForDom(dom)))
        goto cleanup;

    if (virDomainResumeEnsureACL(dom->conn, def) < 0)
        goto cleanup;

    ret = xenDaemonDomainResume(dom->conn, def);

 cleanup:
    virDomainDefFree(def);
    return ret;
}

static int
xenUnifiedDomainShutdownFlags(virDomainPtr dom,
                              unsigned int flags)
{
    int ret = -1;
    virDomainDefPtr def;

    virCheckFlags(0, -1);

    if (!(def = xenGetDomainDefForDom(dom)))
        goto cleanup;

    if (virDomainShutdownFlagsEnsureACL(dom->conn, def, flags) < 0)
        goto cleanup;

    ret = xenDaemonDomainShutdown(dom->conn, def);

 cleanup:
    virDomainDefFree(def);
    return ret;
}

static int
xenUnifiedDomainShutdown(virDomainPtr dom)
{
    return xenUnifiedDomainShutdownFlags(dom, 0);
}

static int
xenUnifiedDomainReboot(virDomainPtr dom, unsigned int flags)
{
    int ret = -1;
    virDomainDefPtr def;

    virCheckFlags(0, -1);

    if (!(def = xenGetDomainDefForDom(dom)))
        goto cleanup;

    if (virDomainRebootEnsureACL(dom->conn, def, flags) < 0)
        goto cleanup;

    ret = xenDaemonDomainReboot(dom->conn, def);

 cleanup:
    virDomainDefFree(def);
    return ret;
}

static int
xenUnifiedDomainDestroyFlags(virDomainPtr dom,
                             unsigned int flags)
{
    int ret = -1;
    virDomainDefPtr def;

    virCheckFlags(0, -1);

    if (!(def = xenGetDomainDefForDom(dom)))
        goto cleanup;

    if (virDomainDestroyFlagsEnsureACL(dom->conn, def) < 0)
        goto cleanup;

    ret = xenDaemonDomainDestroy(dom->conn, def);

 cleanup:
    virDomainDefFree(def);
    return ret;
}

static int
xenUnifiedDomainDestroy(virDomainPtr dom)
{
    return xenUnifiedDomainDestroyFlags(dom, 0);
}

static char *
xenUnifiedDomainGetOSType(virDomainPtr dom)
{
    xenUnifiedPrivatePtr priv = dom->conn->privateData;
    char *ret = NULL;
    virDomainDefPtr def;

    if (!(def = xenGetDomainDefForDom(dom)))
        goto cleanup;

    if (virDomainGetOSTypeEnsureACL(dom->conn, def) < 0)
        goto cleanup;

    if (def->id < 0) {
        if (priv->xendConfigVersion < XEND_CONFIG_VERSION_3_0_4) {
            virReportError(VIR_ERR_INTERNAL_ERROR, "%s",
                           _("Unable to query OS type for inactive domain"));
            return NULL;
        } else {
            ret = xenDaemonDomainGetOSType(dom->conn, def);
        }
    } else {
        ret = xenHypervisorDomainGetOSType(dom->conn, def);
    }

 cleanup:
    virDomainDefFree(def);
    return ret;
}


static unsigned long long
xenUnifiedDomainGetMaxMemory(virDomainPtr dom)
{
    xenUnifiedPrivatePtr priv = dom->conn->privateData;
    unsigned long long ret = 0;
    virDomainDefPtr def;

    if (!(def = xenGetDomainDefForDom(dom)))
        goto cleanup;

    if (virDomainGetMaxMemoryEnsureACL(dom->conn, def) < 0)
        goto cleanup;

    if (def->id < 0) {
        if (priv->xendConfigVersion < XEND_CONFIG_VERSION_3_0_4)
            ret = xenXMDomainGetMaxMemory(dom->conn, def);
        else
            ret = xenDaemonDomainGetMaxMemory(dom->conn, def);
    } else {
        ret = xenHypervisorGetMaxMemory(dom->conn, def);
    }

 cleanup:
    virDomainDefFree(def);
    return ret;
}

static int
xenUnifiedDomainSetMaxMemory(virDomainPtr dom, unsigned long memory)
{
    xenUnifiedPrivatePtr priv = dom->conn->privateData;
    int ret = -1;
    virDomainDefPtr def;

    if (!(def = xenGetDomainDefForDom(dom)))
        goto cleanup;

    if (virDomainSetMaxMemoryEnsureACL(dom->conn, def) < 0)
        goto cleanup;

    if (def->id < 0) {
        if (priv->xendConfigVersion < XEND_CONFIG_VERSION_3_0_4)
            ret = xenXMDomainSetMaxMemory(dom->conn, def, memory);
        else
            ret = xenDaemonDomainSetMaxMemory(dom->conn, def, memory);
    } else {
        ret = xenHypervisorSetMaxMemory(dom->conn, def, memory);
    }

 cleanup:
    virDomainDefFree(def);
    return ret;
}

static int
xenUnifiedDomainSetMemory(virDomainPtr dom, unsigned long memory)
{
    xenUnifiedPrivatePtr priv = dom->conn->privateData;
    int ret = -1;
    virDomainDefPtr def;

    if (!(def = xenGetDomainDefForDom(dom)))
        goto cleanup;

    if (virDomainSetMemoryEnsureACL(dom->conn, def) < 0)
        goto cleanup;

    if (def->id < 0 && priv->xendConfigVersion < XEND_CONFIG_VERSION_3_0_4)
        ret = xenXMDomainSetMemory(dom->conn, def, memory);
    else
        ret = xenDaemonDomainSetMemory(dom->conn, def, memory);

 cleanup:
    virDomainDefFree(def);
    return ret;
}

static int
xenUnifiedDomainGetInfo(virDomainPtr dom, virDomainInfoPtr info)
{
    xenUnifiedPrivatePtr priv = dom->conn->privateData;
    int ret = -1;
    virDomainDefPtr def;

    if (!(def = xenGetDomainDefForDom(dom)))
        goto cleanup;

    if (virDomainGetInfoEnsureACL(dom->conn, def) < 0)
        goto cleanup;

    if (def->id < 0) {
        if (priv->xendConfigVersion < XEND_CONFIG_VERSION_3_0_4)
            ret = xenXMDomainGetInfo(dom->conn, def, info);
        else
            ret = xenDaemonDomainGetInfo(dom->conn, def, info);
    } else {
        ret = xenHypervisorGetDomainInfo(dom->conn, def, info);
    }

 cleanup:
    virDomainDefFree(def);
    return ret;
}

static int
xenUnifiedDomainGetState(virDomainPtr dom,
                         int *state,
                         int *reason,
                         unsigned int flags)
{
    xenUnifiedPrivatePtr priv = dom->conn->privateData;
    int ret = -1;
    virDomainDefPtr def;

    virCheckFlags(0, -1);

    if (!(def = xenGetDomainDefForDom(dom)))
        goto cleanup;

    if (virDomainGetStateEnsureACL(dom->conn, def) < 0)
        goto cleanup;

    if (def->id < 0) {
        if (priv->xendConfigVersion < XEND_CONFIG_VERSION_3_0_4)
            ret = xenXMDomainGetState(dom->conn, def, state, reason);
        else
            ret = xenDaemonDomainGetState(dom->conn, def, state, reason);
    } else {
        ret = xenHypervisorGetDomainState(dom->conn, def, state, reason);
    }

 cleanup:
    virDomainDefFree(def);
    return ret;
}

static int
xenUnifiedDomainSaveFlags(virDomainPtr dom, const char *to, const char *dxml,
                          unsigned int flags)
{
    int ret = -1;
    virDomainDefPtr def;

    virCheckFlags(0, -1);

    if (dxml) {
        virReportError(VIR_ERR_ARGUMENT_UNSUPPORTED, "%s",
                       _("xml modification unsupported"));
        return -1;
    }

    if (!(def = xenGetDomainDefForDom(dom)))
        goto cleanup;

    if (virDomainSaveFlagsEnsureACL(dom->conn, def) < 0)
        goto cleanup;

    ret = xenDaemonDomainSave(dom->conn, def, to);

 cleanup:
    virDomainDefFree(def);
    return ret;
}

static int
xenUnifiedDomainSave(virDomainPtr dom, const char *to)
{
    return xenUnifiedDomainSaveFlags(dom, to, NULL, 0);
}

static char *
xenUnifiedDomainManagedSavePath(xenUnifiedPrivatePtr priv,
                                virDomainDefPtr def)
{
    char *ret;

    if (virAsprintf(&ret, "%s/%s.save", priv->saveDir, def->name) < 0)
        return NULL;

    VIR_DEBUG("managed save image: %s", ret);
    return ret;
}

static int
xenUnifiedDomainManagedSave(virDomainPtr dom, unsigned int flags)
{
    xenUnifiedPrivatePtr priv = dom->conn->privateData;
    char *name = NULL;
    virDomainDefPtr def = NULL;
    int ret = -1;

    virCheckFlags(0, -1);

    if (!(def = xenGetDomainDefForDom(dom)))
        goto cleanup;

    if (virDomainManagedSaveEnsureACL(dom->conn, def) < 0)
        goto cleanup;

    if (!(name = xenUnifiedDomainManagedSavePath(priv, def)))
        goto cleanup;

    ret = xenDaemonDomainSave(dom->conn, def, name);

 cleanup:
    VIR_FREE(name);
    virDomainDefFree(def);
    return ret;
}

static int
xenUnifiedDomainHasManagedSaveImage(virDomainPtr dom, unsigned int flags)
{
    xenUnifiedPrivatePtr priv = dom->conn->privateData;
    char *name = NULL;
    virDomainDefPtr def = NULL;
    int ret = -1;

    virCheckFlags(0, -1);

    if (!(def = xenGetDomainDefForDom(dom)))
        goto cleanup;

    if (virDomainHasManagedSaveImageEnsureACL(dom->conn, def) < 0)
        goto cleanup;

    if (!(name = xenUnifiedDomainManagedSavePath(priv, def)))
        goto cleanup;

    ret = virFileExists(name);

 cleanup:
    VIR_FREE(name);
    virDomainDefFree(def);
    return ret;
}

static int
xenUnifiedDomainManagedSaveRemove(virDomainPtr dom, unsigned int flags)
{
    xenUnifiedPrivatePtr priv = dom->conn->privateData;
    char *name = NULL;
    virDomainDefPtr def = NULL;
    int ret = -1;

    virCheckFlags(0, -1);

    if (!(def = xenGetDomainDefForDom(dom)))
        goto cleanup;

    if (virDomainManagedSaveRemoveEnsureACL(dom->conn, def) < 0)
        goto cleanup;

    if (!(name = xenUnifiedDomainManagedSavePath(priv, def)))
        goto cleanup;

    ret = unlink(name);

 cleanup:
    VIR_FREE(name);
    return ret;
}

static int
xenUnifiedDomainRestoreFlags(virConnectPtr conn, const char *from,
                             const char *dxml, unsigned int flags)
{
    virCheckFlags(0, -1);
    if (dxml) {
        virReportError(VIR_ERR_ARGUMENT_UNSUPPORTED, "%s",
                       _("xml modification unsupported"));
        return -1;
    }

    return xenDaemonDomainRestore(conn, from);
}

static int
xenUnifiedDomainRestore(virConnectPtr conn, const char *from)
{
    return xenUnifiedDomainRestoreFlags(conn, from, NULL, 0);
}

static int
xenUnifiedDomainCoreDump(virDomainPtr dom, const char *to, unsigned int flags)
{
    virDomainDefPtr def = NULL;
    int ret = -1;

    virCheckFlags(0, -1);

    if (!(def = xenGetDomainDefForDom(dom)))
        goto cleanup;

    if (virDomainCoreDumpEnsureACL(dom->conn, def) < 0)
        goto cleanup;

    ret = xenDaemonDomainCoreDump(dom->conn, def, to, flags);

 cleanup:
    virDomainDefFree(def);
    return ret;
}

static int
xenUnifiedDomainSetVcpusFlags(virDomainPtr dom, unsigned int nvcpus,
                              unsigned int flags)
{
    xenUnifiedPrivatePtr priv = dom->conn->privateData;
    virDomainDefPtr def = NULL;
    int ret = -1;

    virCheckFlags(VIR_DOMAIN_VCPU_LIVE |
                  VIR_DOMAIN_VCPU_CONFIG |
                  VIR_DOMAIN_VCPU_MAXIMUM, -1);

    /* At least one of LIVE or CONFIG must be set.  MAXIMUM cannot be
     * mixed with LIVE.  */
    if ((flags & (VIR_DOMAIN_VCPU_LIVE | VIR_DOMAIN_VCPU_CONFIG)) == 0 ||
        (flags & (VIR_DOMAIN_VCPU_MAXIMUM | VIR_DOMAIN_VCPU_LIVE)) ==
         (VIR_DOMAIN_VCPU_MAXIMUM | VIR_DOMAIN_VCPU_LIVE)) {
        virReportError(VIR_ERR_INVALID_ARG,
                       _("invalid flag combination: (0x%x)"), flags);
        return -1;
    }
    if (!nvcpus || (unsigned short) nvcpus != nvcpus) {
        virReportError(VIR_ERR_INVALID_ARG,
                       _("argument out of range: %d"), nvcpus);
        return -1;
    }

    if (!(def = xenGetDomainDefForDom(dom)))
        goto cleanup;

    if (virDomainSetVcpusFlagsEnsureACL(dom->conn, def, flags) < 0)
        goto cleanup;

    /* Try non-hypervisor methods first, then hypervisor direct method
     * as a last resort.
     */
    if (dom->id < 0 && priv->xendConfigVersion < XEND_CONFIG_VERSION_3_0_4)
        ret = xenXMDomainSetVcpusFlags(dom->conn, def, nvcpus, flags);
    else
        ret = xenDaemonDomainSetVcpusFlags(dom->conn, def, nvcpus, flags);

 cleanup:
    virDomainDefFree(def);
    return ret;
}

static int
xenUnifiedDomainSetVcpus(virDomainPtr dom, unsigned int nvcpus)
{
    xenUnifiedPrivatePtr priv = dom->conn->privateData;
    unsigned int flags = VIR_DOMAIN_VCPU_LIVE;

    /* Per the documented API, it is hypervisor-dependent whether this
     * affects just _LIVE or _LIVE|_CONFIG; in xen's case, that
     * depends on xendConfigVersion.  */
    if (priv->xendConfigVersion >= XEND_CONFIG_VERSION_3_0_4)
        flags |= VIR_DOMAIN_VCPU_CONFIG;

    return xenUnifiedDomainSetVcpusFlags(dom, nvcpus, flags);
}

static int
xenUnifiedDomainPinVcpu(virDomainPtr dom, unsigned int vcpu,
                        unsigned char *cpumap, int maplen)
{
    xenUnifiedPrivatePtr priv = dom->conn->privateData;
    virDomainDefPtr def = NULL;
    int ret = -1;

    if (!(def = xenGetDomainDefForDom(dom)))
        goto cleanup;

    if (virDomainPinVcpuEnsureACL(dom->conn, def) < 0)
        goto cleanup;

    if (dom->id < 0) {
        if (priv->xendConfigVersion < XEND_CONFIG_VERSION_3_0_4)
            ret = xenXMDomainPinVcpu(dom->conn, def, vcpu, cpumap, maplen);
        else
            ret = xenDaemonDomainPinVcpu(dom->conn, def, vcpu, cpumap, maplen);
    } else {
        ret = xenHypervisorPinVcpu(dom->conn, def, vcpu, cpumap, maplen);
    }

 cleanup:
    virDomainDefFree(def);
    return ret;
}

static int
xenUnifiedDomainGetVcpusInternal(virDomainPtr dom,
                                 virDomainDefPtr def,
                                 virVcpuInfoPtr info,
                                 int maxinfo,
                                 unsigned char *cpumaps,
                                 int maplen)
{
    xenUnifiedPrivatePtr priv = dom->conn->privateData;
    int ret = -1;

    if (dom->id < 0) {
        if (priv->xendConfigVersion < XEND_CONFIG_VERSION_3_0_4) {
            virReportError(VIR_ERR_INTERNAL_ERROR, "%s",
                           _("Cannot get VCPUs of inactive domain"));
        } else {
            ret = xenDaemonDomainGetVcpus(dom->conn, def, info, maxinfo,
                                          cpumaps, maplen);
        }
    } else {
        ret = xenHypervisorGetVcpus(dom->conn, def, info, maxinfo, cpumaps,
                                    maplen);
    }

    return ret;
}

static int
xenUnifiedDomainGetVcpus(virDomainPtr dom,
                         virVcpuInfoPtr info, int maxinfo,
                         unsigned char *cpumaps, int maplen)
{
    virDomainDefPtr def = NULL;
    int ret = -1;

    if (!(def = xenGetDomainDefForDom(dom)))
        goto cleanup;

    if (virDomainGetVcpusEnsureACL(dom->conn, def) < 0)
        goto cleanup;

    ret = xenUnifiedDomainGetVcpusInternal(dom, def, info, maxinfo, cpumaps,
                                           maplen);

 cleanup:
    virDomainDefFree(def);
    return ret;
}

static int
xenUnifiedDomainGetVcpusFlagsInternal(virDomainPtr dom,
                                      virDomainDefPtr def,
                                      unsigned int flags)
{
    xenUnifiedPrivatePtr priv = dom->conn->privateData;
    int ret = -1;

    if (dom->id < 0) {
        if (priv->xendConfigVersion < XEND_CONFIG_VERSION_3_0_4)
            ret = xenXMDomainGetVcpusFlags(dom->conn, def, flags);
        else
            ret = xenDaemonDomainGetVcpusFlags(dom->conn, def, flags);
    } else {
        if (flags == (VIR_DOMAIN_VCPU_CONFIG | VIR_DOMAIN_VCPU_MAXIMUM))
            ret = xenHypervisorGetVcpuMax(dom->conn, def);
        else
            ret = xenDaemonDomainGetVcpusFlags(dom->conn, def, flags);
    }

   return ret;
}

static int
xenUnifiedDomainGetVcpusFlags(virDomainPtr dom, unsigned int flags)
{
    virDomainDefPtr def = NULL;
    int ret = -1;

    virCheckFlags(VIR_DOMAIN_VCPU_LIVE |
                  VIR_DOMAIN_VCPU_CONFIG |
                  VIR_DOMAIN_VCPU_MAXIMUM, -1);

    if (!(def = xenGetDomainDefForDom(dom)))
        goto cleanup;

    if (virDomainGetVcpusFlagsEnsureACL(dom->conn, def, flags) < 0)
        goto cleanup;

    ret = xenUnifiedDomainGetVcpusFlagsInternal(dom, def, flags);

 cleanup:
    virDomainDefFree(def);
    return ret;
}

static int
xenUnifiedDomainGetMaxVcpus(virDomainPtr dom)
{
    return xenUnifiedDomainGetVcpusFlags(dom, (VIR_DOMAIN_VCPU_LIVE |
                                               VIR_DOMAIN_VCPU_MAXIMUM));
}

static char *
xenUnifiedDomainGetXMLDesc(virDomainPtr dom, unsigned int flags)
{
    xenUnifiedPrivatePtr priv = dom->conn->privateData;
    virDomainDefPtr minidef = NULL;
    virDomainDefPtr def = NULL;
    char *ret = NULL;

    if (!(minidef = xenGetDomainDefForDom(dom)))
        goto cleanup;

    if (virDomainGetXMLDescEnsureACL(dom->conn, minidef, flags) < 0)
        goto cleanup;

    if (dom->id < 0 && priv->xendConfigVersion < XEND_CONFIG_VERSION_3_0_4) {
        def = xenXMDomainGetXMLDesc(dom->conn, minidef);
    } else {
        char *cpus;
        xenUnifiedLock(priv);
        cpus = xenDomainUsedCpus(dom, minidef);
        xenUnifiedUnlock(priv);
        def = xenDaemonDomainGetXMLDesc(dom->conn, minidef, cpus);
        VIR_FREE(cpus);
    }

    if (def)
        ret = virDomainDefFormat(def, flags);

 cleanup:
    virDomainDefFree(def);
    virDomainDefFree(minidef);
    return ret;
}


static char *
xenUnifiedConnectDomainXMLFromNative(virConnectPtr conn,
                                     const char *format,
                                     const char *config,
                                     unsigned int flags)
{
    virDomainDefPtr def = NULL;
    char *ret = NULL;
    virConfPtr conf = NULL;
    int id;
    char * tty;
    int vncport;
    xenUnifiedPrivatePtr priv = conn->privateData;

    virCheckFlags(0, NULL);

    if (virConnectDomainXMLFromNativeEnsureACL(conn) < 0)
        return NULL;

    if (STRNEQ(format, XEN_CONFIG_FORMAT_XM) &&
        STRNEQ(format, XEN_CONFIG_FORMAT_SEXPR)) {
        virReportError(VIR_ERR_INVALID_ARG,
                       _("unsupported config type %s"), format);
        return NULL;
    }

    if (STREQ(format, XEN_CONFIG_FORMAT_XM)) {
        conf = virConfReadMem(config, strlen(config), 0);
        if (!conf)
            goto cleanup;

        def = xenParseXM(conf, priv->xendConfigVersion, priv->caps);
    } else if (STREQ(format, XEN_CONFIG_FORMAT_SEXPR)) {
        if (xenGetDomIdFromSxprString(config, priv->xendConfigVersion, &id) < 0)
            goto cleanup;
        xenUnifiedLock(priv);
        tty = xenStoreDomainGetConsolePath(conn, id);
        vncport = xenStoreDomainGetVNCPort(conn, id);
        xenUnifiedUnlock(priv);
        def = xenParseSxprString(config, priv->xendConfigVersion, tty,
                                       vncport);
    }
    if (!def)
        goto cleanup;

    ret = virDomainDefFormat(def, 0);

 cleanup:
    virDomainDefFree(def);
    if (conf)
        virConfFree(conf);
    return ret;
}


#define MAX_CONFIG_SIZE (1024 * 65)
static char *
xenUnifiedConnectDomainXMLToNative(virConnectPtr conn,
                                   const char *format,
                                   const char *xmlData,
                                   unsigned int flags)
{
    virDomainDefPtr def = NULL;
    char *ret = NULL;
    virConfPtr conf = NULL;
    xenUnifiedPrivatePtr priv = conn->privateData;

    virCheckFlags(0, NULL);

    if (virConnectDomainXMLToNativeEnsureACL(conn) < 0)
        return NULL;

    if (STRNEQ(format, XEN_CONFIG_FORMAT_XM) &&
        STRNEQ(format, XEN_CONFIG_FORMAT_SEXPR)) {
        virReportError(VIR_ERR_INVALID_ARG,
                       _("unsupported config type %s"), format);
        goto cleanup;
    }

    if (!(def = virDomainDefParseString(xmlData, priv->caps, priv->xmlopt,
                                        1 << VIR_DOMAIN_VIRT_XEN,
                                        VIR_DOMAIN_XML_INACTIVE)))
        goto cleanup;

    if (STREQ(format, XEN_CONFIG_FORMAT_XM)) {
        int len = MAX_CONFIG_SIZE;
        conf = xenFormatXM(conn, def, priv->xendConfigVersion);
        if (!conf)
            goto cleanup;

        if (VIR_ALLOC_N(ret, len) < 0)
            goto cleanup;

        if (virConfWriteMem(ret, &len, conf) < 0) {
            VIR_FREE(ret);
            goto cleanup;
        }
    } else if (STREQ(format, XEN_CONFIG_FORMAT_SEXPR)) {
        ret = xenFormatSxpr(conn, def, priv->xendConfigVersion);
    }

 cleanup:
    virDomainDefFree(def);
    if (conf)
        virConfFree(conf);
    return ret;
}


static int
xenUnifiedDomainMigratePrepare(virConnectPtr dconn,
                               char **cookie,
                               int *cookielen,
                               const char *uri_in,
                               char **uri_out,
                               unsigned long flags,
                               const char *dname,
                               unsigned long resource)
{
    virCheckFlags(XEN_MIGRATION_FLAGS, -1);

    return xenDaemonDomainMigratePrepare(dconn, cookie, cookielen,
                                         uri_in, uri_out,
                                         flags, dname, resource);
}

static int
xenUnifiedDomainMigratePerform(virDomainPtr dom,
                               const char *cookie,
                               int cookielen,
                               const char *uri,
                               unsigned long flags,
                               const char *dname,
                               unsigned long resource)
{
    virDomainDefPtr def = NULL;
    int ret = -1;

    virCheckFlags(XEN_MIGRATION_FLAGS, -1);

    if (!(def = xenGetDomainDefForDom(dom)))
        goto cleanup;

    if (virDomainMigratePerformEnsureACL(dom->conn, def) < 0)
        goto cleanup;

    ret = xenDaemonDomainMigratePerform(dom->conn, def,
                                        cookie, cookielen, uri,
                                        flags, dname, resource);

 cleanup:
    virDomainDefFree(def);
    return ret;
}

static virDomainPtr
xenUnifiedDomainMigrateFinish(virConnectPtr dconn,
                              const char *dname,
                              const char *cookie ATTRIBUTE_UNUSED,
                              int cookielen ATTRIBUTE_UNUSED,
                              const char *uri ATTRIBUTE_UNUSED,
                              unsigned long flags)
{
    xenUnifiedPrivatePtr priv = dconn->privateData;
    virDomainPtr ret = NULL;
    virDomainDefPtr minidef = NULL;
    virDomainDefPtr def = NULL;

    virCheckFlags(XEN_MIGRATION_FLAGS, NULL);

    if (!(minidef = xenGetDomainDefForName(dconn, dname)))
        goto cleanup;

    if (virDomainMigrateFinishEnsureACL(dconn, minidef) < 0)
        goto cleanup;

    if (flags & VIR_MIGRATE_PERSIST_DEST) {
        if (!(def = xenDaemonDomainGetXMLDesc(dconn, minidef, NULL)))
            goto cleanup;

        if (priv->xendConfigVersion < XEND_CONFIG_VERSION_3_0_4) {
            if (xenXMDomainDefineXML(dconn, def) < 0)
                goto cleanup;
        } else {
            if (xenDaemonDomainDefineXML(dconn, def) < 0)
                goto cleanup;
        }
    }

    ret = virGetDomain(dconn, minidef->name, minidef->uuid);
    if (ret)
        ret->id = minidef->id;

 cleanup:
    virDomainDefFree(def);
    virDomainDefFree(minidef);
    return ret;
}

static int
xenUnifiedConnectListDefinedDomains(virConnectPtr conn, char **const names,
                                    int maxnames)
{
    xenUnifiedPrivatePtr priv = conn->privateData;

    if (virConnectListDefinedDomainsEnsureACL(conn) < 0)
        return -1;

    if (priv->xendConfigVersion < XEND_CONFIG_VERSION_3_0_4) {
        return xenXMListDefinedDomains(conn, names, maxnames);
    } else {
        return xenDaemonListDefinedDomains(conn, names, maxnames);
    }
}

static int
xenUnifiedConnectNumOfDefinedDomains(virConnectPtr conn)
{
    xenUnifiedPrivatePtr priv = conn->privateData;

    if (virConnectNumOfDefinedDomainsEnsureACL(conn) < 0)
        return -1;

    if (priv->xendConfigVersion < XEND_CONFIG_VERSION_3_0_4) {
        return xenXMNumOfDefinedDomains(conn);
    } else {
        return xenDaemonNumOfDefinedDomains(conn);
    }
}

static int
xenUnifiedDomainCreateWithFlags(virDomainPtr dom, unsigned int flags)
{
    xenUnifiedPrivatePtr priv = dom->conn->privateData;
    int ret = -1;
    virDomainDefPtr def = NULL;
    char *name = NULL;

    virCheckFlags(0, -1);

    if (!(def = xenGetDomainDefForDom(dom)))
        goto cleanup;

    if (virDomainCreateWithFlagsEnsureACL(dom->conn, def) < 0)
        goto cleanup;

    if (!(name = xenUnifiedDomainManagedSavePath(priv, def)))
        goto cleanup;

    if (virFileExists(name)) {
        ret = xenDaemonDomainRestore(dom->conn, name);
        if (ret == 0)
            unlink(name);
        goto cleanup;
    }

    if (priv->xendConfigVersion < XEND_CONFIG_VERSION_3_0_4)
        ret = xenXMDomainCreate(dom->conn, def);
    else
        ret = xenDaemonDomainCreate(dom->conn, def);

    if (ret >= 0)
        dom->id = def->id;

 cleanup:
    virDomainDefFree(def);
    VIR_FREE(name);
    return ret;
}

static int
xenUnifiedDomainCreate(virDomainPtr dom)
{
    return xenUnifiedDomainCreateWithFlags(dom, 0);
}

static virDomainPtr
xenUnifiedDomainDefineXML(virConnectPtr conn, const char *xml)
{
    xenUnifiedPrivatePtr priv = conn->privateData;
    virDomainDefPtr def = NULL;
    virDomainPtr ret = NULL;

    if (!(def = virDomainDefParseString(xml, priv->caps, priv->xmlopt,
                                        1 << VIR_DOMAIN_VIRT_XEN,
                                        VIR_DOMAIN_XML_INACTIVE)))
        goto cleanup;

    if (virDomainDefineXMLEnsureACL(conn, def) < 0)
        goto cleanup;

    if (priv->xendConfigVersion < XEND_CONFIG_VERSION_3_0_4) {
        if (xenXMDomainDefineXML(conn, def) < 0)
            goto cleanup;
        ret = virGetDomain(conn, def->name, def->uuid);
        def = NULL; /* XM driver owns it now */
    } else {
        if (xenDaemonDomainDefineXML(conn, def) < 0)
            goto cleanup;
        ret = virGetDomain(conn, def->name, def->uuid);
    }

    if (ret)
        ret->id = -1;

 cleanup:
    virDomainDefFree(def);
    return ret;
}

static int
xenUnifiedDomainUndefineFlags(virDomainPtr dom, unsigned int flags)
{
    xenUnifiedPrivatePtr priv = dom->conn->privateData;
    virDomainDefPtr def = NULL;
    int ret = -1;

    virCheckFlags(0, -1);

    if (!(def = xenGetDomainDefForDom(dom)))
        goto cleanup;

    if (virDomainUndefineFlagsEnsureACL(dom->conn, def) < 0)
        goto cleanup;

    if (priv->xendConfigVersion < XEND_CONFIG_VERSION_3_0_4)
        ret = xenXMDomainUndefine(dom->conn, def);
    else
        ret = xenDaemonDomainUndefine(dom->conn, def);

 cleanup:
    virDomainDefFree(def);
    return ret;
}

static int
xenUnifiedDomainUndefine(virDomainPtr dom)
{
    return xenUnifiedDomainUndefineFlags(dom, 0);
}

static int
xenUnifiedDomainAttachDevice(virDomainPtr dom, const char *xml)
{
    xenUnifiedPrivatePtr priv = dom->conn->privateData;
    unsigned int flags = VIR_DOMAIN_DEVICE_MODIFY_LIVE;
    virDomainDefPtr def = NULL;
    int ret = -1;

    /*
     * HACK: xend with xendConfigVersion >= 3 does not support changing live
     * config without touching persistent config, we add the extra flag here
     * to make this API work
     */
    if (priv->xendConfigVersion >= XEND_CONFIG_VERSION_3_0_4)
        flags |= VIR_DOMAIN_DEVICE_MODIFY_CONFIG;

    if (!(def = xenGetDomainDefForDom(dom)))
        goto cleanup;

    if (virDomainAttachDeviceEnsureACL(dom->conn, def) < 0)
        goto cleanup;

    if (dom->id < 0 && priv->xendConfigVersion < XEND_CONFIG_VERSION_3_0_4)
        ret = xenXMDomainAttachDeviceFlags(dom->conn, def, xml, flags);
    else
        ret = xenDaemonAttachDeviceFlags(dom->conn, def, xml, flags);

 cleanup:
    virDomainDefFree(def);
    return ret;
}

static int
xenUnifiedDomainAttachDeviceFlags(virDomainPtr dom, const char *xml,
                                  unsigned int flags)
{
    xenUnifiedPrivatePtr priv = dom->conn->privateData;
    virDomainDefPtr def = NULL;
    int ret = -1;

    if (!(def = xenGetDomainDefForDom(dom)))
        goto cleanup;

    if (virDomainAttachDeviceFlagsEnsureACL(dom->conn, def, flags) < 0)
        goto cleanup;

    if (dom->id < 0 && priv->xendConfigVersion < XEND_CONFIG_VERSION_3_0_4)
        ret = xenXMDomainAttachDeviceFlags(dom->conn, def, xml, flags);
    else
        ret = xenDaemonAttachDeviceFlags(dom->conn, def, xml, flags);

 cleanup:
    virDomainDefFree(def);
    return ret;
}

static int
xenUnifiedDomainDetachDevice(virDomainPtr dom, const char *xml)
{
    xenUnifiedPrivatePtr priv = dom->conn->privateData;
    unsigned int flags = VIR_DOMAIN_DEVICE_MODIFY_LIVE;
    virDomainDefPtr def = NULL;
    int ret = -1;

    /*
     * HACK: xend with xendConfigVersion >= 3 does not support changing live
     * config without touching persistent config, we add the extra flag here
     * to make this API work
     */
    if (priv->xendConfigVersion >= XEND_CONFIG_VERSION_3_0_4)
        flags |= VIR_DOMAIN_DEVICE_MODIFY_CONFIG;

    if (!(def = xenGetDomainDefForDom(dom)))
        goto cleanup;

    if (virDomainDetachDeviceEnsureACL(dom->conn, def) < 0)
        goto cleanup;

    if (dom->id < 0 && priv->xendConfigVersion < XEND_CONFIG_VERSION_3_0_4)
        ret = xenXMDomainDetachDeviceFlags(dom->conn, def, xml, flags);
    else
        ret = xenDaemonDetachDeviceFlags(dom->conn, def, xml, flags);

 cleanup:
    virDomainDefFree(def);
    return ret;
}

static int
xenUnifiedDomainDetachDeviceFlags(virDomainPtr dom, const char *xml,
                                  unsigned int flags)
{
    xenUnifiedPrivatePtr priv = dom->conn->privateData;
    virDomainDefPtr def = NULL;
    int ret = -1;

    if (!(def = xenGetDomainDefForDom(dom)))
        goto cleanup;

    if (virDomainDetachDeviceFlagsEnsureACL(dom->conn, def, flags) < 0)
        goto cleanup;

    if (dom->id < 0 && priv->xendConfigVersion < XEND_CONFIG_VERSION_3_0_4)
        ret = xenXMDomainDetachDeviceFlags(dom->conn, def, xml, flags);
    else
        ret = xenDaemonDetachDeviceFlags(dom->conn, def, xml, flags);

 cleanup:
    virDomainDefFree(def);
    return ret;
}

static int
xenUnifiedDomainUpdateDeviceFlags(virDomainPtr dom, const char *xml,
                                  unsigned int flags)
{
    virDomainDefPtr def = NULL;
    int ret = -1;

    if (!(def = xenGetDomainDefForDom(dom)))
        goto cleanup;

    if (virDomainUpdateDeviceFlagsEnsureACL(dom->conn, def, flags) < 0)
        goto cleanup;

    ret = xenDaemonUpdateDeviceFlags(dom->conn, def, xml, flags);

 cleanup:
    virDomainDefFree(def);
    return ret;
}

static int
xenUnifiedDomainGetAutostart(virDomainPtr dom, int *autostart)
{
    xenUnifiedPrivatePtr priv = dom->conn->privateData;
    virDomainDefPtr def = NULL;
    int ret = -1;

    if (!(def = xenGetDomainDefForDom(dom)))
        goto cleanup;

    if (virDomainGetAutostartEnsureACL(dom->conn, def) < 0)
        goto cleanup;

    if (priv->xendConfigVersion < XEND_CONFIG_VERSION_3_0_4)
        ret = xenXMDomainGetAutostart(def, autostart);
    else
        ret = xenDaemonDomainGetAutostart(dom->conn, def, autostart);

 cleanup:
    virDomainDefFree(def);
    return ret;
}

static int
xenUnifiedDomainSetAutostart(virDomainPtr dom, int autostart)
{
    xenUnifiedPrivatePtr priv = dom->conn->privateData;
    virDomainDefPtr def = NULL;
    int ret = -1;

    if (!(def = xenGetDomainDefForDom(dom)))
        goto cleanup;

    if (virDomainSetAutostartEnsureACL(dom->conn, def) < 0)
        goto cleanup;

    if (priv->xendConfigVersion < XEND_CONFIG_VERSION_3_0_4)
        ret = xenXMDomainSetAutostart(def, autostart);
    else
        ret = xenDaemonDomainSetAutostart(dom->conn, def, autostart);

 cleanup:
    virDomainDefFree(def);
    return ret;
}

static char *
xenUnifiedDomainGetSchedulerType(virDomainPtr dom, int *nparams)
{
    xenUnifiedPrivatePtr priv = dom->conn->privateData;
    virDomainDefPtr def = NULL;
    char *ret = NULL;

    if (!(def = xenGetDomainDefForDom(dom)))
        goto cleanup;

    if (virDomainGetSchedulerTypeEnsureACL(dom->conn, def) < 0)
        goto cleanup;

    if (dom->id < 0) {
        if (priv->xendConfigVersion < XEND_CONFIG_VERSION_3_0_4) {
            virReportError(VIR_ERR_INTERNAL_ERROR, "%s",
                           _("Cannot change scheduler parameters"));
            goto cleanup;
        }
        ret = xenDaemonGetSchedulerType(dom->conn, nparams);
    } else {
        ret = xenHypervisorGetSchedulerType(dom->conn, nparams);
    }

 cleanup:
    virDomainDefFree(def);
    return ret;
}

static int
xenUnifiedDomainGetSchedulerParametersFlags(virDomainPtr dom,
                                            virTypedParameterPtr params,
                                            int *nparams,
                                            unsigned int flags)
{
    xenUnifiedPrivatePtr priv = dom->conn->privateData;
    virDomainDefPtr def = NULL;
    int ret = -1;

    virCheckFlags(0, -1);

    if (!(def = xenGetDomainDefForDom(dom)))
        goto cleanup;

    if (virDomainGetSchedulerParametersFlagsEnsureACL(dom->conn, def) < 0)
        goto cleanup;

    if (dom->id < 0) {
        if (priv->xendConfigVersion < XEND_CONFIG_VERSION_3_0_4) {
            virReportError(VIR_ERR_INTERNAL_ERROR, "%s",
                           _("Cannot change scheduler parameters"));
            goto cleanup;
        }
        ret = xenDaemonGetSchedulerParameters(dom->conn, def, params, nparams);
    } else {
        ret = xenHypervisorGetSchedulerParameters(dom->conn, def, params, nparams);
    }

 cleanup:
    virDomainDefFree(def);
    return ret;
}

static int
xenUnifiedDomainGetSchedulerParameters(virDomainPtr dom,
                                       virTypedParameterPtr params,
                                       int *nparams)
{
    return xenUnifiedDomainGetSchedulerParametersFlags(dom, params,
                                                       nparams, 0);
}

static int
xenUnifiedDomainSetSchedulerParametersFlags(virDomainPtr dom,
                                            virTypedParameterPtr params,
                                            int nparams,
                                            unsigned int flags)
{
    xenUnifiedPrivatePtr priv = dom->conn->privateData;
    virDomainDefPtr def = NULL;
    int ret = -1;

    virCheckFlags(0, -1);

    if (!(def = xenGetDomainDefForDom(dom)))
        goto cleanup;

    if (virDomainSetSchedulerParametersFlagsEnsureACL(dom->conn, def, flags) < 0)
        goto cleanup;

    if (dom->id < 0) {
        if (priv->xendConfigVersion < XEND_CONFIG_VERSION_3_0_4) {
            virReportError(VIR_ERR_INTERNAL_ERROR, "%s",
                           _("Cannot change scheduler parameters"));
            goto cleanup;
        }
        ret = xenDaemonSetSchedulerParameters(dom->conn, def, params, nparams);
    } else {
        ret = xenHypervisorSetSchedulerParameters(dom->conn, def, params, nparams);
    }

 cleanup:
    virDomainDefFree(def);
    return ret;
}

static int
xenUnifiedDomainSetSchedulerParameters(virDomainPtr dom,
                                       virTypedParameterPtr params,
                                       int nparams)
{
    return xenUnifiedDomainSetSchedulerParametersFlags(dom, params,
                                                       nparams, 0);
}

static int
xenUnifiedDomainBlockStats(virDomainPtr dom, const char *path,
                           struct _virDomainBlockStats *stats)
{
    virDomainDefPtr def = NULL;
    int ret = -1;

    if (!(def = xenGetDomainDefForDom(dom)))
        goto cleanup;

    if (virDomainBlockStatsEnsureACL(dom->conn, def) < 0)
        goto cleanup;

    ret = xenHypervisorDomainBlockStats(dom->conn, def, path, stats);

 cleanup:
    virDomainDefFree(def);
    return ret;
}

static int
xenUnifiedDomainInterfaceStats(virDomainPtr dom, const char *path,
                               struct _virDomainInterfaceStats *stats)
{
    virDomainDefPtr def = NULL;
    int ret = -1;

    if (!(def = xenGetDomainDefForDom(dom)))
        goto cleanup;

    if (virDomainInterfaceStatsEnsureACL(dom->conn, def) < 0)
        goto cleanup;

    ret = xenHypervisorDomainInterfaceStats(def, path, stats);

 cleanup:
    virDomainDefFree(def);
    return ret;
}

static int
xenUnifiedDomainBlockPeek(virDomainPtr dom, const char *path,
                          unsigned long long offset, size_t size,
                          void *buffer, unsigned int flags)
{
    xenUnifiedPrivatePtr priv = dom->conn->privateData;
    virDomainDefPtr def = NULL;
    int ret = -1;

    virCheckFlags(0, -1);

    if (!(def = xenGetDomainDefForDom(dom)))
        goto cleanup;

    if (virDomainBlockPeekEnsureACL(dom->conn, def) < 0)
        goto cleanup;

    if (dom->id < 0 && priv->xendConfigVersion < XEND_CONFIG_VERSION_3_0_4)
        ret = xenXMDomainBlockPeek(dom->conn, def, path, offset, size, buffer);
    else
        ret = xenDaemonDomainBlockPeek(dom->conn, def, path, offset, size, buffer);

 cleanup:
    virDomainDefFree(def);
    return ret;
}

static int
xenUnifiedNodeGetCellsFreeMemory(virConnectPtr conn, unsigned long long *freeMems,
                                 int startCell, int maxCells)
{
    if (virNodeGetCellsFreeMemoryEnsureACL(conn) < 0)
        return 0;

    return xenHypervisorNodeGetCellsFreeMemory(conn, freeMems,
                                               startCell, maxCells);
}

static unsigned long long
xenUnifiedNodeGetFreeMemory(virConnectPtr conn)
{
    unsigned long long freeMem = 0;

    if (virNodeGetFreeMemoryEnsureACL(conn) < 0)
        return 0;

    if (xenHypervisorNodeGetCellsFreeMemory(conn, &freeMem, -1, 1) < 0)
        return 0;
    return freeMem;
}


static int
xenUnifiedConnectDomainEventRegister(virConnectPtr conn,
                                     virConnectDomainEventCallback callback,
                                     void *opaque,
                                     virFreeCallback freefunc)
{
    xenUnifiedPrivatePtr priv = conn->privateData;
    int ret = 0;

    if (virConnectDomainEventRegisterEnsureACL(conn) < 0)
        return -1;

    xenUnifiedLock(priv);

    if (priv->xsWatch == -1) {
        virReportUnsupportedError();
        xenUnifiedUnlock(priv);
        return -1;
    }

    if (virDomainEventStateRegister(conn, priv->domainEvents,
                                    callback, opaque, freefunc) < 0)
        ret = -1;

    xenUnifiedUnlock(priv);
    return ret;
}


static int
xenUnifiedConnectDomainEventDeregister(virConnectPtr conn,
                                       virConnectDomainEventCallback callback)
{
    int ret = 0;
    xenUnifiedPrivatePtr priv = conn->privateData;

    if (virConnectDomainEventDeregisterEnsureACL(conn) < 0)
        return -1;

    xenUnifiedLock(priv);

    if (priv->xsWatch == -1) {
        virReportUnsupportedError();
        xenUnifiedUnlock(priv);
        return -1;
    }

    if (virDomainEventStateDeregister(conn,
                                      priv->domainEvents,
                                      callback) < 0)
        ret = -1;

    xenUnifiedUnlock(priv);
    return ret;
}


static int
xenUnifiedConnectDomainEventRegisterAny(virConnectPtr conn,
                                        virDomainPtr dom,
                                        int eventID,
                                        virConnectDomainEventGenericCallback callback,
                                        void *opaque,
                                        virFreeCallback freefunc)
{
    xenUnifiedPrivatePtr priv = conn->privateData;
    int ret;

    if (virConnectDomainEventRegisterAnyEnsureACL(conn) < 0)
        return -1;

    xenUnifiedLock(priv);

    if (priv->xsWatch == -1) {
        virReportUnsupportedError();
        xenUnifiedUnlock(priv);
        return -1;
    }

    if (virDomainEventStateRegisterID(conn, priv->domainEvents,
                                      dom, eventID,
                                      callback, opaque, freefunc, &ret) < 0)
        ret = -1;

    xenUnifiedUnlock(priv);
    return ret;
}

static int
xenUnifiedConnectDomainEventDeregisterAny(virConnectPtr conn,
                                          int callbackID)
{
    int ret = 0;
    xenUnifiedPrivatePtr priv = conn->privateData;

    if (virConnectDomainEventDeregisterAnyEnsureACL(conn) < 0)
        return -1;

    xenUnifiedLock(priv);

    if (priv->xsWatch == -1) {
        virReportUnsupportedError();
        xenUnifiedUnlock(priv);
        return -1;
    }

    if (virObjectEventStateDeregisterID(conn,
                                        priv->domainEvents,
                                        callbackID) < 0)
        ret = -1;

    xenUnifiedUnlock(priv);
    return ret;
}


static int
xenUnifiedNodeDeviceGetPCIInfo(virNodeDevicePtr dev,
                               unsigned *domain,
                               unsigned *bus,
                               unsigned *slot,
                               unsigned *function)
{
    virNodeDeviceDefPtr def = NULL;
    virNodeDevCapsDefPtr cap;
    char *xml = NULL;
    int ret = -1;

    xml = virNodeDeviceGetXMLDesc(dev, 0);
    if (!xml)
        goto out;

    def = virNodeDeviceDefParseString(xml, EXISTING_DEVICE, NULL);
    if (!def)
        goto out;

    cap = def->caps;
    while (cap) {
        if (cap->type == VIR_NODE_DEV_CAP_PCI_DEV) {
            *domain   = cap->data.pci_dev.domain;
            *bus      = cap->data.pci_dev.bus;
            *slot     = cap->data.pci_dev.slot;
            *function = cap->data.pci_dev.function;
            break;
        }

        cap = cap->next;
    }

    if (!cap) {
        virReportError(VIR_ERR_INVALID_ARG,
                       _("device %s is not a PCI device"), dev->name);
        goto out;
    }

    ret = 0;
 out:
    virNodeDeviceDefFree(def);
    VIR_FREE(xml);
    return ret;
}

static int
xenUnifiedNodeDeviceDetachFlags(virNodeDevicePtr dev,
                                const char *driverName,
                                unsigned int flags)
{
    virPCIDevicePtr pci;
    unsigned domain, bus, slot, function;
    int ret = -1;

    virCheckFlags(0, -1);

    if (xenUnifiedNodeDeviceGetPCIInfo(dev, &domain, &bus, &slot, &function) < 0)
        return -1;

    pci = virPCIDeviceNew(domain, bus, slot, function);
    if (!pci)
        return -1;

    if (!driverName) {
        if (virPCIDeviceSetStubDriver(pci, "pciback") < 0)
            goto out;
    } else {
        virReportError(VIR_ERR_INVALID_ARG,
                       _("unknown driver name '%s'"), driverName);
        goto out;
    }

    if (virPCIDeviceDetach(pci, NULL, NULL) < 0)
        goto out;

    ret = 0;
 out:
    virPCIDeviceFree(pci);
    return ret;
}

static int
xenUnifiedNodeDeviceDettach(virNodeDevicePtr dev)
{
    return xenUnifiedNodeDeviceDetachFlags(dev, NULL, 0);
}

static int
xenUnifiedNodeDeviceAssignedDomainId(virNodeDevicePtr dev)
{
    int numdomains;
    int ret = -1;
    size_t i;
    int *ids = NULL;
    char *bdf = NULL;
    char *xref = NULL;
    unsigned int domain, bus, slot, function;
    virConnectPtr conn = dev->conn;
    xenUnifiedPrivatePtr priv = conn->privateData;

    /* Get active domains */
    numdomains = xenUnifiedConnectNumOfDomains(conn);
    if (numdomains < 0) {
        return ret;
    }
    if (numdomains > 0){
        if (VIR_ALLOC_N(ids, numdomains) < 0)
            goto out;
        if ((numdomains = xenUnifiedConnectListDomains(conn, &ids[0], numdomains)) < 0) {
            goto out;
        }
    }

    /* Get pci bdf */
    if (xenUnifiedNodeDeviceGetPCIInfo(dev, &domain, &bus, &slot, &function) < 0)
        goto out;

    if (virAsprintf(&bdf, "%04x:%02x:%02x.%0x",
                    domain, bus, slot, function) < 0)
        goto out;

    xenUnifiedLock(priv);
    /* Check if bdf is assigned to one of active domains */
    for (i = 0; i < numdomains; i++) {
        xref = xenStoreDomainGetPCIID(conn, ids[i], bdf);
        if (xref == NULL) {
            continue;
        } else {
            ret = ids[i];
            break;
        }
    }
    xenUnifiedUnlock(priv);

    VIR_FREE(xref);
    VIR_FREE(bdf);
 out:
    VIR_FREE(ids);

    return ret;
}

static int
xenUnifiedNodeDeviceReAttach(virNodeDevicePtr dev)
{
    virPCIDevicePtr pci;
    unsigned domain, bus, slot, function;
    int ret = -1;
    int domid;

    if (xenUnifiedNodeDeviceGetPCIInfo(dev, &domain, &bus, &slot, &function) < 0)
        return -1;

    pci = virPCIDeviceNew(domain, bus, slot, function);
    if (!pci)
        return -1;

    /* Check if device is assigned to an active guest */
    if ((domid = xenUnifiedNodeDeviceAssignedDomainId(dev)) >= 0) {
        virReportError(VIR_ERR_INTERNAL_ERROR,
                       _("Device %s has been assigned to guest %d"),
                       dev->name, domid);
        goto out;
    }

    if (virPCIDeviceReattach(pci, NULL, NULL) < 0)
        goto out;

    ret = 0;
 out:
    virPCIDeviceFree(pci);
    return ret;
}

static int
xenUnifiedNodeDeviceReset(virNodeDevicePtr dev)
{
    virPCIDevicePtr pci;
    unsigned domain, bus, slot, function;
    int ret = -1;

    if (xenUnifiedNodeDeviceGetPCIInfo(dev, &domain, &bus, &slot, &function) < 0)
        return -1;

    pci = virPCIDeviceNew(domain, bus, slot, function);
    if (!pci)
        return -1;

    if (virPCIDeviceReset(pci, NULL, NULL) < 0)
        goto out;

    ret = 0;
 out:
    virPCIDeviceFree(pci);
    return ret;
}


static int
xenUnifiedDomainOpenConsole(virDomainPtr dom,
                            const char *dev_name,
                            virStreamPtr st,
                            unsigned int flags)
{
    virDomainDefPtr def = NULL;
    int ret = -1;
    virDomainChrDefPtr chr = NULL;

    virCheckFlags(0, -1);

    if (dom->id == -1) {
        virReportError(VIR_ERR_OPERATION_INVALID,
                       "%s", _("domain is not running"));
        goto cleanup;
    }

    if (dev_name) {
        /* XXX support device aliases in future */
        virReportError(VIR_ERR_CONFIG_UNSUPPORTED, "%s",
                       _("Named device aliases are not supported"));
        goto cleanup;
    }

    def = xenDaemonDomainFetch(dom->conn, dom->id, dom->name, NULL);
    if (!def)
        goto cleanup;

    if (def->nconsoles)
        chr = def->consoles[0];
    else if (def->nserials)
        chr = def->serials[0];

    if (!chr) {
        virReportError(VIR_ERR_INTERNAL_ERROR, "%s",
                       _("cannot find default console device"));
        goto cleanup;
    }

    if (chr->source.type != VIR_DOMAIN_CHR_TYPE_PTY) {
        virReportError(VIR_ERR_INTERNAL_ERROR,
                       _("character device %s is not using a PTY"), dev_name);
        goto cleanup;
    }

    if (virFDStreamOpenFile(st, chr->source.data.file.path,
                            0, 0, O_RDWR) < 0)
        goto cleanup;

    ret = 0;
 cleanup:
    virDomainDefFree(def);
    return ret;
}

static int
xenUnifiedNodeGetMemoryParameters(virConnectPtr conn,
                                  virTypedParameterPtr params,
                                  int *nparams,
                                  unsigned int flags)
{
    if (virNodeGetMemoryParametersEnsureACL(conn) < 0)
        return -1;

    return nodeGetMemoryParameters(params, nparams, flags);
}


static int
xenUnifiedNodeSetMemoryParameters(virConnectPtr conn,
                                  virTypedParameterPtr params,
                                  int nparams,
                                  unsigned int flags)
{
    if (virNodeSetMemoryParametersEnsureACL(conn) < 0)
        return -1;

    return nodeSetMemoryParameters(params, nparams, flags);
}


static int
xenUnifiedNodeSuspendForDuration(virConnectPtr conn,
                                 unsigned int target,
                                 unsigned long long duration,
                                 unsigned int flags)
{
    if (virNodeSuspendForDurationEnsureACL(conn) < 0)
        return -1;

    return nodeSuspendForDuration(target, duration, flags);
}


/*----- Register with libvirt.c, and initialize Xen drivers. -----*/

/* The interface which we export upwards to libvirt.c. */
static virDriver xenUnifiedDriver = {
    .no = VIR_DRV_XEN_UNIFIED,
    .name = "Xen",
    .connectOpen = xenUnifiedConnectOpen, /* 0.0.3 */
    .connectClose = xenUnifiedConnectClose, /* 0.0.3 */
    .connectSupportsFeature = xenUnifiedConnectSupportsFeature, /* 0.3.2 */
    .connectGetType = xenUnifiedConnectGetType, /* 0.0.3 */
    .connectGetVersion = xenUnifiedConnectGetVersion, /* 0.0.3 */
    .connectGetHostname = xenUnifiedConnectGetHostname, /* 0.7.3 */
    .connectGetSysinfo = xenUnifiedConnectGetSysinfo, /* 1.1.0 */
    .connectGetMaxVcpus = xenUnifiedConnectGetMaxVcpus, /* 0.2.1 */
    .nodeGetInfo = xenUnifiedNodeGetInfo, /* 0.1.0 */
    .connectGetCapabilities = xenUnifiedConnectGetCapabilities, /* 0.2.1 */
    .connectListDomains = xenUnifiedConnectListDomains, /* 0.0.3 */
    .connectNumOfDomains = xenUnifiedConnectNumOfDomains, /* 0.0.3 */
    .domainCreateXML = xenUnifiedDomainCreateXML, /* 0.0.3 */
    .domainLookupByID = xenUnifiedDomainLookupByID, /* 0.0.3 */
    .domainLookupByUUID = xenUnifiedDomainLookupByUUID, /* 0.0.5 */
    .domainLookupByName = xenUnifiedDomainLookupByName, /* 0.0.3 */
    .domainSuspend = xenUnifiedDomainSuspend, /* 0.0.3 */
    .domainResume = xenUnifiedDomainResume, /* 0.0.3 */
    .domainShutdown = xenUnifiedDomainShutdown, /* 0.0.3 */
    .domainShutdownFlags = xenUnifiedDomainShutdownFlags, /* 0.9.10 */
    .domainReboot = xenUnifiedDomainReboot, /* 0.1.0 */
    .domainDestroy = xenUnifiedDomainDestroy, /* 0.0.3 */
    .domainDestroyFlags = xenUnifiedDomainDestroyFlags, /* 0.9.4 */
    .domainGetOSType = xenUnifiedDomainGetOSType, /* 0.0.3 */
    .domainGetMaxMemory = xenUnifiedDomainGetMaxMemory, /* 0.0.3 */
    .domainSetMaxMemory = xenUnifiedDomainSetMaxMemory, /* 0.0.3 */
    .domainSetMemory = xenUnifiedDomainSetMemory, /* 0.1.1 */
    .domainGetInfo = xenUnifiedDomainGetInfo, /* 0.0.3 */
    .domainGetState = xenUnifiedDomainGetState, /* 0.9.2 */
    .domainSave = xenUnifiedDomainSave, /* 0.0.3 */
    .domainSaveFlags = xenUnifiedDomainSaveFlags, /* 0.9.4 */
    .domainManagedSave = xenUnifiedDomainManagedSave, /* 1.0.1 */
    .domainHasManagedSaveImage = xenUnifiedDomainHasManagedSaveImage, /* 1.0.1 */
    .domainManagedSaveRemove = xenUnifiedDomainManagedSaveRemove, /* 1.0.1 */
    .domainRestore = xenUnifiedDomainRestore, /* 0.0.3 */
    .domainRestoreFlags = xenUnifiedDomainRestoreFlags, /* 0.9.4 */
    .domainCoreDump = xenUnifiedDomainCoreDump, /* 0.1.9 */
    .domainSetVcpus = xenUnifiedDomainSetVcpus, /* 0.1.4 */
    .domainSetVcpusFlags = xenUnifiedDomainSetVcpusFlags, /* 0.8.5 */
    .domainGetVcpusFlags = xenUnifiedDomainGetVcpusFlags, /* 0.8.5 */
    .domainPinVcpu = xenUnifiedDomainPinVcpu, /* 0.1.4 */
    .domainGetVcpus = xenUnifiedDomainGetVcpus, /* 0.1.4 */
    .domainGetMaxVcpus = xenUnifiedDomainGetMaxVcpus, /* 0.2.1 */
    .domainGetXMLDesc = xenUnifiedDomainGetXMLDesc, /* 0.0.3 */
    .connectDomainXMLFromNative = xenUnifiedConnectDomainXMLFromNative, /* 0.6.4 */
    .connectDomainXMLToNative = xenUnifiedConnectDomainXMLToNative, /* 0.6.4 */
    .connectListDefinedDomains = xenUnifiedConnectListDefinedDomains, /* 0.1.1 */
    .connectNumOfDefinedDomains = xenUnifiedConnectNumOfDefinedDomains, /* 0.1.5 */
    .domainCreate = xenUnifiedDomainCreate, /* 0.1.1 */
    .domainCreateWithFlags = xenUnifiedDomainCreateWithFlags, /* 0.8.2 */
    .domainDefineXML = xenUnifiedDomainDefineXML, /* 0.1.1 */
    .domainUndefine = xenUnifiedDomainUndefine, /* 0.1.1 */
    .domainUndefineFlags = xenUnifiedDomainUndefineFlags, /* 0.9.4 */
    .domainAttachDevice = xenUnifiedDomainAttachDevice, /* 0.1.9 */
    .domainAttachDeviceFlags = xenUnifiedDomainAttachDeviceFlags, /* 0.7.7 */
    .domainDetachDevice = xenUnifiedDomainDetachDevice, /* 0.1.9 */
    .domainDetachDeviceFlags = xenUnifiedDomainDetachDeviceFlags, /* 0.7.7 */
    .domainUpdateDeviceFlags = xenUnifiedDomainUpdateDeviceFlags, /* 0.8.0 */
    .domainGetAutostart = xenUnifiedDomainGetAutostart, /* 0.4.4 */
    .domainSetAutostart = xenUnifiedDomainSetAutostart, /* 0.4.4 */
    .domainGetSchedulerType = xenUnifiedDomainGetSchedulerType, /* 0.2.3 */
    .domainGetSchedulerParameters = xenUnifiedDomainGetSchedulerParameters, /* 0.2.3 */
    .domainGetSchedulerParametersFlags = xenUnifiedDomainGetSchedulerParametersFlags, /* 0.9.2 */
    .domainSetSchedulerParameters = xenUnifiedDomainSetSchedulerParameters, /* 0.2.3 */
    .domainSetSchedulerParametersFlags = xenUnifiedDomainSetSchedulerParametersFlags, /* 0.9.2 */
    .domainMigratePrepare = xenUnifiedDomainMigratePrepare, /* 0.3.2 */
    .domainMigratePerform = xenUnifiedDomainMigratePerform, /* 0.3.2 */
    .domainMigrateFinish = xenUnifiedDomainMigrateFinish, /* 0.3.2 */
    .domainBlockStats = xenUnifiedDomainBlockStats, /* 0.3.2 */
    .domainInterfaceStats = xenUnifiedDomainInterfaceStats, /* 0.3.2 */
    .domainBlockPeek = xenUnifiedDomainBlockPeek, /* 0.4.4 */
    .nodeGetCellsFreeMemory = xenUnifiedNodeGetCellsFreeMemory, /* 0.3.3 */
    .nodeGetFreeMemory = xenUnifiedNodeGetFreeMemory, /* 0.3.3 */
    .connectDomainEventRegister = xenUnifiedConnectDomainEventRegister, /* 0.5.0 */
    .connectDomainEventDeregister = xenUnifiedConnectDomainEventDeregister, /* 0.5.0 */
    .nodeDeviceDettach = xenUnifiedNodeDeviceDettach, /* 0.6.1 */
    .nodeDeviceDetachFlags = xenUnifiedNodeDeviceDetachFlags, /* 1.0.5 */
    .nodeDeviceReAttach = xenUnifiedNodeDeviceReAttach, /* 0.6.1 */
    .nodeDeviceReset = xenUnifiedNodeDeviceReset, /* 0.6.1 */
    .connectIsEncrypted = xenUnifiedConnectIsEncrypted, /* 0.7.3 */
    .connectIsSecure = xenUnifiedConnectIsSecure, /* 0.7.3 */
    .domainIsActive = xenUnifiedDomainIsActive, /* 0.7.3 */
    .domainIsPersistent = xenUnifiedDomainIsPersistent, /* 0.7.3 */
    .domainIsUpdated = xenUnifiedDomainIsUpdated, /* 0.8.6 */
    .connectDomainEventRegisterAny = xenUnifiedConnectDomainEventRegisterAny, /* 0.8.0 */
    .connectDomainEventDeregisterAny = xenUnifiedConnectDomainEventDeregisterAny, /* 0.8.0 */
    .domainOpenConsole = xenUnifiedDomainOpenConsole, /* 0.8.6 */
    .connectIsAlive = xenUnifiedConnectIsAlive, /* 0.9.8 */
    .nodeSuspendForDuration = xenUnifiedNodeSuspendForDuration, /* 0.9.8 */
    .nodeGetMemoryParameters = xenUnifiedNodeGetMemoryParameters, /* 0.10.2 */
    .nodeSetMemoryParameters = xenUnifiedNodeSetMemoryParameters, /* 0.10.2 */
};

/**
 * xenRegister:
 *
 * Register xen related drivers
 *
 * Returns the driver priority or -1 in case of error.
 */
int
xenRegister(void)
{
    if (virRegisterStateDriver(&state_driver) == -1) return -1;

    return virRegisterDriver(&xenUnifiedDriver);
}

/**
 * xenUnifiedDomainInfoListFree:
 *
 * Free the Domain Info List
 */
void
xenUnifiedDomainInfoListFree(xenUnifiedDomainInfoListPtr list)
{
    size_t i;

    if (list == NULL)
        return;

    for (i = 0; i < list->count; i++) {
        VIR_FREE(list->doms[i]->name);
        VIR_FREE(list->doms[i]);
    }
    VIR_FREE(list->doms);
    VIR_FREE(list);
}

/**
 * xenUnifiedAddDomainInfo:
 *
 * Add name and uuid to the domain info list
 *
 * Returns: 0 on success, -1 on failure
 */
int
xenUnifiedAddDomainInfo(xenUnifiedDomainInfoListPtr list,
                        int id, char *name,
                        unsigned char *uuid)
{
    xenUnifiedDomainInfoPtr info;
    int n;

    /* check if we already have this callback on our list */
    for (n = 0; n < list->count; n++) {
        if (STREQ(list->doms[n]->name, name) &&
            !memcmp(list->doms[n]->uuid, uuid, VIR_UUID_BUFLEN)) {
            VIR_DEBUG("WARNING: dom already tracked");
            return -1;
        }
    }

    if (VIR_ALLOC(info) < 0)
        goto error;
    if (VIR_STRDUP(info->name, name) < 0)
        goto error;

    memcpy(info->uuid, uuid, VIR_UUID_BUFLEN);
    info->id = id;

    /* Make space on list */
    if (VIR_APPEND_ELEMENT(list->doms, list->count, info) < 0)
        goto error;

    return 0;
 error:
    if (info)
        VIR_FREE(info->name);
    VIR_FREE(info);
    return -1;
}

/**
 * xenUnifiedRemoveDomainInfo:
 *
 * Removes name and uuid to the domain info list
 *
 * Returns: 0 on success, -1 on failure
 */
int
xenUnifiedRemoveDomainInfo(xenUnifiedDomainInfoListPtr list,
                           int id, char *name,
                           unsigned char *uuid)
{
    size_t i;
    for (i = 0; i < list->count; i++) {
        if (list->doms[i]->id == id &&
            STREQ(list->doms[i]->name, name) &&
            !memcmp(list->doms[i]->uuid, uuid, VIR_UUID_BUFLEN)) {

            VIR_FREE(list->doms[i]->name);
            VIR_FREE(list->doms[i]);

            VIR_DELETE_ELEMENT(list->doms, i, list->count);
            return 0;
        }
    }
    return -1;
}


/**
 * xenUnifiedDomainEventDispatch:
 * @priv: the connection to dispatch events on
 * @event: the event to dispatch
 *
 * Dispatch domain events to registered callbacks
 *
 * The caller must hold the lock in 'priv' before invoking
 *
 */
void xenUnifiedDomainEventDispatch(xenUnifiedPrivatePtr priv,
                                    virObjectEventPtr event)
{
    if (!priv)
        return;

    virObjectEventStateQueue(priv->domainEvents, event);
}

void xenUnifiedLock(xenUnifiedPrivatePtr priv)
{
    virMutexLock(&priv->lock);
}

void xenUnifiedUnlock(xenUnifiedPrivatePtr priv)
{
    virMutexUnlock(&priv->lock);
}<|MERGE_RESOLUTION|>--- conflicted
+++ resolved
@@ -315,27 +315,6 @@
 static bool
 xenUnifiedXendProbe(void)
 {
-<<<<<<< HEAD
-    virCommandPtr cmd;
-    char *output;
-    int status;
-    int ret = 0;
-
-    cmd = virCommandNewArgList("/usr/lib/xen-common/bin/xen-toolstack", NULL);
-    virCommandSetOutputBuffer(cmd, &output);
-    if (virCommandRun(cmd, &status) == 0 && status == 0) {
-        int i, j;
-
-        for (i = 0, j = 0; output[i] != '\0'; i++)
-            if (output[i] == '/')
-                j = i + 1;
-
-        if (output[j] == 'x' && output[j+1] == 'm')
-            ret = 1;
-    }
-    VIR_FREE(output);
-    virCommandFree(cmd);
-=======
     bool ret = false;
 
     if (virFileExists("/usr/sbin/xend")) {
@@ -346,7 +325,6 @@
             ret = true;
         virCommandFree(cmd);
     }
->>>>>>> 235069b3
 
     return ret;
 }
