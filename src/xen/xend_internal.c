/*
 * xend_internal.c: access to Xen though the Xen Daemon interface
 *
 * Copyright (C) 2010-2012 Red Hat, Inc.
 * Copyright (C) 2005 Anthony Liguori <aliguori@us.ibm.com>
 *
 *  This file is subject to the terms and conditions of the GNU Lesser General
 *  Public License. See the file COPYING.LIB in the main directory of this
 *  archive for more details.
 */

#include <config.h>

#include <stdio.h>
#include <sys/types.h>
#include <sys/socket.h>
#include <sys/un.h>
#include <sys/errno.h>
#include <sys/stat.h>
#include <fcntl.h>
#include <unistd.h>
#include <string.h>
#include <stdlib.h>
#include <math.h>
#include <stdarg.h>
#include <netinet/in.h>
#include <netinet/tcp.h>
#include <arpa/inet.h>
#include <netdb.h>
#include <errno.h>

#include "virterror_internal.h"
#include "logging.h"
#include "datatypes.h"
#include "xend_internal.h"
#include "driver.h"
#include "util.h"
#include "sexpr.h"
#include "xen_sxpr.h"
#include "buf.h"
#include "uuid.h"
#include "xen_driver.h"
#include "xen_hypervisor.h"
#include "xs_internal.h" /* To extract VNC port & Serial console TTY */
#include "memory.h"
#include "count-one-bits.h"
#include "virfile.h"
#include "viruri.h"

/* required for cpumap_t */
#include <xen/dom0_ops.h>

#define VIR_FROM_THIS VIR_FROM_XEND

/*
 * The number of Xen scheduler parameters
 */

#define XEND_RCV_BUF_MAX_LEN (256 * 1024)

static int
virDomainXMLDevID(virDomainPtr domain,
                  virDomainDeviceDefPtr dev,
                  char *class,
                  char *ref,
                  int ref_len);

#define virXendError(code, ...)                                            \
        virReportErrorHelper(VIR_FROM_XEND, code, __FILE__,                \
                             __FUNCTION__, __LINE__, __VA_ARGS__)

#define virXendErrorInt(code, ival)                                        \
        virXendError(code, "%d", ival)

/**
 * do_connect:
 * @xend: pointer to the Xen Daemon structure
 *
 * Internal routine to (re)connect to the daemon
 *
 * Returns the socket file descriptor or -1 in case of error
 */
static int
do_connect(virConnectPtr xend)
{
    int s;
    int no_slow_start = 1;
    xenUnifiedPrivatePtr priv = (xenUnifiedPrivatePtr) xend->privateData;

    s = socket(priv->addrfamily, SOCK_STREAM, priv->addrprotocol);
    if (s == -1) {
        virXendError(VIR_ERR_INTERNAL_ERROR,
                     "%s", _("failed to create a socket"));
        return -1;
    }

    /*
     * try to desactivate slow-start
     */
    setsockopt(s, IPPROTO_TCP, TCP_NODELAY, (void *)&no_slow_start,
               sizeof(no_slow_start));


    if (connect(s, (struct sockaddr *)&priv->addr, priv->addrlen) == -1) {
        VIR_FORCE_CLOSE(s); /* preserves errno */

        /*
         * Connecting to XenD when privileged is mandatory, so log this
         * error
         */
        if (xenHavePrivilege()) {
            virXendError(VIR_ERR_INTERNAL_ERROR,
                         "%s", _("failed to connect to xend"));
        }
    }

    return s;
}

/**
 * wr_sync:
 * @xend: the xend connection object
 * @fd:  the file descriptor
 * @buffer: the I/O buffer
 * @size: the size of the I/O
 * @do_read: write operation if 0, read operation otherwise
 *
 * Do a synchronous read or write on the file descriptor
 *
 * Returns the number of bytes exchanged, or -1 in case of error
 */
static size_t
wr_sync(int fd, void *buffer, size_t size, int do_read)
{
    size_t offset = 0;

    while (offset < size) {
        ssize_t len;

        if (do_read) {
            len = read(fd, ((char *) buffer) + offset, size - offset);
        } else {
            len = write(fd, ((char *) buffer) + offset, size - offset);
        }

        /* recoverable error, retry  */
        if ((len == -1) && ((errno == EAGAIN) || (errno == EINTR))) {
            continue;
        }

        /* eof */
        if (len == 0) {
            break;
        }

        /* unrecoverable error */
        if (len == -1) {
            if (do_read)
                virXendError(VIR_ERR_INTERNAL_ERROR,
                             "%s", _("failed to read from Xen Daemon"));
            else
                virXendError(VIR_ERR_INTERNAL_ERROR,
                             "%s", _("failed to write to Xen Daemon"));

            return -1;
        }

        offset += len;
    }

    return offset;
}

/**
 * sread:
 * @fd:  the file descriptor
 * @buffer: the I/O buffer
 * @size: the size of the I/O
 *
 * Internal routine to do a synchronous read
 *
 * Returns the number of bytes read, or -1 in case of error
 */
static ssize_t
sread(int fd, void *buffer, size_t size)
{
    return wr_sync(fd, buffer, size, 1);
}

/**
 * swrite:
 * @fd:  the file descriptor
 * @buffer: the I/O buffer
 * @size: the size of the I/O
 *
 * Internal routine to do a synchronous write
 *
 * Returns the number of bytes written, or -1 in case of error
 */
static ssize_t
swrite(int fd, const void *buffer, size_t size)
{
    return wr_sync(fd, (void *) buffer, size, 0);
}

/**
 * swrites:
 * @fd:  the file descriptor
 * @string: the string to write
 *
 * Internal routine to do a synchronous write of a string
 *
 * Returns the number of bytes written, or -1 in case of error
 */
static ssize_t
swrites(int fd, const char *string)
{
    return swrite(fd, string, strlen(string));
}

/**
 * sreads:
 * @fd:  the file descriptor
 * @buffer: the I/O buffer
 * @n_buffer: the size of the I/O buffer
 *
 * Internal routine to do a synchronous read of a line
 *
 * Returns the number of bytes read, or -1 in case of error
 */
static ssize_t
sreads(int fd, char *buffer, size_t n_buffer)
{
    size_t offset;

    if (n_buffer < 1)
        return -1;

    for (offset = 0; offset < (n_buffer - 1); offset++) {
        ssize_t ret;

        ret = sread(fd, buffer + offset, 1);
        if (ret == 0)
            break;
        else if (ret == -1)
            return ret;

        if (buffer[offset] == '\n') {
            offset++;
            break;
        }
    }
    buffer[offset] = 0;

    return offset;
}

static int
istartswith(const char *haystack, const char *needle)
{
    return STRCASEEQLEN(haystack, needle, strlen(needle));
}


/**
 * xend_req:
 * @fd: the file descriptor
 * @content: the buffer to store the content
 *
 * Read the HTTP response from a Xen Daemon request.
 * If the response contains content, memory is allocated to
 * hold the content.
 *
 * Returns the HTTP return code and @content is set to the
 * allocated memory containing HTTP content.
 */
static int ATTRIBUTE_NONNULL (2)
xend_req(int fd, char **content)
{
    char *buffer;
    size_t buffer_size = 4096;
    int content_length = 0;
    int retcode = 0;

    if (VIR_ALLOC_N(buffer, buffer_size) < 0) {
        virReportOOMError();
        return -1;
    }

    while (sreads(fd, buffer, buffer_size) > 0) {
        if (STREQ(buffer, "\r\n"))
            break;

        if (istartswith(buffer, "Content-Length: "))
            content_length = atoi(buffer + 16);
        else if (istartswith(buffer, "HTTP/1.1 "))
            retcode = atoi(buffer + 9);
    }

    VIR_FREE(buffer);

    if (content_length > 0) {
        ssize_t ret;

        if (content_length > XEND_RCV_BUF_MAX_LEN) {
            virXendError(VIR_ERR_INTERNAL_ERROR,
                         _("Xend returned HTTP Content-Length of %d, "
                           "which exceeds maximum of %d"),
                         content_length,
                         XEND_RCV_BUF_MAX_LEN);
            return -1;
        }

        /* Allocate one byte beyond the end of the largest buffer we will read.
           Combined with the fact that VIR_ALLOC_N zeros the returned buffer,
           this guarantees that "content" will always be NUL-terminated. */
        if (VIR_ALLOC_N(*content, content_length + 1) < 0 ) {
            virReportOOMError();
            return -1;
        }

        ret = sread(fd, *content, content_length);
        if (ret < 0)
            return -1;
    }

    return retcode;
}

/**
 * xend_get:
 * @xend: pointer to the Xen Daemon structure
 * @path: the path used for the HTTP request
 * @content: the buffer to store the content
 *
 * Do an HTTP GET RPC with the Xen Daemon
 *
 * Returns the HTTP return code or -1 in case or error.
 */
static int ATTRIBUTE_NONNULL(3)
xend_get(virConnectPtr xend, const char *path,
         char **content)
{
    int ret;
    int s = do_connect(xend);

    if (s == -1)
        return s;

    swrites(s, "GET ");
    swrites(s, path);
    swrites(s, " HTTP/1.1\r\n");

    swrites(s,
            "Host: localhost:8000\r\n"
            "Accept-Encoding: identity\r\n"
            "Content-Type: application/x-www-form-urlencoded\r\n" "\r\n");

    ret = xend_req(s, content);
    VIR_FORCE_CLOSE(s);

    if (ret < 0)
        return ret;

    if ((ret >= 300) && ((ret != 404) || (!STRPREFIX(path, "/xend/domain/")))) {
        virXendError(VIR_ERR_GET_FAILED,
                     _("%d status from xen daemon: %s:%s"),
                     ret, path, NULLSTR(*content));
    }

    return ret;
}

/**
 * xend_post:
 * @xend: pointer to the Xen Daemon structure
 * @path: the path used for the HTTP request
 * @ops: the information sent for the POST
 *
 * Do an HTTP POST RPC with the Xen Daemon, this usually makes changes at the
 * Xen level.
 *
 * Returns the HTTP return code or -1 in case or error.
 */
static int
xend_post(virConnectPtr xend, const char *path, const char *ops)
{
    char buffer[100];
    char *err_buf = NULL;
    int ret;
    int s = do_connect(xend);

    if (s == -1)
        return s;

    swrites(s, "POST ");
    swrites(s, path);
    swrites(s, " HTTP/1.1\r\n");

    swrites(s,
            "Host: localhost:8000\r\n"
            "Accept-Encoding: identity\r\n"
            "Content-Type: application/x-www-form-urlencoded\r\n"
            "Content-Length: ");
    snprintf(buffer, sizeof(buffer), "%d", (int) strlen(ops));
    swrites(s, buffer);
    swrites(s, "\r\n\r\n");
    swrites(s, ops);

    ret = xend_req(s, &err_buf);
    VIR_FORCE_CLOSE(s);

    if ((ret < 0) || (ret >= 300)) {
        virXendError(VIR_ERR_POST_FAILED,
                     _("xend_post: error from xen daemon: %s"), err_buf);
    } else if ((ret == 202) && err_buf && (strstr(err_buf, "failed") != NULL)) {
        virXendError(VIR_ERR_POST_FAILED,
                     _("xend_post: error from xen daemon: %s"), err_buf);
        ret = -1;
    } else if (((ret >= 200) && (ret <= 202)) && err_buf &&
               (strstr(err_buf, "xend.err") != NULL)) {
        /* This is to catch case of things like 'virsh dump Domain-0 foo'
         * which returns a success code, but the word 'xend.err'
         * in body to indicate error :-(
         */
        virXendError(VIR_ERR_POST_FAILED,
                     _("xend_post: error from xen daemon: %s"), err_buf);
        ret = -1;
    }

    VIR_FREE(err_buf);
    return ret;
}


/**
 * http2unix:
 * @ret: the http return code
 *
 * Convert the HTTP return code to 0/-1 and set errno if needed
 *
 * Return -1 in case of error code 0 otherwise
 */
static int
http2unix(int ret)
{
    switch (ret) {
        case -1:
            break;
        case 200:
        case 201:
        case 202:
            return 0;
        case 404:
            errno = ESRCH;
            break;
        case 500:
            errno = EIO;
            break;
        default:
            virXendErrorInt(VIR_ERR_HTTP_ERROR, ret);
            errno = EINVAL;
            break;
    }
    return -1;
}

/**
 * xend_op_ext:
 * @xend: pointer to the Xen Daemon structure
 * @path: path for the object
 * @key: the key for the operation
 * @ap: input values to pass to the operation
 *
 * internal routine to run a POST RPC operation to the Xen Daemon
 *
 * Returns 0 in case of success, -1 in case of failure.
 */
static int
xend_op_ext(virConnectPtr xend, const char *path, const char *key, va_list ap)
{
    const char *k = key, *v;
    virBuffer buf = VIR_BUFFER_INITIALIZER;
    int ret;
    char *content;

    while (k) {
        v = va_arg(ap, const char *);

        virBufferURIEncodeString(&buf, k);
        virBufferAddChar(&buf, '=');
        virBufferURIEncodeString(&buf, v);
        k = va_arg(ap, const char *);

        if (k)
            virBufferAddChar(&buf, '&');
    }

    if (virBufferError(&buf)) {
        virBufferFreeAndReset(&buf);
        virReportOOMError();
        return -1;
    }

    content = virBufferContentAndReset(&buf);
    VIR_DEBUG("xend op: %s\n", content);
    ret = http2unix(xend_post(xend, path, content));
    VIR_FREE(content);

    return ret;
}


/**
 * xend_op:
 * @xend: pointer to the Xen Daemon structure
 * @name: the domain name target of this operation
 * @key: the key for the operation
 * @ap: input values to pass to the operation
 * @...: input values to pass to the operation
 *
 * internal routine to run a POST RPC operation to the Xen Daemon targetting
 * a given domain.
 *
 * Returns 0 in case of success, -1 in case of failure.
 */
static int ATTRIBUTE_SENTINEL
xend_op(virConnectPtr xend, const char *name, const char *key, ...)
{
    char buffer[1024];
    va_list ap;
    int ret;

    snprintf(buffer, sizeof(buffer), "/xend/domain/%s", name);

    va_start(ap, key);
    ret = xend_op_ext(xend, buffer, key, ap);
    va_end(ap);

    return ret;
}


/**
 * sexpr_get:
 * @xend: pointer to the Xen Daemon structure
 * @fmt: format string for the path of the operation
 * @...: extra data to build the path of the operation
 *
 * Internal routine to run a simple GET RPC operation to the Xen Daemon
 *
 * Returns a parsed S-Expression in case of success, NULL in case of failure
 */
static struct sexpr *sexpr_get(virConnectPtr xend, const char *fmt, ...)
  ATTRIBUTE_FMT_PRINTF(2,3);

static struct sexpr *
sexpr_get(virConnectPtr xend, const char *fmt, ...)
{
    char *buffer = NULL;
    char path[1024];
    va_list ap;
    int ret;
    struct sexpr *res = NULL;

    va_start(ap, fmt);
    vsnprintf(path, sizeof(path), fmt, ap);
    va_end(ap);

    ret = xend_get(xend, path, &buffer);
    ret = http2unix(ret);
    if (ret == -1)
        goto cleanup;

    if (buffer == NULL)
        goto cleanup;

    res = string2sexpr(buffer);

cleanup:
    VIR_FREE(buffer);
    return res;
}

/**
 * sexpr_uuid:
 * @ptr: where to store the UUID, incremented
 * @sexpr: an S-Expression
 * @name: the name for the value
 *
 * convenience function to lookup an UUID value from the S-Expression
 *
 * Returns a -1 on error, 0 on success
 */
static int
sexpr_uuid(unsigned char *ptr, const struct sexpr *node, const char *path)
{
    const char *r = sexpr_node(node, path);
    if (!r)
        return -1;
    return virUUIDParse(r, ptr);
}

/* PUBLIC FUNCTIONS */

/**
 * xenDaemonOpen_unix:
 * @conn: an existing virtual connection block
 * @path: the path for the Xen Daemon socket
 *
 * Creates a localhost Xen Daemon connection
 * Note: this doesn't try to check if the connection actually works
 *
 * Returns 0 in case of success, -1 in case of error.
 */
int
xenDaemonOpen_unix(virConnectPtr conn, const char *path)
{
    struct sockaddr_un *addr;
    xenUnifiedPrivatePtr priv;

    if ((conn == NULL) || (path == NULL))
        return -1;

    priv = (xenUnifiedPrivatePtr) conn->privateData;
    memset(&priv->addr, 0, sizeof(priv->addr));
    priv->addrfamily = AF_UNIX;
    /*
     * This must be zero on Solaris at least for AF_UNIX (which should
     * really be PF_UNIX, but doesn't matter).
     */
    priv->addrprotocol = 0;
    priv->addrlen = sizeof(struct sockaddr_un);

    addr = (struct sockaddr_un *)&priv->addr;
    addr->sun_family = AF_UNIX;
    memset(addr->sun_path, 0, sizeof(addr->sun_path));
    if (virStrcpyStatic(addr->sun_path, path) == NULL)
        return -1;

    return 0;
}


/**
 * xenDaemonOpen_tcp:
 * @conn: an existing virtual connection block
 * @host: the host name for the Xen Daemon
 * @port: the port
 *
 * Creates a possibly remote Xen Daemon connection
 * Note: this doesn't try to check if the connection actually works
 *
 * Returns 0 in case of success, -1 in case of error.
 */
static int
xenDaemonOpen_tcp(virConnectPtr conn, const char *host, const char *port)
{
    xenUnifiedPrivatePtr priv;
    struct addrinfo *res, *r;
    struct addrinfo hints;
    int saved_errno = EINVAL;
    int ret;

    if ((conn == NULL) || (host == NULL) || (port == NULL))
        return -1;

    priv = (xenUnifiedPrivatePtr) conn->privateData;

    priv->addrlen = 0;
    memset(&priv->addr, 0, sizeof(priv->addr));

    /* http://people.redhat.com/drepper/userapi-ipv6.html */
    memset (&hints, 0, sizeof(hints));
    hints.ai_socktype = SOCK_STREAM;
    hints.ai_flags = AI_ADDRCONFIG;

    ret = getaddrinfo (host, port, &hints, &res);
    if (ret != 0) {
        virXendError(VIR_ERR_UNKNOWN_HOST,
                     _("unable to resolve hostname '%s': %s"),
                     host, gai_strerror (ret));
        return -1;
    }

    /* Try to connect to each returned address in turn. */
    for (r = res; r; r = r->ai_next) {
        int sock;

        sock = socket (r->ai_family, SOCK_STREAM, r->ai_protocol);
        if (sock == -1) {
            saved_errno = errno;
            continue;
        }

        if (connect (sock, r->ai_addr, r->ai_addrlen) == -1) {
            saved_errno = errno;
            VIR_FORCE_CLOSE(sock);
            continue;
        }

        priv->addrlen = r->ai_addrlen;
        priv->addrfamily = r->ai_family;
        priv->addrprotocol = r->ai_protocol;
        memcpy(&priv->addr,
               r->ai_addr,
               r->ai_addrlen);
        VIR_FORCE_CLOSE(sock);
        break;
    }

    freeaddrinfo (res);

    if (!priv->addrlen) {
        /* Don't raise error when unprivileged, since proxy takes over */
        if (xenHavePrivilege())
            virReportSystemError(saved_errno,
                                 _("unable to connect to '%s:%s'"),
                                 host, port);
        return -1;
    }

    return 0;
}


/**
 * xend_wait_for_devices:
 * @xend: pointer to the Xen Daemon block
 * @name: name for the domain
 *
 * Block the domain until all the virtual devices are ready. This operation
 * is needed when creating a domain before resuming it.
 *
 * Returns 0 in case of success, -1 (with errno) in case of error.
 */
int
xend_wait_for_devices(virConnectPtr xend, const char *name)
{
    return xend_op(xend, name, "op", "wait_for_devices", NULL);
}


/**
 * xenDaemonListDomainsOld:
 * @xend: pointer to the Xen Daemon block
 *
 * This method will return an array of names of currently running
 * domains.  The memory should be released will a call to free().
 *
 * Returns a list of names or NULL in case of error.
 */
char **
xenDaemonListDomainsOld(virConnectPtr xend)
{
    struct sexpr *root = NULL;
    char **ret = NULL;
    int count = 0;
    int i;
    struct sexpr *_for_i, *node;

    root = sexpr_get(xend, "/xend/domain");
    if (root == NULL)
        goto error;

    for (_for_i = root, node = root->u.s.car; _for_i->kind == SEXPR_CONS;
         _for_i = _for_i->u.s.cdr, node = _for_i->u.s.car) {
        if (node->kind != SEXPR_VALUE)
            continue;
        count++;
    }

    if (VIR_ALLOC_N(ret, count + 1) < 0) {
        virReportOOMError();
        goto error;
    }

    i = 0;
    for (_for_i = root, node = root->u.s.car; _for_i->kind == SEXPR_CONS;
         _for_i = _for_i->u.s.cdr, node = _for_i->u.s.car) {
        if (node->kind != SEXPR_VALUE)
            continue;
        ret[i] = strdup(node->u.value);
        if (!ret[i])
            goto no_memory;
        i++;
    }

    ret[i] = NULL;

  error:
    sexpr_free(root);
    return ret;

no_memory:
    for (i = 0; i < count; i++)
        VIR_FREE(ret[i]);
    VIR_FREE(ret);
    goto error;
}


/**
 * xenDaemonDomainCreateXML:
 * @xend: A xend instance
 * @sexpr: An S-Expr description of the domain.
 *
 * This method will create a domain based on the passed in description.  The
 * domain will be paused after creation and must be unpaused with
 * xenDaemonResumeDomain() to begin execution.
 * This method may be deprecated once switching to XML-RPC based communcations
 * with xend.
 *
 * Returns 0 for success, -1 (with errno) on error
 */

int
xenDaemonDomainCreateXML(virConnectPtr xend, const char *sexpr)
{
    int ret;

    ret = xend_op(xend, "", "op", "create", "config", sexpr, NULL);

    return ret;
}


/**
 * xenDaemonDomainLookupByName_ids:
 * @xend: A xend instance
 * @domname: The name of the domain
 * @uuid: return value for the UUID if not NULL
 *
 * This method looks up the id of a domain
 *
 * Returns the id on success; -1 (with errno) on error
 */
int
xenDaemonDomainLookupByName_ids(virConnectPtr xend, const char *domname,
                                unsigned char *uuid)
{
    struct sexpr *root;
    const char *value;
    int ret = -1;

    if (uuid != NULL)
        memset(uuid, 0, VIR_UUID_BUFLEN);
    root = sexpr_get(xend, "/xend/domain/%s?detail=1", domname);
    if (root == NULL)
        goto error;

    value = sexpr_node(root, "domain/domid");
    if (value == NULL) {
        virXendError(VIR_ERR_INTERNAL_ERROR,
                     "%s", _("domain information incomplete, missing domid"));
        goto error;
    }
    ret = strtol(value, NULL, 0);
    if ((ret == 0) && (value[0] != '0')) {
        virXendError(VIR_ERR_INTERNAL_ERROR,
                     "%s", _("domain information incorrect domid not numeric"));
        ret = -1;
    } else if (uuid != NULL) {
        if (sexpr_uuid(uuid, root, "domain/uuid") < 0) {
            virXendError(VIR_ERR_INTERNAL_ERROR,
                         "%s", _("domain information incomplete, missing uuid"));
        }
    }

  error:
    sexpr_free(root);
    return ret;
}


/**
 * xenDaemonDomainLookupByID:
 * @xend: A xend instance
 * @id: The id of the domain
 * @name: return value for the name if not NULL
 * @uuid: return value for the UUID if not NULL
 *
 * This method looks up the name of a domain based on its id
 *
 * Returns the 0 on success; -1 (with errno) on error
 */
int
xenDaemonDomainLookupByID(virConnectPtr xend,
                          int id,
                          char **domname,
                          unsigned char *uuid)
{
    const char *name = NULL;
    struct sexpr *root;

    memset(uuid, 0, VIR_UUID_BUFLEN);

    root = sexpr_get(xend, "/xend/domain/%d?detail=1", id);
    if (root == NULL)
      goto error;

    name = sexpr_node(root, "domain/name");
    if (name == NULL) {
      virXendError(VIR_ERR_INTERNAL_ERROR,
                   "%s", _("domain information incomplete, missing name"));
      goto error;
    }
    if (domname) {
      *domname = strdup(name);
      if (*domname == NULL) {
          virReportOOMError();
          goto error;
      }
    }

    if (sexpr_uuid(uuid, root, "domain/uuid") < 0) {
      virXendError(VIR_ERR_INTERNAL_ERROR,
                   "%s", _("domain information incomplete, missing uuid"));
      goto error;
    }

    sexpr_free(root);
    return 0;

error:
    sexpr_free(root);
    if (domname)
        VIR_FREE(*domname);
    return -1;
}


static int
xend_detect_config_version(virConnectPtr conn) {
    struct sexpr *root;
    const char *value;
    xenUnifiedPrivatePtr priv;

    if (!VIR_IS_CONNECT(conn)) {
        virXendError(VIR_ERR_INVALID_CONN, __FUNCTION__);
        return -1;
    }

    priv = (xenUnifiedPrivatePtr) conn->privateData;

    root = sexpr_get(conn, "/xend/node/");
    if (root == NULL)
        return -1;

    value = sexpr_node(root, "node/xend_config_format");

    if (value) {
        priv->xendConfigVersion = strtol(value, NULL, 10);
    }  else {
        /* Xen prior to 3.0.3 did not have the xend_config_format
           field, and is implicitly version 1. */
        priv->xendConfigVersion = XEND_CONFIG_VERSION_3_0_2;
    }
    sexpr_free(root);
    return 0;
}


/**
 * sexpr_to_xend_domain_state:
 * @root: an S-Expression describing a domain
 *
 * Internal routine getting the domain's state from the domain root provided.
 *
 * Returns domain's state.
 */
static int
ATTRIBUTE_NONNULL(1) ATTRIBUTE_NONNULL(2)
sexpr_to_xend_domain_state(virDomainPtr domain, const struct sexpr *root)
{
    const char *flags;
    int state = VIR_DOMAIN_NOSTATE;

    if ((flags = sexpr_node(root, "domain/state"))) {
        if (strchr(flags, 'c'))
            state = VIR_DOMAIN_CRASHED;
        else if (strchr(flags, 's'))
            state = VIR_DOMAIN_SHUTOFF;
        else if (strchr(flags, 'd'))
            state = VIR_DOMAIN_SHUTDOWN;
        else if (strchr(flags, 'p'))
            state = VIR_DOMAIN_PAUSED;
        else if (strchr(flags, 'b'))
            state = VIR_DOMAIN_BLOCKED;
        else if (strchr(flags, 'r'))
            state = VIR_DOMAIN_RUNNING;
<<<<<<< HEAD
    } else if (sexpr_int(root, "domain/status") == 0) {
        /* As far as I can see the domain->id is a bad sign for checking
         * inactive domains as this is inaccurate after the domain has
         * been running once. However domain/status from xend seems to
         * be always present and 0 for inactive domains. */
=======
    } else if (domain->id < 0 || sexpr_int(root, "domain/status") == 0) {
        /* As far as I can see the domain->id is a bad sign for checking
         * inactive domains as this is inaccurate after the domain has
         * been running once. However domain/status from xend seems to
         * be always present and 0 for inactive domains.
         * (keeping the check for id < 0 to be extra safe about backward
         * compatibility)
         */
>>>>>>> 01f872fa
        state = VIR_DOMAIN_SHUTOFF;
    }

    return state;
}

/**
 * sexpr_to_xend_domain_info:
 * @root: an S-Expression describing a domain
 * @info: a info data structure to fill=up
 *
 * Internal routine filling up the info structure with the values from
 * the domain root provided.
 *
 * Returns 0 in case of success, -1 in case of error
 */
static int
sexpr_to_xend_domain_info(virDomainPtr domain, const struct sexpr *root,
                          virDomainInfoPtr info)
{
    int vcpus;

    if ((root == NULL) || (info == NULL))
        return -1;

    info->state = sexpr_to_xend_domain_state(domain, root);
    info->memory = sexpr_u64(root, "domain/memory") << 10;
    info->maxMem = sexpr_u64(root, "domain/maxmem") << 10;
    info->cpuTime = sexpr_float(root, "domain/cpu_time") * 1000000000;

    vcpus = sexpr_int(root, "domain/vcpus");
    info->nrVirtCpu = count_one_bits_l(sexpr_u64(root, "domain/vcpu_avail"));
    if (!info->nrVirtCpu || vcpus < info->nrVirtCpu)
        info->nrVirtCpu = vcpus;

    return 0;
}

/**
 * sexpr_to_xend_node_info:
 * @root: an S-Expression describing a domain
 * @info: a info data structure to fill up
 *
 * Internal routine filling up the info structure with the values from
 * the node root provided.
 *
 * Returns 0 in case of success, -1 in case of error
 */
static int
sexpr_to_xend_node_info(const struct sexpr *root, virNodeInfoPtr info)
{
    const char *machine;


    if ((root == NULL) || (info == NULL))
        return -1;

    machine = sexpr_node(root, "node/machine");
    if (machine == NULL) {
        info->model[0] = 0;
    } else {
        snprintf(&info->model[0], sizeof(info->model) - 1, "%s", machine);
        info->model[sizeof(info->model) - 1] = 0;
    }
    info->memory = (unsigned long) sexpr_u64(root, "node/total_memory") << 10;

    info->cpus = sexpr_int(root, "node/nr_cpus");
    info->mhz = sexpr_int(root, "node/cpu_mhz");
    info->nodes = sexpr_int(root, "node/nr_nodes");
    info->sockets = sexpr_int(root, "node/sockets_per_node");
    info->cores = sexpr_int(root, "node/cores_per_socket");
    info->threads = sexpr_int(root, "node/threads_per_core");

    /* Xen 3.2.0 replaces sockets_per_node with 'nr_cpus'.
     * Old Xen calculated sockets_per_node using its internal
     * nr_cpus / (nodes*cores*threads), so fake it ourselves
     * in the same way
     */
    if (info->sockets == 0) {
        int nr_cpus = sexpr_int(root, "node/nr_cpus");
        int procs = info->nodes * info->cores * info->threads;
        if (procs == 0) /* Sanity check in case of Xen bugs in futures..*/
            return -1;
        info->sockets = nr_cpus / procs;
    }

    /* On systems where NUMA nodes are not composed of whole sockets either Xen
     * provided us wrong number of sockets per node or we computed the wrong
     * number in the compatibility code above. In such case, we compute the
     * correct number of sockets on the host, lie about the number of NUMA
     * nodes, and force apps to check capabilities XML for the actual NUMA
     * topology.
     */
    if (info->nodes * info->sockets * info->cores * info->threads
        != info->cpus) {
        info->nodes = 1;
        info->sockets = info->cpus / (info->cores * info->threads);
    }

    return 0;
}


/**
 * sexpr_to_xend_topology
 * @root: an S-Expression describing a node
 * @caps: capability info
 *
 * Internal routine populating capability info with
 * NUMA node mapping details
 *
 * Does nothing when the system doesn't support NUMA (not an error).
 *
 * Returns 0 in case of success, -1 in case of error
 */
static int
sexpr_to_xend_topology(const struct sexpr *root,
                       virCapsPtr caps)
{
    const char *nodeToCpu;
    const char *cur;
    char *cpuset = NULL;
    int *cpuNums = NULL;
    int cell, cpu, nb_cpus;
    int n = 0;
    int numCpus;

    nodeToCpu = sexpr_node(root, "node/node_to_cpu");
    if (nodeToCpu == NULL)
        return 0;               /* no NUMA support */

    numCpus = sexpr_int(root, "node/nr_cpus");


    if (VIR_ALLOC_N(cpuset, numCpus) < 0)
        goto memory_error;
    if (VIR_ALLOC_N(cpuNums, numCpus) < 0)
        goto memory_error;

    cur = nodeToCpu;
    while (*cur != 0) {
        /*
         * Find the next NUMA cell described in the xend output
         */
        cur = strstr(cur, "node");
        if (cur == NULL)
            break;
        cur += 4;
        cell = virParseNumber(&cur);
        if (cell < 0)
            goto parse_error;
        virSkipSpacesAndBackslash(&cur);
        if (*cur != ':')
            goto parse_error;
        cur++;
        virSkipSpacesAndBackslash(&cur);
        if (STRPREFIX(cur, "no cpus")) {
            nb_cpus = 0;
            for (cpu = 0; cpu < numCpus; cpu++)
                cpuset[cpu] = 0;
        } else {
            nb_cpus = virDomainCpuSetParse(cur, 'n', cpuset, numCpus);
            if (nb_cpus < 0)
                goto error;
        }

        for (n = 0, cpu = 0; cpu < numCpus; cpu++)
            if (cpuset[cpu] == 1)
                cpuNums[n++] = cpu;

        if (virCapabilitiesAddHostNUMACell(caps,
                                           cell,
                                           nb_cpus,
                                           cpuNums) < 0)
            goto memory_error;
    }
    VIR_FREE(cpuNums);
    VIR_FREE(cpuset);
    return 0;

  parse_error:
    virXendError(VIR_ERR_XEN_CALL, "%s", _("topology syntax error"));
  error:
    VIR_FREE(cpuNums);
    VIR_FREE(cpuset);

    return -1;

  memory_error:
    VIR_FREE(cpuNums);
    VIR_FREE(cpuset);
    virReportOOMError();
    return -1;
}


/**
 * sexpr_to_domain:
 * @conn: an existing virtual connection block
 * @root: an S-Expression describing a domain
 *
 * Internal routine returning the associated virDomainPtr for this domain
 *
 * Returns the domain pointer or NULL in case of error.
 */
static virDomainPtr
sexpr_to_domain(virConnectPtr conn, const struct sexpr *root)
{
    virDomainPtr ret = NULL;
    unsigned char uuid[VIR_UUID_BUFLEN];
    const char *name;
    const char *tmp;
    xenUnifiedPrivatePtr priv;

    if ((conn == NULL) || (root == NULL))
        return NULL;

    priv = (xenUnifiedPrivatePtr) conn->privateData;

    if (sexpr_uuid(uuid, root, "domain/uuid") < 0)
        goto error;
    name = sexpr_node(root, "domain/name");
    if (name == NULL)
        goto error;

    ret = virGetDomain(conn, name, uuid);
    if (ret == NULL) return NULL;

    tmp = sexpr_node(root, "domain/domid");
    /* New 3.0.4 XenD will not report a domid for inactive domains,
     * so only error out for old XenD
     */
    if (!tmp && priv->xendConfigVersion < XEND_CONFIG_VERSION_3_0_4)
        goto error;

    if (tmp)
        ret->id = sexpr_int(root, "domain/domid");
    else
        ret->id = -1; /* An inactive domain */

    return ret;

error:
    virXendError(VIR_ERR_INTERNAL_ERROR,
                 "%s", _("failed to parse Xend domain information"));
    if (ret != NULL)
        virUnrefDomain(ret);
    return NULL;
}


/*****************************************************************
 ******
 ******
 ******
 ******
             Refactored
 ******
 ******
 ******
 ******
 *****************************************************************/
/**
 * xenDaemonOpen:
 * @conn: an existing virtual connection block
 * @name: optional argument to select a connection type
 * @flags: combination of virDrvOpenFlag(s)
 *
 * Creates a localhost Xen Daemon connection
 *
 * Returns 0 in case of success, -1 in case of error.
 */
virDrvOpenStatus
xenDaemonOpen(virConnectPtr conn,
              virConnectAuthPtr auth ATTRIBUTE_UNUSED,
              unsigned int flags)
{
    char *port = NULL;
    int ret = VIR_DRV_OPEN_ERROR;

    virCheckFlags(VIR_CONNECT_RO, VIR_DRV_OPEN_ERROR);

    /* Switch on the scheme, which we expect to be NULL (file),
     * "http" or "xen".
     */
    if (conn->uri->scheme == NULL) {
        /* It should be a file access */
        if (conn->uri->path == NULL) {
            virXendError(VIR_ERR_NO_CONNECT, __FUNCTION__);
            goto failed;
        }
        if (xenDaemonOpen_unix(conn, conn->uri->path) < 0 ||
            xend_detect_config_version(conn) == -1)
            goto failed;
    }
    else if (STRCASEEQ (conn->uri->scheme, "xen")) {
        /*
         * try first to open the unix socket
         */
        if (xenDaemonOpen_unix(conn, "/var/lib/xend/xend-socket") == 0 &&
            xend_detect_config_version(conn) != -1)
            goto done;

        /*
         * try though http on port 8000
         */
        if (xenDaemonOpen_tcp(conn, "localhost", "8000") < 0 ||
            xend_detect_config_version(conn) == -1)
            goto failed;
    } else if (STRCASEEQ (conn->uri->scheme, "http")) {
        if (conn->uri->port &&
            virAsprintf(&port, "%d", conn->uri->port) == -1) {
            virReportOOMError();
            goto failed;
        }

        if (xenDaemonOpen_tcp(conn,
                              conn->uri->server ? conn->uri->server : "localhost",
                              port ? port : "8000") < 0 ||
            xend_detect_config_version(conn) == -1)
            goto failed;
    } else {
        virXendError(VIR_ERR_NO_CONNECT, __FUNCTION__);
        goto failed;
    }

 done:
    ret = VIR_DRV_OPEN_SUCCESS;

failed:
    VIR_FREE(port);
    return ret;
}


/**
 * xenDaemonClose:
 * @conn: an existing virtual connection block
 *
 * This method should be called when a connection to xend instance
 * initialized with xenDaemonOpen is no longer needed
 * to free the associated resources.
 *
 * Returns 0 in case of success, -1 in case of error
 */
int
xenDaemonClose(virConnectPtr conn ATTRIBUTE_UNUSED)
{
    return 0;
}

/**
 * xenDaemonDomainSuspend:
 * @domain: pointer to the Domain block
 *
 * Pause the domain, the domain is not scheduled anymore though its resources
 * are preserved. Use xenDaemonDomainResume() to resume execution.
 *
 * Returns 0 in case of success, -1 (with errno) in case of error.
 */
int
xenDaemonDomainSuspend(virDomainPtr domain)
{
    if ((domain == NULL) || (domain->conn == NULL) || (domain->name == NULL)) {
        virXendError(VIR_ERR_INVALID_ARG, __FUNCTION__);
        return -1;
    }

    if (domain->id < 0) {
        virXendError(VIR_ERR_OPERATION_INVALID,
                     _("Domain %s isn't running."), domain->name);
        return -1;
    }

    return xend_op(domain->conn, domain->name, "op", "pause", NULL);
}

/**
 * xenDaemonDomainResume:
 * @xend: pointer to the Xen Daemon block
 * @name: name for the domain
 *
 * Resume the domain after xenDaemonDomainSuspend() has been called
 *
 * Returns 0 in case of success, -1 (with errno) in case of error.
 */
int
xenDaemonDomainResume(virDomainPtr domain)
{
    if ((domain == NULL) || (domain->conn == NULL) || (domain->name == NULL)) {
        virXendError(VIR_ERR_INVALID_ARG, __FUNCTION__);
        return -1;
    }

    if (domain->id < 0) {
        virXendError(VIR_ERR_OPERATION_INVALID,
                     _("Domain %s isn't running."), domain->name);
        return -1;
    }

    return xend_op(domain->conn, domain->name, "op", "unpause", NULL);
}

/**
 * xenDaemonDomainShutdown:
 * @domain: pointer to the Domain block
 *
 * Shutdown the domain, the OS is requested to properly shutdown
 * and the domain may ignore it.  It will return immediately
 * after queuing the request.
 *
 * Returns 0 in case of success, -1 (with errno) in case of error.
 */
int
xenDaemonDomainShutdown(virDomainPtr domain)
{
    if ((domain == NULL) || (domain->conn == NULL) || (domain->name == NULL)) {
        virXendError(VIR_ERR_INVALID_ARG, __FUNCTION__);
        return -1;
    }

    if (domain->id < 0) {
        virXendError(VIR_ERR_OPERATION_INVALID,
                     _("Domain %s isn't running."), domain->name);
        return -1;
    }

    return xend_op(domain->conn, domain->name, "op", "shutdown", "reason", "poweroff", NULL);
}

/**
 * xenDaemonDomainReboot:
 * @domain: pointer to the Domain block
 * @flags: extra flags for the reboot operation, not used yet
 *
 * Reboot the domain, the OS is requested to properly shutdown
 * and restart but the domain may ignore it.  It will return immediately
 * after queuing the request.
 *
 * Returns 0 in case of success, -1 (with errno) in case of error.
 */
int
xenDaemonDomainReboot(virDomainPtr domain, unsigned int flags)
{
    virCheckFlags(0, -1);

    if ((domain == NULL) || (domain->conn == NULL) || (domain->name == NULL)) {
        virXendError(VIR_ERR_INVALID_ARG, __FUNCTION__);
        return -1;
    }

    if (domain->id < 0) {
        virXendError(VIR_ERR_OPERATION_INVALID,
                     _("Domain %s isn't running."), domain->name);
        return -1;
    }

    return xend_op(domain->conn, domain->name, "op", "shutdown", "reason", "reboot", NULL);
}

/**
 * xenDaemonDomainDestroyFlags:
 * @domain: pointer to the Domain block
 * @flags: an OR'ed set of virDomainDestroyFlagsValues
 *
 * Abruptly halt the domain, the OS is not properly shutdown and the
 * resources allocated for the domain are immediately freed, mounted
 * filesystems will be marked as uncleanly shutdown.
 * After calling this function, the domain's status will change to
 * dying and will go away completely once all of the resources have been
 * unmapped (usually from the backend devices).
 *
 * Calling this function with no @flags set (equal to zero)
 * is equivalent to calling xenDaemonDomainDestroy.
 *
 * Returns 0 in case of success, -1 (with errno) in case of error.
 */
int
xenDaemonDomainDestroyFlags(virDomainPtr domain,
                            unsigned int flags)
{
    virCheckFlags(0, -1);

    if ((domain == NULL) || (domain->conn == NULL) || (domain->name == NULL)) {
        virXendError(VIR_ERR_INVALID_ARG, __FUNCTION__);
        return -1;
    }

    if (domain->id < 0) {
        virXendError(VIR_ERR_OPERATION_INVALID,
                     _("Domain %s isn't running."), domain->name);
        return -1;
    }

    return xend_op(domain->conn, domain->name, "op", "destroy", NULL);
}

/**
 * xenDaemonDomainGetOSType:
 * @domain: a domain object
 *
 * Get the type of domain operation system.
 *
 * Returns the new string or NULL in case of error, the string must be
 *         freed by the caller.
 */
static char *
xenDaemonDomainGetOSType(virDomainPtr domain)
{
    char *type;
    struct sexpr *root;
    xenUnifiedPrivatePtr priv;

    if ((domain == NULL) || (domain->conn == NULL) || (domain->name == NULL)) {
        virXendError(VIR_ERR_INVALID_ARG, __FUNCTION__);
        return NULL;
    }

    priv = (xenUnifiedPrivatePtr) domain->conn->privateData;

    if (domain->id < 0 && priv->xendConfigVersion < XEND_CONFIG_VERSION_3_0_4)
        return NULL;

    /* can we ask for a subset ? worth it ? */
    root = sexpr_get(domain->conn, "/xend/domain/%s?detail=1", domain->name);
    if (root == NULL)
        return NULL;

    if (sexpr_lookup(root, "domain/image/hvm")) {
        type = strdup("hvm");
    } else {
        type = strdup("linux");
    }

    if (type == NULL)
        virReportOOMError();

    sexpr_free(root);

    return type;
}

/**
 * xenDaemonDomainSave:
 * @domain: pointer to the Domain block
 * @filename: path for the output file
 *
 * This method will suspend a domain and save its memory contents to
 * a file on disk.  Use xenDaemonDomainRestore() to restore a domain after
 * saving.
 * Note that for remote Xen Daemon the file path will be interpreted in
 * the remote host.
 *
 * Returns 0 in case of success, -1 (with errno) in case of error.
 */
int
xenDaemonDomainSave(virDomainPtr domain, const char *filename)
{
    if ((domain == NULL) || (domain->conn == NULL) || (domain->name == NULL) ||
        (filename == NULL)) {
        virXendError(VIR_ERR_INVALID_ARG, __FUNCTION__);
        return -1;
    }

    if (domain->id < 0) {
        virXendError(VIR_ERR_OPERATION_INVALID,
                     _("Domain %s isn't running."), domain->name);
        return -1;
    }

    /* We can't save the state of Domain-0, that would mean stopping it too */
    if (domain->id == 0) {
        return -1;
    }

    return xend_op(domain->conn, domain->name, "op", "save", "file", filename, NULL);
}

/**
 * xenDaemonDomainCoreDump:
 * @domain: pointer to the Domain block
 * @filename: path for the output file
 * @flags: extra flags, currently unused
 *
 * This method will dump the core of a domain on a given file for analysis.
 * Note that for remote Xen Daemon the file path will be interpreted in
 * the remote host.
 *
 * Returns 0 in case of success, -1 in case of error.
 */
int
xenDaemonDomainCoreDump(virDomainPtr domain, const char *filename,
                        unsigned int flags)
{
    virCheckFlags(VIR_DUMP_LIVE | VIR_DUMP_CRASH, -1);

    if ((domain == NULL) || (domain->conn == NULL) || (domain->name == NULL) ||
        (filename == NULL)) {
        virXendError(VIR_ERR_INVALID_ARG, __FUNCTION__);
        return -1;
    }

    if (domain->id < 0) {
        virXendError(VIR_ERR_OPERATION_INVALID,
                     _("Domain %s isn't running."), domain->name);
        return -1;
    }

    return xend_op(domain->conn, domain->name,
                   "op", "dump", "file", filename,
                   "live", (flags & VIR_DUMP_LIVE ? "1" : "0"),
                   "crash", (flags & VIR_DUMP_CRASH ? "1" : "0"),
                   NULL);
}

/**
 * xenDaemonDomainRestore:
 * @conn: pointer to the Xen Daemon block
 * @filename: path for the output file
 *
 * This method will restore a domain saved to disk by xenDaemonDomainSave().
 * Note that for remote Xen Daemon the file path will be interpreted in
 * the remote host.
 *
 * Returns 0 in case of success, -1 (with errno) in case of error.
 */
int
xenDaemonDomainRestore(virConnectPtr conn, const char *filename)
{
    if ((conn == NULL) || (filename == NULL)) {
        /* this should be caught at the interface but ... */
        virXendError(VIR_ERR_INVALID_ARG, __FUNCTION__);
        return -1;
    }
    return xend_op(conn, "", "op", "restore", "file", filename, NULL);
}


/**
 * xenDaemonDomainGetMaxMemory:
 * @domain: pointer to the domain block
 *
 * Ask the Xen Daemon for the maximum memory allowed for a domain
 *
 * Returns the memory size in kilobytes or 0 in case of error.
 */
unsigned long long
xenDaemonDomainGetMaxMemory(virDomainPtr domain)
{
    unsigned long long ret = 0;
    struct sexpr *root;
    xenUnifiedPrivatePtr priv;

    if ((domain == NULL) || (domain->conn == NULL) || (domain->name == NULL)) {
        virXendError(VIR_ERR_INVALID_ARG, __FUNCTION__);
        return 0;
    }

    priv = (xenUnifiedPrivatePtr) domain->conn->privateData;

    if (domain->id < 0 && priv->xendConfigVersion < XEND_CONFIG_VERSION_3_0_4)
        return 0;

    /* can we ask for a subset ? worth it ? */
    root = sexpr_get(domain->conn, "/xend/domain/%s?detail=1", domain->name);
    if (root == NULL)
        return 0;

    ret = sexpr_u64(root, "domain/memory") << 10;
    sexpr_free(root);

    return ret;
}


/**
 * xenDaemonDomainSetMaxMemory:
 * @domain: pointer to the Domain block
 * @memory: The maximum memory in kilobytes
 *
 * This method will set the maximum amount of memory that can be allocated to
 * a domain.  Please note that a domain is able to allocate up to this amount
 * on its own.
 *
 * Returns 0 for success; -1 (with errno) on error
 */
int
xenDaemonDomainSetMaxMemory(virDomainPtr domain, unsigned long memory)
{
    char buf[1024];
    xenUnifiedPrivatePtr priv;

    if ((domain == NULL) || (domain->conn == NULL) || (domain->name == NULL)) {
        virXendError(VIR_ERR_INVALID_ARG, __FUNCTION__);
        return -1;
    }

    priv = (xenUnifiedPrivatePtr) domain->conn->privateData;

    if (domain->id < 0 && priv->xendConfigVersion < XEND_CONFIG_VERSION_3_0_4)
        return -1;

    snprintf(buf, sizeof(buf), "%lu", VIR_DIV_UP(memory, 1024));
    return xend_op(domain->conn, domain->name, "op", "maxmem_set", "memory",
                   buf, NULL);
}

/**
 * xenDaemonDomainSetMemory:
 * @domain: pointer to the Domain block
 * @memory: The target memory in kilobytes
 *
 * This method will set a target memory allocation for a given domain and
 * request that the guest meet this target.  The guest may or may not actually
 * achieve this target.  When this function returns, it does not signify that
 * the domain has actually reached that target.
 *
 * Memory for a domain can only be allocated up to the maximum memory setting.
 * There is no safe guard for allocations that are too small so be careful
 * when using this function to reduce a domain's memory usage.
 *
 * Returns 0 for success; -1 (with errno) on error
 */
int
xenDaemonDomainSetMemory(virDomainPtr domain, unsigned long memory)
{
    char buf[1024];
    xenUnifiedPrivatePtr priv;

    if ((domain == NULL) || (domain->conn == NULL) || (domain->name == NULL)) {
        virXendError(VIR_ERR_INVALID_ARG, __FUNCTION__);
        return -1;
    }

    priv = (xenUnifiedPrivatePtr) domain->conn->privateData;

    if (domain->id < 0 && priv->xendConfigVersion < XEND_CONFIG_VERSION_3_0_4)
        return -1;

    snprintf(buf, sizeof(buf), "%lu", VIR_DIV_UP(memory, 1024));
    return xend_op(domain->conn, domain->name, "op", "mem_target_set",
                   "target", buf, NULL);
}


virDomainDefPtr
xenDaemonDomainFetch(virConnectPtr conn,
                     int domid,
                     const char *name,
                     const char *cpus)
{
    struct sexpr *root;
    xenUnifiedPrivatePtr priv;
    virDomainDefPtr def;
    int id;
    char * tty;
    int vncport;

    if (name)
        root = sexpr_get(conn, "/xend/domain/%s?detail=1", name);
    else
        root = sexpr_get(conn, "/xend/domain/%d?detail=1", domid);
    if (root == NULL)
        return NULL;

    priv = (xenUnifiedPrivatePtr) conn->privateData;

    id = xenGetDomIdFromSxpr(root, priv->xendConfigVersion);
    xenUnifiedLock(priv);
    if (sexpr_lookup(root, "domain/image/hvm"))
        tty = xenStoreDomainGetSerialConsolePath(conn, id);
    else
        tty = xenStoreDomainGetConsolePath(conn, id);
    vncport = xenStoreDomainGetVNCPort(conn, id);
    xenUnifiedUnlock(priv);
    if (!(def = xenParseSxpr(root,
                             priv->xendConfigVersion,
                             cpus,
                             tty,
                             vncport)))
        goto cleanup;

cleanup:
    sexpr_free(root);

    return def;
}


/**
 * xenDaemonDomainGetXMLDesc:
 * @domain: a domain object
 * @flags: potential dump flags
 * @cpus: list of cpu the domain is pinned to.
 *
 * Provide an XML description of the domain.
 *
 * Returns a 0 terminated UTF-8 encoded XML instance, or NULL in case of error.
 *         the caller must free() the returned value.
 */
char *
xenDaemonDomainGetXMLDesc(virDomainPtr domain, unsigned int flags,
                          const char *cpus)
{
    xenUnifiedPrivatePtr priv;
    virDomainDefPtr def;
    char *xml;

    /* Flags checked by virDomainDefFormat */

    if ((domain == NULL) || (domain->conn == NULL) || (domain->name == NULL)) {
        virXendError(VIR_ERR_INVALID_ARG, __FUNCTION__);
        return NULL;
    }
    priv = (xenUnifiedPrivatePtr) domain->conn->privateData;

    if (domain->id < 0 && priv->xendConfigVersion < XEND_CONFIG_VERSION_3_0_4) {
        /* fall-through to the next driver to handle */
        return NULL;
    }

    if (!(def = xenDaemonDomainFetch(domain->conn,
                                     domain->id,
                                     domain->name,
                                     cpus)))
        return NULL;

    xml = virDomainDefFormat(def, flags);

    virDomainDefFree(def);

    return xml;
}


/**
 * xenDaemonDomainGetInfo:
 * @domain: a domain object
 * @info: pointer to a virDomainInfo structure allocated by the user
 *
 * This method looks up information about a domain and update the
 * information block provided.
 *
 * Returns 0 in case of success, -1 in case of error
 */
int
xenDaemonDomainGetInfo(virDomainPtr domain, virDomainInfoPtr info)
{
    struct sexpr *root;
    int ret;
    xenUnifiedPrivatePtr priv;

    if ((domain == NULL) || (domain->conn == NULL) || (domain->name == NULL) ||
        (info == NULL)) {
        virXendError(VIR_ERR_INVALID_ARG, __FUNCTION__);
        return -1;
    }

    priv = (xenUnifiedPrivatePtr) domain->conn->privateData;

    if (domain->id < 0 && priv->xendConfigVersion < XEND_CONFIG_VERSION_3_0_4)
        return -1;

    root = sexpr_get(domain->conn, "/xend/domain/%s?detail=1", domain->name);
    if (root == NULL)
        return -1;

    ret = sexpr_to_xend_domain_info(domain, root, info);
    sexpr_free(root);
    return ret;
}


/**
 * xenDaemonDomainGetState:
 * @domain: a domain object
 * @state: returned domain's state
 * @reason: returned reason for the state
 * @flags: additional flags, 0 for now
 *
 * This method looks up domain state and reason.
 *
 * Returns 0 in case of success, -1 in case of error
 */
int
xenDaemonDomainGetState(virDomainPtr domain,
                        int *state,
                        int *reason,
                        unsigned int flags)
{
    xenUnifiedPrivatePtr priv = domain->conn->privateData;
    struct sexpr *root;

    virCheckFlags(0, -1);

    if (domain->id < 0 && priv->xendConfigVersion < XEND_CONFIG_VERSION_3_0_4)
        return -1;

    root = sexpr_get(domain->conn, "/xend/domain/%s?detail=1", domain->name);
    if (!root)
        return -1;

    *state = sexpr_to_xend_domain_state(domain, root);
    if (reason)
        *reason = 0;

    sexpr_free(root);
    return 0;
}


/**
 * xenDaemonLookupByName:
 * @conn: A xend instance
 * @name: The name of the domain
 *
 * This method looks up information about a domain and returns
 * it in the form of a struct xend_domain.  This should be
 * free()'d when no longer needed.
 *
 * Returns domain info on success; NULL (with errno) on error
 */
virDomainPtr
xenDaemonLookupByName(virConnectPtr conn, const char *domname)
{
    struct sexpr *root;
    virDomainPtr ret = NULL;

    if ((conn == NULL) || (domname == NULL)) {
        virXendError(VIR_ERR_INVALID_ARG, __FUNCTION__);
        return NULL;
    }

    root = sexpr_get(conn, "/xend/domain/%s?detail=1", domname);
    if (root == NULL)
        goto error;

    ret = sexpr_to_domain(conn, root);

error:
    sexpr_free(root);
    return ret;
}


/**
 * xenDaemonNodeGetInfo:
 * @conn: pointer to the Xen Daemon block
 * @info: pointer to a virNodeInfo structure allocated by the user
 *
 * Extract hardware information about the node.
 *
 * Returns 0 in case of success and -1 in case of failure.
 */
int
xenDaemonNodeGetInfo(virConnectPtr conn, virNodeInfoPtr info) {
    int ret = -1;
    struct sexpr *root;

    if (!VIR_IS_CONNECT(conn)) {
        virXendError(VIR_ERR_INVALID_CONN, __FUNCTION__);
        return -1;
    }
    if (info == NULL) {
        virXendError(VIR_ERR_INVALID_ARG, __FUNCTION__);
        return -1;
    }

    root = sexpr_get(conn, "/xend/node/");
    if (root == NULL)
        return -1;

    ret = sexpr_to_xend_node_info(root, info);
    sexpr_free(root);
    return ret;
}

/**
 * xenDaemonNodeGetTopology:
 * @conn: pointer to the Xen Daemon block
 * @caps: capabilities info
 *
 * This method retrieves a node's topology information.
 *
 * Returns -1 in case of error, 0 otherwise.
 */
int
xenDaemonNodeGetTopology(virConnectPtr conn,
                         virCapsPtr caps) {
    int ret = -1;
    struct sexpr *root;

    if (!VIR_IS_CONNECT(conn)) {
        virXendError(VIR_ERR_INVALID_CONN, __FUNCTION__);
        return -1;
    }

    if (caps == NULL) {
        virXendError(VIR_ERR_INVALID_ARG, __FUNCTION__);
        return -1;
    }

    root = sexpr_get(conn, "/xend/node/");
    if (root == NULL) {
        return -1;
    }

    ret = sexpr_to_xend_topology(root, caps);
    sexpr_free(root);
    return ret;
}

/**
 * xenDaemonGetVersion:
 * @conn: pointer to the Xen Daemon block
 * @hvVer: return value for the version of the running hypervisor (OUT)
 *
 * Get the version level of the Hypervisor running.
 *
 * Returns -1 in case of error, 0 otherwise. if the version can't be
 *    extracted by lack of capacities returns 0 and @hvVer is 0, otherwise
 *    @hvVer value is major * 1,000,000 + minor * 1,000 + release
 */
int
xenDaemonGetVersion(virConnectPtr conn, unsigned long *hvVer)
{
    struct sexpr *root;
    int major, minor;
    unsigned long version;

    if (!VIR_IS_CONNECT(conn)) {
        virXendError(VIR_ERR_INVALID_CONN, __FUNCTION__);
        return -1;
    }
    if (hvVer == NULL) {
        virXendError(VIR_ERR_INVALID_ARG, __FUNCTION__);
        return -1;
    }
    root = sexpr_get(conn, "/xend/node/");
    if (root == NULL)
        return -1;

    major = sexpr_int(root, "node/xen_major");
    minor = sexpr_int(root, "node/xen_minor");
    sexpr_free(root);
    version = major * 1000000 + minor * 1000;
    *hvVer = version;
    return 0;
}


/**
 * xenDaemonListDomains:
 * @conn: pointer to the hypervisor connection
 * @ids: array to collect the list of IDs of active domains
 * @maxids: size of @ids
 *
 * Collect the list of active domains, and store their ID in @maxids
 * TODO: this is quite expensive at the moment since there isn't one
 *       xend RPC providing both name and id for all domains.
 *
 * Returns the number of domain found or -1 in case of error
 */
int
xenDaemonListDomains(virConnectPtr conn, int *ids, int maxids)
{
    struct sexpr *root = NULL;
    int ret = -1;
    struct sexpr *_for_i, *node;
    long id;

    if (maxids == 0)
        return 0;

    if ((ids == NULL) || (maxids < 0))
        goto error;
    root = sexpr_get(conn, "/xend/domain");
    if (root == NULL)
        goto error;

    ret = 0;

    for (_for_i = root, node = root->u.s.car; _for_i->kind == SEXPR_CONS;
         _for_i = _for_i->u.s.cdr, node = _for_i->u.s.car) {
        if (node->kind != SEXPR_VALUE)
            continue;
        id = xenDaemonDomainLookupByName_ids(conn, node->u.value, NULL);
        if (id >= 0)
            ids[ret++] = (int) id;
        if (ret >= maxids)
            break;
    }

error:
    sexpr_free(root);
    return ret;
}

/**
 * xenDaemonNumOfDomains:
 * @conn: pointer to the hypervisor connection
 *
 * Provides the number of active domains.
 *
 * Returns the number of domain found or -1 in case of error
 */
int
xenDaemonNumOfDomains(virConnectPtr conn)
{
    struct sexpr *root = NULL;
    int ret = -1;
    struct sexpr *_for_i, *node;

    root = sexpr_get(conn, "/xend/domain");
    if (root == NULL)
        goto error;

    ret = 0;

    for (_for_i = root, node = root->u.s.car; _for_i->kind == SEXPR_CONS;
         _for_i = _for_i->u.s.cdr, node = _for_i->u.s.car) {
        if (node->kind != SEXPR_VALUE)
            continue;
        ret++;
    }

error:
    sexpr_free(root);
    return ret;
}


/**
 * xenDaemonLookupByID:
 * @conn: pointer to the hypervisor connection
 * @id: the domain ID number
 *
 * Try to find a domain based on the hypervisor ID number
 *
 * Returns a new domain object or NULL in case of failure
 */
virDomainPtr
xenDaemonLookupByID(virConnectPtr conn, int id) {
    char *name = NULL;
    unsigned char uuid[VIR_UUID_BUFLEN];
    virDomainPtr ret;

    if (xenDaemonDomainLookupByID(conn, id, &name, uuid) < 0) {
        goto error;
    }

    ret = virGetDomain(conn, name, uuid);
    if (ret == NULL) goto error;

    ret->id = id;
    VIR_FREE(name);
    return ret;

 error:
    VIR_FREE(name);
    return NULL;
}

/**
 * xenDaemonDomainSetVcpusFlags:
 * @domain: pointer to domain object
 * @nvcpus: the new number of virtual CPUs for this domain
 * @flags: bitwise-ORd from virDomainVcpuFlags
 *
 * Change virtual CPUs allocation of domain according to flags.
 *
 * Returns 0 on success, -1 if an error message was issued, and -2 if
 * the unified driver should keep trying.
 */
int
xenDaemonDomainSetVcpusFlags(virDomainPtr domain, unsigned int vcpus,
                             unsigned int flags)
{
    char buf[VIR_UUID_BUFLEN];
    xenUnifiedPrivatePtr priv;
    int max;

    virCheckFlags(VIR_DOMAIN_VCPU_LIVE |
                  VIR_DOMAIN_VCPU_CONFIG |
                  VIR_DOMAIN_VCPU_MAXIMUM, -1);

    if ((domain == NULL) || (domain->conn == NULL) || (domain->name == NULL)
        || (vcpus < 1)) {
        virXendError(VIR_ERR_INVALID_ARG, __FUNCTION__);
        return -1;
    }

    priv = (xenUnifiedPrivatePtr) domain->conn->privateData;

    if ((domain->id < 0 && priv->xendConfigVersion < XEND_CONFIG_VERSION_3_0_4) ||
        (flags & VIR_DOMAIN_VCPU_MAXIMUM))
        return -2;

    /* With xendConfigVersion 2, only _LIVE is supported.  With
     * xendConfigVersion 3, only _LIVE|_CONFIG is supported for
     * running domains, or _CONFIG for inactive domains.  */
    if (priv->xendConfigVersion < XEND_CONFIG_VERSION_3_0_4) {
        if (flags & VIR_DOMAIN_VCPU_CONFIG) {
            virXendError(VIR_ERR_OPERATION_INVALID, "%s",
                         _("Xend version does not support modifying "
                           "persistent config"));
            return -1;
        }
    } else if (domain->id < 0) {
        if (flags & VIR_DOMAIN_VCPU_LIVE) {
            virXendError(VIR_ERR_OPERATION_INVALID, "%s",
                         _("domain not running"));
            return -1;
        }
    } else {
        if ((flags & (VIR_DOMAIN_VCPU_LIVE | VIR_DOMAIN_VCPU_CONFIG)) !=
            (VIR_DOMAIN_VCPU_LIVE | VIR_DOMAIN_VCPU_CONFIG)) {
            virXendError(VIR_ERR_OPERATION_INVALID, "%s",
                         _("Xend only supports modifying both live and "
                           "persistent config"));
        }
    }

    /* Unfortunately, xend_op does not validate whether this exceeds
     * the maximum.  */
    flags |= VIR_DOMAIN_VCPU_MAXIMUM;
    if ((max = xenDaemonDomainGetVcpusFlags(domain, flags)) < 0) {
        virXendError(VIR_ERR_OPERATION_INVALID, "%s",
                     _("could not determine max vcpus for the domain"));
        return -1;
    }
    if (vcpus > max) {
        virXendError(VIR_ERR_INVALID_ARG,
                     _("requested vcpus is greater than max allowable"
                       " vcpus for the domain: %d > %d"), vcpus, max);
        return -1;
    }

    snprintf(buf, sizeof(buf), "%d", vcpus);
    return xend_op(domain->conn, domain->name, "op", "set_vcpus", "vcpus",
                   buf, NULL);
}

/**
 * xenDaemonDomainPinCpu:
 * @domain: pointer to domain object
 * @vcpu: virtual CPU number
 * @cpumap: pointer to a bit map of real CPUs (in 8-bit bytes)
 * @maplen: length of cpumap in bytes
 *
 * Dynamically change the real CPUs which can be allocated to a virtual CPU.
 * NOTE: The XenD cpu affinity map format changed from "[0,1,2]" to
 *       "0,1,2"
 *       the XenD cpu affinity works only after cset 19579.
 *       there is no fine grained xend version detection possible, so we
 *       use the old format for anything before version 3
 *
 * Returns 0 for success; -1 (with errno) on error
 */
int
xenDaemonDomainPinVcpu(virDomainPtr domain, unsigned int vcpu,
                       unsigned char *cpumap, int maplen)
{
    char buf[VIR_UUID_BUFLEN], mapstr[sizeof(cpumap_t) * 64];
    int i, j, ret;
    xenUnifiedPrivatePtr priv;
    virDomainDefPtr def = NULL;

    if ((domain == NULL) || (domain->conn == NULL) || (domain->name == NULL)
     || (cpumap == NULL) || (maplen < 1) || (maplen > (int)sizeof(cpumap_t))) {
        virXendError(VIR_ERR_INVALID_ARG, __FUNCTION__);
        return -1;
    }

    priv = (xenUnifiedPrivatePtr) domain->conn->privateData;
    if (priv->xendConfigVersion < XEND_CONFIG_VERSION_3_0_4) {
        mapstr[0] = '[';
        mapstr[1] = 0;
    } else {
        mapstr[0] = 0;
    }

    /* from bit map, build character string of mapped CPU numbers */
    for (i = 0; i < maplen; i++) for (j = 0; j < 8; j++)
     if (cpumap[i] & (1 << j)) {
        snprintf(buf, sizeof(buf), "%d,", (8 * i) + j);
        strcat(mapstr, buf);
    }
    if (priv->xendConfigVersion < XEND_CONFIG_VERSION_3_0_4)
        mapstr[strlen(mapstr) - 1] = ']';
    else
        mapstr[strlen(mapstr) - 1] = 0;

    snprintf(buf, sizeof(buf), "%d", vcpu);

    ret = xend_op(domain->conn, domain->name, "op", "pincpu", "vcpu", buf,
                  "cpumap", mapstr, NULL);

    if (!(def = xenDaemonDomainFetch(domain->conn,
                                     domain->id,
                                     domain->name,
                                     NULL)))
        goto cleanup;

    if (ret == 0) {
        if (virDomainVcpuPinAdd(def, cpumap, maplen, vcpu) < 0) {
            virXendError(VIR_ERR_INTERNAL_ERROR,
                         "%s", _("failed to add vcpupin xml entry"));
            return -1;
        }
    }

    return ret;

cleanup:
    virDomainDefFree(def);
    return -1;
}

/**
 * xenDaemonDomainGetVcpusFlags:
 * @domain: pointer to domain object
 * @flags: bitwise-ORd from virDomainVcpuFlags
 *
 * Extract information about virtual CPUs of domain according to flags.
 *
 * Returns the number of vcpus on success, -1 if an error message was
 * issued, and -2 if the unified driver should keep trying.

 */
int
xenDaemonDomainGetVcpusFlags(virDomainPtr domain, unsigned int flags)
{
    struct sexpr *root;
    int ret;
    xenUnifiedPrivatePtr priv;

    virCheckFlags(VIR_DOMAIN_VCPU_LIVE |
                  VIR_DOMAIN_VCPU_CONFIG |
                  VIR_DOMAIN_VCPU_MAXIMUM, -1);

    if (domain == NULL || domain->conn == NULL || domain->name == NULL) {
        virXendError(VIR_ERR_INVALID_ARG, __FUNCTION__);
        return -1;
    }

    priv = (xenUnifiedPrivatePtr) domain->conn->privateData;

    /* If xendConfigVersion is 2, then we can only report _LIVE (and
     * xm_internal reports _CONFIG).  If it is 3, then _LIVE and
     * _CONFIG are always in sync for a running system.  */
    if (domain->id < 0 && priv->xendConfigVersion < XEND_CONFIG_VERSION_3_0_4)
        return -2;
    if (domain->id < 0 && (flags & VIR_DOMAIN_VCPU_LIVE)) {
        virXendError(VIR_ERR_OPERATION_INVALID, "%s",
                     _("domain not active"));
        return -1;
    }

    root = sexpr_get(domain->conn, "/xend/domain/%s?detail=1", domain->name);
    if (root == NULL)
        return -1;

    ret = sexpr_int(root, "domain/vcpus");
    if (!(flags & VIR_DOMAIN_VCPU_MAXIMUM)) {
        int vcpus = count_one_bits_l(sexpr_u64(root, "domain/vcpu_avail"));
        if (vcpus)
            ret = MIN(vcpus, ret);
    }
    if (!ret)
        ret = -2;
    sexpr_free(root);
    return ret;
}

/**
 * virDomainGetVcpus:
 * @domain: pointer to domain object, or NULL for Domain0
 * @info: pointer to an array of virVcpuInfo structures (OUT)
 * @maxinfo: number of structures in info array
 * @cpumaps: pointer to a bit map of real CPUs for all vcpus of this domain (in 8-bit bytes) (OUT)
 *	If cpumaps is NULL, then no cpumap information is returned by the API.
 *	It's assumed there is <maxinfo> cpumap in cpumaps array.
 *	The memory allocated to cpumaps must be (maxinfo * maplen) bytes
 *	(ie: calloc(maxinfo, maplen)).
 *	One cpumap inside cpumaps has the format described in virDomainPinVcpu() API.
 * @maplen: number of bytes in one cpumap, from 1 up to size of CPU map in
 *	underlying virtualization system (Xen...).
 *
 * Extract information about virtual CPUs of domain, store it in info array
 * and also in cpumaps if this pointer isn't NULL.
 *
 * Returns the number of info filled in case of success, -1 in case of failure.
 */
int
xenDaemonDomainGetVcpus(virDomainPtr domain, virVcpuInfoPtr info, int maxinfo,
                        unsigned char *cpumaps, int maplen)
{
    struct sexpr *root, *s, *t;
    virVcpuInfoPtr ipt = info;
    int nbinfo = 0, oln;
    unsigned char *cpumap;
    int vcpu, cpu;

    if ((domain == NULL) || (domain->conn == NULL) || (domain->name == NULL)
        || (info == NULL) || (maxinfo < 1)) {
        virXendError(VIR_ERR_INVALID_ARG, __FUNCTION__);
        return -1;
    }
    if (cpumaps != NULL && maplen < 1) {
        virXendError(VIR_ERR_INVALID_ARG, __FUNCTION__);
        return -1;
    }

    root = sexpr_get(domain->conn, "/xend/domain/%s?op=vcpuinfo", domain->name);
    if (root == NULL)
        return -1;

    if (cpumaps != NULL)
        memset(cpumaps, 0, maxinfo * maplen);

    /* scan the sexprs from "(vcpu (number x)...)" and get parameter values */
    for (s = root; s->kind == SEXPR_CONS; s = s->u.s.cdr) {
        if ((s->u.s.car->kind == SEXPR_CONS) &&
            (s->u.s.car->u.s.car->kind == SEXPR_VALUE) &&
            STREQ(s->u.s.car->u.s.car->u.value, "vcpu")) {
            t = s->u.s.car;
            vcpu = ipt->number = sexpr_int(t, "vcpu/number");
            if ((oln = sexpr_int(t, "vcpu/online")) != 0) {
                if (sexpr_int(t, "vcpu/running")) ipt->state = VIR_VCPU_RUNNING;
                if (sexpr_int(t, "vcpu/blocked")) ipt->state = VIR_VCPU_BLOCKED;
            }
            else
                ipt->state = VIR_VCPU_OFFLINE;
            ipt->cpuTime = sexpr_float(t, "vcpu/cpu_time") * 1000000000;
            ipt->cpu = oln ? sexpr_int(t, "vcpu/cpu") : -1;

            if (cpumaps != NULL && vcpu >= 0 && vcpu < maxinfo) {
                cpumap = (unsigned char *) VIR_GET_CPUMAP(cpumaps, maplen, vcpu);
                /*
                 * get sexpr from "(cpumap (x y z...))" and convert values
                 * to bitmap
                 */
                for (t = t->u.s.cdr; t->kind == SEXPR_CONS; t = t->u.s.cdr)
                    if ((t->u.s.car->kind == SEXPR_CONS) &&
                        (t->u.s.car->u.s.car->kind == SEXPR_VALUE) &&
                        STREQ(t->u.s.car->u.s.car->u.value, "cpumap") &&
                        (t->u.s.car->u.s.cdr->kind == SEXPR_CONS)) {
                        for (t = t->u.s.car->u.s.cdr->u.s.car; t->kind == SEXPR_CONS; t = t->u.s.cdr)
                            if (t->u.s.car->kind == SEXPR_VALUE
                                && virStrToLong_i(t->u.s.car->u.value, NULL, 10, &cpu) == 0
                                && cpu >= 0
                                && (VIR_CPU_MAPLEN(cpu+1) <= maplen)) {
                                VIR_USE_CPU(cpumap, cpu);
                            }
                        break;
                    }
            }

            if (++nbinfo == maxinfo) break;
            ipt++;
        }
    }
    sexpr_free(root);
    return nbinfo;
}

/**
 * xenDaemonLookupByUUID:
 * @conn: pointer to the hypervisor connection
 * @uuid: the raw UUID for the domain
 *
 * Try to lookup a domain on xend based on its UUID.
 *
 * Returns a new domain object or NULL in case of failure
 */
virDomainPtr
xenDaemonLookupByUUID(virConnectPtr conn, const unsigned char *uuid)
{
    virDomainPtr ret;
    char *name = NULL;
    int id = -1;
    xenUnifiedPrivatePtr priv = (xenUnifiedPrivatePtr) conn->privateData;

    /* Old approach for xen <= 3.0.3 */
    if (priv->xendConfigVersion < XEND_CONFIG_VERSION_3_0_4) {
        char **names, **tmp;
        unsigned char ident[VIR_UUID_BUFLEN];
        names = xenDaemonListDomainsOld(conn);
        tmp = names;

        if (names == NULL) {
            return NULL;
        }
        while (*tmp != NULL) {
            id = xenDaemonDomainLookupByName_ids(conn, *tmp, &ident[0]);
            if (id >= 0) {
                if (!memcmp(uuid, ident, VIR_UUID_BUFLEN)) {
                    name = *tmp;
                    break;
                }
            }
            tmp++;
        }
        tmp = names;
        while (*tmp) {
            if (*tmp != name)
                VIR_FREE(*tmp);
            tmp++;
        }
        VIR_FREE(names);
    } else { /* New approach for xen >= 3.0.4 */
        char *domname = NULL;
        char uuidstr[VIR_UUID_STRING_BUFLEN];
        struct sexpr *root = NULL;

        virUUIDFormat(uuid, uuidstr);
        root = sexpr_get(conn, "/xend/domain/%s?detail=1", uuidstr);
        if (root == NULL)
            return NULL;
        domname = (char*)sexpr_node(root, "domain/name");
        if (sexpr_node(root, "domain/domid")) /* only active domains have domid */
            id = sexpr_int(root, "domain/domid");
        else
            id = -1;

        if (domname) {
            name = strdup(domname);

            if (name == NULL)
                virReportOOMError();
        }

        sexpr_free(root);
    }

    if (name == NULL)
        return NULL;

    ret = virGetDomain(conn, name, uuid);
    if (ret == NULL) goto cleanup;

    ret->id = id;

  cleanup:
    VIR_FREE(name);
    return ret;
}

/**
 * xenDaemonCreateXML:
 * @conn: pointer to the hypervisor connection
 * @xmlDesc: an XML description of the domain
 * @flags: an optional set of virDomainFlags
 *
 * Launch a new Linux guest domain, based on an XML description similar
 * to the one returned by virDomainGetXMLDesc()
 * This function may requires privileged access to the hypervisor.
 *
 * Returns a new domain object or NULL in case of failure
 */
virDomainPtr
xenDaemonCreateXML(virConnectPtr conn, const char *xmlDesc,
                     unsigned int flags)
{
    int ret;
    char *sexpr;
    virDomainPtr dom = NULL;
    xenUnifiedPrivatePtr priv;
    virDomainDefPtr def;

    virCheckFlags(0, NULL);

    priv = (xenUnifiedPrivatePtr) conn->privateData;

    if (!(def = virDomainDefParseString(priv->caps, xmlDesc,
                                        1 << VIR_DOMAIN_VIRT_XEN,
                                        VIR_DOMAIN_XML_INACTIVE)))
        return NULL;

    if (!(sexpr = xenFormatSxpr(conn, def, priv->xendConfigVersion))) {
        virDomainDefFree(def);
        return NULL;
    }

    ret = xenDaemonDomainCreateXML(conn, sexpr);
    VIR_FREE(sexpr);
    if (ret != 0) {
        goto error;
    }

    /* This comes before wait_for_devices, to ensure that latter
       cleanup will destroy the domain upon failure */
    if (!(dom = virDomainLookupByName(conn, def->name)))
        goto error;

    if (xend_wait_for_devices(conn, def->name) < 0)
        goto error;

    if (xenDaemonDomainResume(dom) < 0)
        goto error;

    virDomainDefFree(def);
    return dom;

  error:
    /* Make sure we don't leave a still-born domain around */
    if (dom != NULL) {
        xenDaemonDomainDestroyFlags(dom, 0);
        virUnrefDomain(dom);
    }
    virDomainDefFree(def);
    return NULL;
}

/**
 * xenDaemonAttachDeviceFlags:
 * @domain: pointer to domain object
 * @xml: pointer to XML description of device
 * @flags: an OR'ed set of virDomainDeviceModifyFlags
 *
 * Create a virtual device attachment to backend.
 * XML description is translated into S-expression.
 *
 * Returns 0 in case of success, -1 in case of failure.
 */
static int
xenDaemonAttachDeviceFlags(virDomainPtr domain, const char *xml,
                           unsigned int flags)
{
    xenUnifiedPrivatePtr priv;
    char *sexpr = NULL;
    int ret = -1;
    virDomainDeviceDefPtr dev = NULL;
    virDomainDefPtr def = NULL;
    virBuffer buf = VIR_BUFFER_INITIALIZER;
    char class[8], ref[80];
    char *target = NULL;

    virCheckFlags(VIR_DOMAIN_AFFECT_LIVE | VIR_DOMAIN_AFFECT_CONFIG, -1);

    if ((domain == NULL) || (domain->conn == NULL) || (domain->name == NULL)) {
        virXendError(VIR_ERR_INVALID_ARG, __FUNCTION__);
        return -1;
    }

    priv = (xenUnifiedPrivatePtr) domain->conn->privateData;

    if (domain->id < 0) {
        /* Cannot modify live config if domain is inactive */
        if (flags & VIR_DOMAIN_DEVICE_MODIFY_LIVE) {
            virXendError(VIR_ERR_OPERATION_INVALID, "%s",
                         _("Cannot modify live config if domain is inactive"));
            return -1;
        }
        /* If xendConfigVersion < 3 only live config can be changed */
        if (priv->xendConfigVersion < XEND_CONFIG_VERSION_3_0_4) {
            virXendError(VIR_ERR_OPERATION_INVALID, "%s",
                         _("Xend version does not support modifying "
                           "persistent config"));
            return -1;
        }
    } else {
        /* Only live config can be changed if xendConfigVersion < 3 */
        if (priv->xendConfigVersion < XEND_CONFIG_VERSION_3_0_4 &&
            (flags != VIR_DOMAIN_DEVICE_MODIFY_CURRENT &&
             flags != VIR_DOMAIN_DEVICE_MODIFY_LIVE)) {
            virXendError(VIR_ERR_OPERATION_INVALID, "%s",
                         _("Xend version does not support modifying "
                           "persistent config"));
            return -1;
        }
        /* Xen only supports modifying both live and persistent config if
         * xendConfigVersion >= 3
         */
        if (priv->xendConfigVersion >= XEND_CONFIG_VERSION_3_0_4 &&
            (flags != (VIR_DOMAIN_DEVICE_MODIFY_LIVE |
                       VIR_DOMAIN_DEVICE_MODIFY_CONFIG))) {
            virXendError(VIR_ERR_OPERATION_INVALID, "%s",
                         _("Xend only supports modifying both live and "
                           "persistent config"));
            return -1;
        }
    }

    if (!(def = xenDaemonDomainFetch(domain->conn,
                                     domain->id,
                                     domain->name,
                                     NULL)))
        goto cleanup;

    if (!(dev = virDomainDeviceDefParse(priv->caps,
                                        def, xml, VIR_DOMAIN_XML_INACTIVE)))
        goto cleanup;


    switch (dev->type) {
    case VIR_DOMAIN_DEVICE_DISK:
        if (xenFormatSxprDisk(dev->data.disk,
                              &buf,
                              STREQ(def->os.type, "hvm") ? 1 : 0,
                              priv->xendConfigVersion, 1) < 0)
            goto cleanup;

        if (dev->data.disk->device != VIR_DOMAIN_DISK_DEVICE_CDROM) {
            if (!(target = strdup(dev->data.disk->dst))) {
                virReportOOMError();
                goto cleanup;
            }
        }
        break;

    case VIR_DOMAIN_DEVICE_NET:
        if (xenFormatSxprNet(domain->conn,
                             dev->data.net,
                             &buf,
                             STREQ(def->os.type, "hvm") ? 1 : 0,
                             priv->xendConfigVersion, 1) < 0)
            goto cleanup;

        char macStr[VIR_MAC_STRING_BUFLEN];
        virMacAddrFormat(dev->data.net->mac, macStr);

        if (!(target = strdup(macStr))) {
            virReportOOMError();
            goto cleanup;
        }
        break;

    case VIR_DOMAIN_DEVICE_HOSTDEV:
        if (dev->data.hostdev->mode == VIR_DOMAIN_HOSTDEV_MODE_SUBSYS &&
            dev->data.hostdev->source.subsys.type == VIR_DOMAIN_HOSTDEV_SUBSYS_TYPE_PCI) {
            if (xenFormatSxprOnePCI(dev->data.hostdev, &buf, 0) < 0)
                goto cleanup;

            virDomainDevicePCIAddress PCIAddr;

            PCIAddr = dev->data.hostdev->source.subsys.u.pci;
            virAsprintf(&target, "PCI device: %.4x:%.2x:%.2x", PCIAddr.domain,
                                 PCIAddr.bus, PCIAddr.slot);

            if (target == NULL) {
                virReportOOMError();
                goto cleanup;
            }
        } else {
            virXendError(VIR_ERR_CONFIG_UNSUPPORTED, "%s",
                         _("unsupported device type"));
            goto cleanup;
        }
        break;

    default:
        virXendError(VIR_ERR_CONFIG_UNSUPPORTED, "%s",
                     _("unsupported device type"));
        goto cleanup;
    }

    sexpr = virBufferContentAndReset(&buf);

    if (virDomainXMLDevID(domain, dev, class, ref, sizeof(ref))) {
        /* device doesn't exist, define it */
        ret = xend_op(domain->conn, domain->name, "op", "device_create",
                      "config", sexpr, NULL);
    } else {
        if (dev->data.disk->device != VIR_DOMAIN_DISK_DEVICE_CDROM) {
            virXendError(VIR_ERR_OPERATION_INVALID,
                         _("target '%s' already exists"), target);
        } else {
            /* device exists, attempt to modify it */
            ret = xend_op(domain->conn, domain->name, "op", "device_configure",
                          "config", sexpr, "dev", ref, NULL);
        }
    }

cleanup:
    VIR_FREE(sexpr);
    virDomainDefFree(def);
    virDomainDeviceDefFree(dev);
    VIR_FREE(target);
    return ret;
}

/**
 * xenDaemonUpdateDeviceFlags:
 * @domain: pointer to domain object
 * @xml: pointer to XML description of device
 * @flags: an OR'ed set of virDomainDeviceModifyFlags
 *
 * Create a virtual device attachment to backend.
 * XML description is translated into S-expression.
 *
 * Returns 0 in case of success, -1 in case of failure.
 */
int
xenDaemonUpdateDeviceFlags(virDomainPtr domain, const char *xml,
                           unsigned int flags)
{
    xenUnifiedPrivatePtr priv;
    char *sexpr = NULL;
    int ret = -1;
    virDomainDeviceDefPtr dev = NULL;
    virDomainDefPtr def = NULL;
    virBuffer buf = VIR_BUFFER_INITIALIZER;
    char class[8], ref[80];

    virCheckFlags(VIR_DOMAIN_DEVICE_MODIFY_LIVE |
                  VIR_DOMAIN_DEVICE_MODIFY_CONFIG, -1);

    if ((domain == NULL) || (domain->conn == NULL) || (domain->name == NULL)) {
        virXendError(VIR_ERR_INVALID_ARG, __FUNCTION__);
        return -1;
    }

    priv = (xenUnifiedPrivatePtr) domain->conn->privateData;

    if (domain->id < 0) {
        /* Cannot modify live config if domain is inactive */
        if (flags & VIR_DOMAIN_DEVICE_MODIFY_LIVE) {
            virXendError(VIR_ERR_OPERATION_INVALID, "%s",
                         _("Cannot modify live config if domain is inactive"));
            return -1;
        }
        /* If xendConfigVersion < 3 only live config can be changed */
        if (priv->xendConfigVersion < XEND_CONFIG_VERSION_3_0_4) {
            virXendError(VIR_ERR_OPERATION_INVALID, "%s",
                         _("Xend version does not support modifying "
                           "persistent config"));
            return -1;
        }
    } else {
        /* Only live config can be changed if xendConfigVersion < 3 */
        if (priv->xendConfigVersion < XEND_CONFIG_VERSION_3_0_4 &&
            (flags != VIR_DOMAIN_DEVICE_MODIFY_CURRENT &&
             flags != VIR_DOMAIN_DEVICE_MODIFY_LIVE)) {
            virXendError(VIR_ERR_OPERATION_INVALID, "%s",
                         _("Xend version does not support modifying "
                           "persistent config"));
            return -1;
        }
        /* Xen only supports modifying both live and persistent config if
         * xendConfigVersion >= 3
         */
        if (priv->xendConfigVersion >= XEND_CONFIG_VERSION_3_0_4 &&
            (flags != (VIR_DOMAIN_DEVICE_MODIFY_LIVE |
                       VIR_DOMAIN_DEVICE_MODIFY_CONFIG))) {
            virXendError(VIR_ERR_OPERATION_INVALID, "%s",
                         _("Xend only supports modifying both live and "
                           "persistent config"));
            return -1;
        }
    }

    if (!(def = xenDaemonDomainFetch(domain->conn,
                                     domain->id,
                                     domain->name,
                                     NULL)))
        goto cleanup;

    if (!(dev = virDomainDeviceDefParse(priv->caps,
                                        def, xml, VIR_DOMAIN_XML_INACTIVE)))
        goto cleanup;


    switch (dev->type) {
    case VIR_DOMAIN_DEVICE_DISK:
        if (xenFormatSxprDisk(dev->data.disk,
                              &buf,
                              STREQ(def->os.type, "hvm") ? 1 : 0,
                              priv->xendConfigVersion, 1) < 0)
            goto cleanup;
        break;

    default:
        virXendError(VIR_ERR_CONFIG_UNSUPPORTED, "%s",
                     _("unsupported device type"));
        goto cleanup;
    }

    sexpr = virBufferContentAndReset(&buf);

    if (virDomainXMLDevID(domain, dev, class, ref, sizeof(ref))) {
        virXendError(VIR_ERR_OPERATION_INVALID, "%s",
                     _("requested device does not exist"));
        goto cleanup;
    } else {
        /* device exists, attempt to modify it */
        ret = xend_op(domain->conn, domain->name, "op", "device_configure",
                      "config", sexpr, "dev", ref, NULL);
    }

cleanup:
    VIR_FREE(sexpr);
    virDomainDefFree(def);
    virDomainDeviceDefFree(dev);
    return ret;
}

/**
 * xenDaemonDetachDeviceFlags:
 * @domain: pointer to domain object
 * @xml: pointer to XML description of device
 * @flags: an OR'ed set of virDomainDeviceModifyFlags
 *
 * Destroy a virtual device attachment to backend.
 *
 * Returns 0 in case of success, -1 in case of failure.
 */
static int
xenDaemonDetachDeviceFlags(virDomainPtr domain, const char *xml,
                           unsigned int flags)
{
    xenUnifiedPrivatePtr priv;
    char class[8], ref[80];
    virDomainDeviceDefPtr dev = NULL;
    virDomainDefPtr def = NULL;
    int ret = -1;
    char *xendev = NULL;
    virBuffer buf = VIR_BUFFER_INITIALIZER;

    virCheckFlags(VIR_DOMAIN_AFFECT_LIVE | VIR_DOMAIN_AFFECT_CONFIG, -1);

    if ((domain == NULL) || (domain->conn == NULL) || (domain->name == NULL)) {
        virXendError(VIR_ERR_INVALID_ARG, __FUNCTION__);
        return -1;
    }

    priv = (xenUnifiedPrivatePtr) domain->conn->privateData;

    if (domain->id < 0) {
        /* Cannot modify live config if domain is inactive */
        if (flags & VIR_DOMAIN_DEVICE_MODIFY_LIVE) {
            virXendError(VIR_ERR_OPERATION_INVALID, "%s",
                         _("Cannot modify live config if domain is inactive"));
            return -1;
        }
        /* If xendConfigVersion < 3 only live config can be changed */
        if (priv->xendConfigVersion < XEND_CONFIG_VERSION_3_0_4) {
            virXendError(VIR_ERR_OPERATION_INVALID, "%s",
                         _("Xend version does not support modifying "
                           "persistent config"));
            return -1;
        }
    } else {
        /* Only live config can be changed if xendConfigVersion < 3 */
        if (priv->xendConfigVersion < XEND_CONFIG_VERSION_3_0_4 &&
            (flags != VIR_DOMAIN_DEVICE_MODIFY_CURRENT &&
             flags != VIR_DOMAIN_DEVICE_MODIFY_LIVE)) {
            virXendError(VIR_ERR_OPERATION_INVALID, "%s",
                         _("Xend version does not support modifying "
                           "persistent config"));
            return -1;
        }
        /* Xen only supports modifying both live and persistent config if
         * xendConfigVersion >= 3
         */
        if (priv->xendConfigVersion >= XEND_CONFIG_VERSION_3_0_4 &&
            (flags != (VIR_DOMAIN_DEVICE_MODIFY_LIVE |
                       VIR_DOMAIN_DEVICE_MODIFY_CONFIG))) {
            virXendError(VIR_ERR_OPERATION_INVALID, "%s",
                         _("Xend only supports modifying both live and "
                           "persistent config"));
            return -1;
        }
    }

    if (!(def = xenDaemonDomainFetch(domain->conn,
                                     domain->id,
                                     domain->name,
                                     NULL)))
        goto cleanup;

    if (!(dev = virDomainDeviceDefParse(priv->caps,
                                        def, xml, VIR_DOMAIN_XML_INACTIVE)))
        goto cleanup;

    if (virDomainXMLDevID(domain, dev, class, ref, sizeof(ref)))
        goto cleanup;

    if (dev->type == VIR_DOMAIN_DEVICE_HOSTDEV) {
        if (dev->data.hostdev->mode == VIR_DOMAIN_HOSTDEV_MODE_SUBSYS &&
            dev->data.hostdev->source.subsys.type == VIR_DOMAIN_HOSTDEV_SUBSYS_TYPE_PCI) {
            if (xenFormatSxprOnePCI(dev->data.hostdev, &buf, 1) < 0)
                goto cleanup;
        } else {
            virXendError(VIR_ERR_CONFIG_UNSUPPORTED, "%s",
                         _("unsupported device type"));
            goto cleanup;
        }
        xendev = virBufferContentAndReset(&buf);
        ret = xend_op(domain->conn, domain->name, "op", "device_configure",
                      "config", xendev, "dev", ref, NULL);
        VIR_FREE(xendev);
    }
    else {
        ret = xend_op(domain->conn, domain->name, "op", "device_destroy",
                      "type", class, "dev", ref, "force", "0", "rm_cfg", "1",
                      NULL);
    }

cleanup:
    virDomainDefFree(def);
    virDomainDeviceDefFree(dev);

    return ret;
}

int
xenDaemonDomainGetAutostart(virDomainPtr domain,
                            int *autostart)
{
    struct sexpr *root;
    const char *tmp;
    xenUnifiedPrivatePtr priv;

    if ((domain == NULL) || (domain->conn == NULL) || (domain->name == NULL)) {
        virXendError(VIR_ERR_INVALID_ARG, __FUNCTION__);
        return -1;
    }

    /* xm_internal.c (the support for defined domains from /etc/xen
     * config files used by old Xen) will handle this.
     */
    priv = (xenUnifiedPrivatePtr) domain->conn->privateData;
    if (priv->xendConfigVersion < XEND_CONFIG_VERSION_3_0_4)
        return -1;

    root = sexpr_get(domain->conn, "/xend/domain/%s?detail=1", domain->name);
    if (root == NULL) {
        virXendError(VIR_ERR_XEN_CALL,
                      "%s", _("xenDaemonGetAutostart failed to find this domain"));
        return -1;
    }

    *autostart = 0;

    tmp = sexpr_node(root, "domain/on_xend_start");
    if (tmp && STREQ(tmp, "start")) {
        *autostart = 1;
    }

    sexpr_free(root);
    return 0;
}

int
xenDaemonDomainSetAutostart(virDomainPtr domain,
                            int autostart)
{
    struct sexpr *root, *autonode;
    virBuffer buffer = VIR_BUFFER_INITIALIZER;
    char *content = NULL;
    int ret = -1;
    xenUnifiedPrivatePtr priv;

    if ((domain == NULL) || (domain->conn == NULL) || (domain->name == NULL)) {
        virXendError(VIR_ERR_INTERNAL_ERROR, __FUNCTION__);
        return -1;
    }

    /* xm_internal.c (the support for defined domains from /etc/xen
     * config files used by old Xen) will handle this.
     */
    priv = (xenUnifiedPrivatePtr) domain->conn->privateData;
    if (priv->xendConfigVersion < XEND_CONFIG_VERSION_3_0_4)
        return -1;

    root = sexpr_get(domain->conn, "/xend/domain/%s?detail=1", domain->name);
    if (root == NULL) {
        virXendError(VIR_ERR_XEN_CALL,
                      "%s", _("xenDaemonSetAutostart failed to find this domain"));
        return -1;
    }

    autonode = sexpr_lookup(root, "domain/on_xend_start");
    if (autonode) {
        const char *val = (autonode->u.s.car->kind == SEXPR_VALUE
                           ? autonode->u.s.car->u.value : NULL);
        if (!val || (!STREQ(val, "ignore") && !STREQ(val, "start"))) {
            virXendError(VIR_ERR_INTERNAL_ERROR,
                         "%s", _("unexpected value from on_xend_start"));
            goto error;
        }

        /* Change the autostart value in place, then define the new sexpr */
        VIR_FREE(autonode->u.s.car->u.value);
        autonode->u.s.car->u.value = (autostart ? strdup("start")
                                                : strdup("ignore"));
        if (!(autonode->u.s.car->u.value)) {
            virReportOOMError();
            goto error;
        }

        if (sexpr2string(root, &buffer) < 0) {
            virXendError(VIR_ERR_INTERNAL_ERROR,
                         "%s", _("sexpr2string failed"));
            goto error;
        }

        if (virBufferError(&buffer)) {
            virReportOOMError();
            goto error;
        }

        content = virBufferContentAndReset(&buffer);

        if (xend_op(domain->conn, "", "op", "new", "config", content, NULL) != 0) {
            virXendError(VIR_ERR_XEN_CALL,
                         "%s", _("Failed to redefine sexpr"));
            goto error;
        }
    } else {
        virXendError(VIR_ERR_INTERNAL_ERROR,
                     "%s", _("on_xend_start not present in sexpr"));
        goto error;
    }

    ret = 0;
  error:
    virBufferFreeAndReset(&buffer);
    VIR_FREE(content);
    sexpr_free(root);
    return ret;
}

int
xenDaemonDomainMigratePrepare (virConnectPtr dconn,
                               char **cookie ATTRIBUTE_UNUSED,
                               int *cookielen ATTRIBUTE_UNUSED,
                               const char *uri_in,
                               char **uri_out,
                               unsigned long flags,
                               const char *dname ATTRIBUTE_UNUSED,
                               unsigned long resource ATTRIBUTE_UNUSED)
{
    virCheckFlags(XEN_MIGRATION_FLAGS, -1);

    /* If uri_in is NULL, get the current hostname as a best guess
     * of how the source host should connect to us.  Note that caller
     * deallocates this string.
     */
    if (uri_in == NULL) {
        *uri_out = virGetHostname(dconn);
        if (*uri_out == NULL)
            return -1;
    }

    return 0;
}

int
xenDaemonDomainMigratePerform (virDomainPtr domain,
                               const char *cookie ATTRIBUTE_UNUSED,
                               int cookielen ATTRIBUTE_UNUSED,
                               const char *uri,
                               unsigned long flags,
                               const char *dname,
                               unsigned long bandwidth)
{
    /* Upper layers have already checked domain. */
    /* NB: Passing port=0 to xend means it ignores
     * the port.  However this is somewhat specific to
     * the internals of the xend Python code. (XXX).
     */
    char port[16] = "0";
    char live[2] = "0";
    int ret;
    char *p, *hostname = NULL;

    int undefined_source = 0;

    virCheckFlags(XEN_MIGRATION_FLAGS, -1);

    /* Xen doesn't support renaming domains during migration. */
    if (dname) {
        virXendError(VIR_ERR_OPERATION_INVALID,
                      "%s", _("xenDaemonDomainMigrate: Xen does not support"
                        " renaming domains during migration"));
        return -1;
    }

    /* Xen (at least up to 3.1.0) takes a resource parameter but
     * ignores it.
     */
    if (bandwidth) {
        virXendError(VIR_ERR_OPERATION_INVALID,
                      "%s", _("xenDaemonDomainMigrate: Xen does not support"
                        " bandwidth limits during migration"));
        return -1;
    }

    /*
     * Check the flags.
     */
    if ((flags & VIR_MIGRATE_LIVE)) {
        strcpy (live, "1");
        flags &= ~VIR_MIGRATE_LIVE;
    }

    /* Undefine the VM on the source host after migration? */
    if (flags & VIR_MIGRATE_UNDEFINE_SOURCE) {
       undefined_source = 1;
       flags &= ~VIR_MIGRATE_UNDEFINE_SOURCE;
    }

    /* Ignore the persist_dest flag here */
    if (flags & VIR_MIGRATE_PERSIST_DEST)
        flags &= ~VIR_MIGRATE_PERSIST_DEST;

    /* This is buggy in Xend, but could be supported in principle.  Give
     * a nice error message.
     */
    if (flags & VIR_MIGRATE_PAUSED) {
        virXendError(VIR_ERR_OPERATION_INVALID,
                      "%s", _("xenDaemonDomainMigrate: xend cannot migrate paused domains"));
        return -1;
    }

    /* XXX we could easily do tunnelled & peer2peer migration too
       if we want to. support these... */
    if (flags != 0) {
        virXendError(VIR_ERR_OPERATION_INVALID,
                      "%s", _("xenDaemonDomainMigrate: unsupported flag"));
        return -1;
    }

    /* Set hostname and port.
     *
     * URI is non-NULL (guaranteed by caller).  We expect either
     * "hostname", "hostname:port" or "xenmigr://hostname[:port]/".
     */
    if (strstr (uri, "//")) {   /* Full URI. */
        virURIPtr uriptr;
        if (!(uriptr = virURIParse (uri)))
            return -1;

        if (uriptr->scheme && STRCASENEQ (uriptr->scheme, "xenmigr")) {
            virXendError(VIR_ERR_INVALID_ARG,
                          "%s", _("xenDaemonDomainMigrate: only xenmigr://"
                            " migrations are supported by Xen"));
            virURIFree (uriptr);
            return -1;
        }
        if (!uriptr->server) {
            virXendError(VIR_ERR_INVALID_ARG,
                          "%s", _("xenDaemonDomainMigrate: a hostname must be"
                            " specified in the URI"));
            virURIFree (uriptr);
            return -1;
        }
        hostname = strdup (uriptr->server);
        if (!hostname) {
            virReportOOMError();
            virURIFree (uriptr);
            return -1;
        }
        if (uriptr->port)
            snprintf (port, sizeof(port), "%d", uriptr->port);
        virURIFree (uriptr);
    }
    else if ((p = strrchr (uri, ':')) != NULL) { /* "hostname:port" */
        int port_nr, n;

        if (virStrToLong_i(p+1, NULL, 10, &port_nr) < 0) {
            virXendError(VIR_ERR_INVALID_ARG,
                          "%s", _("xenDaemonDomainMigrate: invalid port number"));
            return -1;
        }
        snprintf (port, sizeof(port), "%d", port_nr);

        /* Get the hostname. */
        n = p - uri; /* n = Length of hostname in bytes. */
        hostname = strdup (uri);
        if (!hostname) {
            virReportOOMError();
            return -1;
        }
        hostname[n] = '\0';
    }
    else {                      /* "hostname" (or IP address) */
        hostname = strdup (uri);
        if (!hostname) {
            virReportOOMError();
            return -1;
        }
    }

    VIR_DEBUG("hostname = %s, port = %s", hostname, port);

    /* Make the call.
     * NB:  xend will fail the operation if any parameters are
     * missing but happily accept unknown parameters.  This works
     * to our advantage since all parameters supported and required
     * by current xend can be included without breaking older xend.
     */
    ret = xend_op (domain->conn, domain->name,
                   "op", "migrate",
                   "destination", hostname,
                   "live", live,
                   "port", port,
                   "node", "-1", /* xen-unstable c/s 17753 */
                   "ssl", "0", /* xen-unstable c/s 17709 */
                   "change_home_server", "0", /* xen-unstable c/s 20326 */
                   "resource", "0", /* removed by xen-unstable c/s 17553 */
                   NULL);
    VIR_FREE (hostname);

    if (ret == 0 && undefined_source)
        xenDaemonDomainUndefine (domain);

    VIR_DEBUG("migration done");

    return ret;
}

virDomainPtr xenDaemonDomainDefineXML(virConnectPtr conn, const char *xmlDesc) {
    int ret;
    char *sexpr;
    virDomainPtr dom;
    xenUnifiedPrivatePtr priv;
    virDomainDefPtr def;

    priv = (xenUnifiedPrivatePtr) conn->privateData;

    if (priv->xendConfigVersion < XEND_CONFIG_VERSION_3_0_4)
        return NULL;

    if (!(def = virDomainDefParseString(priv->caps, xmlDesc,
                                        1 << VIR_DOMAIN_VIRT_XEN,
                                        VIR_DOMAIN_XML_INACTIVE))) {
        virXendError(VIR_ERR_XML_ERROR,
                     "%s", _("failed to parse domain description"));
        return NULL;
    }

    if (!(sexpr = xenFormatSxpr(conn, def, priv->xendConfigVersion))) {
        virXendError(VIR_ERR_XML_ERROR,
                     "%s", _("failed to build sexpr"));
        goto error;
    }

    ret = xend_op(conn, "", "op", "new", "config", sexpr, NULL);
    VIR_FREE(sexpr);
    if (ret != 0) {
        virXendError(VIR_ERR_XEN_CALL,
                     _("Failed to create inactive domain %s"), def->name);
        goto error;
    }

    dom = virDomainLookupByName(conn, def->name);
    if (dom == NULL) {
        goto error;
    }
    virDomainDefFree(def);
    return dom;

  error:
    virDomainDefFree(def);
    return NULL;
}
int xenDaemonDomainCreate(virDomainPtr domain)
{
    xenUnifiedPrivatePtr priv;
    int ret;
    virDomainPtr tmp;

    if ((domain == NULL) || (domain->conn == NULL) || (domain->name == NULL)) {
        virXendError(VIR_ERR_INVALID_ARG, __FUNCTION__);
        return -1;
    }

    priv = (xenUnifiedPrivatePtr) domain->conn->privateData;

    if (priv->xendConfigVersion < XEND_CONFIG_VERSION_3_0_4)
        return -1;

    ret = xend_op(domain->conn, domain->name, "op", "start", NULL);

    if (ret != -1) {
        /* Need to force a refresh of this object's ID */
        tmp = virDomainLookupByName(domain->conn, domain->name);
        if (tmp) {
            domain->id = tmp->id;
            virDomainFree(tmp);
        }
    }
    return ret;
}

int xenDaemonDomainUndefine(virDomainPtr domain)
{
    xenUnifiedPrivatePtr priv;

    if ((domain == NULL) || (domain->conn == NULL) || (domain->name == NULL)) {
        virXendError(VIR_ERR_INVALID_ARG, __FUNCTION__);
        return -1;
    }

    priv = (xenUnifiedPrivatePtr) domain->conn->privateData;

    if (priv->xendConfigVersion < XEND_CONFIG_VERSION_3_0_4)
        return -1;

    return xend_op(domain->conn, domain->name, "op", "delete", NULL);
}

/**
 * xenDaemonNumOfDomains:
 * @conn: pointer to the hypervisor connection
 *
 * Provides the number of active domains.
 *
 * Returns the number of domain found or -1 in case of error
 */
static int
xenDaemonNumOfDefinedDomains(virConnectPtr conn)
{
    struct sexpr *root = NULL;
    int ret = -1;
    struct sexpr *_for_i, *node;
    xenUnifiedPrivatePtr priv = (xenUnifiedPrivatePtr) conn->privateData;

    /* xm_internal.c (the support for defined domains from /etc/xen
     * config files used by old Xen) will handle this.
     */
    if (priv->xendConfigVersion < XEND_CONFIG_VERSION_3_0_4)
        return -1;

    root = sexpr_get(conn, "/xend/domain?state=halted");
    if (root == NULL)
        goto error;

    ret = 0;

    for (_for_i = root, node = root->u.s.car; _for_i->kind == SEXPR_CONS;
         _for_i = _for_i->u.s.cdr, node = _for_i->u.s.car) {
        if (node->kind != SEXPR_VALUE)
            continue;
        ret++;
    }

error:
    sexpr_free(root);
    return ret;
}

static int
xenDaemonListDefinedDomains(virConnectPtr conn, char **const names, int maxnames) {
    struct sexpr *root = NULL;
    int i, ret = -1;
    struct sexpr *_for_i, *node;
    xenUnifiedPrivatePtr priv = (xenUnifiedPrivatePtr) conn->privateData;

    if (priv->xendConfigVersion < XEND_CONFIG_VERSION_3_0_4)
        return -1;

    if ((names == NULL) || (maxnames < 0))
        goto error;
    if (maxnames == 0)
        return 0;

    root = sexpr_get(conn, "/xend/domain?state=halted");
    if (root == NULL)
        goto error;

    ret = 0;

    for (_for_i = root, node = root->u.s.car; _for_i->kind == SEXPR_CONS;
         _for_i = _for_i->u.s.cdr, node = _for_i->u.s.car) {
        if (node->kind != SEXPR_VALUE)
            continue;

        if ((names[ret++] = strdup(node->u.value)) == NULL) {
            virReportOOMError();
            goto error;
        }

        if (ret >= maxnames)
            break;
    }

cleanup:
    sexpr_free(root);
    return ret;

error:
    for (i = 0; i < ret; ++i)
        VIR_FREE(names[i]);

    ret = -1;

    goto cleanup;
}

/**
 * xenDaemonGetSchedulerType:
 * @domain: pointer to the Domain block
 * @nparams: give a number of scheduler parameters
 *
 * Get the scheduler type of Xen
 *
 * Returns a scheduler name (credit or sedf) which must be freed by the
 * caller or NULL in case of failure
 */
static char *
xenDaemonGetSchedulerType(virDomainPtr domain, int *nparams)
{
    xenUnifiedPrivatePtr priv;
    struct sexpr *root;
    const char *ret = NULL;
    char *schedulertype = NULL;

    if (domain->conn == NULL || domain->name == NULL) {
        virXendError(VIR_ERR_INVALID_ARG, __FUNCTION__);
        return NULL;
    }

    /* Support only xendConfigVersion >=4 */
    priv = (xenUnifiedPrivatePtr) domain->conn->privateData;
    if (priv->xendConfigVersion < XEND_CONFIG_VERSION_3_1_0) {
        virXendError(VIR_ERR_OPERATION_INVALID,
                      "%s", _("unsupported in xendConfigVersion < 4"));
        return NULL;
    }

    root = sexpr_get(domain->conn, "/xend/node/");
    if (root == NULL)
        return NULL;

    /* get xen_scheduler from xend/node */
    ret = sexpr_node(root, "node/xen_scheduler");
    if (ret == NULL){
        virXendError(VIR_ERR_INTERNAL_ERROR,
                     "%s", _("node information incomplete, missing scheduler name"));
        goto error;
    }
    if (STREQ (ret, "credit")) {
        schedulertype = strdup("credit");
        if (schedulertype == NULL){
            virReportOOMError();
            goto error;
        }
        if (nparams)
            *nparams = XEN_SCHED_CRED_NPARAM;
    } else if (STREQ (ret, "sedf")) {
        schedulertype = strdup("sedf");
        if (schedulertype == NULL){
            virReportOOMError();
            goto error;
        }
        if (nparams)
            *nparams = XEN_SCHED_SEDF_NPARAM;
    } else {
        virXendError(VIR_ERR_INTERNAL_ERROR, "%s", _("Unknown scheduler"));
        goto error;
    }

error:
    sexpr_free(root);
    return schedulertype;

}

/**
 * xenDaemonGetSchedulerParameters:
 * @domain: pointer to the Domain block
 * @params: pointer to scheduler parameters
 *          This memory area must be allocated by the caller
 * @nparams: a number of scheduler parameters which should be same as a
 *           given number from xenDaemonGetSchedulerType()
 *
 * Get the scheduler parameters
 *
 * Returns 0 or -1 in case of failure
 */
static int
xenDaemonGetSchedulerParameters(virDomainPtr domain,
                                virTypedParameterPtr params, int *nparams)
{
    xenUnifiedPrivatePtr priv;
    struct sexpr *root;
    char *sched_type = NULL;
    int sched_nparam = 0;
    int ret = -1;

    if ((domain == NULL) || (domain->conn == NULL) || (domain->name == NULL)) {
        virXendError(VIR_ERR_INVALID_ARG, __FUNCTION__);
        return -1;
    }

    /* Support only xendConfigVersion >=4 */
    priv = (xenUnifiedPrivatePtr) domain->conn->privateData;
    if (priv->xendConfigVersion < XEND_CONFIG_VERSION_3_1_0) {
        virXendError(VIR_ERR_OPERATION_INVALID,
                      "%s", _("unsupported in xendConfigVersion < 4"));
        return -1;
    }

    /* look up the information by domain name */
    root = sexpr_get(domain->conn, "/xend/domain/%s?detail=1", domain->name);
    if (root == NULL)
        return -1;

    /* get the scheduler type */
    sched_type = xenDaemonGetSchedulerType(domain, &sched_nparam);
    if (sched_type == NULL) {
        virXendError(VIR_ERR_INTERNAL_ERROR,
                     "%s", _("Failed to get a scheduler name"));
        goto error;
    }

    switch (sched_nparam){
        case XEN_SCHED_SEDF_NPARAM:
            if (*nparams < XEN_SCHED_SEDF_NPARAM) {
                virXendError(VIR_ERR_INVALID_ARG,
                             "%s", _("Invalid parameter count"));
                goto error;
            }

            /* TODO: Implement for Xen/SEDF */
            TODO
            goto error;
        case XEN_SCHED_CRED_NPARAM:
            /* get cpu_weight/cpu_cap from xend/domain */
            if (sexpr_node(root, "domain/cpu_weight") == NULL) {
                virXendError(VIR_ERR_INTERNAL_ERROR,
                        "%s", _("domain information incomplete, missing cpu_weight"));
                goto error;
            }
            if (sexpr_node(root, "domain/cpu_cap") == NULL) {
                virXendError(VIR_ERR_INTERNAL_ERROR,
                        "%s", _("domain information incomplete, missing cpu_cap"));
                goto error;
            }

            if (virStrcpyStatic(params[0].field,
                                VIR_DOMAIN_SCHEDULER_WEIGHT) == NULL) {
                virXendError(VIR_ERR_INTERNAL_ERROR,
                             _("Weight %s too big for destination"),
                             VIR_DOMAIN_SCHEDULER_WEIGHT);
                goto error;
            }
            params[0].type = VIR_TYPED_PARAM_UINT;
            params[0].value.ui = sexpr_int(root, "domain/cpu_weight");

            if (*nparams > 1) {
                if (virStrcpyStatic(params[1].field,
                                    VIR_DOMAIN_SCHEDULER_CAP) == NULL) {
                    virXendError(VIR_ERR_INTERNAL_ERROR,
                                 _("Cap %s too big for destination"),
                                 VIR_DOMAIN_SCHEDULER_CAP);
                    goto error;
                }
                params[1].type = VIR_TYPED_PARAM_UINT;
                params[1].value.ui = sexpr_int(root, "domain/cpu_cap");
            }

            if (*nparams > XEN_SCHED_CRED_NPARAM)
                *nparams = XEN_SCHED_CRED_NPARAM;
            ret = 0;
            break;
        default:
            virXendError(VIR_ERR_INTERNAL_ERROR, "%s", _("Unknown scheduler"));
            goto error;
    }

error:
    sexpr_free(root);
    VIR_FREE(sched_type);
    return ret;
}

/**
 * xenDaemonSetSchedulerParameters:
 * @domain: pointer to the Domain block
 * @params: pointer to scheduler parameters
 * @nparams: a number of scheduler setting parameters
 *
 * Set the scheduler parameters
 *
 * Returns 0 or -1 in case of failure
 */
static int
xenDaemonSetSchedulerParameters(virDomainPtr domain,
                                virTypedParameterPtr params, int nparams)
{
    xenUnifiedPrivatePtr priv;
    struct sexpr *root;
    char *sched_type = NULL;
    int i;
    int sched_nparam = 0;
    int ret = -1;

    if ((domain == NULL) || (domain->conn == NULL) || (domain->name == NULL)) {
        virXendError(VIR_ERR_INVALID_ARG, __FUNCTION__);
        return -1;
    }

    /* Support only xendConfigVersion >=4 and active domains */
    priv = (xenUnifiedPrivatePtr) domain->conn->privateData;
    if (priv->xendConfigVersion < XEND_CONFIG_VERSION_3_1_0) {
        virXendError(VIR_ERR_OPERATION_INVALID,
                      "%s", _("unsupported in xendConfigVersion < 4"));
        return -1;
    }

    /* look up the information by domain name */
    root = sexpr_get(domain->conn, "/xend/domain/%s?detail=1", domain->name);
    if (root == NULL)
        return -1;

    /* get the scheduler type */
    sched_type = xenDaemonGetSchedulerType(domain, &sched_nparam);
    if (sched_type == NULL) {
        virXendError(VIR_ERR_INTERNAL_ERROR,
                     "%s", _("Failed to get a scheduler name"));
        goto error;
    }

    switch (sched_nparam){
        case XEN_SCHED_SEDF_NPARAM:
            /* TODO: Implement for Xen/SEDF */
            TODO
            goto error;
        case XEN_SCHED_CRED_NPARAM: {
            char buf_weight[VIR_UUID_BUFLEN];
            char buf_cap[VIR_UUID_BUFLEN];
            const char *weight = NULL;
            const char *cap = NULL;

            /* get the scheduler parameters */
            memset(&buf_weight, 0, VIR_UUID_BUFLEN);
            memset(&buf_cap, 0, VIR_UUID_BUFLEN);
            for (i = 0; i < nparams; i++) {
                if (STREQ (params[i].field, VIR_DOMAIN_SCHEDULER_WEIGHT) &&
                    params[i].type == VIR_TYPED_PARAM_UINT) {
                    snprintf(buf_weight, sizeof(buf_weight), "%u", params[i].value.ui);
                } else if (STREQ (params[i].field, VIR_DOMAIN_SCHEDULER_CAP) &&
                    params[i].type == VIR_TYPED_PARAM_UINT) {
                    snprintf(buf_cap, sizeof(buf_cap), "%u", params[i].value.ui);
                } else {
                    virXendError(VIR_ERR_INVALID_ARG, __FUNCTION__);
                    goto error;
                }
            }

            /* if not get the scheduler parameter, set the current setting */
            if (strlen(buf_weight) == 0) {
                weight = sexpr_node(root, "domain/cpu_weight");
                if (weight == NULL) {
                    virXendError(VIR_ERR_INTERNAL_ERROR,
                                "%s", _("domain information incomplete, missing cpu_weight"));
                    goto error;
                }
                snprintf(buf_weight, sizeof(buf_weight), "%s", weight);
            }
            if (strlen(buf_cap) == 0) {
                cap = sexpr_node(root, "domain/cpu_cap");
                if (cap == NULL) {
                    virXendError(VIR_ERR_INTERNAL_ERROR,
                                "%s", _("domain information incomplete, missing cpu_cap"));
                    goto error;
                }
                snprintf(buf_cap, sizeof(buf_cap), "%s", cap);
            }

            ret = xend_op(domain->conn, domain->name, "op",
                          "domain_sched_credit_set", "weight", buf_weight,
                          "cap", buf_cap, NULL);
            break;
        }
        default:
            virXendError(VIR_ERR_INTERNAL_ERROR, "%s", _("Unknown scheduler"));
            goto error;
    }

error:
    sexpr_free(root);
    VIR_FREE(sched_type);
    return ret;
}

/**
 * xenDaemonDomainBlockPeek:
 * @domain: domain object
 * @path: path to the file or device
 * @offset: offset
 * @size: size
 * @buffer: return buffer
 *
 * Returns 0 if successful, -1 if error, -2 if declined.
 */
int
xenDaemonDomainBlockPeek (virDomainPtr domain, const char *path,
                          unsigned long long offset, size_t size,
                          void *buffer)
{
    xenUnifiedPrivatePtr priv;
    struct sexpr *root = NULL;
    int fd = -1, ret = -1;
    virDomainDefPtr def;
    int id;
    char * tty;
    int vncport;
    const char *actual;

    priv = (xenUnifiedPrivatePtr) domain->conn->privateData;

    if (domain->id < 0 && priv->xendConfigVersion < XEND_CONFIG_VERSION_3_0_4)
        return -2;              /* Decline, allow XM to handle it. */

    /* Security check: The path must correspond to a block device. */
    if (domain->id > 0)
        root = sexpr_get (domain->conn, "/xend/domain/%d?detail=1",
                          domain->id);
    else if (domain->id < 0)
        root = sexpr_get (domain->conn, "/xend/domain/%s?detail=1",
                          domain->name);
    else {
        /* This call always fails for dom0. */
        virXendError(VIR_ERR_OPERATION_INVALID,
                      "%s", _("domainBlockPeek is not supported for dom0"));
        return -1;
    }

    if (!root) {
        virXendError(VIR_ERR_XEN_CALL, __FUNCTION__);
        return -1;
    }

    id = xenGetDomIdFromSxpr(root, priv->xendConfigVersion);
    xenUnifiedLock(priv);
    tty = xenStoreDomainGetConsolePath(domain->conn, id);
    vncport = xenStoreDomainGetVNCPort(domain->conn, id);
    xenUnifiedUnlock(priv);

    if (!(def = xenParseSxpr(root, priv->xendConfigVersion, NULL, tty,
                             vncport)))
        goto cleanup;

    if (!(actual = virDomainDiskPathByName(def, path))) {
        virXendError(VIR_ERR_INVALID_ARG,
                      _("%s: invalid path"), path);
        goto cleanup;
    }
    path = actual;

    /* The path is correct, now try to open it and get its size. */
    fd = open (path, O_RDONLY);
    if (fd == -1) {
        virReportSystemError(errno,
                             _("failed to open for reading: %s"),
                             path);
        goto cleanup;
    }

    /* Seek and read. */
    /* NB. Because we configure with AC_SYS_LARGEFILE, off_t should
     * be 64 bits on all platforms.
     */
    if (lseek (fd, offset, SEEK_SET) == (off_t) -1 ||
        saferead (fd, buffer, size) == (ssize_t) -1) {
        virReportSystemError(errno,
                             _("failed to lseek or read from file: %s"),
                             path);
        goto cleanup;
    }

    ret = 0;
 cleanup:
    VIR_FORCE_CLOSE(fd);
    sexpr_free(root);
    virDomainDefFree(def);
    return ret;
}

struct xenUnifiedDriver xenDaemonDriver = {
    .xenClose = xenDaemonClose,
    .xenVersion = xenDaemonGetVersion,
    .xenDomainSuspend = xenDaemonDomainSuspend,
    .xenDomainResume = xenDaemonDomainResume,
    .xenDomainShutdown = xenDaemonDomainShutdown,
    .xenDomainReboot = xenDaemonDomainReboot,
    .xenDomainDestroyFlags = xenDaemonDomainDestroyFlags,
    .xenDomainGetOSType = xenDaemonDomainGetOSType,
    .xenDomainGetMaxMemory = xenDaemonDomainGetMaxMemory,
    .xenDomainSetMaxMemory = xenDaemonDomainSetMaxMemory,
    .xenDomainSetMemory = xenDaemonDomainSetMemory,
    .xenDomainGetInfo = xenDaemonDomainGetInfo,
    .xenDomainPinVcpu = xenDaemonDomainPinVcpu,
    .xenDomainGetVcpus = xenDaemonDomainGetVcpus,
    .xenListDefinedDomains = xenDaemonListDefinedDomains,
    .xenNumOfDefinedDomains = xenDaemonNumOfDefinedDomains,
    .xenDomainCreate = xenDaemonDomainCreate,
    .xenDomainDefineXML = xenDaemonDomainDefineXML,
    .xenDomainUndefine = xenDaemonDomainUndefine,
    .xenDomainAttachDeviceFlags = xenDaemonAttachDeviceFlags,
    .xenDomainDetachDeviceFlags = xenDaemonDetachDeviceFlags,
    .xenDomainGetSchedulerType = xenDaemonGetSchedulerType,
    .xenDomainGetSchedulerParameters = xenDaemonGetSchedulerParameters,
    .xenDomainSetSchedulerParameters = xenDaemonSetSchedulerParameters,
};


/**
 * virDomainXMLDevID:
 * @domain: pointer to domain object
 * @dev: pointer to device config object
 * @class: Xen device class "vbd" or "vif" (OUT)
 * @ref: Xen device reference (OUT)
 *
 * Set class according to XML root, and:
 *  - if disk, copy in ref the target name from description
 *  - if network, get MAC address from description, scan XenStore and
 *    copy in ref the corresponding vif number.
 *  - if pci, get BDF from description, scan XenStore and
 *    copy in ref the corresponding dev number.
 *
 * Returns 0 in case of success, -1 in case of failure.
 */
static int
virDomainXMLDevID(virDomainPtr domain,
                  virDomainDeviceDefPtr dev,
                  char *class,
                  char *ref,
                  int ref_len)
{
    xenUnifiedPrivatePtr priv = domain->conn->privateData;
    char *xref;
    char *tmp;

    if (dev->type == VIR_DOMAIN_DEVICE_DISK) {
        if (dev->data.disk->driverName &&
            STREQ(dev->data.disk->driverName, "tap"))
            strcpy(class, "tap");
        else if (dev->data.disk->driverName &&
            STREQ(dev->data.disk->driverName, "tap2"))
            strcpy(class, "tap2");
        else
            strcpy(class, "vbd");

        if (dev->data.disk->dst == NULL)
            return -1;
        xenUnifiedLock(priv);
        xref = xenStoreDomainGetDiskID(domain->conn, domain->id,
                                       dev->data.disk->dst);
        xenUnifiedUnlock(priv);
        if (xref == NULL)
            return -1;

        tmp = virStrcpy(ref, xref, ref_len);
        VIR_FREE(xref);
        if (tmp == NULL)
            return -1;
    } else if (dev->type == VIR_DOMAIN_DEVICE_NET) {
        char mac[30];
        virDomainNetDefPtr def = dev->data.net;
        snprintf(mac, sizeof(mac), "%02x:%02x:%02x:%02x:%02x:%02x",
                 def->mac[0], def->mac[1], def->mac[2],
                 def->mac[3], def->mac[4], def->mac[5]);

        strcpy(class, "vif");

        xenUnifiedLock(priv);
        xref = xenStoreDomainGetNetworkID(domain->conn, domain->id,
                                          mac);
        xenUnifiedUnlock(priv);
        if (xref == NULL)
            return -1;

        tmp = virStrcpy(ref, xref, ref_len);
        VIR_FREE(xref);
        if (tmp == NULL)
            return -1;
    } else if (dev->type == VIR_DOMAIN_DEVICE_HOSTDEV &&
               dev->data.hostdev->mode == VIR_DOMAIN_HOSTDEV_MODE_SUBSYS &&
               dev->data.hostdev->source.subsys.type == VIR_DOMAIN_HOSTDEV_SUBSYS_TYPE_PCI) {
        char *bdf;
        virDomainHostdevDefPtr def = dev->data.hostdev;

        if (virAsprintf(&bdf, "%04x:%02x:%02x.%0x",
                        def->source.subsys.u.pci.domain,
                        def->source.subsys.u.pci.bus,
                        def->source.subsys.u.pci.slot,
                        def->source.subsys.u.pci.function) < 0) {
            virReportOOMError();
            return -1;
        }

        strcpy(class, "pci");

        xenUnifiedLock(priv);
        xref = xenStoreDomainGetPCIID(domain->conn, domain->id, bdf);
        xenUnifiedUnlock(priv);
        VIR_FREE(bdf);
        if (xref == NULL)
            return -1;

        tmp = virStrcpy(ref, xref, ref_len);
        VIR_FREE(xref);
        if (tmp == NULL)
            return -1;
    } else {
        virXendError(VIR_ERR_OPERATION_INVALID,
                     "%s", _("hotplug of device type not supported"));
        return -1;
    }

    return 0;
}<|MERGE_RESOLUTION|>--- conflicted
+++ resolved
@@ -989,13 +989,6 @@
             state = VIR_DOMAIN_BLOCKED;
         else if (strchr(flags, 'r'))
             state = VIR_DOMAIN_RUNNING;
-<<<<<<< HEAD
-    } else if (sexpr_int(root, "domain/status") == 0) {
-        /* As far as I can see the domain->id is a bad sign for checking
-         * inactive domains as this is inaccurate after the domain has
-         * been running once. However domain/status from xend seems to
-         * be always present and 0 for inactive domains. */
-=======
     } else if (domain->id < 0 || sexpr_int(root, "domain/status") == 0) {
         /* As far as I can see the domain->id is a bad sign for checking
          * inactive domains as this is inaccurate after the domain has
@@ -1004,7 +997,6 @@
          * (keeping the check for id < 0 to be extra safe about backward
          * compatibility)
          */
->>>>>>> 01f872fa
         state = VIR_DOMAIN_SHUTOFF;
     }
 
