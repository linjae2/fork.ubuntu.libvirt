--- conflicted
+++ resolved
@@ -743,107 +743,6 @@
     }
 }
 
-<<<<<<< HEAD
-void virNetServerRun(virNetServerPtr srv)
-{
-    int timerid = -1;
-    bool timerActive = false;
-    size_t i;
-
-    virObjectLock(srv);
-
-    if (srv->mdns)
-        goto cleanup;
-
-    srv->quit = false;
-
-    if (srv->autoShutdownTimeout &&
-        (timerid = virEventAddTimeout(-1,
-                                      virNetServerAutoShutdownTimer,
-                                      srv, NULL)) < 0) {
-        virReportError(VIR_ERR_INTERNAL_ERROR, "%s",
-                       _("Failed to register shutdown timeout"));
-        goto cleanup;
-    }
-
-    /* We are accepting connections now. Notify systemd
-     * so it can start dependent services. */
-    virSystemdNotifyStartup();
-
-    VIR_DEBUG("srv=%p quit=%d", srv, srv->quit);
-    while (!srv->quit) {
-        /* A shutdown timeout is specified, so check
-         * if any drivers have active state, if not
-         * shutdown after timeout seconds
-         */
-        if (srv->autoShutdownTimeout) {
-            if (timerActive) {
-                if (srv->clients) {
-                    VIR_DEBUG("Deactivating shutdown timer %d", timerid);
-                    virEventUpdateTimeout(timerid, -1);
-                    timerActive = false;
-                }
-            } else {
-                if (!srv->clients) {
-                    VIR_DEBUG("Activating shutdown timer %d", timerid);
-                    virEventUpdateTimeout(timerid,
-                                          srv->autoShutdownTimeout * 1000);
-                    timerActive = true;
-                }
-            }
-        }
-
-        virObjectUnlock(srv);
-        if (virEventRunDefaultImpl() < 0) {
-            virObjectLock(srv);
-            VIR_DEBUG("Loop iteration error, exiting");
-            break;
-        }
-        virObjectLock(srv);
-
-    reprocess:
-        for (i = 0; i < srv->nclients; i++) {
-            /* Coverity 5.3.0 couldn't see that srv->clients is non-NULL
-             * if srv->nclients is non-zero.  */
-            sa_assert(srv->clients);
-            if (virNetServerClientWantClose(srv->clients[i]))
-                virNetServerClientClose(srv->clients[i]);
-            if (virNetServerClientIsClosed(srv->clients[i])) {
-                virNetServerClientPtr client = srv->clients[i];
-
-                VIR_DELETE_ELEMENT(srv->clients, i, srv->nclients);
-
-                if (virNetServerClientNeedAuth(client))
-                    virNetServerTrackCompletedAuthLocked(srv);
-
-                virNetServerCheckLimits(srv);
-
-                virObjectUnlock(srv);
-                virObjectUnref(client);
-                virObjectLock(srv);
-
-                goto reprocess;
-            }
-        }
-    }
-
- cleanup:
-    virObjectUnlock(srv);
-}
-
-
-void virNetServerQuit(virNetServerPtr srv)
-{
-    virObjectLock(srv);
-
-    VIR_DEBUG("Quit requested %p", srv);
-    srv->quit = true;
-
-    virObjectUnlock(srv);
-}
-
-=======
->>>>>>> 33aa03f4
 void virNetServerDispose(void *obj)
 {
     virNetServerPtr srv = obj;
