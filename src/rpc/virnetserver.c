--- conflicted
+++ resolved
@@ -1070,11 +1070,7 @@
 
     virObjectLock(srv);
 
-<<<<<<< HEAD
-    if (srv->mdns) 
-=======
     if (srv->mdns)
->>>>>>> b4a0ec92
         goto cleanup;
 
     srv->quit = false;
