/*
 * virnetsocket.c: generic network socket handling
 *
 * Copyright (C) 2006-2011 Red Hat, Inc.
 * Copyright (C) 2006 Daniel P. Berrange
 *
 * This library is free software; you can redistribute it and/or
 * modify it under the terms of the GNU Lesser General Public
 * License as published by the Free Software Foundation; either
 * version 2.1 of the License, or (at your option) any later version.
 *
 * This library is distributed in the hope that it will be useful,
 * but WITHOUT ANY WARRANTY; without even the implied warranty of
 * MERCHANTABILITY or FITNESS FOR A PARTICULAR PURPOSE.  See the GNU
 * Lesser General Public License for more details.
 *
 * You should have received a copy of the GNU Lesser General Public
 * License along with this library; if not, write to the Free Software
 * Foundation, Inc., 59 Temple Place, Suite 330, Boston, MA 02111-1307  USA
 *
 * Author: Daniel P. Berrange <berrange@redhat.com>
 */

#include <config.h>

#include <sys/stat.h>
#include <sys/socket.h>
#include <unistd.h>
#include <sys/wait.h>
#include <signal.h>

#ifdef HAVE_NETINET_TCP_H
# include <netinet/tcp.h>
#endif

#include "virnetsocket.h"
#include "util.h"
#include "memory.h"
#include "virterror_internal.h"
#include "logging.h"
#include "virfile.h"
#include "event.h"
#include "threads.h"

#define VIR_FROM_THIS VIR_FROM_RPC

#define virNetError(code, ...)                                    \
    virReportErrorHelper(VIR_FROM_THIS, code, __FILE__,           \
                         __FUNCTION__, __LINE__, __VA_ARGS__)


struct _virNetSocket {
    virMutex lock;
    int refs;

    int fd;
    int watch;
    pid_t pid;
    int errfd;
    bool client;

    /* Event callback fields */
    virNetSocketIOFunc func;
    void *opaque;
    virFreeCallback ff;

    virSocketAddr localAddr;
    virSocketAddr remoteAddr;
    char *localAddrStr;
    char *remoteAddrStr;

    virNetTLSSessionPtr tlsSession;
#if HAVE_SASL
    virNetSASLSessionPtr saslSession;

    const char *saslDecoded;
    size_t saslDecodedLength;
    size_t saslDecodedOffset;

    const char *saslEncoded;
    size_t saslEncodedLength;
    size_t saslEncodedOffset;
#endif
};


#ifndef WIN32
static int virNetSocketForkDaemon(const char *binary)
{
    int ret;
    virCommandPtr cmd = virCommandNewArgList(binary,
                                             "--timeout=30",
                                             NULL);

    virCommandAddEnvPassCommon(cmd);
    virCommandClearCaps(cmd);
    virCommandDaemonize(cmd);
    ret = virCommandRun(cmd, NULL);
    virCommandFree(cmd);
    return ret;
}
#endif


static virNetSocketPtr virNetSocketNew(virSocketAddrPtr localAddr,
                                       virSocketAddrPtr remoteAddr,
                                       bool isClient,
                                       int fd, int errfd, pid_t pid)
{
    virNetSocketPtr sock;
    int no_slow_start = 1;

    VIR_DEBUG("localAddr=%p remoteAddr=%p fd=%d errfd=%d pid=%d",
              localAddr, remoteAddr,
              fd, errfd, pid);

    if (virSetCloseExec(fd) < 0) {
        virReportSystemError(errno, "%s",
                             _("Unable to set close-on-exec flag"));
       return NULL;
    }
    if (virSetNonBlock(fd) < 0) {
        virReportSystemError(errno, "%s",
                             _("Unable to enable non-blocking flag"));
        return NULL;
    }

    if (VIR_ALLOC(sock) < 0) {
        virReportOOMError();
        return NULL;
    }

    if (virMutexInit(&sock->lock) < 0) {
        virReportSystemError(errno, "%s",
                             _("Unable to initialize mutex"));
        VIR_FREE(sock);
        return NULL;
    }
    sock->refs = 1;

    if (localAddr)
        sock->localAddr = *localAddr;
    if (remoteAddr)
        sock->remoteAddr = *remoteAddr;
    sock->fd = fd;
    sock->errfd = errfd;
    sock->pid = pid;

    /* Disable nagle for TCP sockets */
    if (sock->localAddr.data.sa.sa_family == AF_INET ||
        sock->localAddr.data.sa.sa_family == AF_INET6) {
        if (setsockopt(fd, IPPROTO_TCP, TCP_NODELAY,
                       &no_slow_start,
                       sizeof(no_slow_start)) < 0) {
            virReportSystemError(errno, "%s",
                                 _("Unable to disable nagle algorithm"));
            goto error;
        }
    }


    if (localAddr &&
        !(sock->localAddrStr = virSocketFormatAddrFull(localAddr, true, ";")))
        goto error;

    if (remoteAddr &&
        !(sock->remoteAddrStr = virSocketFormatAddrFull(remoteAddr, true, ";")))
        goto error;

    sock->client = isClient;

    VIR_DEBUG("sock=%p localAddrStr=%s remoteAddrStr=%s",
              sock, NULLSTR(sock->localAddrStr), NULLSTR(sock->remoteAddrStr));

    return sock;

error:
    sock->fd = sock->errfd = -1; /* Caller owns fd/errfd on failure */
    virNetSocketFree(sock);
    return NULL;
}


int virNetSocketNewListenTCP(const char *nodename,
                             const char *service,
                             virNetSocketPtr **retsocks,
                             size_t *nretsocks)
{
    virNetSocketPtr *socks = NULL;
    size_t nsocks = 0;
    struct addrinfo *ai = NULL;
    struct addrinfo hints;
    int fd = -1;
    int i;
    int addrInUse = false;

    *retsocks = NULL;
    *nretsocks = 0;

    memset(&hints, 0, sizeof hints);
    hints.ai_flags = AI_PASSIVE | AI_ADDRCONFIG;
    hints.ai_socktype = SOCK_STREAM;

    int e = getaddrinfo(nodename, service, &hints, &ai);
    if (e != 0) {
        virNetError(VIR_ERR_SYSTEM_ERROR,
                    _("Unable to resolve address '%s' service '%s': %s"),
                    nodename, service, gai_strerror(e));
        return -1;
    }

    struct addrinfo *runp = ai;
    while (runp) {
        virSocketAddr addr;

        memset(&addr, 0, sizeof(addr));

        if ((fd = socket(runp->ai_family, runp->ai_socktype,
                         runp->ai_protocol)) < 0) {
            virReportSystemError(errno, "%s", _("Unable to create socket"));
            goto error;
        }

        int opt = 1;
        if (setsockopt(fd, SOL_SOCKET, SO_REUSEADDR, &opt, sizeof opt) < 0) {
            virReportSystemError(errno, "%s", _("Unable to enable port reuse"));
            goto error;
        }

#ifdef IPV6_V6ONLY
        if (runp->ai_family == PF_INET6) {
            int on = 1;
            /*
             * Normally on Linux an INET6 socket will bind to the INET4
             * address too. If getaddrinfo returns results with INET4
             * first though, this will result in INET6 binding failing.
             * We can trivially cope with multiple server sockets, so
             * we force it to only listen on IPv6
             */
            if (setsockopt(fd, IPPROTO_IPV6, IPV6_V6ONLY,
                           (void*)&on, sizeof on) < 0) {
                virReportSystemError(errno, "%s",
                                     _("Unable to force bind to IPv6 only"));
                goto error;
            }
        }
#endif

        if (bind(fd, runp->ai_addr, runp->ai_addrlen) < 0) {
            if (errno != EADDRINUSE) {
                virReportSystemError(errno, "%s", _("Unable to bind to port"));
                goto error;
            }
            addrInUse = true;
            VIR_FORCE_CLOSE(fd);
            runp = runp->ai_next;
            continue;
        }

        addr.len = sizeof(addr.data);
        if (getsockname(fd, &addr.data.sa, &addr.len) < 0) {
            virReportSystemError(errno, "%s", _("Unable to get local socket name"));
            goto error;
        }

        VIR_DEBUG("%p f=%d f=%d", &addr, runp->ai_family, addr.data.sa.sa_family);

        if (VIR_EXPAND_N(socks, nsocks, 1) < 0) {
            virReportOOMError();
            goto error;
        }

        if (!(socks[nsocks-1] = virNetSocketNew(&addr, NULL, false, fd, -1, 0)))
            goto error;
        runp = runp->ai_next;
        fd = -1;
    }

    if (nsocks == 0 &&
        addrInUse) {
        virReportSystemError(EADDRINUSE, "%s", _("Unable to bind to port"));
        goto error;
    }

    freeaddrinfo(ai);

    *retsocks = socks;
    *nretsocks = nsocks;
    return 0;

error:
    for (i = 0 ; i < nsocks ; i++)
        virNetSocketFree(socks[i]);
    VIR_FREE(socks);
    freeaddrinfo(ai);
    VIR_FORCE_CLOSE(fd);
    return -1;
}


#if HAVE_SYS_UN_H
int virNetSocketNewListenUNIX(const char *path,
                              mode_t mask,
                              gid_t grp,
                              virNetSocketPtr *retsock)
{
    virSocketAddr addr;
    mode_t oldmask;
    int fd;

    *retsock = NULL;

    memset(&addr, 0, sizeof(addr));

    addr.len = sizeof(addr.data.un);

    if ((fd = socket(PF_UNIX, SOCK_STREAM, 0)) < 0) {
        virReportSystemError(errno, "%s", _("Failed to create socket"));
        goto error;
    }

    addr.data.un.sun_family = AF_UNIX;
    if (virStrcpyStatic(addr.data.un.sun_path, path) == NULL) {
        virReportSystemError(ENOMEM, _("Path %s too long for unix socket"), path);
        goto error;
    }
    if (addr.data.un.sun_path[0] == '@')
        addr.data.un.sun_path[0] = '\0';
    else
        unlink(addr.data.un.sun_path);

    oldmask = umask(~mask);

    if (bind(fd, &addr.data.sa, addr.len) < 0) {
        umask(oldmask);
        virReportSystemError(errno,
                             _("Failed to bind socket to '%s'"),
                             path);
        goto error;
    }
    umask(oldmask);

    /* chown() doesn't work for abstract sockets but we use them only
     * if libvirtd runs unprivileged
     */
    if (grp != 0 && chown(path, -1, grp)) {
        virReportSystemError(errno,
                             _("Failed to change group ID of '%s' to %d"),
                             path, grp);
        goto error;
    }

    if (!(*retsock = virNetSocketNew(&addr, NULL, false, fd, -1, 0)))
        goto error;

    return 0;

error:
    if (path[0] != '@')
        unlink(path);
    VIR_FORCE_CLOSE(fd);
    return -1;
}
#else
int virNetSocketNewListenUNIX(const char *path ATTRIBUTE_UNUSED,
                              mode_t mask ATTRIBUTE_UNUSED,
                              gid_t grp ATTRIBUTE_UNUSED,
                              virNetSocketPtr *retsock ATTRIBUTE_UNUSED)
{
    virReportSystemError(ENOSYS, "%s",
                         _("UNIX sockets are not supported on this platform"));
    return -1;
}
#endif


int virNetSocketNewConnectTCP(const char *nodename,
                              const char *service,
                              virNetSocketPtr *retsock)
{
    struct addrinfo *ai = NULL;
    struct addrinfo hints;
    int fd = -1;
    virSocketAddr localAddr;
    virSocketAddr remoteAddr;
    struct addrinfo *runp;
    int savedErrno = ENOENT;

    *retsock = NULL;

    memset(&localAddr, 0, sizeof(localAddr));
    memset(&remoteAddr, 0, sizeof(remoteAddr));

    memset(&hints, 0, sizeof hints);
    hints.ai_flags = AI_PASSIVE | AI_ADDRCONFIG;
    hints.ai_socktype = SOCK_STREAM;

    int e = getaddrinfo(nodename, service, &hints, &ai);
    if (e != 0) {
        virNetError(VIR_ERR_SYSTEM_ERROR,
                    _("Unable to resolve address '%s' service '%s': %s"),
                    nodename, service, gai_strerror (e));
        return -1;
    }

    runp = ai;
    while (runp) {
        int opt = 1;

        if ((fd = socket(runp->ai_family, runp->ai_socktype,
                         runp->ai_protocol)) < 0) {
            virReportSystemError(errno, "%s", _("Unable to create socket"));
            goto error;
        }

        setsockopt(fd, SOL_SOCKET, SO_REUSEADDR, &opt, sizeof opt);

        if (connect(fd, runp->ai_addr, runp->ai_addrlen) >= 0)
            break;

        savedErrno = errno;
        VIR_FORCE_CLOSE(fd);
        runp = runp->ai_next;
    }

    if (fd == -1) {
        virReportSystemError(savedErrno,
                             _("unable to connect to server at '%s:%s'"),
                             nodename, service);
        goto error;
    }

    localAddr.len = sizeof(localAddr.data);
    if (getsockname(fd, &localAddr.data.sa, &localAddr.len) < 0) {
        virReportSystemError(errno, "%s", _("Unable to get local socket name"));
        goto error;
    }

    remoteAddr.len = sizeof(remoteAddr.data);
    if (getpeername(fd, &remoteAddr.data.sa, &remoteAddr.len) < 0) {
        virReportSystemError(errno, "%s", _("Unable to get remote socket name"));
        goto error;
    }

    if (!(*retsock = virNetSocketNew(&localAddr, &remoteAddr, true, fd, -1, 0)))
        goto error;

    freeaddrinfo(ai);

    return 0;

error:
    freeaddrinfo(ai);
    VIR_FORCE_CLOSE(fd);
    return -1;
}


#ifdef HAVE_SYS_UN_H
int virNetSocketNewConnectUNIX(const char *path,
                               bool spawnDaemon,
                               const char *binary,
                               virNetSocketPtr *retsock)
{
    virSocketAddr localAddr;
    virSocketAddr remoteAddr;
    int fd;
    int retries = 0;

    memset(&localAddr, 0, sizeof(localAddr));
    memset(&remoteAddr, 0, sizeof(remoteAddr));

    remoteAddr.len = sizeof(remoteAddr.data.un);

    if ((fd = socket(PF_UNIX, SOCK_STREAM, 0)) < 0) {
        virReportSystemError(errno, "%s", _("Failed to create socket"));
        goto error;
    }

    remoteAddr.data.un.sun_family = AF_UNIX;
    if (virStrcpyStatic(remoteAddr.data.un.sun_path, path) == NULL) {
        virReportSystemError(ENOMEM, _("Path %s too long for unix socket"), path);
        goto error;
    }
    if (remoteAddr.data.un.sun_path[0] == '@')
        remoteAddr.data.un.sun_path[0] = '\0';

retry:
    if (connect(fd, &remoteAddr.data.sa, remoteAddr.len) < 0) {
        if (errno == ECONNREFUSED && spawnDaemon && retries < 20) {
            if (retries == 0 &&
                virNetSocketForkDaemon(binary) < 0)
                goto error;

            retries++;
            usleep(1000 * 100 * retries);
            goto retry;
        }

        virReportSystemError(errno,
                             _("Failed to connect socket to '%s'"),
                             path);
        goto error;
    }

    localAddr.len = sizeof(localAddr.data);
    if (getsockname(fd, &localAddr.data.sa, &localAddr.len) < 0) {
        virReportSystemError(errno, "%s", _("Unable to get local socket name"));
        goto error;
    }

    if (!(*retsock = virNetSocketNew(&localAddr, &remoteAddr, true, fd, -1, 0)))
        goto error;

    return 0;

error:
    VIR_FORCE_CLOSE(fd);
    return -1;
}
#else
int virNetSocketNewConnectUNIX(const char *path ATTRIBUTE_UNUSED,
                               bool spawnDaemon ATTRIBUTE_UNUSED,
                               const char *binary ATTRIBUTE_UNUSED,
                               virNetSocketPtr *retsock ATTRIBUTE_UNUSED)
{
    virReportSystemError(ENOSYS, "%s",
                         _("UNIX sockets are not supported on this platform"));
    return -1;
}
#endif


#ifndef WIN32
int virNetSocketNewConnectCommand(virCommandPtr cmd,
                                  virNetSocketPtr *retsock)
{
    pid_t pid = 0;
    int sv[2] = { -1, -1 };
    int errfd[2] = { -1, -1 };

    *retsock = NULL;

    /* Fork off the external process.  Use socketpair to create a private
     * (unnamed) Unix domain socket to the child process so we don't have
     * to faff around with two file descriptors (a la 'pipe(2)').
     */
    if (socketpair(PF_UNIX, SOCK_STREAM, 0, sv) < 0) {
        virReportSystemError(errno, "%s",
                             _("unable to create socket pair"));
        goto error;
    }

    if (pipe(errfd) < 0) {
        virReportSystemError(errno, "%s",
                             _("unable to create socket pair"));
        goto error;
    }

    virCommandSetInputFD(cmd, sv[1]);
    virCommandSetOutputFD(cmd, &sv[1]);
    virCommandSetErrorFD(cmd, &errfd[1]);

    if (virCommandRunAsync(cmd, &pid) < 0)
        goto error;

    /* Parent continues here. */
    VIR_FORCE_CLOSE(sv[1]);
    VIR_FORCE_CLOSE(errfd[1]);

    if (!(*retsock = virNetSocketNew(NULL, NULL, true, sv[0], errfd[0], pid)))
        goto error;

    virCommandFree(cmd);

    return 0;

error:
    VIR_FORCE_CLOSE(sv[0]);
    VIR_FORCE_CLOSE(sv[1]);
    VIR_FORCE_CLOSE(errfd[0]);
    VIR_FORCE_CLOSE(errfd[1]);

    virCommandAbort(cmd);
    virCommandFree(cmd);

    return -1;
}
#else
int virNetSocketNewConnectCommand(virCommandPtr cmd ATTRIBUTE_UNUSED,
                                  virNetSocketPtr *retsock ATTRIBUTE_UNUSED)
{
    virReportSystemError(errno, "%s",
                         _("Tunnelling sockets not supported on this platform"));
    return -1;
}
#endif

int virNetSocketNewConnectSSH(const char *nodename,
                              const char *service,
                              const char *binary,
                              const char *username,
                              bool noTTY,
                              bool noVerify,
                              const char *netcat,
                              const char *keyfile,
                              const char *path,
                              virNetSocketPtr *retsock)
{
    virCommandPtr cmd;
    *retsock = NULL;

    cmd = virCommandNew(binary ? binary : "ssh");
    virCommandAddEnvPassCommon(cmd);
    virCommandAddEnvPass(cmd, "SSH_AUTH_SOCK");
    virCommandAddEnvPass(cmd, "SSH_ASKPASS");
    virCommandAddEnvPass(cmd, "DISPLAY");
    virCommandClearCaps(cmd);

    if (service)
        virCommandAddArgList(cmd, "-p", service, NULL);
    if (username)
        virCommandAddArgList(cmd, "-l", username, NULL);
    if (keyfile)
        virCommandAddArgList(cmd, "-i", keyfile, NULL);
    if (noTTY)
        virCommandAddArgList(cmd, "-T", "-o", "BatchMode=yes",
                             "-e", "none", NULL);
<<<<<<< HEAD
=======
    if (noVerify)
        virCommandAddArgList(cmd, "-o", "StrictHostKeyChecking=no", NULL);
>>>>>>> 7ee7bd92

    virCommandAddArgList(cmd, nodename, "sh -c", NULL);
    /*
     * This ugly thing is a shell script to detect availability of
     * the -q option for 'nc': debian and suse based distros need this
     * flag to ensure the remote nc will exit on EOF, so it will go away
     * when we close the VNC tunnel. If it doesn't go away, subsequent
     * VNC connection attempts will hang.
     *
     * Fedora's 'nc' doesn't have this option, and apparently defaults
     * to the desired behavior.
     */
    virCommandAddArgFormat(cmd, "'%s -q 2>&1 | grep -q \"requires an argument\";"
                           "if [ $? -eq 0 ] ; then"
                           "   CMD=\"%s -q 0 -U %s\";"
                           "else"
                           "   CMD=\"%s -U %s\";"
                           "fi;"
                           "eval \"$CMD\";'",
                           netcat ? netcat : "nc",
                           netcat ? netcat : "nc",
                           path,
                           netcat ? netcat : "nc",
                           path);

    return virNetSocketNewConnectCommand(cmd, retsock);
}


int virNetSocketNewConnectExternal(const char **cmdargv,
                                   virNetSocketPtr *retsock)
{
    virCommandPtr cmd;

    *retsock = NULL;

    cmd = virCommandNewArgs(cmdargv);
    virCommandAddEnvPassCommon(cmd);
    virCommandClearCaps(cmd);

    return virNetSocketNewConnectCommand(cmd, retsock);
}


void virNetSocketFree(virNetSocketPtr sock)
{
    if (!sock)
        return;

    virMutexLock(&sock->lock);
    sock->refs--;
    if (sock->refs > 0) {
        virMutexUnlock(&sock->lock);
        return;
    }

    VIR_DEBUG("sock=%p fd=%d", sock, sock->fd);
    if (sock->watch > 0) {
        virEventRemoveHandle(sock->watch);
        sock->watch = -1;
    }

#ifdef HAVE_SYS_UN_H
    /* If a server socket, then unlink UNIX path */
    if (!sock->client &&
        sock->localAddr.data.sa.sa_family == AF_UNIX &&
        sock->localAddr.data.un.sun_path[0] != '\0')
        unlink(sock->localAddr.data.un.sun_path);
#endif

    /* Make sure it can't send any more I/O during shutdown */
    if (sock->tlsSession)
        virNetTLSSessionSetIOCallbacks(sock->tlsSession, NULL, NULL, NULL);
    virNetTLSSessionFree(sock->tlsSession);
#if HAVE_SASL
    virNetSASLSessionFree(sock->saslSession);
#endif

    VIR_FORCE_CLOSE(sock->fd);
    VIR_FORCE_CLOSE(sock->errfd);

    virPidAbort(sock->pid);

    VIR_FREE(sock->localAddrStr);
    VIR_FREE(sock->remoteAddrStr);

    virMutexUnlock(&sock->lock);
    virMutexDestroy(&sock->lock);

    VIR_FREE(sock);
}


int virNetSocketGetFD(virNetSocketPtr sock)
{
    int fd;
    virMutexLock(&sock->lock);
    fd = sock->fd;
    virMutexUnlock(&sock->lock);
    return fd;
}


bool virNetSocketIsLocal(virNetSocketPtr sock)
{
    bool isLocal = false;
    virMutexLock(&sock->lock);
    if (sock->localAddr.data.sa.sa_family == AF_UNIX)
        isLocal = true;
    virMutexUnlock(&sock->lock);
    return isLocal;
}


int virNetSocketGetPort(virNetSocketPtr sock)
{
    int port;
    virMutexLock(&sock->lock);
    port = virSocketGetPort(&sock->localAddr);
    virMutexUnlock(&sock->lock);
    return port;
}


#ifdef SO_PEERCRED
int virNetSocketGetLocalIdentity(virNetSocketPtr sock,
                                 uid_t *uid,
                                 pid_t *pid)
{
    struct ucred cr;
    unsigned int cr_len = sizeof (cr);
    virMutexLock(&sock->lock);

    if (getsockopt(sock->fd, SOL_SOCKET, SO_PEERCRED, &cr, &cr_len) < 0) {
        virReportSystemError(errno, "%s",
                             _("Failed to get client socket identity"));
        virMutexUnlock(&sock->lock);
        return -1;
    }

    *pid = cr.pid;
    *uid = cr.uid;

    virMutexUnlock(&sock->lock);
    return 0;
}
#else
int virNetSocketGetLocalIdentity(virNetSocketPtr sock ATTRIBUTE_UNUSED,
                                 uid_t *uid ATTRIBUTE_UNUSED,
                                 pid_t *pid ATTRIBUTE_UNUSED)
{
    /* XXX Many more OS support UNIX socket credentials we could port to. See dbus ....*/
    virReportSystemError(ENOSYS, "%s",
                         _("Client socket identity not available"));
    return -1;
}
#endif


int virNetSocketSetBlocking(virNetSocketPtr sock,
                            bool blocking)
{
    int ret;
    virMutexLock(&sock->lock);
    ret = virSetBlocking(sock->fd, blocking);
    virMutexUnlock(&sock->lock);
    return ret;
}


const char *virNetSocketLocalAddrString(virNetSocketPtr sock)
{
    return sock->localAddrStr;
}

const char *virNetSocketRemoteAddrString(virNetSocketPtr sock)
{
    return sock->remoteAddrStr;
}


static ssize_t virNetSocketTLSSessionWrite(const char *buf,
                                           size_t len,
                                           void *opaque)
{
    virNetSocketPtr sock = opaque;
    return write(sock->fd, buf, len);
}


static ssize_t virNetSocketTLSSessionRead(char *buf,
                                          size_t len,
                                          void *opaque)
{
    virNetSocketPtr sock = opaque;
    return read(sock->fd, buf, len);
}


void virNetSocketSetTLSSession(virNetSocketPtr sock,
                               virNetTLSSessionPtr sess)
{
    virMutexLock(&sock->lock);
    virNetTLSSessionFree(sock->tlsSession);
    sock->tlsSession = sess;
    virNetTLSSessionSetIOCallbacks(sess,
                                   virNetSocketTLSSessionWrite,
                                   virNetSocketTLSSessionRead,
                                   sock);
    virNetTLSSessionRef(sess);
    virMutexUnlock(&sock->lock);
}


#if HAVE_SASL
void virNetSocketSetSASLSession(virNetSocketPtr sock,
                                virNetSASLSessionPtr sess)
{
    virMutexLock(&sock->lock);
    virNetSASLSessionFree(sock->saslSession);
    sock->saslSession = sess;
    virNetSASLSessionRef(sess);
    virMutexUnlock(&sock->lock);
}
#endif


bool virNetSocketHasCachedData(virNetSocketPtr sock ATTRIBUTE_UNUSED)
{
    bool hasCached = false;
    virMutexLock(&sock->lock);
#if HAVE_SASL
    if (sock->saslDecoded)
        hasCached = true;
#endif
    virMutexUnlock(&sock->lock);
    return hasCached;
}


static ssize_t virNetSocketReadWire(virNetSocketPtr sock, char *buf, size_t len)
{
    char *errout = NULL;
    ssize_t ret;
reread:
    if (sock->tlsSession &&
        virNetTLSSessionGetHandshakeStatus(sock->tlsSession) ==
        VIR_NET_TLS_HANDSHAKE_COMPLETE) {
        ret = virNetTLSSessionRead(sock->tlsSession, buf, len);
    } else {
        ret = read(sock->fd, buf, len);
    }

    if ((ret < 0) && (errno == EINTR))
        goto reread;
    if ((ret < 0) && (errno == EAGAIN))
        return 0;

    if (ret <= 0 &&
        sock->errfd != -1 &&
        virFileReadLimFD(sock->errfd, 1024, &errout) >= 0 &&
        errout != NULL) {
        size_t elen = strlen(errout);
        if (elen && errout[elen-1] == '\n')
            errout[elen-1] = '\0';
    }

    if (ret < 0) {
        if (errout)
            virReportSystemError(errno,
                                 _("Cannot recv data: %s"), errout);
        else
            virReportSystemError(errno, "%s",
                                 _("Cannot recv data"));
        ret = -1;
    } else if (ret == 0) {
        if (errout)
            virReportSystemError(EIO,
                                 _("End of file while reading data: %s"), errout);
        else
            virReportSystemError(EIO, "%s",
                                 _("End of file while reading data"));
        ret = -1;
    }

    VIR_FREE(errout);
    return ret;
}

static ssize_t virNetSocketWriteWire(virNetSocketPtr sock, const char *buf, size_t len)
{
    ssize_t ret;
rewrite:
    if (sock->tlsSession &&
        virNetTLSSessionGetHandshakeStatus(sock->tlsSession) ==
        VIR_NET_TLS_HANDSHAKE_COMPLETE) {
        ret = virNetTLSSessionWrite(sock->tlsSession, buf, len);
    } else {
        ret = write(sock->fd, buf, len);
    }

    if (ret < 0) {
        if (errno == EINTR)
            goto rewrite;
        if (errno == EAGAIN)
            return 0;

        virReportSystemError(errno, "%s",
                             _("Cannot write data"));
        return -1;
    }
    if (ret == 0) {
        virReportSystemError(EIO, "%s",
                             _("End of file while writing data"));
        return -1;
    }

    return ret;
}


#if HAVE_SASL
static ssize_t virNetSocketReadSASL(virNetSocketPtr sock, char *buf, size_t len)
{
    ssize_t got;

    /* Need to read some more data off the wire */
    if (sock->saslDecoded == NULL) {
        ssize_t encodedLen = virNetSASLSessionGetMaxBufSize(sock->saslSession);
        char *encoded;
        if (VIR_ALLOC_N(encoded, encodedLen) < 0) {
            virReportOOMError();
            return -1;
        }
        encodedLen = virNetSocketReadWire(sock, encoded, encodedLen);

        if (encodedLen <= 0) {
            VIR_FREE(encoded);
            return encodedLen;
        }

        if (virNetSASLSessionDecode(sock->saslSession,
                                    encoded, encodedLen,
                                    &sock->saslDecoded, &sock->saslDecodedLength) < 0) {
            VIR_FREE(encoded);
            return -1;
        }
        VIR_FREE(encoded);

        sock->saslDecodedOffset = 0;
    }

    /* Some buffered decoded data to return now */
    got = sock->saslDecodedLength - sock->saslDecodedOffset;

    if (len > got)
        len = got;

    memcpy(buf, sock->saslDecoded + sock->saslDecodedOffset, len);
    sock->saslDecodedOffset += len;

    if (sock->saslDecodedOffset == sock->saslDecodedLength) {
        sock->saslDecoded = NULL;
        sock->saslDecodedOffset = sock->saslDecodedLength = 0;
    }

    return len;
}


static ssize_t virNetSocketWriteSASL(virNetSocketPtr sock, const char *buf, size_t len)
{
    int ret;
    size_t tosend = virNetSASLSessionGetMaxBufSize(sock->saslSession);

    /* SASL doesn't necessarily let us send the whole
       buffer at once */
    if (tosend > len)
        tosend = len;

    /* Not got any pending encoded data, so we need to encode raw stuff */
    if (sock->saslEncoded == NULL) {
        if (virNetSASLSessionEncode(sock->saslSession,
                                    buf, tosend,
                                    &sock->saslEncoded,
                                    &sock->saslEncodedLength) < 0)
            return -1;

        sock->saslEncodedOffset = 0;
    }

    /* Send some of the encoded stuff out on the wire */
    ret = virNetSocketWriteWire(sock,
                                sock->saslEncoded + sock->saslEncodedOffset,
                                sock->saslEncodedLength - sock->saslEncodedOffset);

    if (ret <= 0)
        return ret; /* -1 error, 0 == egain */

    /* Note how much we sent */
    sock->saslEncodedOffset += ret;

    /* Sent all encoded, so update raw buffer to indicate completion */
    if (sock->saslEncodedOffset == sock->saslEncodedLength) {
        sock->saslEncoded = NULL;
        sock->saslEncodedOffset = sock->saslEncodedLength = 0;

        /* Mark as complete, so caller detects completion */
        return tosend;
    } else {
        /* Still have stuff pending in saslEncoded buffer.
         * Pretend to caller that we didn't send any yet.
         * The caller will then retry with same buffer
         * shortly, which lets us finish saslEncoded.
         */
        return 0;
    }
}
#endif


ssize_t virNetSocketRead(virNetSocketPtr sock, char *buf, size_t len)
{
    ssize_t ret;
    virMutexLock(&sock->lock);
#if HAVE_SASL
    if (sock->saslSession)
        ret = virNetSocketReadSASL(sock, buf, len);
    else
#endif
        ret = virNetSocketReadWire(sock, buf, len);
    virMutexUnlock(&sock->lock);
    return ret;
}

ssize_t virNetSocketWrite(virNetSocketPtr sock, const char *buf, size_t len)
{
    ssize_t ret;

    virMutexLock(&sock->lock);
#if HAVE_SASL
    if (sock->saslSession)
        ret = virNetSocketWriteSASL(sock, buf, len);
    else
#endif
        ret = virNetSocketWriteWire(sock, buf, len);
    virMutexUnlock(&sock->lock);
    return ret;
}


int virNetSocketListen(virNetSocketPtr sock)
{
    virMutexLock(&sock->lock);
    if (listen(sock->fd, 30) < 0) {
        virReportSystemError(errno, "%s", _("Unable to listen on socket"));
        virMutexUnlock(&sock->lock);
        return -1;
    }
    virMutexUnlock(&sock->lock);
    return 0;
}

int virNetSocketAccept(virNetSocketPtr sock, virNetSocketPtr *clientsock)
{
    int fd = -1;
    virSocketAddr localAddr;
    virSocketAddr remoteAddr;
    int ret = -1;

    virMutexLock(&sock->lock);

    *clientsock = NULL;

    memset(&localAddr, 0, sizeof(localAddr));
    memset(&remoteAddr, 0, sizeof(remoteAddr));

    remoteAddr.len = sizeof(remoteAddr.data.stor);
    if ((fd = accept(sock->fd, &remoteAddr.data.sa, &remoteAddr.len)) < 0) {
        if (errno == ECONNABORTED ||
            errno == EAGAIN) {
            ret = 0;
            goto cleanup;
        }

        virReportSystemError(errno, "%s",
                             _("Unable to accept client"));
        goto cleanup;
    }

    localAddr.len = sizeof(localAddr.data);
    if (getsockname(fd, &localAddr.data.sa, &localAddr.len) < 0) {
        virReportSystemError(errno, "%s", _("Unable to get local socket name"));
        goto cleanup;
    }

    if (!(*clientsock = virNetSocketNew(&localAddr,
                                        &remoteAddr,
                                        true,
                                        fd, -1, 0)))
        goto cleanup;

    fd = -1;
    ret = 0;

cleanup:
    VIR_FORCE_CLOSE(fd);
    virMutexUnlock(&sock->lock);
    return ret;
}


static void virNetSocketEventHandle(int watch ATTRIBUTE_UNUSED,
                                    int fd ATTRIBUTE_UNUSED,
                                    int events,
                                    void *opaque)
{
    virNetSocketPtr sock = opaque;
    virNetSocketIOFunc func;
    void *eopaque;

    virMutexLock(&sock->lock);
    func = sock->func;
    eopaque = sock->opaque;
    virMutexUnlock(&sock->lock);

    if (func)
        func(sock, events, eopaque);
}


static void virNetSocketEventFree(void *opaque)
{
    virNetSocketPtr sock = opaque;
    virFreeCallback ff;
    void *eopaque;

    virMutexLock(&sock->lock);
    ff = sock->ff;
    eopaque = sock->opaque;
    sock->func = NULL;
    sock->ff = NULL;
    sock->opaque = NULL;
    virMutexUnlock(&sock->lock);

    if (ff)
        ff(eopaque);

    virNetSocketFree(sock);
}

int virNetSocketAddIOCallback(virNetSocketPtr sock,
                              int events,
                              virNetSocketIOFunc func,
                              void *opaque,
                              virFreeCallback ff)
{
    int ret = -1;

    virMutexLock(&sock->lock);
    if (sock->watch > 0) {
        VIR_DEBUG("Watch already registered on socket %p", sock);
        goto cleanup;
    }

    sock->refs++;
    if ((sock->watch = virEventAddHandle(sock->fd,
                                         events,
                                         virNetSocketEventHandle,
                                         sock,
                                         virNetSocketEventFree)) < 0) {
        VIR_DEBUG("Failed to register watch on socket %p", sock);
        sock->refs--;
        goto cleanup;
    }
    sock->func = func;
    sock->opaque = opaque;
    sock->ff = ff;

    ret = 0;

cleanup:
    virMutexUnlock(&sock->lock);
    return ret;
}

void virNetSocketUpdateIOCallback(virNetSocketPtr sock,
                                  int events)
{
    virMutexLock(&sock->lock);
    if (sock->watch <= 0) {
        VIR_DEBUG("Watch not registered on socket %p", sock);
        virMutexUnlock(&sock->lock);
        return;
    }

    virEventUpdateHandle(sock->watch, events);

    virMutexUnlock(&sock->lock);
}

void virNetSocketRemoveIOCallback(virNetSocketPtr sock)
{
    virMutexLock(&sock->lock);

    if (sock->watch <= 0) {
        VIR_DEBUG("Watch not registered on socket %p", sock);
        virMutexUnlock(&sock->lock);
        return;
    }

    virEventRemoveHandle(sock->watch);

    virMutexUnlock(&sock->lock);
}<|MERGE_RESOLUTION|>--- conflicted
+++ resolved
@@ -626,11 +626,8 @@
     if (noTTY)
         virCommandAddArgList(cmd, "-T", "-o", "BatchMode=yes",
                              "-e", "none", NULL);
-<<<<<<< HEAD
-=======
     if (noVerify)
         virCommandAddArgList(cmd, "-o", "StrictHostKeyChecking=no", NULL);
->>>>>>> 7ee7bd92
 
     virCommandAddArgList(cmd, nodename, "sh -c", NULL);
     /*
