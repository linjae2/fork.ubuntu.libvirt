/*
 * virnetsocket.c: generic network socket handling
 *
 * Copyright (C) 2006-2014 Red Hat, Inc.
 * Copyright (C) 2006 Daniel P. Berrange
 *
 * This library is free software; you can redistribute it and/or
 * modify it under the terms of the GNU Lesser General Public
 * License as published by the Free Software Foundation; either
 * version 2.1 of the License, or (at your option) any later version.
 *
 * This library is distributed in the hope that it will be useful,
 * but WITHOUT ANY WARRANTY; without even the implied warranty of
 * MERCHANTABILITY or FITNESS FOR A PARTICULAR PURPOSE.  See the GNU
 * Lesser General Public License for more details.
 *
 * You should have received a copy of the GNU Lesser General Public
 * License along with this library.  If not, see
 * <http://www.gnu.org/licenses/>.
 */

#include <config.h>

#include <sys/stat.h>
#include <unistd.h>
#include <signal.h>
#include <fcntl.h>
#ifdef WITH_IFADDRS_H
# include <ifaddrs.h>
#endif

#ifdef WITH_SYS_UCRED_H
# include <sys/ucred.h>
#endif

#ifdef WITH_SELINUX
# include <selinux/selinux.h>
#endif

#include "virsocket.h"
#include "virnetsocket.h"
#include "virutil.h"
#include "viralloc.h"
#include "virerror.h"
#include "virlog.h"
#include "virfile.h"
#include "virthread.h"
#include "virprobe.h"
#include "virprocess.h"
#include "virstring.h"

#if WITH_SSH2
# include "virnetsshsession.h"
#endif

#if WITH_LIBSSH
# include "virnetlibsshsession.h"
#endif

#define VIR_FROM_THIS VIR_FROM_RPC

VIR_LOG_INIT("rpc.netsocket");

struct _virNetSocket {
    virObjectLockable parent;

    int fd;
    int watch;
    pid_t pid;
    int errfd;
    bool isClient;
    bool ownsFd;
    bool quietEOF;
    bool unlinkUNIX;

    /* Event callback fields */
    virNetSocketIOFunc func;
    void *opaque;
    virFreeCallback ff;

    virSocketAddr localAddr;
    virSocketAddr remoteAddr;
    char *localAddrStrSASL;
    char *remoteAddrStrSASL;
    char *remoteAddrStrURI;

    virNetTLSSession *tlsSession;
#if WITH_SASL
    virNetSASLSession *saslSession;

    const char *saslDecoded;
    size_t saslDecodedLength;
    size_t saslDecodedOffset;

    const char *saslEncoded;
    size_t saslEncodedLength;
    size_t saslEncodedRawLength;
    size_t saslEncodedOffset;
#endif
#if WITH_SSH2
    virNetSSHSession *sshSession;
#endif
#if WITH_LIBSSH
    virNetLibsshSession *libsshSession;
#endif
};


static virClass *virNetSocketClass;
static void virNetSocketDispose(void *obj);

static int virNetSocketOnceInit(void)
{
    if (!VIR_CLASS_NEW(virNetSocket, virClassForObjectLockable()))
        return -1;

    return 0;
}

VIR_ONCE_GLOBAL_INIT(virNetSocket);


#ifndef WIN32
static int virNetSocketForkDaemon(const char *binary)
{
    g_autoptr(virCommand) cmd = virCommandNewArgList(binary,
                                                     "--timeout=120",
                                                     NULL);

    virCommandAddEnvPassCommon(cmd);
    virCommandAddEnvPass(cmd, "XDG_CACHE_HOME");
    virCommandAddEnvPass(cmd, "XDG_CONFIG_HOME");
    virCommandAddEnvPass(cmd, "XDG_RUNTIME_DIR");
    virCommandClearCaps(cmd);
    virCommandDaemonize(cmd);
    return virCommandRun(cmd, NULL);
}
#endif


static int G_GNUC_UNUSED
virNetSocketCheckProtocolByLookup(const char *address,
                                  int family,
                                  bool *hasFamily)
{
    struct addrinfo hints;
    struct addrinfo *ai = NULL;
    int gaierr;

    memset(&hints, 0, sizeof(hints));
    hints.ai_family = family;
    hints.ai_flags = AI_PASSIVE | AI_ADDRCONFIG;
    hints.ai_socktype = SOCK_STREAM;

    if ((gaierr = getaddrinfo(address, NULL, &hints, &ai)) != 0) {
        *hasFamily = false;

        if (gaierr == EAI_FAMILY ||
#ifdef EAI_ADDRFAMILY
            gaierr == EAI_ADDRFAMILY ||
#endif
            gaierr == EAI_NONAME) {
        } else {
            virReportError(VIR_ERR_INTERNAL_ERROR,
                           _("Cannot resolve %s address: %s"),
                           address,
                           gai_strerror(gaierr));
            return -1;
        }
    } else {
        *hasFamily = true;
    }

    freeaddrinfo(ai);
    return 0;
}

int virNetSocketCheckProtocols(bool *hasIPv4,
                               bool *hasIPv6)
{
#ifdef WITH_IFADDRS_H
    struct ifaddrs *ifaddr = NULL, *ifa;

    *hasIPv4 = *hasIPv6 = false;

    if (getifaddrs(&ifaddr) < 0) {
        virReportSystemError(errno, "%s",
                             _("Cannot get host interface addresses"));
        return -1;
    }

    for (ifa = ifaddr; ifa != NULL; ifa = ifa->ifa_next) {
        if (!ifa->ifa_addr)
            continue;

        if (ifa->ifa_addr->sa_family == AF_INET)
            *hasIPv4 = true;
        if (ifa->ifa_addr->sa_family == AF_INET6)
            *hasIPv6 = true;
    }

    freeifaddrs(ifaddr);

    if (*hasIPv4 &&
        virNetSocketCheckProtocolByLookup("127.0.0.1", AF_INET, hasIPv4) < 0)
        return -1;

    if (*hasIPv6 &&
        virNetSocketCheckProtocolByLookup("::1", AF_INET6, hasIPv6) < 0)
        return -1;

    VIR_DEBUG("Protocols: v4 %d v6 %d", *hasIPv4, *hasIPv6);

    return 0;
#else
    *hasIPv4 = *hasIPv6 = false;
    virReportError(VIR_ERR_NO_SUPPORT, "%s",
                   _("Cannot check address family on this platform"));
    return -1;
#endif
}


static virNetSocket *
virNetSocketNew(virSocketAddr *localAddr,
                virSocketAddr *remoteAddr,
                bool isClient,
                int fd,
                int errfd,
                pid_t pid,
                bool unlinkUNIX)
{
    g_autoptr(virNetSocket) sock = NULL;
    int no_slow_start = 1;

    if (virNetSocketInitialize() < 0)
        return NULL;

    VIR_DEBUG("localAddr=%p remoteAddr=%p fd=%d errfd=%d pid=%lld",
              localAddr, remoteAddr,
              fd, errfd, (long long)pid);

    if (virSetCloseExec(fd) < 0) {
        virReportSystemError(errno, "%s",
                             _("Unable to set close-on-exec flag"));
       return NULL;
    }
    if (virSetNonBlock(fd) < 0) {
        virReportSystemError(errno, "%s",
                             _("Unable to enable non-blocking flag"));
        return NULL;
    }

    if (!(sock = virObjectLockableNew(virNetSocketClass)))
        return NULL;

    if (localAddr)
        sock->localAddr = *localAddr;
    if (remoteAddr)
        sock->remoteAddr = *remoteAddr;
    sock->fd = fd;
    sock->errfd = errfd;
    sock->pid = pid;
    sock->watch = -1;
    sock->ownsFd = true;
    sock->isClient = isClient;
    sock->unlinkUNIX = unlinkUNIX;

    /* Disable nagle for TCP sockets */
    if (sock->localAddr.data.sa.sa_family == AF_INET ||
        sock->localAddr.data.sa.sa_family == AF_INET6) {
        if (setsockopt(fd, IPPROTO_TCP, TCP_NODELAY,
                       &no_slow_start,
                       sizeof(no_slow_start)) < 0) {
            virReportSystemError(errno, "%s",
                                 _("Unable to disable nagle algorithm"));
            goto error;
        }
    }


    if (localAddr &&
        !(sock->localAddrStrSASL = virSocketAddrFormatFull(localAddr, true, ";")))
        goto error;

    if (remoteAddr &&
        !(sock->remoteAddrStrSASL = virSocketAddrFormatFull(remoteAddr, true, ";")))
        goto error;

    if (remoteAddr &&
        !(sock->remoteAddrStrURI = virSocketAddrFormatFull(remoteAddr, true, NULL)))
        goto error;

    PROBE(RPC_SOCKET_NEW,
          "sock=%p fd=%d errfd=%d pid=%lld localAddr=%s, remoteAddr=%s",
          sock, fd, errfd, (long long)pid,
          NULLSTR(sock->localAddrStrSASL), NULLSTR(sock->remoteAddrStrSASL));

    return g_steal_pointer(&sock);

 error:
    sock->fd = sock->errfd = -1; /* Caller owns fd/errfd on failure */
    return NULL;
}


int virNetSocketNewListenTCP(const char *nodename,
                             const char *service,
                             int family,
                             virNetSocket ***retsocks,
                             size_t *nretsocks)
{
    virNetSocket **socks = NULL;
    size_t nsocks = 0;
    struct addrinfo *ai = NULL;
    struct addrinfo hints;
    int fd = -1;
    size_t i;
    int socketErrno = 0;
    int bindErrno = 0;
    virSocketAddr tmp_addr;
    int port = 0;
    int e;
    struct addrinfo *runp;

    *retsocks = NULL;
    *nretsocks = 0;

    memset(&hints, 0, sizeof(hints));
    hints.ai_family = family;
    hints.ai_flags = AI_PASSIVE;
    hints.ai_socktype = SOCK_STREAM;

    /* Don't use ADDRCONFIG for binding to the wildcard address.
     * Just catch the error returned by socket() if the system has
     * no IPv6 support.
     *
     * This allows libvirtd to be started in parallel with the network
     * startup in most cases.
     */
    if (nodename &&
        !(virSocketAddrParseAny(&tmp_addr, nodename, AF_UNSPEC, false) > 0 &&
          virSocketAddrIsWildcard(&tmp_addr)))
        hints.ai_flags |= AI_ADDRCONFIG;

    e = getaddrinfo(nodename, service, &hints, &ai);
    if (e != 0) {
        virReportError(VIR_ERR_SYSTEM_ERROR,
                       _("Unable to resolve address '%s' service '%s': %s"),
                       nodename, service, gai_strerror(e));
        return -1;
    }

    runp = ai;
    while (runp) {
        virSocketAddr addr;

        memset(&addr, 0, sizeof(addr));

        if ((fd = socket(runp->ai_family, runp->ai_socktype,
                         runp->ai_protocol)) < 0) {
            if (errno == EAFNOSUPPORT) {
                socketErrno = errno;
                runp = runp->ai_next;
                continue;
            }
            virReportSystemError(errno, "%s", _("Unable to create socket"));
            goto error;
        }

        if (virSetSockReuseAddr(fd, true) < 0)
            goto error;

#ifdef IPV6_V6ONLY
        if (runp->ai_family == PF_INET6) {
            int on = 1;
            /*
             * Normally on Linux an INET6 socket will bind to the INET4
             * address too. If getaddrinfo returns results with INET4
             * first though, this will result in INET6 binding failing.
             * We can trivially cope with multiple server sockets, so
             * we force it to only listen on IPv6
             */
            if (setsockopt(fd, IPPROTO_IPV6, IPV6_V6ONLY,
                           (void*)&on, sizeof(on)) < 0) {
                virReportSystemError(errno, "%s",
                                     _("Unable to force bind to IPv6 only"));
                goto error;
            }
        }
#endif

        addr.len = runp->ai_addrlen;
        memcpy(&addr.data.sa, runp->ai_addr, runp->ai_addrlen);

        /* When service is NULL, we let the kernel auto-select the
         * port. Once we've selected a port for one IP protocol
         * though, we want to ensure we pick the same port for the
         * other IP protocol
         */
        if (port != 0 && service == NULL) {
            if (addr.data.sa.sa_family == AF_INET) {
                addr.data.inet4.sin_port = port;
            } else if (addr.data.sa.sa_family == AF_INET6) {
                addr.data.inet6.sin6_port = port;
            }
            VIR_DEBUG("Used saved port %d", port);
        }

        if (bind(fd, &addr.data.sa, addr.len) < 0) {
            if (errno != EADDRINUSE && errno != EADDRNOTAVAIL) {
                virReportSystemError(errno, "%s", _("Unable to bind to port"));
                goto error;
            }
            bindErrno = errno;
            closesocket(fd);
            fd = -1;
            runp = runp->ai_next;
            continue;
        }

        addr.len = sizeof(addr.data);
        if (getsockname(fd, &addr.data.sa, &addr.len) < 0) {
            virReportSystemError(errno, "%s", _("Unable to get local socket name"));
            goto error;
        }

        if (port == 0 && service == NULL) {
            if (addr.data.sa.sa_family == AF_INET)
                port = addr.data.inet4.sin_port;
            else if (addr.data.sa.sa_family == AF_INET6)
                port = addr.data.inet6.sin6_port;
            VIR_DEBUG("Saved port %d", port);
        }

        VIR_DEBUG("%p f=%d f=%d", &addr, runp->ai_family, addr.data.sa.sa_family);

        VIR_EXPAND_N(socks, nsocks, 1);

        if (!(socks[nsocks-1] = virNetSocketNew(&addr, NULL, false, fd, -1, 0, false)))
            goto error;
        runp = runp->ai_next;
        fd = -1;
    }

    if (nsocks == 0) {
        if (bindErrno)
            virReportSystemError(bindErrno, "%s", _("Unable to bind to port"));
        else if (socketErrno)
            virReportSystemError(socketErrno, "%s", _("Unable to create socket"));
        else
            virReportError(VIR_ERR_INTERNAL_ERROR, "%s", _("No addresses to bind to"));
        goto error;
    }

    freeaddrinfo(ai);

    *retsocks = socks;
    *nretsocks = nsocks;
    return 0;

 error:
    for (i = 0; i < nsocks; i++)
        virObjectUnref(socks[i]);
    VIR_FREE(socks);
    freeaddrinfo(ai);
    if (fd != -1)
        closesocket(fd);
    return -1;
}


#ifndef WIN32
int virNetSocketNewListenUNIX(const char *path,
                              mode_t mask,
                              uid_t user,
                              gid_t grp,
                              virNetSocket **retsock)
{
    virSocketAddr addr;
    mode_t oldmask;
    int fd;

    *retsock = NULL;

    memset(&addr, 0, sizeof(addr));

    addr.len = sizeof(addr.data.un);

    if ((fd = socket(PF_UNIX, SOCK_STREAM, 0)) < 0) {
        virReportSystemError(errno, "%s", _("Failed to create socket"));
        goto error;
    }

    addr.data.un.sun_family = AF_UNIX;
    if (virStrcpyStatic(addr.data.un.sun_path, path) < 0) {
        virReportSystemError(ENAMETOOLONG,
                             _("Path %s too long for unix socket"), path);
        goto error;
    }
    if (addr.data.un.sun_path[0] == '@')
        addr.data.un.sun_path[0] = '\0';
    else
        unlink(addr.data.un.sun_path);

    oldmask = umask(~mask);

    if (bind(fd, &addr.data.sa, addr.len) < 0) {
        umask(oldmask);
        virReportSystemError(errno,
                             _("Failed to bind socket to '%s'"),
                             path);
        goto error;
    }
    umask(oldmask);

    /* chown() doesn't work for abstract sockets but we use them only
     * if libvirtd runs unprivileged
     */
    if (grp != 0 && chown(path, user, grp)) {
        virReportSystemError(errno,
                             _("Failed to change ownership of '%s' to %d:%d"),
                             path, (int)user, (int)grp);
        goto error;
    }

    if (!(*retsock = virNetSocketNew(&addr, NULL, false, fd, -1, 0, true)))
        goto error;

    return 0;

 error:
    if (path[0] != '@')
        unlink(path);
    if (fd != -1)
        closesocket(fd);
    return -1;
}
#else
int virNetSocketNewListenUNIX(const char *path G_GNUC_UNUSED,
                              mode_t mask G_GNUC_UNUSED,
                              uid_t user G_GNUC_UNUSED,
                              gid_t grp G_GNUC_UNUSED,
                              virNetSocket **retsock G_GNUC_UNUSED)
{
    virReportSystemError(ENOSYS, "%s",
                         _("UNIX sockets are not supported on this platform"));
    return -1;
}
#endif

int virNetSocketNewListenFD(int fd,
                            bool unlinkUNIX,
                            virNetSocket **retsock)
{
    virSocketAddr addr;
    *retsock = NULL;

    memset(&addr, 0, sizeof(addr));

    addr.len = sizeof(addr.data);
    if (getsockname(fd, &addr.data.sa, &addr.len) < 0) {
        virReportSystemError(errno, "%s", _("Unable to get local socket name"));
        return -1;
    }

    if (!(*retsock = virNetSocketNew(&addr, NULL, false, fd, -1, 0, unlinkUNIX)))
        return -1;

    return 0;
}


int virNetSocketNewConnectTCP(const char *nodename,
                              const char *service,
                              int family,
                              virNetSocket **retsock)
{
    struct addrinfo *ai = NULL;
    struct addrinfo hints;
    int fd = -1;
    virSocketAddr localAddr;
    virSocketAddr remoteAddr;
    struct addrinfo *runp;
    int savedErrno = ENOENT;
    int e;

    *retsock = NULL;

    memset(&localAddr, 0, sizeof(localAddr));
    memset(&remoteAddr, 0, sizeof(remoteAddr));

    memset(&hints, 0, sizeof(hints));
    hints.ai_family = family;
    hints.ai_flags = AI_PASSIVE | AI_ADDRCONFIG | AI_V4MAPPED;
    hints.ai_socktype = SOCK_STREAM;

    e = getaddrinfo(nodename, service, &hints, &ai);
    if (e != 0) {
        virReportError(VIR_ERR_SYSTEM_ERROR,
                       _("Unable to resolve address '%s' service '%s': %s"),
                       nodename, service, gai_strerror(e));
        return -1;
    }

    runp = ai;
    while (runp) {
        if ((fd = socket(runp->ai_family, runp->ai_socktype,
                         runp->ai_protocol)) < 0) {
            virReportSystemError(errno, "%s", _("Unable to create socket"));
            goto error;
        }

        if (virSetSockReuseAddr(fd, false) < 0)
            VIR_WARN("Unable to enable port reuse");

        if (connect(fd, runp->ai_addr, runp->ai_addrlen) >= 0)
            break;

        savedErrno = errno;
        closesocket(fd);
        fd = -1;
        runp = runp->ai_next;
    }

    if (fd == -1) {
        virReportSystemError(savedErrno,
                             _("unable to connect to server at '%s:%s'"),
                             nodename, service);
        goto error;
    }

    localAddr.len = sizeof(localAddr.data);
    if (getsockname(fd, &localAddr.data.sa, &localAddr.len) < 0) {
        virReportSystemError(errno, "%s", _("Unable to get local socket name"));
        goto error;
    }

    remoteAddr.len = sizeof(remoteAddr.data);
    if (getpeername(fd, &remoteAddr.data.sa, &remoteAddr.len) < 0) {
        virReportSystemError(errno, "%s", _("Unable to get remote socket name"));
        goto error;
    }

    if (!(*retsock = virNetSocketNew(&localAddr, &remoteAddr, true, fd, -1, 0, false)))
        goto error;

    freeaddrinfo(ai);

    return 0;

 error:
    freeaddrinfo(ai);
    if (fd != -1)
        closesocket(fd);
    return -1;
}


#ifndef WIN32
int virNetSocketNewConnectUNIX(const char *path,
                               const char *spawnDaemonPath,
                               virNetSocket **retsock)
{
    g_autofree char *lockpath = NULL;
    VIR_AUTOCLOSE lockfd = -1;
    int fd = -1;
    int retries = 500;
    virSocketAddr localAddr;
    virSocketAddr remoteAddr;
    g_autofree char *rundir = NULL;
    int ret = -1;
    bool daemonLaunched = false;

    VIR_DEBUG("path=%s spawnDaemonPath=%s", path, NULLSTR(spawnDaemonPath));

    memset(&localAddr, 0, sizeof(localAddr));
    memset(&remoteAddr, 0, sizeof(remoteAddr));

    remoteAddr.len = sizeof(remoteAddr.data.un);

    if (spawnDaemonPath) {
        g_autofree char *binname = g_path_get_basename(spawnDaemonPath);
        rundir = virGetUserRuntimeDirectory();

        if (g_mkdir_with_parents(rundir, 0700) < 0) {
            virReportSystemError(errno,
                                 _("Cannot create user runtime directory '%s'"),
                                 rundir);
            goto cleanup;
        }

        lockpath = g_strdup_printf("%s/%s.lock", rundir, binname);

        if ((lockfd = open(lockpath, O_RDWR | O_CREAT, 0600)) < 0 ||
            virSetCloseExec(lockfd) < 0) {
            virReportSystemError(errno, _("Unable to create lock '%s'"), lockpath);
            goto cleanup;
        }

        if (virFileLock(lockfd, false, 0, 1, true) < 0) {
            virReportSystemError(errno, _("Unable to lock '%s'"), lockpath);
            goto cleanup;
        }
    }

    if ((fd = socket(PF_UNIX, SOCK_STREAM, 0)) < 0) {
        virReportSystemError(errno, "%s", _("Failed to create socket"));
        goto cleanup;
    }

    remoteAddr.data.un.sun_family = AF_UNIX;
    if (virStrcpyStatic(remoteAddr.data.un.sun_path, path) < 0) {
        virReportSystemError(ENOMEM, _("Path %s too long for unix socket"), path);
        goto cleanup;
    }
    if (remoteAddr.data.un.sun_path[0] == '@')
        remoteAddr.data.un.sun_path[0] = '\0';

    while (retries) {
        if (connect(fd, &remoteAddr.data.sa, remoteAddr.len) == 0) {
            VIR_DEBUG("connect() succeeded");
            break;
        }
        VIR_DEBUG("connect() failed: retries=%d errno=%d", retries, errno);

        retries--;
        if (!spawnDaemonPath ||
            retries == 0 ||
            (errno != ENOENT && errno != ECONNREFUSED)) {
            virReportSystemError(errno, _("Failed to connect socket to '%s'"),
                                 path);
            goto cleanup;
        }

        if (!daemonLaunched) {
            if (virNetSocketForkDaemon(spawnDaemonPath) < 0)
                goto cleanup;

            daemonLaunched = true;
        }

        g_usleep(10000);
    }

    localAddr.len = sizeof(localAddr.data);
    if (getsockname(fd, &localAddr.data.sa, &localAddr.len) < 0) {
        virReportSystemError(errno, "%s", _("Unable to get local socket name"));
        goto cleanup;
    }

    if (!(*retsock = virNetSocketNew(&localAddr, &remoteAddr, true, fd, -1, 0, false)))
        goto cleanup;

    ret = 0;

 cleanup:
    if (lockfd != -1) {
        unlink(lockpath);
    }

    if (ret < 0 && fd != -1)
        closesocket(fd);

    return ret;
}
#else
int virNetSocketNewConnectUNIX(const char *path G_GNUC_UNUSED,
                               const char *spawnDaemonPath G_GNUC_UNUSED,
                               virNetSocket **retsock G_GNUC_UNUSED)
{
    virReportSystemError(ENOSYS, "%s",
                         _("UNIX sockets are not supported on this platform"));
    return -1;
}
#endif


#ifndef WIN32
int virNetSocketNewConnectCommand(virCommand *cmd,
                                  virNetSocket **retsock)
{
    pid_t pid = 0;
    int sv[2] = { -1, -1 };
    int errfd[2] = { -1, -1 };

    *retsock = NULL;

    /* Fork off the external process.  Use socketpair to create a private
     * (unnamed) Unix domain socket to the child process so we don't have
     * to faff around with two file descriptors (a la 'pipe(2)').
     */
    if (socketpair(PF_UNIX, SOCK_STREAM, 0, sv) < 0) {
        virReportSystemError(errno, "%s",
                             _("unable to create socket pair"));
        goto error;
    }

    if (virPipe(errfd) < 0)
        goto error;

    virCommandSetInputFD(cmd, sv[1]);
    virCommandSetOutputFD(cmd, &sv[1]);
    virCommandSetErrorFD(cmd, &errfd[1]);

    if (virCommandRunAsync(cmd, &pid) < 0)
        goto error;

    /* Parent continues here. */
    VIR_FORCE_CLOSE(sv[1]);
    VIR_FORCE_CLOSE(errfd[1]);

    if (!(*retsock = virNetSocketNew(NULL, NULL, true, sv[0], errfd[0], pid, false)))
        goto error;

    return 0;

 error:
    VIR_FORCE_CLOSE(sv[0]);
    VIR_FORCE_CLOSE(sv[1]);
    VIR_FORCE_CLOSE(errfd[0]);
    VIR_FORCE_CLOSE(errfd[1]);

    virCommandAbort(cmd);

    return -1;
}
#else
int virNetSocketNewConnectCommand(virCommand *cmd G_GNUC_UNUSED,
                                  virNetSocket **retsock G_GNUC_UNUSED)
{
    virReportSystemError(errno, "%s",
                         _("Tunnelling sockets not supported on this platform"));
    return -1;
}
#endif

int virNetSocketNewConnectSSH(const char *nodename,
                              const char *service,
                              const char *binary,
                              const char *username,
                              bool noTTY,
                              bool noVerify,
                              const char *keyfile,
                              const char *command,
                              virNetSocket **retsock)
{
    g_autoptr(virCommand) cmd = NULL;

    *retsock = NULL;

    cmd = virCommandNew(binary ? binary : "ssh");
    virCommandAddEnvPassCommon(cmd);
    virCommandAddEnvPass(cmd, "XDG_RUNTIME_DIR");
    virCommandAddEnvPass(cmd, "KRB5CCNAME");
    virCommandAddEnvPass(cmd, "SSH_AUTH_SOCK");
    virCommandAddEnvPass(cmd, "SSH_ASKPASS");
    virCommandAddEnvPass(cmd, "GPG_TTY");
    virCommandAddEnvPass(cmd, "TERM");
<<<<<<< HEAD
=======
    virCommandAddEnvPass(cmd, "OPENSSL_CONF");
>>>>>>> 0e27d835
    virCommandAddEnvPass(cmd, "DISPLAY");
    virCommandAddEnvPass(cmd, "XAUTHORITY");
    virCommandClearCaps(cmd);

    if (service)
        virCommandAddArgList(cmd, "-p", service, NULL);
    if (username)
        virCommandAddArgList(cmd, "-l", username, NULL);
    if (keyfile)
        virCommandAddArgList(cmd, "-i", keyfile, NULL);
    virCommandAddArgList(cmd, "-T", "-e", "none", NULL);
    if (noTTY)
        virCommandAddArgList(cmd, "-o", "BatchMode=yes", NULL);
    if (noVerify)
        virCommandAddArgList(cmd, "-o", "StrictHostKeyChecking=no", NULL);

    virCommandAddArgList(cmd, "--", nodename, command, NULL);

    return virNetSocketNewConnectCommand(cmd, retsock);
}

#if WITH_SSH2
int
virNetSocketNewConnectLibSSH2(const char *host,
                              const char *port,
                              int family,
                              const char *username,
                              const char *privkey,
                              const char *knownHosts,
                              const char *knownHostsVerify,
                              const char *authMethods,
                              const char *command,
                              virConnectAuthPtr auth,
                              virURI *uri,
                              virNetSocket **retsock)
{
    g_autoptr(virNetSocket) sock = NULL;
    virNetSSHSession *sess = NULL;
    unsigned int verify;
    int ret = -1;
    int portN;

    g_auto(GStrv) authMethodList = NULL;
    char **authMethodNext;

    /* port number will be verified while opening the socket */
    if (virStrToLong_i(port, NULL, 10, &portN) < 0) {
        virReportError(VIR_ERR_SSH, "%s",
                       _("Failed to parse port number"));
        goto error;
    }

    /* create ssh session context */
    if (!(sess = virNetSSHSessionNew()))
        goto error;

    /* set ssh session parameters */
    if (virNetSSHSessionAuthSetCallback(sess, auth) != 0)
        goto error;

    if (STRCASEEQ("auto", knownHostsVerify)) {
        verify = VIR_NET_SSH_HOSTKEY_VERIFY_AUTO_ADD;
    } else if (STRCASEEQ("ignore", knownHostsVerify)) {
        verify = VIR_NET_SSH_HOSTKEY_VERIFY_IGNORE;
    } else if (STRCASEEQ("normal", knownHostsVerify)) {
        verify = VIR_NET_SSH_HOSTKEY_VERIFY_NORMAL;
    } else {
        virReportError(VIR_ERR_INVALID_ARG,
                       _("Invalid host key verification method: '%s'"),
                       knownHostsVerify);
        goto error;
    }

    if (virNetSSHSessionSetHostKeyVerification(sess,
                                               host,
                                               portN,
                                               knownHosts,
                                               verify,
                                               VIR_NET_SSH_HOSTKEY_FILE_CREATE) != 0)
        goto error;

    virNetSSHSessionSetChannelCommand(sess, command);

    if (!(authMethodList = g_strsplit(authMethods, ",", 0)))
        goto error;

    for (authMethodNext = authMethodList; *authMethodNext; authMethodNext++) {
        const char *authMethod = *authMethodNext;

        if (STRCASEEQ(authMethod, "keyboard-interactive")) {
            ret = virNetSSHSessionAuthAddKeyboardAuth(sess, username, -1);
        } else if (STRCASEEQ(authMethod, "password")) {
            ret = virNetSSHSessionAuthAddPasswordAuth(sess,
                                                      uri,
                                                      username);
        } else if (STRCASEEQ(authMethod, "privkey")) {
            ret = virNetSSHSessionAuthAddPrivKeyAuth(sess,
                                                     username,
                                                     privkey,
                                                     NULL);
        } else if (STRCASEEQ(authMethod, "agent")) {
            ret = virNetSSHSessionAuthAddAgentAuth(sess, username);
        } else {
            virReportError(VIR_ERR_INVALID_ARG,
                           _("Invalid authentication method: '%s'"),
                           authMethod);
            ret = -1;
            goto error;
        }

        if (ret != 0)
            goto error;
    }

    /* connect to remote server */
    if ((ret = virNetSocketNewConnectTCP(host, port, family, &sock)) < 0)
        goto error;

    /* connect to the host using ssh */
    if ((ret = virNetSSHSessionConnect(sess, virNetSocketGetFD(sock))) != 0)
        goto error;

    sock->sshSession = sess;
    *retsock = g_steal_pointer(&sock);

    return 0;

 error:
    virObjectUnref(sess);
    return ret;
}
#else
int
virNetSocketNewConnectLibSSH2(const char *host G_GNUC_UNUSED,
                              const char *port G_GNUC_UNUSED,
                              int family G_GNUC_UNUSED,
                              const char *username G_GNUC_UNUSED,
                              const char *privkey G_GNUC_UNUSED,
                              const char *knownHosts G_GNUC_UNUSED,
                              const char *knownHostsVerify G_GNUC_UNUSED,
                              const char *authMethods G_GNUC_UNUSED,
                              const char *command G_GNUC_UNUSED,
                              virConnectAuthPtr auth G_GNUC_UNUSED,
                              virURI *uri G_GNUC_UNUSED,
                              virNetSocket **retsock G_GNUC_UNUSED)
{
    virReportSystemError(ENOSYS, "%s",
                         _("libssh2 transport support was not enabled"));
    return -1;
}
#endif /* WITH_SSH2 */

#if WITH_LIBSSH
int
virNetSocketNewConnectLibssh(const char *host,
                             const char *port,
                             int family,
                             const char *username,
                             const char *privkey,
                             const char *knownHosts,
                             const char *knownHostsVerify,
                             const char *authMethods,
                             const char *command,
                             virConnectAuthPtr auth,
                             virURI *uri,
                             virNetSocket **retsock)
{
    g_autoptr(virNetSocket) sock = NULL;
    virNetLibsshSession *sess = NULL;
    unsigned int verify;
    int ret = -1;
    int portN;

    g_auto(GStrv) authMethodList = NULL;
    char **authMethodNext;

    /* port number will be verified while opening the socket */
    if (virStrToLong_i(port, NULL, 10, &portN) < 0) {
        virReportError(VIR_ERR_LIBSSH, "%s",
                       _("Failed to parse port number"));
        goto error;
    }

    /* create ssh session context */
    if (!(sess = virNetLibsshSessionNew(username)))
        goto error;

    /* set ssh session parameters */
    if (virNetLibsshSessionAuthSetCallback(sess, auth) != 0)
        goto error;

    if (STRCASEEQ("auto", knownHostsVerify)) {
        verify = VIR_NET_LIBSSH_HOSTKEY_VERIFY_AUTO_ADD;
    } else if (STRCASEEQ("ignore", knownHostsVerify)) {
        verify = VIR_NET_LIBSSH_HOSTKEY_VERIFY_IGNORE;
    } else if (STRCASEEQ("normal", knownHostsVerify)) {
        verify = VIR_NET_LIBSSH_HOSTKEY_VERIFY_NORMAL;
    } else {
        virReportError(VIR_ERR_INVALID_ARG,
                       _("Invalid host key verification method: '%s'"),
                       knownHostsVerify);
        goto error;
    }

    if (virNetLibsshSessionSetHostKeyVerification(sess,
                                                  host,
                                                  portN,
                                                  knownHosts,
                                                  verify) != 0)
        goto error;

    virNetLibsshSessionSetChannelCommand(sess, command);

    if (!(authMethodList = g_strsplit(authMethods, ",", 0)))
        goto error;

    for (authMethodNext = authMethodList; *authMethodNext; authMethodNext++) {
        const char *authMethod = *authMethodNext;

        if (STRCASEEQ(authMethod, "keyboard-interactive")) {
            ret = virNetLibsshSessionAuthAddKeyboardAuth(sess, -1);
        } else if (STRCASEEQ(authMethod, "password")) {
            ret = virNetLibsshSessionAuthAddPasswordAuth(sess, uri);
        } else if (STRCASEEQ(authMethod, "privkey")) {
            ret = virNetLibsshSessionAuthAddPrivKeyAuth(sess,
                                                        privkey,
                                                        NULL);
        } else if (STRCASEEQ(authMethod, "agent")) {
            ret = virNetLibsshSessionAuthAddAgentAuth(sess);
        } else {
            virReportError(VIR_ERR_INVALID_ARG,
                           _("Invalid authentication method: '%s'"),
                           authMethod);
            ret = -1;
            goto error;
        }

        if (ret != 0)
            goto error;
    }

    /* connect to remote server */
    if ((ret = virNetSocketNewConnectTCP(host, port, family, &sock)) < 0)
        goto error;

    /* connect to the host using ssh */
    if ((ret = virNetLibsshSessionConnect(sess, virNetSocketGetFD(sock))) != 0)
        goto error;

    sock->libsshSession = sess;
    /* libssh owns the FD and closes it on its own, and thus
     * we must not close it (otherwise there are warnings about
     * trying to close an invalid FD).
     */
    sock->ownsFd = false;
    *retsock = g_steal_pointer(&sock);

    return 0;

 error:
    virObjectUnref(sess);
    return ret;
}
#else
int
virNetSocketNewConnectLibssh(const char *host G_GNUC_UNUSED,
                             const char *port G_GNUC_UNUSED,
                             int family G_GNUC_UNUSED,
                             const char *username G_GNUC_UNUSED,
                             const char *privkey G_GNUC_UNUSED,
                             const char *knownHosts G_GNUC_UNUSED,
                             const char *knownHostsVerify G_GNUC_UNUSED,
                             const char *authMethods G_GNUC_UNUSED,
                             const char *command G_GNUC_UNUSED,
                             virConnectAuthPtr auth G_GNUC_UNUSED,
                             virURI *uri G_GNUC_UNUSED,
                             virNetSocket **retsock G_GNUC_UNUSED)
{
    virReportSystemError(ENOSYS, "%s",
                         _("libssh transport support was not enabled"));
    return -1;
}
#endif /* WITH_LIBSSH */

int virNetSocketNewConnectExternal(const char **cmdargv,
                                   virNetSocket **retsock)
{
    g_autoptr(virCommand) cmd = NULL;

    *retsock = NULL;

    cmd = virCommandNewArgs(cmdargv);
    virCommandAddEnvPassCommon(cmd);
    virCommandClearCaps(cmd);

    return virNetSocketNewConnectCommand(cmd, retsock);
}


int virNetSocketNewConnectSockFD(int sockfd,
                                 virNetSocket **retsock)
{
    virSocketAddr localAddr;

    localAddr.len = sizeof(localAddr.data);
    if (getsockname(sockfd, &localAddr.data.sa, &localAddr.len) < 0) {
        virReportSystemError(errno, "%s", _("Unable to get local socket name"));
        return -1;
    }

    if (!(*retsock = virNetSocketNew(&localAddr, NULL, true, sockfd, -1, -1, false)))
        return -1;

    return 0;
}


virNetSocket *virNetSocketNewPostExecRestart(virJSONValue *object)
{
    virSocketAddr localAddr;
    virSocketAddr remoteAddr;
    int fd, thepid, errfd;
    bool isClient;
    bool unlinkUNIX;

    if (virJSONValueObjectGetNumberInt(object, "fd", &fd) < 0) {
        virReportError(VIR_ERR_INTERNAL_ERROR, "%s",
                       _("Missing fd data in JSON document"));
        return NULL;
    }

    if (virJSONValueObjectGetNumberInt(object, "pid", &thepid) < 0) {
        virReportError(VIR_ERR_INTERNAL_ERROR, "%s",
                       _("Missing pid data in JSON document"));
        return NULL;
    }

    if (virJSONValueObjectGetNumberInt(object, "errfd", &errfd) < 0) {
        virReportError(VIR_ERR_INTERNAL_ERROR, "%s",
                       _("Missing errfd data in JSON document"));
        return NULL;
    }

    if (virJSONValueObjectGetBoolean(object, "isClient", &isClient) < 0) {
        virReportError(VIR_ERR_INTERNAL_ERROR, "%s",
                       _("Missing isClient data in JSON document"));
        return NULL;
    }

    if (virJSONValueObjectGetBoolean(object, "unlinkUNIX", &unlinkUNIX) < 0)
        unlinkUNIX = !isClient;

    memset(&localAddr, 0, sizeof(localAddr));
    memset(&remoteAddr, 0, sizeof(remoteAddr));

    remoteAddr.len = sizeof(remoteAddr.data.stor);
    if (getsockname(fd, &remoteAddr.data.sa, &remoteAddr.len) < 0) {
        virReportSystemError(errno, "%s", _("Unable to get peer socket name"));
        return NULL;
    }

    localAddr.len = sizeof(localAddr.data.stor);
    if (getsockname(fd, &localAddr.data.sa, &localAddr.len) < 0) {
        virReportSystemError(errno, "%s", _("Unable to get local socket name"));
        return NULL;
    }

    return virNetSocketNew(&localAddr, &remoteAddr, isClient,
                           fd, errfd, thepid, unlinkUNIX);
}


virJSONValue *virNetSocketPreExecRestart(virNetSocket *sock)
{
    g_autoptr(virJSONValue) object = NULL;

    virObjectLock(sock);

#if WITH_SASL
    if (sock->saslSession) {
        virReportError(VIR_ERR_OPERATION_INVALID, "%s",
                       _("Unable to save socket state when SASL session is active"));
        goto error;
    }
#endif
    if (sock->tlsSession) {
        virReportError(VIR_ERR_OPERATION_INVALID, "%s",
                       _("Unable to save socket state when TLS session is active"));
        goto error;
    }

    object = virJSONValueNewObject();

    if (virJSONValueObjectAppendNumberInt(object, "fd", sock->fd) < 0)
        goto error;

    if (virJSONValueObjectAppendNumberInt(object, "errfd", sock->errfd) < 0)
        goto error;

    if (virJSONValueObjectAppendNumberInt(object, "pid", sock->pid) < 0)
        goto error;

    if (virJSONValueObjectAppendBoolean(object, "isClient", sock->isClient) < 0)
        goto error;

    if (virJSONValueObjectAppendBoolean(object, "unlinkUNIX", sock->unlinkUNIX) < 0)
        goto error;

    if (virSetInherit(sock->fd, true) < 0) {
        virReportSystemError(errno,
                             _("Cannot disable close-on-exec flag on socket %d"),
                             sock->fd);
        goto error;
    }
    if (sock->errfd != -1 &&
        virSetInherit(sock->errfd, true) < 0) {
        virReportSystemError(errno,
                             _("Cannot disable close-on-exec flag on pipe %d"),
                             sock->errfd);
        goto error;
    }

    virObjectUnlock(sock);
    return g_steal_pointer(&object);

 error:
    virObjectUnlock(sock);
    return NULL;
}


void virNetSocketDispose(void *obj)
{
    virNetSocket *sock = obj;

    PROBE(RPC_SOCKET_DISPOSE,
          "sock=%p", sock);

    if (sock->watch >= 0) {
        virEventRemoveHandle(sock->watch);
        sock->watch = -1;
    }

#ifndef WIN32
    /* If a server socket, then unlink UNIX path */
    if (sock->unlinkUNIX &&
        sock->localAddr.data.sa.sa_family == AF_UNIX &&
        sock->localAddr.data.un.sun_path[0] != '\0')
        unlink(sock->localAddr.data.un.sun_path);
#endif

    /* Make sure it can't send any more I/O during shutdown */
    if (sock->tlsSession)
        virNetTLSSessionSetIOCallbacks(sock->tlsSession, NULL, NULL, NULL);
    virObjectUnref(sock->tlsSession);
#if WITH_SASL
    virObjectUnref(sock->saslSession);
#endif

#if WITH_SSH2
    virObjectUnref(sock->sshSession);
#endif

#if WITH_LIBSSH
    virObjectUnref(sock->libsshSession);
#endif

    if (sock->ownsFd && sock->fd != -1) {
        closesocket(sock->fd);
        sock->fd = -1;
    }
    VIR_FORCE_CLOSE(sock->errfd);

    virProcessAbort(sock->pid);

    g_free(sock->localAddrStrSASL);
    g_free(sock->remoteAddrStrSASL);
    g_free(sock->remoteAddrStrURI);
}


int virNetSocketGetFD(virNetSocket *sock)
{
    int fd;
    virObjectLock(sock);
    fd = sock->fd;
    virObjectUnlock(sock);
    return fd;
}

int virNetSocketDupFD(virNetSocket *sock, bool cloexec)
{
    int fd;

#ifdef F_DUPFD_CLOEXEC
    if (cloexec)
        fd = fcntl(sock->fd, F_DUPFD_CLOEXEC, 0);
    else
#endif /* F_DUPFD_CLOEXEC */
        fd = dup(sock->fd);
    if (fd < 0) {
        virReportSystemError(errno, "%s",
                             _("Unable to copy socket file handle"));
        return -1;
    }
#ifndef F_DUPFD_CLOEXEC
    if (cloexec &&
        virSetCloseExec(fd) < 0) {
        int saveerr = errno;
        closesocket(fd);
        errno = saveerr;
        return -1;
    }
#endif /* F_DUPFD_CLOEXEC */

    return fd;
}


bool virNetSocketIsLocal(virNetSocket *sock)
{
    bool isLocal = false;
    virObjectLock(sock);
    if (sock->localAddr.data.sa.sa_family == AF_UNIX)
        isLocal = true;
    virObjectUnlock(sock);
    return isLocal;
}


bool virNetSocketHasPassFD(virNetSocket *sock)
{
    bool hasPassFD = false;
    virObjectLock(sock);
    if (sock->localAddr.data.sa.sa_family == AF_UNIX)
        hasPassFD = true;
    virObjectUnlock(sock);
    return hasPassFD;
}

char *virNetSocketGetPath(virNetSocket *sock)
{
    char *path = NULL;
    virObjectLock(sock);
    path = virSocketAddrGetPath(&sock->localAddr);
    virObjectUnlock(sock);
    return path;
}

int virNetSocketGetPort(virNetSocket *sock)
{
    int port;
    virObjectLock(sock);
    port = virSocketAddrGetPort(&sock->localAddr);
    virObjectUnlock(sock);
    return port;
}


#if defined(SO_PEERCRED)
int virNetSocketGetUNIXIdentity(virNetSocket *sock,
                                uid_t *uid,
                                gid_t *gid,
                                pid_t *pid,
                                unsigned long long *timestamp)
{
# if defined(WITH_STRUCT_SOCKPEERCRED)
    struct sockpeercred cr;
# else
    struct ucred cr;
# endif
    socklen_t cr_len = sizeof(cr);
    int ret = -1;

    virObjectLock(sock);

    if (getsockopt(sock->fd, SOL_SOCKET, SO_PEERCRED, &cr, &cr_len) < 0) {
        virReportSystemError(errno, "%s",
                             _("Failed to get client socket identity"));
        goto cleanup;
    }

    *timestamp = -1;
    if (cr.pid && virProcessGetStartTime(cr.pid, timestamp) < 0)
        goto cleanup;

    if (cr.pid)
        *pid = cr.pid;
    else
        *pid = -1;
    *uid = cr.uid;
    *gid = cr.gid;

    ret = 0;

 cleanup:
    virObjectUnlock(sock);
    return ret;
}
#elif defined(LOCAL_PEERCRED)

/* VIR_SOL_PEERCRED - the value needed to let getsockopt() work with
 * LOCAL_PEERCRED
 */

/* Mac OS X 10.8 provides SOL_LOCAL for LOCAL_PEERCRED */
# ifdef SOL_LOCAL
#  define VIR_SOL_PEERCRED SOL_LOCAL
# else
/* FreeBSD and Mac OS X prior to 10.7, SOL_LOCAL is not defined and
 * users are expected to supply 0 as the second value for getsockopt()
 * when using LOCAL_PEERCRED. NB SOL_SOCKET cannot be used instead
 * of SOL_LOCAL
 */
#  define VIR_SOL_PEERCRED 0
# endif

int virNetSocketGetUNIXIdentity(virNetSocket *sock,
                                uid_t *uid,
                                gid_t *gid,
                                pid_t *pid,
                                unsigned long long *timestamp)
{
    struct xucred cr;
    socklen_t cr_len = sizeof(cr);
    int ret = -1;

    virObjectLock(sock);

    cr.cr_ngroups = -1;
    if (getsockopt(sock->fd, VIR_SOL_PEERCRED, LOCAL_PEERCRED, &cr, &cr_len) < 0) {
        virReportSystemError(errno, "%s",
                             _("Failed to get client socket identity"));
        goto cleanup;
    }

    if (cr.cr_version != XUCRED_VERSION) {
        virReportError(VIR_ERR_SYSTEM_ERROR, "%s",
                       _("Failed to get valid client socket identity"));
        goto cleanup;
    }

    if (cr.cr_ngroups <= 0 || cr.cr_ngroups > NGROUPS) {
        virReportError(VIR_ERR_SYSTEM_ERROR, "%s",
                       _("Failed to get valid client socket identity groups"));
        goto cleanup;
    }

    /* PID and process creation time are not supported on BSDs by
     * LOCAL_PEERCRED.
     */
    *pid = -1;
    *timestamp = -1;
    *uid = cr.cr_uid;
    *gid = cr.cr_gid;

# ifdef LOCAL_PEERPID
    /* Exists on Mac OS X 10.8 for retrieving the peer's PID */
    cr_len = sizeof(*pid);

    if (getsockopt(sock->fd, VIR_SOL_PEERCRED, LOCAL_PEERPID, pid, &cr_len) < 0) {
        /* Ensure this is set to something sane as there are no guarantees
         * as to what its set to now.
         */
        *pid = -1;

        /* If this was built on a system with LOCAL_PEERPID defined but
         * the kernel doesn't support it we'll get back EOPNOTSUPP so
         * treat all errors but EOPNOTSUPP as fatal
         */
        if (errno != EOPNOTSUPP) {
            virReportSystemError(errno, "%s",
                    _("Failed to get client socket PID"));
            goto cleanup;
        }
    }
# endif

    ret = 0;

 cleanup:
    virObjectUnlock(sock);
    return ret;
}
#else
int virNetSocketGetUNIXIdentity(virNetSocket *sock G_GNUC_UNUSED,
                                uid_t *uid G_GNUC_UNUSED,
                                gid_t *gid G_GNUC_UNUSED,
                                pid_t *pid G_GNUC_UNUSED,
                                unsigned long long *timestamp G_GNUC_UNUSED)
{
    /* XXX Many more OS support UNIX socket credentials we could port to. See dbus ....*/
    virReportSystemError(ENOSYS, "%s",
                         _("Client socket identity not available"));
    return -1;
}
#endif

#ifdef WITH_SELINUX
int virNetSocketGetSELinuxContext(virNetSocket *sock,
                                  char **context)
{
    char *seccon = NULL;
    int ret = -1;

    *context = NULL;

    virObjectLock(sock);
    if (getpeercon(sock->fd, &seccon) < 0) {
        if (errno == ENOSYS || errno == ENOPROTOOPT) {
            ret = 0;
            goto cleanup;
        }
        virReportSystemError(errno, "%s",
                             _("Unable to query peer security context"));
        goto cleanup;
    }

    *context = g_strdup(seccon);

    ret = 0;
 cleanup:
    freecon(seccon);
    virObjectUnlock(sock);
    return ret;
}
#else
int virNetSocketGetSELinuxContext(virNetSocket *sock G_GNUC_UNUSED,
                                  char **context)
{
    *context = NULL;
    return 0;
}
#endif


int virNetSocketSetBlocking(virNetSocket *sock,
                            bool blocking)
{
    int ret;
    virObjectLock(sock);
    ret = virSetBlocking(sock->fd, blocking);
    virObjectUnlock(sock);
    return ret;
}


const char *virNetSocketLocalAddrStringSASL(virNetSocket *sock)
{
    return sock->localAddrStrSASL;
}

const char *virNetSocketRemoteAddrStringSASL(virNetSocket *sock)
{
    return sock->remoteAddrStrSASL;
}

const char *virNetSocketRemoteAddrStringURI(virNetSocket *sock)
{
    return sock->remoteAddrStrURI;
}

static ssize_t virNetSocketTLSSessionWrite(const char *buf,
                                           size_t len,
                                           void *opaque)
{
    virNetSocket *sock = opaque;
    return write(sock->fd, buf, len); /* sc_avoid_write */
}


static ssize_t virNetSocketTLSSessionRead(char *buf,
                                          size_t len,
                                          void *opaque)
{
    virNetSocket *sock = opaque;
    return read(sock->fd, buf, len);
}


void virNetSocketSetTLSSession(virNetSocket *sock,
                               virNetTLSSession *sess)
{
    virObjectLock(sock);
    virObjectUnref(sock->tlsSession);
    sock->tlsSession = virObjectRef(sess);
    virNetTLSSessionSetIOCallbacks(sess,
                                   virNetSocketTLSSessionWrite,
                                   virNetSocketTLSSessionRead,
                                   sock);
    virObjectUnlock(sock);
}

#if WITH_SASL
void virNetSocketSetSASLSession(virNetSocket *sock,
                                virNetSASLSession *sess)
{
    virObjectLock(sock);
    virObjectUnref(sock->saslSession);
    sock->saslSession = virObjectRef(sess);
    virObjectUnlock(sock);
}
#endif


bool virNetSocketHasCachedData(virNetSocket *sock G_GNUC_UNUSED)
{
    bool hasCached = false;
    virObjectLock(sock);

#if WITH_SSH2
    if (virNetSSHSessionHasCachedData(sock->sshSession))
        hasCached = true;
#endif

#if WITH_LIBSSH
    if (virNetLibsshSessionHasCachedData(sock->libsshSession))
        hasCached = true;
#endif

#if WITH_SASL
    if (sock->saslDecoded)
        hasCached = true;
#endif
    virObjectUnlock(sock);
    return hasCached;
}

#if WITH_SSH2
static ssize_t virNetSocketLibSSH2Read(virNetSocket *sock,
                                       char *buf,
                                       size_t len)
{
    return virNetSSHChannelRead(sock->sshSession, buf, len);
}

static ssize_t virNetSocketLibSSH2Write(virNetSocket *sock,
                                        const char *buf,
                                        size_t len)
{
    return virNetSSHChannelWrite(sock->sshSession, buf, len);
}
#endif

#if WITH_LIBSSH
static ssize_t virNetSocketLibsshRead(virNetSocket *sock,
                                      char *buf,
                                      size_t len)
{
    return virNetLibsshChannelRead(sock->libsshSession, buf, len);
}

static ssize_t virNetSocketLibsshWrite(virNetSocket *sock,
                                       const char *buf,
                                       size_t len)
{
    return virNetLibsshChannelWrite(sock->libsshSession, buf, len);
}
#endif

bool virNetSocketHasPendingData(virNetSocket *sock G_GNUC_UNUSED)
{
    bool hasPending = false;
    virObjectLock(sock);
#if WITH_SASL
    if (sock->saslEncoded)
        hasPending = true;
#endif
    virObjectUnlock(sock);
    return hasPending;
}


static ssize_t virNetSocketReadWire(virNetSocket *sock, char *buf, size_t len)
{
    g_autofree char *errout = NULL;
    ssize_t ret;

#if WITH_SSH2
    if (sock->sshSession)
        return virNetSocketLibSSH2Read(sock, buf, len);
#endif

#if WITH_LIBSSH
    if (sock->libsshSession)
        return virNetSocketLibsshRead(sock, buf, len);
#endif

 reread:
    if (sock->tlsSession &&
        virNetTLSSessionGetHandshakeStatus(sock->tlsSession) ==
        VIR_NET_TLS_HANDSHAKE_COMPLETE) {
        ret = virNetTLSSessionRead(sock->tlsSession, buf, len);
    } else {
        ret = read(sock->fd, buf, len);
    }

    if ((ret < 0) && (errno == EINTR))
        goto reread;
    if ((ret < 0) && (errno == EAGAIN))
        return 0;

    if (ret <= 0 &&
        sock->errfd != -1 &&
        virFileReadLimFD(sock->errfd, 1024, &errout) >= 0 &&
        errout != NULL) {
        size_t elen = strlen(errout);
        /* remove trailing whitespace */
        while (elen && g_ascii_isspace(errout[elen - 1]))
            errout[--elen] = '\0';
    }

    if (ret < 0) {
        if (errout)
            virReportSystemError(errno,
                                 _("Cannot recv data: %s"), errout);
        else
            virReportSystemError(errno, "%s",
                                 _("Cannot recv data"));
        ret = -1;
    } else if (ret == 0) {
        if (sock->quietEOF) {
            VIR_DEBUG("socket='%p' EOF while reading: errout='%s'",
                      socket, NULLSTR(errout));

            ret = -2;
        } else {
            if (errout)
                virReportSystemError(EIO,
                                     _("End of file while reading data: %s"),
                                     errout);
            else
                virReportSystemError(EIO, "%s",
                                     _("End of file while reading data"));

            ret = -1;
        }
    }

    return ret;
}

static ssize_t virNetSocketWriteWire(virNetSocket *sock, const char *buf, size_t len)
{
    ssize_t ret;

#if WITH_SSH2
    if (sock->sshSession)
        return virNetSocketLibSSH2Write(sock, buf, len);
#endif

#if WITH_LIBSSH
    if (sock->libsshSession)
        return virNetSocketLibsshWrite(sock, buf, len);
#endif

 rewrite:
    if (sock->tlsSession &&
        virNetTLSSessionGetHandshakeStatus(sock->tlsSession) ==
        VIR_NET_TLS_HANDSHAKE_COMPLETE) {
        ret = virNetTLSSessionWrite(sock->tlsSession, buf, len);
    } else {
        ret = write(sock->fd, buf, len); /* sc_avoid_write */
    }

    if (ret < 0) {
        if (errno == EINTR)
            goto rewrite;
        if (errno == EAGAIN)
            return 0;

        virReportSystemError(errno, "%s",
                             _("Cannot write data"));
        return -1;
    }
    if (ret == 0) {
        virReportSystemError(EIO, "%s",
                             _("End of file while writing data"));
        return -1;
    }

    return ret;
}


#if WITH_SASL
static ssize_t virNetSocketReadSASL(virNetSocket *sock, char *buf, size_t len)
{
    ssize_t got;

    /* Need to read some more data off the wire */
    if (sock->saslDecoded == NULL) {
        ssize_t encodedLen = virNetSASLSessionGetMaxBufSize(sock->saslSession);
        g_autofree char *encoded = g_new0(char, encodedLen);

        encodedLen = virNetSocketReadWire(sock, encoded, encodedLen);

        if (encodedLen <= 0)
            return encodedLen;

        if (virNetSASLSessionDecode(sock->saslSession,
                                    encoded, encodedLen,
                                    &sock->saslDecoded, &sock->saslDecodedLength) < 0) {
            return -1;
        }

        sock->saslDecodedOffset = 0;
    }

    /* Some buffered decoded data to return now */
    got = sock->saslDecodedLength - sock->saslDecodedOffset;

    if (len > got)
        len = got;

    memcpy(buf, sock->saslDecoded + sock->saslDecodedOffset, len);
    sock->saslDecodedOffset += len;

    if (sock->saslDecodedOffset == sock->saslDecodedLength) {
        sock->saslDecoded = NULL;
        sock->saslDecodedOffset = sock->saslDecodedLength = 0;
    }

    return len;
}


static ssize_t virNetSocketWriteSASL(virNetSocket *sock, const char *buf, size_t len)
{
    int ret;
    size_t tosend = virNetSASLSessionGetMaxBufSize(sock->saslSession);

    /* SASL doesn't necessarily let us send the whole
       buffer at once */
    if (tosend > len)
        tosend = len;

    /* Not got any pending encoded data, so we need to encode raw stuff */
    if (sock->saslEncoded == NULL) {
        if (virNetSASLSessionEncode(sock->saslSession,
                                    buf, tosend,
                                    &sock->saslEncoded,
                                    &sock->saslEncodedLength) < 0)
            return -1;

        sock->saslEncodedRawLength = tosend;
        sock->saslEncodedOffset = 0;
    }

    /* Send some of the encoded stuff out on the wire */
    ret = virNetSocketWriteWire(sock,
                                sock->saslEncoded + sock->saslEncodedOffset,
                                sock->saslEncodedLength - sock->saslEncodedOffset);

    if (ret <= 0)
        return ret; /* -1 error, 0 == egain */

    /* Note how much we sent */
    sock->saslEncodedOffset += ret;

    /* Sent all encoded, so update raw buffer to indicate completion */
    if (sock->saslEncodedOffset == sock->saslEncodedLength) {
        ssize_t done = sock->saslEncodedRawLength;
        sock->saslEncoded = NULL;
        sock->saslEncodedOffset = sock->saslEncodedLength = sock->saslEncodedRawLength = 0;

        /* Mark as complete, so caller detects completion.
         *
         * Note that 'done' is possibly less than our current
         * 'tosend' value, since if virNetSocketWriteWire
         * only partially sent the data, we might have been
         * called a 2nd time to write remaining cached
         * encoded data. This means that the caller might
         * also have further raw data pending that's included
         * in 'tosend' */
        return done;
    } else {
        /* Still have stuff pending in saslEncoded buffer.
         * Pretend to caller that we didn't send any yet.
         * The caller will then retry with same buffer
         * shortly, which lets us finish saslEncoded.
         */
        return 0;
    }
}
#endif

ssize_t virNetSocketRead(virNetSocket *sock, char *buf, size_t len)
{
    ssize_t ret;
    virObjectLock(sock);
#if WITH_SASL
    if (sock->saslSession)
        ret = virNetSocketReadSASL(sock, buf, len);
    else
#endif
        ret = virNetSocketReadWire(sock, buf, len);
    virObjectUnlock(sock);
    return ret;
}

ssize_t virNetSocketWrite(virNetSocket *sock, const char *buf, size_t len)
{
    ssize_t ret;

    virObjectLock(sock);
#if WITH_SASL
    if (sock->saslSession)
        ret = virNetSocketWriteSASL(sock, buf, len);
    else
#endif
        ret = virNetSocketWriteWire(sock, buf, len);
    virObjectUnlock(sock);
    return ret;
}


/*
 * Returns 1 if an FD was sent, 0 if it would block, -1 on error
 */
int virNetSocketSendFD(virNetSocket *sock, int fd)
{
    int ret = -1;
    if (!virNetSocketHasPassFD(sock)) {
        virReportError(VIR_ERR_INTERNAL_ERROR, "%s",
                       _("Sending file descriptors is not supported on this socket"));
        return -1;
    }
    virObjectLock(sock);
    PROBE(RPC_SOCKET_SEND_FD,
          "sock=%p fd=%d", sock, fd);
    if (virSocketSendFD(sock->fd, fd) < 0) {
        if (errno == EAGAIN)
            ret = 0;
        else
            virReportSystemError(errno,
                                 _("Failed to send file descriptor %d"),
                                 fd);
        goto cleanup;
    }
    ret = 1;

 cleanup:
    virObjectUnlock(sock);
    return ret;
}


/*
 * Returns 1 if an FD was read, 0 if it would block, -1 on error
 */
int virNetSocketRecvFD(virNetSocket *sock, int *fd)
{
    int ret = -1;

    *fd = -1;

    if (!virNetSocketHasPassFD(sock)) {
        virReportError(VIR_ERR_INTERNAL_ERROR, "%s",
                       _("Receiving file descriptors is not supported on this socket"));
        return -1;
    }
    virObjectLock(sock);

    if ((*fd = virSocketRecvFD(sock->fd, O_CLOEXEC)) < 0) {
        if (errno == EAGAIN)
            ret = 0;
        else
            virReportSystemError(errno, "%s",
                                 _("Failed to recv file descriptor"));
        goto cleanup;
    }
    PROBE(RPC_SOCKET_RECV_FD,
          "sock=%p fd=%d", sock, *fd);
    ret = 1;

 cleanup:
    virObjectUnlock(sock);
    return ret;
}


int virNetSocketListen(virNetSocket *sock, int backlog)
{
    virObjectLock(sock);
    if (listen(sock->fd, backlog > 0 ? backlog : 30) < 0) {
        virReportSystemError(errno, "%s", _("Unable to listen on socket"));
        virObjectUnlock(sock);
        return -1;
    }
    virObjectUnlock(sock);
    return 0;
}


/**
 * virNetSocketAccept:
 * @sock: socket to accept connection on
 * @clientsock: returned client socket
 *
 * For given socket @sock accept incoming connection and create
 * @clientsock representation of the new accepted connection.
 *
 * Returns: 0 on success,
 *         -2 if accepting failed due to EMFILE error,
 *         -1 otherwise.
 */
int virNetSocketAccept(virNetSocket *sock, virNetSocket **clientsock)
{
    int fd = -1;
    virSocketAddr localAddr;
    virSocketAddr remoteAddr;
    int ret = -1;

    virObjectLock(sock);

    *clientsock = NULL;

    memset(&localAddr, 0, sizeof(localAddr));
    memset(&remoteAddr, 0, sizeof(remoteAddr));

    remoteAddr.len = sizeof(remoteAddr.data.stor);
    if ((fd = accept(sock->fd, &remoteAddr.data.sa, &remoteAddr.len)) < 0) {
        if (errno == ECONNABORTED ||
            errno == EAGAIN) {
            ret = 0;
            goto cleanup;
        } else if (errno == EMFILE) {
            ret = -2;
        }

        virReportSystemError(errno, "%s",
                             _("Unable to accept client"));
        goto cleanup;
    }

    localAddr.len = sizeof(localAddr.data);
    if (getsockname(fd, &localAddr.data.sa, &localAddr.len) < 0) {
        virReportSystemError(errno, "%s", _("Unable to get local socket name"));
        goto cleanup;
    }

    if (!(*clientsock = virNetSocketNew(&localAddr,
                                        &remoteAddr,
                                        true,
                                        fd, -1, 0,
                                        false)))
        goto cleanup;

    fd = -1;
    ret = 0;

 cleanup:
    if (fd != -1)
        closesocket(fd);
    virObjectUnlock(sock);
    return ret;
}


static void virNetSocketEventHandle(int watch G_GNUC_UNUSED,
                                    int fd G_GNUC_UNUSED,
                                    int events,
                                    void *opaque)
{
    virNetSocket *sock = opaque;
    virNetSocketIOFunc func;
    void *eopaque;

    virObjectLock(sock);
    func = sock->func;
    eopaque = sock->opaque;
    virObjectUnlock(sock);

    if (func)
        func(sock, events, eopaque);
}


static void virNetSocketEventFree(void *opaque)
{
    g_autoptr(virNetSocket) sock = opaque;
    virFreeCallback ff;
    void *eopaque;

    virObjectLock(sock);
    ff = sock->ff;
    eopaque = g_steal_pointer(&sock->opaque);
    sock->func = NULL;
    sock->ff = NULL;
    virObjectUnlock(sock);

    if (ff)
        ff(eopaque);
}

int virNetSocketAddIOCallback(virNetSocket *sock,
                              int events,
                              virNetSocketIOFunc func,
                              void *opaque,
                              virFreeCallback ff)
{
    int ret = -1;

    virObjectRef(sock);
    virObjectLock(sock);
    if (sock->watch >= 0) {
        VIR_DEBUG("Watch already registered on socket %p", sock);
        goto cleanup;
    }

    if ((sock->watch = virEventAddHandle(sock->fd,
                                         events,
                                         virNetSocketEventHandle,
                                         sock,
                                         virNetSocketEventFree)) < 0) {
        VIR_DEBUG("Failed to register watch on socket %p", sock);
        goto cleanup;
    }
    sock->func = func;
    sock->opaque = opaque;
    sock->ff = ff;

    ret = 0;

 cleanup:
    virObjectUnlock(sock);
    if (ret != 0)
        virObjectUnref(sock);
    return ret;
}

void virNetSocketUpdateIOCallback(virNetSocket *sock,
                                  int events)
{
    virObjectLock(sock);
    if (sock->watch < 0) {
        VIR_DEBUG("Watch not registered on socket %p", sock);
        virObjectUnlock(sock);
        return;
    }

    virEventUpdateHandle(sock->watch, events);

    virObjectUnlock(sock);
}

void virNetSocketRemoveIOCallback(virNetSocket *sock)
{
    virObjectLock(sock);

    if (sock->watch < 0) {
        VIR_DEBUG("Watch not registered on socket %p", sock);
        virObjectUnlock(sock);
        return;
    }

    virEventRemoveHandle(sock->watch);
    /* Don't unref @sock, it's done via eventloop callback. */
    sock->watch = -1;

    virObjectUnlock(sock);
}

void virNetSocketClose(virNetSocket *sock)
{
    if (!sock)
        return;

    virObjectLock(sock);

    if (sock->fd != -1) {
        closesocket(sock->fd);
        sock->fd = -1;
    }

#ifndef WIN32
    /* If a server socket, then unlink UNIX path */
    if (sock->unlinkUNIX &&
        sock->localAddr.data.sa.sa_family == AF_UNIX &&
        sock->localAddr.data.un.sun_path[0] != '\0') {
        if (unlink(sock->localAddr.data.un.sun_path) == 0)
            sock->localAddr.data.un.sun_path[0] = '\0';
    }
#endif

    virObjectUnlock(sock);
}


/**
 * virNetSocketSetQuietEOF:
 * @sock: socket object pointer
 *
 * Disables reporting I/O errors as a virError when @socket is closed while
 * reading data.
 */
void
virNetSocketSetQuietEOF(virNetSocket *sock)
{
    sock->quietEOF = true;
}<|MERGE_RESOLUTION|>--- conflicted
+++ resolved
@@ -857,10 +857,7 @@
     virCommandAddEnvPass(cmd, "SSH_ASKPASS");
     virCommandAddEnvPass(cmd, "GPG_TTY");
     virCommandAddEnvPass(cmd, "TERM");
-<<<<<<< HEAD
-=======
     virCommandAddEnvPass(cmd, "OPENSSL_CONF");
->>>>>>> 0e27d835
     virCommandAddEnvPass(cmd, "DISPLAY");
     virCommandAddEnvPass(cmd, "XAUTHORITY");
     virCommandClearCaps(cmd);
