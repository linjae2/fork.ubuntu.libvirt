--- conflicted
+++ resolved
@@ -607,21 +607,10 @@
             goto retry;
         }
 
-<<<<<<< HEAD
-            if (pid == 0) {
-                umask(0077);
-                if (path[0] != '@') {
-                    if (virFileMakeParentPath(path) < 0)
-                        virReportSystemError(errno, "%s", _("Failed to create directory"));
-                }
-                if (bind(passfd, &remoteAddr.data.sa, remoteAddr.len) < 0)
-                    _exit(EXIT_FAILURE);
-=======
         if ((passfd = socket(PF_UNIX, SOCK_STREAM, 0)) < 0) {
             virReportSystemError(errno, "%s", _("Failed to create socket"));
             goto error;
         }
->>>>>>> a671506c
 
         /*
          * We already even acquired the pidfile, so no one else should be using
