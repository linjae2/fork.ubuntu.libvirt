/*
 * virnetsocket.c: generic network socket handling
 *
 * Copyright (C) 2006-2011 Red Hat, Inc.
 * Copyright (C) 2006 Daniel P. Berrange
 *
 * This library is free software; you can redistribute it and/or
 * modify it under the terms of the GNU Lesser General Public
 * License as published by the Free Software Foundation; either
 * version 2.1 of the License, or (at your option) any later version.
 *
 * This library is distributed in the hope that it will be useful,
 * but WITHOUT ANY WARRANTY; without even the implied warranty of
 * MERCHANTABILITY or FITNESS FOR A PARTICULAR PURPOSE.  See the GNU
 * Lesser General Public License for more details.
 *
 * You should have received a copy of the GNU Lesser General Public
 * License along with this library; if not, write to the Free Software
 * Foundation, Inc., 59 Temple Place, Suite 330, Boston, MA 02111-1307  USA
 *
 * Author: Daniel P. Berrange <berrange@redhat.com>
 */

#include <config.h>

#include <sys/stat.h>
#include <sys/socket.h>
#include <unistd.h>
#include <sys/wait.h>
#include <signal.h>
#include <fcntl.h>

#ifdef HAVE_NETINET_TCP_H
# include <netinet/tcp.h>
#endif

#include "virnetsocket.h"
#include "util.h"
#include "memory.h"
#include "virterror_internal.h"
#include "logging.h"
#include "virfile.h"
#include "event.h"
#include "threads.h"

#include "passfd.h"

#define VIR_FROM_THIS VIR_FROM_RPC

#define virNetError(code, ...)                                    \
    virReportErrorHelper(VIR_FROM_THIS, code, __FILE__,           \
                         __FUNCTION__, __LINE__, __VA_ARGS__)


struct _virNetSocket {
    virMutex lock;
    int refs;

    int fd;
    int watch;
    pid_t pid;
    int errfd;
    bool client;

    /* Event callback fields */
    virNetSocketIOFunc func;
    void *opaque;
    virFreeCallback ff;

    virSocketAddr localAddr;
    virSocketAddr remoteAddr;
    char *localAddrStr;
    char *remoteAddrStr;

    virNetTLSSessionPtr tlsSession;
#if HAVE_SASL
    virNetSASLSessionPtr saslSession;

    const char *saslDecoded;
    size_t saslDecodedLength;
    size_t saslDecodedOffset;

    const char *saslEncoded;
    size_t saslEncodedLength;
    size_t saslEncodedOffset;
#endif
};


#ifndef WIN32
static int virNetSocketForkDaemon(const char *binary)
{
    int ret;
    virCommandPtr cmd = virCommandNewArgList(binary,
                                             "--timeout=30",
                                             NULL);

    virCommandAddEnvPassCommon(cmd);
    virCommandClearCaps(cmd);
    virCommandDaemonize(cmd);
    ret = virCommandRun(cmd, NULL);
    virCommandFree(cmd);
    return ret;
}
#endif


static virNetSocketPtr virNetSocketNew(virSocketAddrPtr localAddr,
                                       virSocketAddrPtr remoteAddr,
                                       bool isClient,
                                       int fd, int errfd, pid_t pid)
{
    virNetSocketPtr sock;
    int no_slow_start = 1;

    VIR_DEBUG("localAddr=%p remoteAddr=%p fd=%d errfd=%d pid=%d",
              localAddr, remoteAddr,
              fd, errfd, pid);

    if (virSetCloseExec(fd) < 0) {
        virReportSystemError(errno, "%s",
                             _("Unable to set close-on-exec flag"));
       return NULL;
    }
    if (virSetNonBlock(fd) < 0) {
        virReportSystemError(errno, "%s",
                             _("Unable to enable non-blocking flag"));
        return NULL;
    }

    if (VIR_ALLOC(sock) < 0) {
        virReportOOMError();
        return NULL;
    }

    if (virMutexInit(&sock->lock) < 0) {
        virReportSystemError(errno, "%s",
                             _("Unable to initialize mutex"));
        VIR_FREE(sock);
        return NULL;
    }
    sock->refs = 1;

    if (localAddr)
        sock->localAddr = *localAddr;
    if (remoteAddr)
        sock->remoteAddr = *remoteAddr;
    sock->fd = fd;
    sock->errfd = errfd;
    sock->pid = pid;

    /* Disable nagle for TCP sockets */
    if (sock->localAddr.data.sa.sa_family == AF_INET ||
        sock->localAddr.data.sa.sa_family == AF_INET6) {
        if (setsockopt(fd, IPPROTO_TCP, TCP_NODELAY,
                       &no_slow_start,
                       sizeof(no_slow_start)) < 0) {
            virReportSystemError(errno, "%s",
                                 _("Unable to disable nagle algorithm"));
            goto error;
        }
    }


    if (localAddr &&
        !(sock->localAddrStr = virSocketFormatAddrFull(localAddr, true, ";")))
        goto error;

    if (remoteAddr &&
        !(sock->remoteAddrStr = virSocketFormatAddrFull(remoteAddr, true, ";")))
        goto error;

    sock->client = isClient;

    PROBE(RPC_SOCKET_NEW,
          "sock=%p refs=%d fd=%d errfd=%d pid=%d localAddr=%s, remoteAddr=%s",
          sock, sock->refs, fd, errfd,
          pid, NULLSTR(sock->localAddrStr), NULLSTR(sock->remoteAddrStr));

    return sock;

error:
    sock->fd = sock->errfd = -1; /* Caller owns fd/errfd on failure */
    virNetSocketFree(sock);
    return NULL;
}


int virNetSocketNewListenTCP(const char *nodename,
                             const char *service,
                             virNetSocketPtr **retsocks,
                             size_t *nretsocks)
{
    virNetSocketPtr *socks = NULL;
    size_t nsocks = 0;
    struct addrinfo *ai = NULL;
    struct addrinfo hints;
    int fd = -1;
    int i;
    int addrInUse = false;

    *retsocks = NULL;
    *nretsocks = 0;

    memset(&hints, 0, sizeof hints);
    hints.ai_flags = AI_PASSIVE | AI_ADDRCONFIG;
    hints.ai_socktype = SOCK_STREAM;

    int e = getaddrinfo(nodename, service, &hints, &ai);
    if (e != 0) {
        virNetError(VIR_ERR_SYSTEM_ERROR,
                    _("Unable to resolve address '%s' service '%s': %s"),
                    nodename, service, gai_strerror(e));
        return -1;
    }

    struct addrinfo *runp = ai;
    while (runp) {
        virSocketAddr addr;

        memset(&addr, 0, sizeof(addr));

        if ((fd = socket(runp->ai_family, runp->ai_socktype,
                         runp->ai_protocol)) < 0) {
            virReportSystemError(errno, "%s", _("Unable to create socket"));
            goto error;
        }

        int opt = 1;
        if (setsockopt(fd, SOL_SOCKET, SO_REUSEADDR, &opt, sizeof opt) < 0) {
            virReportSystemError(errno, "%s", _("Unable to enable port reuse"));
            goto error;
        }

#ifdef IPV6_V6ONLY
        if (runp->ai_family == PF_INET6) {
            int on = 1;
            /*
             * Normally on Linux an INET6 socket will bind to the INET4
             * address too. If getaddrinfo returns results with INET4
             * first though, this will result in INET6 binding failing.
             * We can trivially cope with multiple server sockets, so
             * we force it to only listen on IPv6
             */
            if (setsockopt(fd, IPPROTO_IPV6, IPV6_V6ONLY,
                           (void*)&on, sizeof on) < 0) {
                virReportSystemError(errno, "%s",
                                     _("Unable to force bind to IPv6 only"));
                goto error;
            }
        }
#endif

        if (bind(fd, runp->ai_addr, runp->ai_addrlen) < 0) {
            if (errno != EADDRINUSE) {
                virReportSystemError(errno, "%s", _("Unable to bind to port"));
                goto error;
            }
            addrInUse = true;
            VIR_FORCE_CLOSE(fd);
            runp = runp->ai_next;
            continue;
        }

        addr.len = sizeof(addr.data);
        if (getsockname(fd, &addr.data.sa, &addr.len) < 0) {
            virReportSystemError(errno, "%s", _("Unable to get local socket name"));
            goto error;
        }

        VIR_DEBUG("%p f=%d f=%d", &addr, runp->ai_family, addr.data.sa.sa_family);

        if (VIR_EXPAND_N(socks, nsocks, 1) < 0) {
            virReportOOMError();
            goto error;
        }

        if (!(socks[nsocks-1] = virNetSocketNew(&addr, NULL, false, fd, -1, 0)))
            goto error;
        runp = runp->ai_next;
        fd = -1;
    }

    if (nsocks == 0 &&
        addrInUse) {
        virReportSystemError(EADDRINUSE, "%s", _("Unable to bind to port"));
        goto error;
    }

    freeaddrinfo(ai);

    *retsocks = socks;
    *nretsocks = nsocks;
    return 0;

error:
    for (i = 0 ; i < nsocks ; i++)
        virNetSocketFree(socks[i]);
    VIR_FREE(socks);
    freeaddrinfo(ai);
    VIR_FORCE_CLOSE(fd);
    return -1;
}


#if HAVE_SYS_UN_H
int virNetSocketNewListenUNIX(const char *path,
                              mode_t mask,
                              uid_t user,
                              gid_t grp,
                              virNetSocketPtr *retsock)
{
    virSocketAddr addr;
    mode_t oldmask;
    int fd;

    *retsock = NULL;

    memset(&addr, 0, sizeof(addr));

    addr.len = sizeof(addr.data.un);

    if ((fd = socket(PF_UNIX, SOCK_STREAM, 0)) < 0) {
        virReportSystemError(errno, "%s", _("Failed to create socket"));
        goto error;
    }

    addr.data.un.sun_family = AF_UNIX;
    if (virStrcpyStatic(addr.data.un.sun_path, path) == NULL) {
        virReportSystemError(ENOMEM, _("Path %s too long for unix socket"), path);
        goto error;
    }
    if (addr.data.un.sun_path[0] == '@')
        addr.data.un.sun_path[0] = '\0';
    else
        unlink(addr.data.un.sun_path);

    oldmask = umask(~mask);

    if (bind(fd, &addr.data.sa, addr.len) < 0) {
        umask(oldmask);
        virReportSystemError(errno,
                             _("Failed to bind socket to '%s'"),
                             path);
        goto error;
    }
    umask(oldmask);

    /* chown() doesn't work for abstract sockets but we use them only
     * if libvirtd runs unprivileged
     */
    if (grp != 0 && chown(path, user, grp)) {
        virReportSystemError(errno,
                             _("Failed to change ownership of '%s' to %d:%d"),
                             path, (int) user, (int) grp);
        goto error;
    }

    if (!(*retsock = virNetSocketNew(&addr, NULL, false, fd, -1, 0)))
        goto error;

    return 0;

error:
    if (path[0] != '@')
        unlink(path);
    VIR_FORCE_CLOSE(fd);
    return -1;
}
#else
int virNetSocketNewListenUNIX(const char *path ATTRIBUTE_UNUSED,
                              mode_t mask ATTRIBUTE_UNUSED,
                              uid_t user ATTRIBUTE_UNUSED,
                              gid_t grp ATTRIBUTE_UNUSED,
                              virNetSocketPtr *retsock ATTRIBUTE_UNUSED)
{
    virReportSystemError(ENOSYS, "%s",
                         _("UNIX sockets are not supported on this platform"));
    return -1;
}
#endif


int virNetSocketNewConnectTCP(const char *nodename,
                              const char *service,
                              virNetSocketPtr *retsock)
{
    struct addrinfo *ai = NULL;
    struct addrinfo hints;
    int fd = -1;
    virSocketAddr localAddr;
    virSocketAddr remoteAddr;
    struct addrinfo *runp;
    int savedErrno = ENOENT;

    *retsock = NULL;

    memset(&localAddr, 0, sizeof(localAddr));
    memset(&remoteAddr, 0, sizeof(remoteAddr));

    memset(&hints, 0, sizeof hints);
    hints.ai_flags = AI_PASSIVE | AI_ADDRCONFIG;
    hints.ai_socktype = SOCK_STREAM;

    int e = getaddrinfo(nodename, service, &hints, &ai);
    if (e != 0) {
        virNetError(VIR_ERR_SYSTEM_ERROR,
                    _("Unable to resolve address '%s' service '%s': %s"),
                    nodename, service, gai_strerror (e));
        return -1;
    }

    runp = ai;
    while (runp) {
        int opt = 1;

        if ((fd = socket(runp->ai_family, runp->ai_socktype,
                         runp->ai_protocol)) < 0) {
            virReportSystemError(errno, "%s", _("Unable to create socket"));
            goto error;
        }

        setsockopt(fd, SOL_SOCKET, SO_REUSEADDR, &opt, sizeof opt);

        if (connect(fd, runp->ai_addr, runp->ai_addrlen) >= 0)
            break;

        savedErrno = errno;
        VIR_FORCE_CLOSE(fd);
        runp = runp->ai_next;
    }

    if (fd == -1) {
        virReportSystemError(savedErrno,
                             _("unable to connect to server at '%s:%s'"),
                             nodename, service);
        goto error;
    }

    localAddr.len = sizeof(localAddr.data);
    if (getsockname(fd, &localAddr.data.sa, &localAddr.len) < 0) {
        virReportSystemError(errno, "%s", _("Unable to get local socket name"));
        goto error;
    }

    remoteAddr.len = sizeof(remoteAddr.data);
    if (getpeername(fd, &remoteAddr.data.sa, &remoteAddr.len) < 0) {
        virReportSystemError(errno, "%s", _("Unable to get remote socket name"));
        goto error;
    }

    if (!(*retsock = virNetSocketNew(&localAddr, &remoteAddr, true, fd, -1, 0)))
        goto error;

    freeaddrinfo(ai);

    return 0;

error:
    freeaddrinfo(ai);
    VIR_FORCE_CLOSE(fd);
    return -1;
}


#ifdef HAVE_SYS_UN_H
int virNetSocketNewConnectUNIX(const char *path,
                               bool spawnDaemon,
                               const char *binary,
                               virNetSocketPtr *retsock)
{
    virSocketAddr localAddr;
    virSocketAddr remoteAddr;
    int fd;
    int retries = 0;

    memset(&localAddr, 0, sizeof(localAddr));
    memset(&remoteAddr, 0, sizeof(remoteAddr));

    remoteAddr.len = sizeof(remoteAddr.data.un);

    if ((fd = socket(PF_UNIX, SOCK_STREAM, 0)) < 0) {
        virReportSystemError(errno, "%s", _("Failed to create socket"));
        goto error;
    }

    remoteAddr.data.un.sun_family = AF_UNIX;
    if (virStrcpyStatic(remoteAddr.data.un.sun_path, path) == NULL) {
        virReportSystemError(ENOMEM, _("Path %s too long for unix socket"), path);
        goto error;
    }
    if (remoteAddr.data.un.sun_path[0] == '@')
        remoteAddr.data.un.sun_path[0] = '\0';

retry:
    if (connect(fd, &remoteAddr.data.sa, remoteAddr.len) < 0) {
        if (errno == ECONNREFUSED && spawnDaemon && retries < 20) {
            if (retries == 0 &&
                virNetSocketForkDaemon(binary) < 0)
                goto error;

            retries++;
            usleep(1000 * 100 * retries);
            goto retry;
        }

        virReportSystemError(errno,
                             _("Failed to connect socket to '%s'"),
                             path);
        goto error;
    }

    localAddr.len = sizeof(localAddr.data);
    if (getsockname(fd, &localAddr.data.sa, &localAddr.len) < 0) {
        virReportSystemError(errno, "%s", _("Unable to get local socket name"));
        goto error;
    }

    if (!(*retsock = virNetSocketNew(&localAddr, &remoteAddr, true, fd, -1, 0)))
        goto error;

    return 0;

error:
    VIR_FORCE_CLOSE(fd);
    return -1;
}
#else
int virNetSocketNewConnectUNIX(const char *path ATTRIBUTE_UNUSED,
                               bool spawnDaemon ATTRIBUTE_UNUSED,
                               const char *binary ATTRIBUTE_UNUSED,
                               virNetSocketPtr *retsock ATTRIBUTE_UNUSED)
{
    virReportSystemError(ENOSYS, "%s",
                         _("UNIX sockets are not supported on this platform"));
    return -1;
}
#endif


#ifndef WIN32
int virNetSocketNewConnectCommand(virCommandPtr cmd,
                                  virNetSocketPtr *retsock)
{
    pid_t pid = 0;
    int sv[2] = { -1, -1 };
    int errfd[2] = { -1, -1 };

    *retsock = NULL;

    /* Fork off the external process.  Use socketpair to create a private
     * (unnamed) Unix domain socket to the child process so we don't have
     * to faff around with two file descriptors (a la 'pipe(2)').
     */
    if (socketpair(PF_UNIX, SOCK_STREAM, 0, sv) < 0) {
        virReportSystemError(errno, "%s",
                             _("unable to create socket pair"));
        goto error;
    }

    if (pipe(errfd) < 0) {
        virReportSystemError(errno, "%s",
                             _("unable to create socket pair"));
        goto error;
    }

    virCommandSetInputFD(cmd, sv[1]);
    virCommandSetOutputFD(cmd, &sv[1]);
    virCommandSetErrorFD(cmd, &errfd[1]);

    if (virCommandRunAsync(cmd, &pid) < 0)
        goto error;

    /* Parent continues here. */
    VIR_FORCE_CLOSE(sv[1]);
    VIR_FORCE_CLOSE(errfd[1]);

    if (!(*retsock = virNetSocketNew(NULL, NULL, true, sv[0], errfd[0], pid)))
        goto error;

    virCommandFree(cmd);

    return 0;

error:
    VIR_FORCE_CLOSE(sv[0]);
    VIR_FORCE_CLOSE(sv[1]);
    VIR_FORCE_CLOSE(errfd[0]);
    VIR_FORCE_CLOSE(errfd[1]);

    virCommandAbort(cmd);
    virCommandFree(cmd);

    return -1;
}
#else
int virNetSocketNewConnectCommand(virCommandPtr cmd ATTRIBUTE_UNUSED,
                                  virNetSocketPtr *retsock ATTRIBUTE_UNUSED)
{
    virReportSystemError(errno, "%s",
                         _("Tunnelling sockets not supported on this platform"));
    return -1;
}
#endif

int virNetSocketNewConnectSSH(const char *nodename,
                              const char *service,
                              const char *binary,
                              const char *username,
                              bool noTTY,
                              bool noVerify,
                              const char *netcat,
                              const char *keyfile,
                              const char *path,
                              virNetSocketPtr *retsock)
{
    char *quoted;
    virCommandPtr cmd;
    virBuffer buf = VIR_BUFFER_INITIALIZER;

    *retsock = NULL;

    cmd = virCommandNew(binary ? binary : "ssh");
    virCommandAddEnvPassCommon(cmd);
    virCommandAddEnvPass(cmd, "KRB5CCNAME");
    virCommandAddEnvPass(cmd, "SSH_AUTH_SOCK");
    virCommandAddEnvPass(cmd, "SSH_ASKPASS");
    virCommandAddEnvPass(cmd, "DISPLAY");
    virCommandClearCaps(cmd);

    if (service)
        virCommandAddArgList(cmd, "-p", service, NULL);
    if (username)
        virCommandAddArgList(cmd, "-l", username, NULL);
    if (keyfile)
        virCommandAddArgList(cmd, "-i", keyfile, NULL);
    if (noTTY)
        virCommandAddArgList(cmd, "-T", "-o", "BatchMode=yes",
                             "-e", "none", NULL);
    if (noVerify)
        virCommandAddArgList(cmd, "-o", "StrictHostKeyChecking=no", NULL);
<<<<<<< HEAD

    virCommandAddArgList(cmd, nodename, "sh", "-c", NULL);
    /*
     * This ugly thing is a shell script to detect availability of
     * the -q option for 'nc': debian and suse based distros need this
     * flag to ensure the remote nc will exit on EOF, so it will go away
     * when we close the connection tunnel. If it doesn't go away, subsequent
     * connection attempts will hang.
     *
     * Fedora's 'nc' doesn't have this option, and defaults to the desired
     * behavior.
     */
    virCommandAddArgFormat(cmd,
         "'if %s -q 2>&1 | grep \"requires an argument\" >/dev/null 2>&1; then"
         "     ARG=-q0;"
         "fi;"
         "%s $ARG -U %s'",
         netcat ? netcat : "nc",
         netcat ? netcat : "nc",
         path);
=======
>>>>>>> 545b3925

    if (!netcat)
        netcat = "nc";

    virCommandAddArgList(cmd, nodename, "sh", "-c", NULL);

    virBufferEscapeShell(&buf, netcat);
    if (virBufferError(&buf)) {
        virBufferFreeAndReset(&buf);
        virReportOOMError();
        return -1;
    }
    quoted = virBufferContentAndReset(&buf);
    /*
     * This ugly thing is a shell script to detect availability of
     * the -q option for 'nc': debian and suse based distros need this
     * flag to ensure the remote nc will exit on EOF, so it will go away
     * when we close the connection tunnel. If it doesn't go away, subsequent
     * connection attempts will hang.
     *
     * Fedora's 'nc' doesn't have this option, and defaults to the desired
     * behavior.
     */
    virCommandAddArgFormat(cmd,
         "'if '%s' -q 2>&1 | grep \"requires an argument\" >/dev/null 2>&1; then "
             "ARG=-q0;"
         "else "
             "ARG=;"
         "fi;"
         "'%s' $ARG -U %s'",
         quoted, quoted, path);

    VIR_FREE(quoted);
    return virNetSocketNewConnectCommand(cmd, retsock);
}


int virNetSocketNewConnectExternal(const char **cmdargv,
                                   virNetSocketPtr *retsock)
{
    virCommandPtr cmd;

    *retsock = NULL;

    cmd = virCommandNewArgs(cmdargv);
    virCommandAddEnvPassCommon(cmd);
    virCommandClearCaps(cmd);

    return virNetSocketNewConnectCommand(cmd, retsock);
}


void virNetSocketRef(virNetSocketPtr sock)
{
    virMutexLock(&sock->lock);
    sock->refs++;
    PROBE(RPC_SOCKET_REF,
          "sock=%p refs=%d",
          sock, sock->refs);
    virMutexUnlock(&sock->lock);
}


void virNetSocketFree(virNetSocketPtr sock)
{
    if (!sock)
        return;

    virMutexLock(&sock->lock);
    PROBE(RPC_SOCKET_FREE,
          "sock=%p refs=%d",
          sock, sock->refs);

    sock->refs--;
    if (sock->refs > 0) {
        virMutexUnlock(&sock->lock);
        return;
    }

    VIR_DEBUG("sock=%p fd=%d", sock, sock->fd);
    if (sock->watch > 0) {
        virEventRemoveHandle(sock->watch);
        sock->watch = -1;
    }

#ifdef HAVE_SYS_UN_H
    /* If a server socket, then unlink UNIX path */
    if (!sock->client &&
        sock->localAddr.data.sa.sa_family == AF_UNIX &&
        sock->localAddr.data.un.sun_path[0] != '\0')
        unlink(sock->localAddr.data.un.sun_path);
#endif

    /* Make sure it can't send any more I/O during shutdown */
    if (sock->tlsSession)
        virNetTLSSessionSetIOCallbacks(sock->tlsSession, NULL, NULL, NULL);
    virNetTLSSessionFree(sock->tlsSession);
#if HAVE_SASL
    virNetSASLSessionFree(sock->saslSession);
#endif

    VIR_FORCE_CLOSE(sock->fd);
    VIR_FORCE_CLOSE(sock->errfd);

    virPidAbort(sock->pid);

    VIR_FREE(sock->localAddrStr);
    VIR_FREE(sock->remoteAddrStr);

    virMutexUnlock(&sock->lock);
    virMutexDestroy(&sock->lock);

    VIR_FREE(sock);
}


int virNetSocketGetFD(virNetSocketPtr sock)
{
    int fd;
    virMutexLock(&sock->lock);
    fd = sock->fd;
    virMutexUnlock(&sock->lock);
    return fd;
}


int virNetSocketDupFD(virNetSocketPtr sock, bool cloexec)
{
    int fd;

    if (cloexec)
        fd = fcntl(sock->fd, F_DUPFD_CLOEXEC);
    else
        fd = dup(sock->fd);
    if (fd < 0) {
        virReportSystemError(errno, "%s",
                             _("Unable to copy socket file handle"));
        return -1;
    }
    return fd;
}


bool virNetSocketIsLocal(virNetSocketPtr sock)
{
    bool isLocal = false;
    virMutexLock(&sock->lock);
    if (sock->localAddr.data.sa.sa_family == AF_UNIX)
        isLocal = true;
    virMutexUnlock(&sock->lock);
    return isLocal;
}


bool virNetSocketHasPassFD(virNetSocketPtr sock)
{
    bool hasPassFD = false;
    virMutexLock(&sock->lock);
    if (sock->localAddr.data.sa.sa_family == AF_UNIX)
        hasPassFD = true;
    virMutexUnlock(&sock->lock);
    return hasPassFD;
}


int virNetSocketGetPort(virNetSocketPtr sock)
{
    int port;
    virMutexLock(&sock->lock);
    port = virSocketGetPort(&sock->localAddr);
    virMutexUnlock(&sock->lock);
    return port;
}


#ifdef SO_PEERCRED
int virNetSocketGetLocalIdentity(virNetSocketPtr sock,
                                 uid_t *uid,
                                 pid_t *pid)
{
    struct ucred cr;
    socklen_t cr_len = sizeof (cr);
    virMutexLock(&sock->lock);

    if (getsockopt(sock->fd, SOL_SOCKET, SO_PEERCRED, &cr, &cr_len) < 0) {
        virReportSystemError(errno, "%s",
                             _("Failed to get client socket identity"));
        virMutexUnlock(&sock->lock);
        return -1;
    }

    *pid = cr.pid;
    *uid = cr.uid;

    virMutexUnlock(&sock->lock);
    return 0;
}
#else
int virNetSocketGetLocalIdentity(virNetSocketPtr sock ATTRIBUTE_UNUSED,
                                 uid_t *uid ATTRIBUTE_UNUSED,
                                 pid_t *pid ATTRIBUTE_UNUSED)
{
    /* XXX Many more OS support UNIX socket credentials we could port to. See dbus ....*/
    virReportSystemError(ENOSYS, "%s",
                         _("Client socket identity not available"));
    return -1;
}
#endif


int virNetSocketSetBlocking(virNetSocketPtr sock,
                            bool blocking)
{
    int ret;
    virMutexLock(&sock->lock);
    ret = virSetBlocking(sock->fd, blocking);
    virMutexUnlock(&sock->lock);
    return ret;
}


const char *virNetSocketLocalAddrString(virNetSocketPtr sock)
{
    return sock->localAddrStr;
}

const char *virNetSocketRemoteAddrString(virNetSocketPtr sock)
{
    return sock->remoteAddrStr;
}


static ssize_t virNetSocketTLSSessionWrite(const char *buf,
                                           size_t len,
                                           void *opaque)
{
    virNetSocketPtr sock = opaque;
    return write(sock->fd, buf, len);
}


static ssize_t virNetSocketTLSSessionRead(char *buf,
                                          size_t len,
                                          void *opaque)
{
    virNetSocketPtr sock = opaque;
    return read(sock->fd, buf, len);
}


void virNetSocketSetTLSSession(virNetSocketPtr sock,
                               virNetTLSSessionPtr sess)
{
    virMutexLock(&sock->lock);
    virNetTLSSessionFree(sock->tlsSession);
    sock->tlsSession = sess;
    virNetTLSSessionSetIOCallbacks(sess,
                                   virNetSocketTLSSessionWrite,
                                   virNetSocketTLSSessionRead,
                                   sock);
    virNetTLSSessionRef(sess);
    virMutexUnlock(&sock->lock);
}


#if HAVE_SASL
void virNetSocketSetSASLSession(virNetSocketPtr sock,
                                virNetSASLSessionPtr sess)
{
    virMutexLock(&sock->lock);
    virNetSASLSessionFree(sock->saslSession);
    sock->saslSession = sess;
    virNetSASLSessionRef(sess);
    virMutexUnlock(&sock->lock);
}
#endif


bool virNetSocketHasCachedData(virNetSocketPtr sock ATTRIBUTE_UNUSED)
{
    bool hasCached = false;
    virMutexLock(&sock->lock);
#if HAVE_SASL
    if (sock->saslDecoded)
        hasCached = true;
#endif
    virMutexUnlock(&sock->lock);
    return hasCached;
}


static ssize_t virNetSocketReadWire(virNetSocketPtr sock, char *buf, size_t len)
{
    char *errout = NULL;
    ssize_t ret;
reread:
    if (sock->tlsSession &&
        virNetTLSSessionGetHandshakeStatus(sock->tlsSession) ==
        VIR_NET_TLS_HANDSHAKE_COMPLETE) {
        ret = virNetTLSSessionRead(sock->tlsSession, buf, len);
    } else {
        ret = read(sock->fd, buf, len);
    }

    if ((ret < 0) && (errno == EINTR))
        goto reread;
    if ((ret < 0) && (errno == EAGAIN))
        return 0;

    if (ret <= 0 &&
        sock->errfd != -1 &&
        virFileReadLimFD(sock->errfd, 1024, &errout) >= 0 &&
        errout != NULL) {
        size_t elen = strlen(errout);
        if (elen && errout[elen-1] == '\n')
            errout[elen-1] = '\0';
    }

    if (ret < 0) {
        if (errout)
            virReportSystemError(errno,
                                 _("Cannot recv data: %s"), errout);
        else
            virReportSystemError(errno, "%s",
                                 _("Cannot recv data"));
        ret = -1;
    } else if (ret == 0) {
        if (errout)
            virReportSystemError(EIO,
                                 _("End of file while reading data: %s"), errout);
        else
            virReportSystemError(EIO, "%s",
                                 _("End of file while reading data"));
        ret = -1;
    }

    VIR_FREE(errout);
    return ret;
}

static ssize_t virNetSocketWriteWire(virNetSocketPtr sock, const char *buf, size_t len)
{
    ssize_t ret;
rewrite:
    if (sock->tlsSession &&
        virNetTLSSessionGetHandshakeStatus(sock->tlsSession) ==
        VIR_NET_TLS_HANDSHAKE_COMPLETE) {
        ret = virNetTLSSessionWrite(sock->tlsSession, buf, len);
    } else {
        ret = write(sock->fd, buf, len);
    }

    if (ret < 0) {
        if (errno == EINTR)
            goto rewrite;
        if (errno == EAGAIN)
            return 0;

        virReportSystemError(errno, "%s",
                             _("Cannot write data"));
        return -1;
    }
    if (ret == 0) {
        virReportSystemError(EIO, "%s",
                             _("End of file while writing data"));
        return -1;
    }

    return ret;
}


#if HAVE_SASL
static ssize_t virNetSocketReadSASL(virNetSocketPtr sock, char *buf, size_t len)
{
    ssize_t got;

    /* Need to read some more data off the wire */
    if (sock->saslDecoded == NULL) {
        ssize_t encodedLen = virNetSASLSessionGetMaxBufSize(sock->saslSession);
        char *encoded;
        if (VIR_ALLOC_N(encoded, encodedLen) < 0) {
            virReportOOMError();
            return -1;
        }
        encodedLen = virNetSocketReadWire(sock, encoded, encodedLen);

        if (encodedLen <= 0) {
            VIR_FREE(encoded);
            return encodedLen;
        }

        if (virNetSASLSessionDecode(sock->saslSession,
                                    encoded, encodedLen,
                                    &sock->saslDecoded, &sock->saslDecodedLength) < 0) {
            VIR_FREE(encoded);
            return -1;
        }
        VIR_FREE(encoded);

        sock->saslDecodedOffset = 0;
    }

    /* Some buffered decoded data to return now */
    got = sock->saslDecodedLength - sock->saslDecodedOffset;

    if (len > got)
        len = got;

    memcpy(buf, sock->saslDecoded + sock->saslDecodedOffset, len);
    sock->saslDecodedOffset += len;

    if (sock->saslDecodedOffset == sock->saslDecodedLength) {
        sock->saslDecoded = NULL;
        sock->saslDecodedOffset = sock->saslDecodedLength = 0;
    }

    return len;
}


static ssize_t virNetSocketWriteSASL(virNetSocketPtr sock, const char *buf, size_t len)
{
    int ret;
    size_t tosend = virNetSASLSessionGetMaxBufSize(sock->saslSession);

    /* SASL doesn't necessarily let us send the whole
       buffer at once */
    if (tosend > len)
        tosend = len;

    /* Not got any pending encoded data, so we need to encode raw stuff */
    if (sock->saslEncoded == NULL) {
        if (virNetSASLSessionEncode(sock->saslSession,
                                    buf, tosend,
                                    &sock->saslEncoded,
                                    &sock->saslEncodedLength) < 0)
            return -1;

        sock->saslEncodedOffset = 0;
    }

    /* Send some of the encoded stuff out on the wire */
    ret = virNetSocketWriteWire(sock,
                                sock->saslEncoded + sock->saslEncodedOffset,
                                sock->saslEncodedLength - sock->saslEncodedOffset);

    if (ret <= 0)
        return ret; /* -1 error, 0 == egain */

    /* Note how much we sent */
    sock->saslEncodedOffset += ret;

    /* Sent all encoded, so update raw buffer to indicate completion */
    if (sock->saslEncodedOffset == sock->saslEncodedLength) {
        sock->saslEncoded = NULL;
        sock->saslEncodedOffset = sock->saslEncodedLength = 0;

        /* Mark as complete, so caller detects completion */
        return tosend;
    } else {
        /* Still have stuff pending in saslEncoded buffer.
         * Pretend to caller that we didn't send any yet.
         * The caller will then retry with same buffer
         * shortly, which lets us finish saslEncoded.
         */
        return 0;
    }
}
#endif


ssize_t virNetSocketRead(virNetSocketPtr sock, char *buf, size_t len)
{
    ssize_t ret;
    virMutexLock(&sock->lock);
#if HAVE_SASL
    if (sock->saslSession)
        ret = virNetSocketReadSASL(sock, buf, len);
    else
#endif
        ret = virNetSocketReadWire(sock, buf, len);
    virMutexUnlock(&sock->lock);
    return ret;
}

ssize_t virNetSocketWrite(virNetSocketPtr sock, const char *buf, size_t len)
{
    ssize_t ret;

    virMutexLock(&sock->lock);
#if HAVE_SASL
    if (sock->saslSession)
        ret = virNetSocketWriteSASL(sock, buf, len);
    else
#endif
        ret = virNetSocketWriteWire(sock, buf, len);
    virMutexUnlock(&sock->lock);
    return ret;
}


int virNetSocketSendFD(virNetSocketPtr sock, int fd)
{
    int ret = -1;
    if (!virNetSocketHasPassFD(sock)) {
        virNetError(VIR_ERR_INTERNAL_ERROR,
                    _("Sending file descriptors is not supported on this socket"));
        return -1;
    }
    virMutexLock(&sock->lock);
    PROBE(RPC_SOCKET_SEND_FD,
          "sock=%p fd=%d", sock, fd);
    if (sendfd(sock->fd, fd) < 0) {
        virReportSystemError(errno,
                             _("Failed to send file descriptor %d"),
                             fd);
        goto cleanup;
    }
    ret = 0;

cleanup:
    virMutexUnlock(&sock->lock);
    return ret;
}


int virNetSocketRecvFD(virNetSocketPtr sock)
{
    int ret = -1;
    if (!virNetSocketHasPassFD(sock)) {
        virNetError(VIR_ERR_INTERNAL_ERROR,
                    _("Receiving file descriptors is not supported on this socket"));
        return -1;
    }
    virMutexLock(&sock->lock);

    if ((ret = recvfd(sock->fd, O_CLOEXEC)) < 0) {
        virReportSystemError(errno, "%s",
                             _("Failed to recv file descriptor"));
        goto cleanup;
    }
    PROBE(RPC_SOCKET_RECV_FD,
          "sock=%p fd=%d", sock, ret);

cleanup:
    virMutexUnlock(&sock->lock);
    return ret;
}


int virNetSocketListen(virNetSocketPtr sock, int backlog)
{
    virMutexLock(&sock->lock);
    if (listen(sock->fd, backlog > 0 ? backlog : 30) < 0) {
        virReportSystemError(errno, "%s", _("Unable to listen on socket"));
        virMutexUnlock(&sock->lock);
        return -1;
    }
    virMutexUnlock(&sock->lock);
    return 0;
}

int virNetSocketAccept(virNetSocketPtr sock, virNetSocketPtr *clientsock)
{
    int fd = -1;
    virSocketAddr localAddr;
    virSocketAddr remoteAddr;
    int ret = -1;

    virMutexLock(&sock->lock);

    *clientsock = NULL;

    memset(&localAddr, 0, sizeof(localAddr));
    memset(&remoteAddr, 0, sizeof(remoteAddr));

    remoteAddr.len = sizeof(remoteAddr.data.stor);
    if ((fd = accept(sock->fd, &remoteAddr.data.sa, &remoteAddr.len)) < 0) {
        if (errno == ECONNABORTED ||
            errno == EAGAIN) {
            ret = 0;
            goto cleanup;
        }

        virReportSystemError(errno, "%s",
                             _("Unable to accept client"));
        goto cleanup;
    }

    localAddr.len = sizeof(localAddr.data);
    if (getsockname(fd, &localAddr.data.sa, &localAddr.len) < 0) {
        virReportSystemError(errno, "%s", _("Unable to get local socket name"));
        goto cleanup;
    }

    if (!(*clientsock = virNetSocketNew(&localAddr,
                                        &remoteAddr,
                                        true,
                                        fd, -1, 0)))
        goto cleanup;

    fd = -1;
    ret = 0;

cleanup:
    VIR_FORCE_CLOSE(fd);
    virMutexUnlock(&sock->lock);
    return ret;
}


static void virNetSocketEventHandle(int watch ATTRIBUTE_UNUSED,
                                    int fd ATTRIBUTE_UNUSED,
                                    int events,
                                    void *opaque)
{
    virNetSocketPtr sock = opaque;
    virNetSocketIOFunc func;
    void *eopaque;

    virMutexLock(&sock->lock);
    func = sock->func;
    eopaque = sock->opaque;
    virMutexUnlock(&sock->lock);

    if (func)
        func(sock, events, eopaque);
}


static void virNetSocketEventFree(void *opaque)
{
    virNetSocketPtr sock = opaque;
    virFreeCallback ff;
    void *eopaque;

    virMutexLock(&sock->lock);
    ff = sock->ff;
    eopaque = sock->opaque;
    sock->func = NULL;
    sock->ff = NULL;
    sock->opaque = NULL;
    virMutexUnlock(&sock->lock);

    if (ff)
        ff(eopaque);

    virNetSocketFree(sock);
}

int virNetSocketAddIOCallback(virNetSocketPtr sock,
                              int events,
                              virNetSocketIOFunc func,
                              void *opaque,
                              virFreeCallback ff)
{
    int ret = -1;

    virNetSocketRef(sock);
    virMutexLock(&sock->lock);
    if (sock->watch > 0) {
        VIR_DEBUG("Watch already registered on socket %p", sock);
        goto cleanup;
    }

    if ((sock->watch = virEventAddHandle(sock->fd,
                                         events,
                                         virNetSocketEventHandle,
                                         sock,
                                         virNetSocketEventFree)) < 0) {
        VIR_DEBUG("Failed to register watch on socket %p", sock);
        goto cleanup;
    }
    sock->func = func;
    sock->opaque = opaque;
    sock->ff = ff;

    ret = 0;

cleanup:
    virMutexUnlock(&sock->lock);
    if (ret != 0)
        virNetSocketFree(sock);
    return ret;
}

void virNetSocketUpdateIOCallback(virNetSocketPtr sock,
                                  int events)
{
    virMutexLock(&sock->lock);
    if (sock->watch <= 0) {
        VIR_DEBUG("Watch not registered on socket %p", sock);
        virMutexUnlock(&sock->lock);
        return;
    }

    virEventUpdateHandle(sock->watch, events);

    virMutexUnlock(&sock->lock);
}

void virNetSocketRemoveIOCallback(virNetSocketPtr sock)
{
    virMutexLock(&sock->lock);

    if (sock->watch <= 0) {
        VIR_DEBUG("Watch not registered on socket %p", sock);
        virMutexUnlock(&sock->lock);
        return;
    }

    virEventRemoveHandle(sock->watch);

    virMutexUnlock(&sock->lock);
}

void virNetSocketClose(virNetSocketPtr sock)
{
    if (!sock)
        return;

    virMutexLock(&sock->lock);

    VIR_FORCE_CLOSE(sock->fd);

#ifdef HAVE_SYS_UN_H
    /* If a server socket, then unlink UNIX path */
    if (!sock->client &&
        sock->localAddr.data.sa.sa_family == AF_UNIX &&
        sock->localAddr.data.un.sun_path[0] != '\0') {
        if (unlink(sock->localAddr.data.un.sun_path) == 0)
            sock->localAddr.data.un.sun_path[0] = '\0';
    }
#endif

    virMutexUnlock(&sock->lock);
}<|MERGE_RESOLUTION|>--- conflicted
+++ resolved
@@ -639,29 +639,6 @@
                              "-e", "none", NULL);
     if (noVerify)
         virCommandAddArgList(cmd, "-o", "StrictHostKeyChecking=no", NULL);
-<<<<<<< HEAD
-
-    virCommandAddArgList(cmd, nodename, "sh", "-c", NULL);
-    /*
-     * This ugly thing is a shell script to detect availability of
-     * the -q option for 'nc': debian and suse based distros need this
-     * flag to ensure the remote nc will exit on EOF, so it will go away
-     * when we close the connection tunnel. If it doesn't go away, subsequent
-     * connection attempts will hang.
-     *
-     * Fedora's 'nc' doesn't have this option, and defaults to the desired
-     * behavior.
-     */
-    virCommandAddArgFormat(cmd,
-         "'if %s -q 2>&1 | grep \"requires an argument\" >/dev/null 2>&1; then"
-         "     ARG=-q0;"
-         "fi;"
-         "%s $ARG -U %s'",
-         netcat ? netcat : "nc",
-         netcat ? netcat : "nc",
-         path);
-=======
->>>>>>> 545b3925
 
     if (!netcat)
         netcat = "nc";
