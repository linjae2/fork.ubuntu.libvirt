/*
 * virsh.c: a shell to exercise the libvirt API
 *
 * Copyright (C) 2005, 2007-2011 Red Hat, Inc.
 *
 * See COPYING.LIB for the License of this software
 *
 * Daniel Veillard <veillard@redhat.com>
 * Karel Zak <kzak@redhat.com>
 * Daniel P. Berrange <berrange@redhat.com>
 */

#include <config.h>

#include <stdio.h>
#include <stdlib.h>
#include <string.h>
#include <stdarg.h>
#include <unistd.h>
#include <errno.h>
#include <getopt.h>
#include <sys/types.h>
#include <sys/time.h>
#include <sys/wait.h>
#include "c-ctype.h"
#include <fcntl.h>
#include <locale.h>
#include <time.h>
#include <limits.h>
#include <assert.h>
#include <sys/stat.h>
#include <inttypes.h>
#include <signal.h>
#include <poll.h>

#include <libxml/parser.h>
#include <libxml/tree.h>
#include <libxml/xpath.h>
#include <libxml/xmlsave.h>

#ifdef HAVE_READLINE_READLINE_H
# include <readline/readline.h>
# include <readline/history.h>
#endif

#include "internal.h"
#include "virterror_internal.h"
#include "base64.h"
#include "buf.h"
#include "console.h"
#include "util.h"
#include "memory.h"
#include "xml.h"
#include "libvirt/libvirt-qemu.h"
#include "files.h"
#include "event_poll.h"
#include "configmake.h"
#include "threads.h"
#include "command.h"
#include "count-one-bits.h"

static char *progname;

#define VIRSH_MAX_XML_FILE 10*1024*1024

#define VSH_PROMPT_RW    "virsh # "
#define VSH_PROMPT_RO    "virsh > "

#define GETTIMEOFDAY(T) gettimeofday(T, NULL)
#define DIFF_MSEC(T, U) \
        ((((int) ((T)->tv_sec - (U)->tv_sec)) * 1000000.0 + \
          ((int) ((T)->tv_usec - (U)->tv_usec))) / 1000.0)

/**
 * The log configuration
 */
#define MSG_BUFFER    4096
#define SIGN_NAME     "virsh"
#define DIR_MODE      (S_IWUSR | S_IRUSR | S_IXUSR | S_IRGRP | S_IXGRP | S_IROTH | S_IXOTH)  /* 0755 */
#define FILE_MODE     (S_IWUSR | S_IRUSR | S_IRGRP | S_IROTH)                                /* 0644 */
#define LOCK_MODE     (S_IWUSR | S_IRUSR)                                                    /* 0600 */
#define LVL_DEBUG     "DEBUG"
#define LVL_INFO      "INFO"
#define LVL_NOTICE    "NOTICE"
#define LVL_WARNING   "WARNING"
#define LVL_ERROR     "ERROR"

/**
 * vshErrorLevel:
 *
 * Indicates the level of a log message
 */
typedef enum {
    VSH_ERR_DEBUG = 0,
    VSH_ERR_INFO,
    VSH_ERR_NOTICE,
    VSH_ERR_WARNING,
    VSH_ERR_ERROR
} vshErrorLevel;

/*
 * virsh command line grammar:
 *
 *    command_line    =     <command>\n | <command>; <command>; ...
 *
 *    command         =    <keyword> <option> [--] <data>
 *
 *    option          =     <bool_option> | <int_option> | <string_option>
 *    data            =     <string>
 *
 *    bool_option     =     --optionname
 *    int_option      =     --optionname <number> | --optionname=<number>
 *    string_option   =     --optionname <string> | --optionname=<string>
 *
 *    keyword         =     [a-zA-Z][a-zA-Z-]*
 *    number          =     [0-9]+
 *    string          =     ('[^']*'|"([^\\"]|\\.)*"|([^ \t\n\\'"]|\\.))+
 *
 */

/*
 * vshCmdOptType - command option type
 */
typedef enum {
    VSH_OT_BOOL,     /* optional boolean option */
    VSH_OT_STRING,   /* optional string option */
    VSH_OT_INT,      /* optional or mandatory int option */
    VSH_OT_DATA,     /* string data (as non-option) */
    VSH_OT_ARGV      /* remaining arguments, opt->name should be "" */
} vshCmdOptType;

/*
 * Command group types
 */
#define VSH_CMD_GRP_DOM_MANAGEMENT   "Domain Management"
#define VSH_CMD_GRP_DOM_MONITORING   "Domain Monitoring"
#define VSH_CMD_GRP_STORAGE_POOL     "Storage Pool"
#define VSH_CMD_GRP_STORAGE_VOL      "Storage Volume"
#define VSH_CMD_GRP_NETWORK          "Networking"
#define VSH_CMD_GRP_NODEDEV          "Node Device"
#define VSH_CMD_GRP_IFACE            "Interface"
#define VSH_CMD_GRP_NWFILTER         "Network Filter"
#define VSH_CMD_GRP_SECRET           "Secret"
#define VSH_CMD_GRP_SNAPSHOT         "Snapshot"
#define VSH_CMD_GRP_HOST_AND_HV      "Host and Hypervisor"
#define VSH_CMD_GRP_VIRSH            "Virsh itself"

/*
 * Command Option Flags
 */
enum {
    VSH_OFLAG_NONE     = 0,        /* without flags */
    VSH_OFLAG_REQ      = (1 << 0), /* option required */
    VSH_OFLAG_EMPTY_OK = (1 << 1), /* empty string option allowed */
};

/* dummy */
typedef struct __vshControl vshControl;
typedef struct __vshCmd vshCmd;

/*
 * vshCmdInfo -- information about command
 */
typedef struct {
    const char *name;           /* name of information */
    const char *data;           /* information */
} vshCmdInfo;

/*
 * vshCmdOptDef - command option definition
 */
typedef struct {
    const char *name;           /* the name of option */
    vshCmdOptType type;         /* option type */
    int flag;                   /* flags */
    const char *help;           /* help string */
} vshCmdOptDef;

/*
 * vshCmdOpt - command options
 */
typedef struct vshCmdOpt {
    const vshCmdOptDef *def;    /* pointer to relevant option */
    char *data;                 /* allocated data */
    struct vshCmdOpt *next;
} vshCmdOpt;

/*
 * vshCmdDef - command definition
 */
typedef struct {
    const char *name;
    bool (*handler) (vshControl *, const vshCmd *);    /* command handler */
    const vshCmdOptDef *opts;   /* definition of command options */
    const vshCmdInfo *info;     /* details about command */
} vshCmdDef;

/*
 * vshCmd - parsed command
 */
typedef struct __vshCmd {
    const vshCmdDef *def;       /* command definition */
    vshCmdOpt *opts;            /* list of command arguments */
    struct __vshCmd *next;      /* next command */
} __vshCmd;

/*
 * vshControl
 */
typedef struct __vshControl {
    char *name;                 /* connection name */
    virConnectPtr conn;         /* connection to hypervisor (MAY BE NULL) */
    vshCmd *cmd;                /* the current command */
    char *cmdstr;               /* string with command */
    bool imode;                 /* interactive mode? */
    bool quiet;                 /* quiet mode */
    int debug;                  /* print debug messages? */
    bool timing;                /* print timing info? */
    bool readonly;              /* connect readonly (first time only, not
                                 * during explicit connect command)
                                 */
    char *logfile;              /* log file name */
    int log_fd;                 /* log file descriptor */
    char *historydir;           /* readline history directory name */
    char *historyfile;          /* readline history file name */
} __vshControl;

typedef struct vshCmdGrp {
    const char *name;
    const char *keyword; /* help keyword */
    const vshCmdDef *commands;
} vshCmdGrp;

static const vshCmdGrp cmdGroups[];

static void vshError(vshControl *ctl, const char *format, ...)
    ATTRIBUTE_FMT_PRINTF(2, 3);
static bool vshInit(vshControl *ctl);
static bool vshDeinit(vshControl *ctl);
static void vshUsage(void);
static void vshOpenLogFile(vshControl *ctl);
static void vshOutputLogFile(vshControl *ctl, int log_level, const char *format, va_list ap)
    ATTRIBUTE_FMT_PRINTF(3, 0);
static void vshCloseLogFile(vshControl *ctl);

static bool vshParseArgv(vshControl *ctl, int argc, char **argv);

static const char *vshCmddefGetInfo(const vshCmdDef *cmd, const char *info);
static const vshCmdDef *vshCmddefSearch(const char *cmdname);
static bool vshCmddefHelp(vshControl *ctl, const char *name);
static const vshCmdGrp *vshCmdGrpSearch(const char *grpname);
static bool vshCmdGrpHelp(vshControl *ctl, const char *name);

static vshCmdOpt *vshCommandOpt(const vshCmd *cmd, const char *name);
static int vshCommandOptInt(const vshCmd *cmd, const char *name, int *value)
    ATTRIBUTE_NONNULL(3) ATTRIBUTE_RETURN_CHECK;
static int vshCommandOptUL(const vshCmd *cmd, const char *name,
                           unsigned long *value)
    ATTRIBUTE_NONNULL(3) ATTRIBUTE_RETURN_CHECK;
static int vshCommandOptString(const vshCmd *cmd, const char *name,
                               const char **value)
    ATTRIBUTE_NONNULL(3) ATTRIBUTE_RETURN_CHECK;
static int vshCommandOptLongLong(const vshCmd *cmd, const char *name,
                                 long long *value)
    ATTRIBUTE_NONNULL(3) ATTRIBUTE_RETURN_CHECK;
static int vshCommandOptULongLong(const vshCmd *cmd, const char *name,
                                  unsigned long long *value)
    ATTRIBUTE_NONNULL(3) ATTRIBUTE_RETURN_CHECK;
static bool vshCommandOptBool(const vshCmd *cmd, const char *name);
static char *vshCommandOptArgv(const vshCmd *cmd, int count);

#define VSH_BYID     (1 << 1)
#define VSH_BYUUID   (1 << 2)
#define VSH_BYNAME   (1 << 3)
#define VSH_BYMAC    (1 << 4)

static virDomainPtr vshCommandOptDomainBy(vshControl *ctl, const vshCmd *cmd,
                                          const char **name, int flag);

/* default is lookup by Id, Name and UUID */
#define vshCommandOptDomain(_ctl, _cmd, _name)                      \
    vshCommandOptDomainBy(_ctl, _cmd, _name, VSH_BYID|VSH_BYUUID|VSH_BYNAME)

static virNetworkPtr vshCommandOptNetworkBy(vshControl *ctl, const vshCmd *cmd,
                                            const char **name, int flag);

/* default is lookup by Name and UUID */
#define vshCommandOptNetwork(_ctl, _cmd, _name)                    \
    vshCommandOptNetworkBy(_ctl, _cmd, _name,                      \
                           VSH_BYUUID|VSH_BYNAME)

static virNWFilterPtr vshCommandOptNWFilterBy(vshControl *ctl, const vshCmd *cmd,
                                                  const char **name, int flag);

/* default is lookup by Name and UUID */
#define vshCommandOptNWFilter(_ctl, _cmd, _name)                    \
    vshCommandOptNWFilterBy(_ctl, _cmd, _name,                      \
                            VSH_BYUUID|VSH_BYNAME)

static virInterfacePtr vshCommandOptInterfaceBy(vshControl *ctl, const vshCmd *cmd,
                                                const char **name, int flag);

/* default is lookup by Name and MAC */
#define vshCommandOptInterface(_ctl, _cmd, _name)                    \
    vshCommandOptInterfaceBy(_ctl, _cmd, _name,                      \
                           VSH_BYMAC|VSH_BYNAME)

static virStoragePoolPtr vshCommandOptPoolBy(vshControl *ctl, const vshCmd *cmd,
                            const char *optname, const char **name, int flag);

/* default is lookup by Name and UUID */
#define vshCommandOptPool(_ctl, _cmd, _optname, _name)           \
    vshCommandOptPoolBy(_ctl, _cmd, _optname, _name,             \
                           VSH_BYUUID|VSH_BYNAME)

static virStorageVolPtr vshCommandOptVolBy(vshControl *ctl, const vshCmd *cmd,
                                           const char *optname,
                                           const char *pooloptname,
                                           const char **name, int flag);

/* default is lookup by Name and UUID */
#define vshCommandOptVol(_ctl, _cmd, _optname, _pooloptname, _name)   \
    vshCommandOptVolBy(_ctl, _cmd, _optname, _pooloptname, _name,     \
                           VSH_BYUUID|VSH_BYNAME)

static virSecretPtr vshCommandOptSecret(vshControl *ctl, const vshCmd *cmd,
                                        const char **name);

static void vshPrintExtra(vshControl *ctl, const char *format, ...)
    ATTRIBUTE_FMT_PRINTF(2, 3);
static void vshDebug(vshControl *ctl, int level, const char *format, ...)
    ATTRIBUTE_FMT_PRINTF(3, 4);

/* XXX: add batch support */
#define vshPrint(_ctl, ...)   vshPrintExtra(NULL, __VA_ARGS__)

static const char *vshDomainStateToString(int state);
static const char *vshDomainVcpuStateToString(int state);
static bool vshConnectionUsability(vshControl *ctl, virConnectPtr conn);

static char *editWriteToTempFile (vshControl *ctl, const char *doc);
static int   editFile (vshControl *ctl, const char *filename);
static char *editReadBackFile (vshControl *ctl, const char *filename);

static void *_vshMalloc(vshControl *ctl, size_t sz, const char *filename, int line);
#define vshMalloc(_ctl, _sz)    _vshMalloc(_ctl, _sz, __FILE__, __LINE__)

static void *_vshCalloc(vshControl *ctl, size_t nmemb, size_t sz, const char *filename, int line);
#define vshCalloc(_ctl, _nmemb, _sz)    _vshCalloc(_ctl, _nmemb, _sz, __FILE__, __LINE__)

static void *_vshRealloc(vshControl *ctl, void *ptr, size_t sz, const char *filename, int line);
#define vshRealloc(_ctl, _ptr, _sz)    _vshRealloc(_ctl, _ptr, _sz, __FILE__, __LINE__)

static char *_vshStrdup(vshControl *ctl, const char *s, const char *filename, int line);
#define vshStrdup(_ctl, _s)    _vshStrdup(_ctl, _s, __FILE__, __LINE__)

static void *
_vshMalloc(vshControl *ctl, size_t size, const char *filename, int line)
{
    void *x;

    if ((x = malloc(size)))
        return x;
    vshError(ctl, _("%s: %d: failed to allocate %d bytes"),
             filename, line, (int) size);
    exit(EXIT_FAILURE);
}

static void *
_vshCalloc(vshControl *ctl, size_t nmemb, size_t size, const char *filename, int line)
{
    void *x;

    if ((x = calloc(nmemb, size)))
        return x;
    vshError(ctl, _("%s: %d: failed to allocate %d bytes"),
             filename, line, (int) (size*nmemb));
    exit(EXIT_FAILURE);
}

static void *
_vshRealloc(vshControl *ctl, void *ptr, size_t size, const char *filename, int line)
{
    void *x;

    if ((x = realloc(ptr, size)))
        return x;
    VIR_FREE(ptr);
    vshError(ctl, _("%s: %d: failed to allocate %d bytes"),
             filename, line, (int) size);
    exit(EXIT_FAILURE);
}

static char *
_vshStrdup(vshControl *ctl, const char *s, const char *filename, int line)
{
    char *x;

    if (s == NULL)
        return(NULL);
    if ((x = strdup(s)))
        return x;
    vshError(ctl, _("%s: %d: failed to allocate %lu bytes"),
             filename, line, (unsigned long)strlen(s));
    exit(EXIT_FAILURE);
}

/* Poison the raw allocating identifiers in favor of our vsh variants.  */
#undef malloc
#undef calloc
#undef realloc
#undef strdup
#define malloc use_vshMalloc_instead_of_malloc
#define calloc use_vshCalloc_instead_of_calloc
#define realloc use_vshRealloc_instead_of_realloc
#define strdup use_vshStrdup_instead_of_strdup

static int idsorter(const void *a, const void *b) {
  const int *ia = (const int *)a;
  const int *ib = (const int *)b;

  if (*ia > *ib)
    return 1;
  else if (*ia < *ib)
    return -1;
  return 0;
}
static int namesorter(const void *a, const void *b) {
  const char **sa = (const char**)a;
  const char **sb = (const char**)b;

  /* User visible sort, so we want locale-specific case comparison.  */
  return strcasecmp(*sa, *sb);
}

static double
prettyCapacity(unsigned long long val,
               const char **unit) {
    if (val < 1024) {
        *unit = "";
        return (double)val;
    } else if (val < (1024.0l * 1024.0l)) {
        *unit = "KB";
        return (((double)val / 1024.0l));
    } else if (val < (1024.0l * 1024.0l * 1024.0l)) {
        *unit = "MB";
        return ((double)val / (1024.0l * 1024.0l));
    } else if (val < (1024.0l * 1024.0l * 1024.0l * 1024.0l)) {
        *unit = "GB";
        return ((double)val / (1024.0l * 1024.0l * 1024.0l));
    } else {
        *unit = "TB";
        return ((double)val / (1024.0l * 1024.0l * 1024.0l * 1024.0l));
    }
}


static virErrorPtr last_error;

/*
 * Quieten libvirt until we're done with the command.
 */
static void
virshErrorHandler(void *unused ATTRIBUTE_UNUSED, virErrorPtr error)
{
    virFreeError(last_error);
    last_error = virSaveLastError();
    if (getenv("VIRSH_DEBUG") != NULL)
        virDefaultErrorFunc(error);
}

/*
 * Report an error when a command finishes.  This is better than before
 * (when correct operation would report errors), but it has some
 * problems: we lose the smarter formatting of virDefaultErrorFunc(),
 * and it can become harder to debug problems, if errors get reported
 * twice during one command.  This case shouldn't really happen anyway,
 * and it's IMHO a bug that libvirt does that sometimes.
 */
static void
virshReportError(vshControl *ctl)
{
    if (last_error == NULL) {
        /* Calling directly into libvirt util functions won't trigger the
         * error callback (which sets last_error), so check it ourselves.
         *
         * If the returned error has CODE_OK, this most likely means that
         * no error was ever raised, so just ignore */
        last_error = virSaveLastError();
        if (!last_error || last_error->code == VIR_ERR_OK)
            goto out;
    }

    if (last_error->code == VIR_ERR_OK) {
        vshError(ctl, "%s", _("unknown error"));
        goto out;
    }

    vshError(ctl, "%s", last_error->message);

out:
    virFreeError(last_error);
    last_error = NULL;
}

static volatile sig_atomic_t intCaught = 0;

static void vshCatchInt(int sig ATTRIBUTE_UNUSED,
                        siginfo_t *siginfo ATTRIBUTE_UNUSED,
                        void *context ATTRIBUTE_UNUSED)
{
    intCaught = 1;
}

/*
 * Detection of disconnections and automatic reconnection support
 */
static int disconnected = 0; /* we may have been disconnected */

/* Gnulib doesn't guarantee SA_SIGINFO support.  */
#ifndef SA_SIGINFO
# define SA_SIGINFO 0
#endif

/*
 * vshCatchDisconnect:
 *
 * We get here when a SIGPIPE is being raised, we can't do much in the
 * handler, just save the fact it was raised
 */
static void vshCatchDisconnect(int sig, siginfo_t *siginfo,
                               void *context ATTRIBUTE_UNUSED) {
    if ((sig == SIGPIPE) ||
        (SA_SIGINFO && siginfo->si_signo == SIGPIPE))
        disconnected++;
}

/*
 * vshSetupSignals:
 *
 * Catch SIGPIPE signals which may arise when disconnection
 * from libvirtd occurs
 */
static void
vshSetupSignals(void) {
    struct sigaction sig_action;

    sig_action.sa_sigaction = vshCatchDisconnect;
    sig_action.sa_flags = SA_SIGINFO;
    sigemptyset(&sig_action.sa_mask);

    sigaction(SIGPIPE, &sig_action, NULL);
}

/*
 * vshReconnect:
 *
 * Reconnect after a disconnect from libvirtd
 *
 */
static void
vshReconnect(vshControl *ctl) {
    if (ctl->conn != NULL)
        virConnectClose(ctl->conn);

    ctl->conn = virConnectOpenAuth(ctl->name,
                                   virConnectAuthPtrDefault,
                                   ctl->readonly ? VIR_CONNECT_RO : 0);
    if (!ctl->conn)
        vshError(ctl, "%s", _("Failed to reconnect to the hypervisor"));
    else
        vshError(ctl, "%s", _("Reconnected to the hypervisor"));
    disconnected = 0;
}

/* ---------------
 * Commands
 * ---------------
 */

/*
 * "help" command
 */
static const vshCmdInfo info_help[] = {
    {"help", N_("print help")},
    {"desc", N_("Prints global help, command specific help, or help for a\n"
                "    group of related commands")},

    {NULL, NULL}
};

static const vshCmdOptDef opts_help[] = {
    {"command", VSH_OT_DATA, 0, N_("Prints global help, command specific help, or help for a group of related commands")},
    {NULL, 0, 0, NULL}
};

static bool
cmdHelp(vshControl *ctl, const vshCmd *cmd)
 {
    const char *name = NULL;

    if (vshCommandOptString(cmd, "command", &name) <= 0) {
        const vshCmdGrp *grp;
        const vshCmdDef *def;

        vshPrint(ctl, "%s", _("Grouped commands:\n\n"));

        for (grp = cmdGroups; grp->name; grp++) {
            vshPrint(ctl, _(" %s (help keyword '%s'):\n"), grp->name,
                     grp->keyword);

            for (def = grp->commands; def->name; def++)
                vshPrint(ctl, "    %-30s %s\n", def->name,
                         _(vshCmddefGetInfo(def, "help")));

            vshPrint(ctl, "\n");
        }

        return true;
    }

    if (vshCmddefSearch(name)) {
        return vshCmddefHelp(ctl, name);
    } else if (vshCmdGrpSearch(name)) {
        return vshCmdGrpHelp(ctl, name);
    } else {
        vshError(ctl, _("command or command group '%s' doesn't exist"), name);
        return false;
    }
}

/*
 * "autostart" command
 */
static const vshCmdInfo info_autostart[] = {
    {"help", N_("autostart a domain")},
    {"desc",
     N_("Configure a domain to be automatically started at boot.")},
    {NULL, NULL}
};

static const vshCmdOptDef opts_autostart[] = {
    {"domain",  VSH_OT_DATA, VSH_OFLAG_REQ, N_("domain name, id or uuid")},
    {"disable", VSH_OT_BOOL, 0, N_("disable autostarting")},
    {NULL, 0, 0, NULL}
};

static bool
cmdAutostart(vshControl *ctl, const vshCmd *cmd)
{
    virDomainPtr dom;
    const char *name;
    int autostart;

    if (!vshConnectionUsability(ctl, ctl->conn))
        return false;

    if (!(dom = vshCommandOptDomain(ctl, cmd, &name)))
        return false;

    autostart = !vshCommandOptBool(cmd, "disable");

    if (virDomainSetAutostart(dom, autostart) < 0) {
        if (autostart)
            vshError(ctl, _("Failed to mark domain %s as autostarted"), name);
        else
            vshError(ctl, _("Failed to unmark domain %s as autostarted"), name);
        virDomainFree(dom);
        return false;
    }

    if (autostart)
        vshPrint(ctl, _("Domain %s marked as autostarted\n"), name);
    else
        vshPrint(ctl, _("Domain %s unmarked as autostarted\n"), name);

    virDomainFree(dom);
    return true;
}

/*
 * "connect" command
 */
static const vshCmdInfo info_connect[] = {
    {"help", N_("(re)connect to hypervisor")},
    {"desc",
     N_("Connect to local hypervisor. This is built-in command after shell start up.")},
    {NULL, NULL}
};

static const vshCmdOptDef opts_connect[] = {
    {"name",     VSH_OT_DATA, VSH_OFLAG_EMPTY_OK,
     N_("hypervisor connection URI")},
    {"readonly", VSH_OT_BOOL, 0, N_("read-only connection")},
    {NULL, 0, 0, NULL}
};

static bool
cmdConnect(vshControl *ctl, const vshCmd *cmd)
{
    bool ro = vshCommandOptBool(cmd, "readonly");
    const char *name = NULL;

    if (ctl->conn) {
        int ret;
        if ((ret = virConnectClose(ctl->conn)) != 0) {
            vshError(ctl, _("Failed to disconnect from the hypervisor, %d leaked reference(s)"), ret);
            return false;
        }
        ctl->conn = NULL;
    }

    VIR_FREE(ctl->name);
    if (vshCommandOptString(cmd, "name", &name) < 0) {
        vshError(ctl, "%s", _("Please specify valid connection URI"));
        return false;
    }
    ctl->name = vshStrdup(ctl, name);

    ctl->readonly = ro;

    ctl->conn = virConnectOpenAuth(ctl->name, virConnectAuthPtrDefault,
                                   ctl->readonly ? VIR_CONNECT_RO : 0);

    if (!ctl->conn)
        vshError(ctl, "%s", _("Failed to connect to the hypervisor"));

    return !!ctl->conn;
}

#ifndef WIN32

/*
 * "console" command
 */
static const vshCmdInfo info_console[] = {
    {"help", N_("connect to the guest console")},
    {"desc",
     N_("Connect the virtual serial console for the guest")},
    {NULL, NULL}
};

static const vshCmdOptDef opts_console[] = {
    {"domain", VSH_OT_DATA, VSH_OFLAG_REQ, N_("domain name, id or uuid")},
    {"devname", VSH_OT_STRING, 0, N_("character device name")},
    {NULL, 0, 0, NULL}
};

static bool
cmdRunConsole(vshControl *ctl, virDomainPtr dom, const char *name)
{
    bool ret = false;
    virDomainInfo dominfo;

    if (virDomainGetInfo(dom, &dominfo) < 0) {
        vshError(ctl, "%s", _("Unable to get domain status"));
        goto cleanup;
    }

    if (dominfo.state == VIR_DOMAIN_SHUTOFF) {
        vshError(ctl, "%s", _("The domain is not running"));
        goto cleanup;
    }

    vshPrintExtra(ctl, _("Connected to domain %s\n"), virDomainGetName(dom));
    vshPrintExtra(ctl, "%s", _("Escape character is ^]\n"));
    if (vshRunConsole(dom, name) == 0)
        ret = true;

 cleanup:

    return ret;
}

static bool
cmdConsole(vshControl *ctl, const vshCmd *cmd)
{
    virDomainPtr dom;
    bool ret = false;
    const char *name = NULL;

    if (!vshConnectionUsability(ctl, ctl->conn))
        return false;

    if (!(dom = vshCommandOptDomain(ctl, cmd, NULL)))
        return false;

    if (vshCommandOptString(cmd, "devname", &name) < 0) {
        vshError(ctl, "%s", _("Invalid devname"));
        goto cleanup;
    }

    ret = cmdRunConsole(ctl, dom, name);

cleanup:
    virDomainFree(dom);
    return ret;
}

#endif /* WIN32 */


/*
 * "list" command
 */
static const vshCmdInfo info_list[] = {
    {"help", N_("list domains")},
    {"desc", N_("Returns list of domains.")},
    {NULL, NULL}
};

static const vshCmdOptDef opts_list[] = {
    {"inactive", VSH_OT_BOOL, 0, N_("list inactive domains")},
    {"all", VSH_OT_BOOL, 0, N_("list inactive & active domains")},
    {NULL, 0, 0, NULL}
};


static bool
cmdList(vshControl *ctl, const vshCmd *cmd ATTRIBUTE_UNUSED)
{
    int inactive = vshCommandOptBool(cmd, "inactive");
    int all = vshCommandOptBool(cmd, "all");
    int active = !inactive || all ? 1 : 0;
    int *ids = NULL, maxid = 0, i;
    char **names = NULL;
    int maxname = 0;
    inactive |= all;

    if (!vshConnectionUsability(ctl, ctl->conn))
        return false;

    if (active) {
        maxid = virConnectNumOfDomains(ctl->conn);
        if (maxid < 0) {
            vshError(ctl, "%s", _("Failed to list active domains"));
            return false;
        }
        if (maxid) {
            ids = vshMalloc(ctl, sizeof(int) * maxid);

            if ((maxid = virConnectListDomains(ctl->conn, &ids[0], maxid)) < 0) {
                vshError(ctl, "%s", _("Failed to list active domains"));
                VIR_FREE(ids);
                return false;
            }

            qsort(&ids[0], maxid, sizeof(int), idsorter);
        }
    }
    if (inactive) {
        maxname = virConnectNumOfDefinedDomains(ctl->conn);
        if (maxname < 0) {
            vshError(ctl, "%s", _("Failed to list inactive domains"));
            VIR_FREE(ids);
            return false;
        }
        if (maxname) {
            names = vshMalloc(ctl, sizeof(char *) * maxname);

            if ((maxname = virConnectListDefinedDomains(ctl->conn, names, maxname)) < 0) {
                vshError(ctl, "%s", _("Failed to list inactive domains"));
                VIR_FREE(ids);
                VIR_FREE(names);
                return false;
            }

            qsort(&names[0], maxname, sizeof(char*), namesorter);
        }
    }
    vshPrintExtra(ctl, "%3s %-20s %s\n", _("Id"), _("Name"), _("State"));
    vshPrintExtra(ctl, "----------------------------------\n");

    for (i = 0; i < maxid; i++) {
        virDomainInfo info;
        virDomainPtr dom = virDomainLookupByID(ctl->conn, ids[i]);
        const char *state;

        /* this kind of work with domains is not atomic operation */
        if (!dom)
            continue;

        if (virDomainGetInfo(dom, &info) < 0)
            state = _("no state");
        else
            state = _(vshDomainStateToString(info.state));

        vshPrint(ctl, "%3d %-20s %s\n",
                 virDomainGetID(dom),
                 virDomainGetName(dom),
                 state);
        virDomainFree(dom);
    }
    for (i = 0; i < maxname; i++) {
        virDomainInfo info;
        virDomainPtr dom = virDomainLookupByName(ctl->conn, names[i]);
        const char *state;

        /* this kind of work with domains is not atomic operation */
        if (!dom) {
            VIR_FREE(names[i]);
            continue;
        }

        if (virDomainGetInfo(dom, &info) < 0)
            state = _("no state");
        else
            state = _(vshDomainStateToString(info.state));

        vshPrint(ctl, "%3s %-20s %s\n", "-", names[i], state);

        virDomainFree(dom);
        VIR_FREE(names[i]);
    }
    VIR_FREE(ids);
    VIR_FREE(names);
    return true;
}

/*
 * "domstate" command
 */
static const vshCmdInfo info_domstate[] = {
    {"help", N_("domain state")},
    {"desc", N_("Returns state about a domain.")},
    {NULL, NULL}
};

static const vshCmdOptDef opts_domstate[] = {
    {"domain", VSH_OT_DATA, VSH_OFLAG_REQ, N_("domain name, id or uuid")},
    {NULL, 0, 0, NULL}
};

static bool
cmdDomstate(vshControl *ctl, const vshCmd *cmd)
{
    virDomainInfo info;
    virDomainPtr dom;
    bool ret = true;

    if (!vshConnectionUsability(ctl, ctl->conn))
        return false;

    if (!(dom = vshCommandOptDomain(ctl, cmd, NULL)))
        return false;

    if (virDomainGetInfo(dom, &info) == 0)
        vshPrint(ctl, "%s\n",
                 _(vshDomainStateToString(info.state)));
    else
        ret = false;

    virDomainFree(dom);
    return ret;
}

/* "domblkstat" command
 */
static const vshCmdInfo info_domblkstat[] = {
    {"help", N_("get device block stats for a domain")},
    {"desc", N_("Get device block stats for a running domain.")},
    {NULL,NULL}
};

static const vshCmdOptDef opts_domblkstat[] = {
    {"domain", VSH_OT_DATA, VSH_OFLAG_REQ, N_("domain name, id or uuid")},
    {"device", VSH_OT_DATA, VSH_OFLAG_REQ, N_("block device")},
    {NULL, 0, 0, NULL}
};

static bool
cmdDomblkstat (vshControl *ctl, const vshCmd *cmd)
{
    virDomainPtr dom;
    const char *name = NULL, *device = NULL;
    struct _virDomainBlockStats stats;

    if (!vshConnectionUsability (ctl, ctl->conn))
        return false;

    if (!(dom = vshCommandOptDomain (ctl, cmd, &name)))
        return false;

    if (vshCommandOptString (cmd, "device", &device) <= 0) {
        virDomainFree(dom);
        return false;
    }

    if (virDomainBlockStats (dom, device, &stats, sizeof stats) == -1) {
        vshError(ctl, _("Failed to get block stats %s %s"), name, device);
        virDomainFree(dom);
        return false;
    }

    if (stats.rd_req >= 0)
        vshPrint (ctl, "%s rd_req %lld\n", device, stats.rd_req);

    if (stats.rd_bytes >= 0)
        vshPrint (ctl, "%s rd_bytes %lld\n", device, stats.rd_bytes);

    if (stats.wr_req >= 0)
        vshPrint (ctl, "%s wr_req %lld\n", device, stats.wr_req);

    if (stats.wr_bytes >= 0)
        vshPrint (ctl, "%s wr_bytes %lld\n", device, stats.wr_bytes);

    if (stats.errs >= 0)
        vshPrint (ctl, "%s errs %lld\n", device, stats.errs);

    virDomainFree(dom);
    return true;
}

/* "domifstat" command
 */
static const vshCmdInfo info_domifstat[] = {
    {"help", N_("get network interface stats for a domain")},
    {"desc", N_("Get network interface stats for a running domain.")},
    {NULL,NULL}
};

static const vshCmdOptDef opts_domifstat[] = {
    {"domain", VSH_OT_DATA, VSH_OFLAG_REQ, N_("domain name, id or uuid")},
    {"interface", VSH_OT_DATA, VSH_OFLAG_REQ, N_("interface device")},
    {NULL, 0, 0, NULL}
};

static bool
cmdDomIfstat (vshControl *ctl, const vshCmd *cmd)
{
    virDomainPtr dom;
    const char *name = NULL, *device = NULL;
    struct _virDomainInterfaceStats stats;

    if (!vshConnectionUsability (ctl, ctl->conn))
        return false;

    if (!(dom = vshCommandOptDomain (ctl, cmd, &name)))
        return false;

    if (vshCommandOptString (cmd, "interface", &device) <= 0) {
        virDomainFree(dom);
        return false;
    }

    if (virDomainInterfaceStats (dom, device, &stats, sizeof stats) == -1) {
        vshError(ctl, _("Failed to get interface stats %s %s"), name, device);
        virDomainFree(dom);
        return false;
    }

    if (stats.rx_bytes >= 0)
        vshPrint (ctl, "%s rx_bytes %lld\n", device, stats.rx_bytes);

    if (stats.rx_packets >= 0)
        vshPrint (ctl, "%s rx_packets %lld\n", device, stats.rx_packets);

    if (stats.rx_errs >= 0)
        vshPrint (ctl, "%s rx_errs %lld\n", device, stats.rx_errs);

    if (stats.rx_drop >= 0)
        vshPrint (ctl, "%s rx_drop %lld\n", device, stats.rx_drop);

    if (stats.tx_bytes >= 0)
        vshPrint (ctl, "%s tx_bytes %lld\n", device, stats.tx_bytes);

    if (stats.tx_packets >= 0)
        vshPrint (ctl, "%s tx_packets %lld\n", device, stats.tx_packets);

    if (stats.tx_errs >= 0)
        vshPrint (ctl, "%s tx_errs %lld\n", device, stats.tx_errs);

    if (stats.tx_drop >= 0)
        vshPrint (ctl, "%s tx_drop %lld\n", device, stats.tx_drop);

    virDomainFree(dom);
    return true;
}

/*
 * "dommemstats" command
 */
static const vshCmdInfo info_dommemstat[] = {
    {"help", N_("get memory statistics for a domain")},
    {"desc", N_("Get memory statistics for a runnng domain.")},
    {NULL,NULL}
};

static const vshCmdOptDef opts_dommemstat[] = {
    {"domain", VSH_OT_DATA, VSH_OFLAG_REQ, N_("domain name, id or uuid")},
    {NULL, 0, 0, NULL}
};

static bool
cmdDomMemStat(vshControl *ctl, const vshCmd *cmd)
{
    virDomainPtr dom;
    const char *name;
    struct _virDomainMemoryStat stats[VIR_DOMAIN_MEMORY_STAT_NR];
    unsigned int nr_stats, i;

    if (!vshConnectionUsability(ctl, ctl->conn))
        return false;

    if (!(dom = vshCommandOptDomain(ctl, cmd, &name)))
        return false;

    nr_stats = virDomainMemoryStats (dom, stats, VIR_DOMAIN_MEMORY_STAT_NR, 0);
    if (nr_stats == -1) {
        vshError(ctl, _("Failed to get memory statistics for domain %s"), name);
        virDomainFree(dom);
        return false;
    }

    for (i = 0; i < nr_stats; i++) {
        if (stats[i].tag == VIR_DOMAIN_MEMORY_STAT_SWAP_IN)
            vshPrint (ctl, "swap_in %llu\n", stats[i].val);
        if (stats[i].tag == VIR_DOMAIN_MEMORY_STAT_SWAP_OUT)
            vshPrint (ctl, "swap_out %llu\n", stats[i].val);
        if (stats[i].tag == VIR_DOMAIN_MEMORY_STAT_MAJOR_FAULT)
            vshPrint (ctl, "major_fault %llu\n", stats[i].val);
        if (stats[i].tag == VIR_DOMAIN_MEMORY_STAT_MINOR_FAULT)
            vshPrint (ctl, "minor_fault %llu\n", stats[i].val);
        if (stats[i].tag == VIR_DOMAIN_MEMORY_STAT_UNUSED)
            vshPrint (ctl, "unused %llu\n", stats[i].val);
        if (stats[i].tag == VIR_DOMAIN_MEMORY_STAT_AVAILABLE)
            vshPrint (ctl, "available %llu\n", stats[i].val);
    }

    virDomainFree(dom);
    return true;
}

/*
 * "domblkinfo" command
 */
static const vshCmdInfo info_domblkinfo[] = {
    {"help", N_("domain block device size information")},
    {"desc", N_("Get block device size info for a domain.")},
    {NULL, NULL}
};

static const vshCmdOptDef opts_domblkinfo[] = {
    {"domain", VSH_OT_DATA, VSH_OFLAG_REQ, N_("domain name, id or uuid")},
    {"device", VSH_OT_DATA, VSH_OFLAG_REQ, N_("block device")},
    {NULL, 0, 0, NULL}
};

static bool
cmdDomblkinfo(vshControl *ctl, const vshCmd *cmd)
{
    virDomainBlockInfo info;
    virDomainPtr dom;
    bool ret = true;
    const char *device = NULL;

    if (!vshConnectionUsability(ctl, ctl->conn))
        return false;

    if (!(dom = vshCommandOptDomain(ctl, cmd, NULL)))
        return false;

    if (vshCommandOptString (cmd, "device", &device) <= 0) {
        virDomainFree(dom);
        return false;
    }

    if (virDomainGetBlockInfo(dom, device, &info, 0) < 0) {
        virDomainFree(dom);
        return false;
    }

    vshPrint(ctl, "%-15s %llu\n", _("Capacity:"), info.capacity);
    vshPrint(ctl, "%-15s %llu\n", _("Allocation:"), info.allocation);
    vshPrint(ctl, "%-15s %llu\n", _("Physical:"), info.physical);

    virDomainFree(dom);
    return ret;
}

/*
 * "suspend" command
 */
static const vshCmdInfo info_suspend[] = {
    {"help", N_("suspend a domain")},
    {"desc", N_("Suspend a running domain.")},
    {NULL, NULL}
};

static const vshCmdOptDef opts_suspend[] = {
    {"domain", VSH_OT_DATA, VSH_OFLAG_REQ, N_("domain name, id or uuid")},
    {NULL, 0, 0, NULL}
};

static bool
cmdSuspend(vshControl *ctl, const vshCmd *cmd)
{
    virDomainPtr dom;
    const char *name;
    bool ret = true;

    if (!vshConnectionUsability(ctl, ctl->conn))
        return false;

    if (!(dom = vshCommandOptDomain(ctl, cmd, &name)))
        return false;

    if (virDomainSuspend(dom) == 0) {
        vshPrint(ctl, _("Domain %s suspended\n"), name);
    } else {
        vshError(ctl, _("Failed to suspend domain %s"), name);
        ret = false;
    }

    virDomainFree(dom);
    return ret;
}

/*
 * "create" command
 */
static const vshCmdInfo info_create[] = {
    {"help", N_("create a domain from an XML file")},
    {"desc", N_("Create a domain.")},
    {NULL, NULL}
};

static const vshCmdOptDef opts_create[] = {
    {"file", VSH_OT_DATA, VSH_OFLAG_REQ, N_("file containing an XML domain description")},
#ifndef WIN32
    {"console", VSH_OT_BOOL, 0, N_("attach to console after creation")},
#endif
    {"paused", VSH_OT_BOOL, 0, N_("leave the guest paused after creation")},
    {NULL, 0, 0, NULL}
};

static bool
cmdCreate(vshControl *ctl, const vshCmd *cmd)
{
    virDomainPtr dom;
    const char *from = NULL;
    bool ret = true;
    char *buffer;
#ifndef WIN32
    int console = vshCommandOptBool(cmd, "console");
#endif
    unsigned int flags = VIR_DOMAIN_NONE;

    if (!vshConnectionUsability(ctl, ctl->conn))
        return false;

    if (vshCommandOptString(cmd, "file", &from) <= 0)
        return false;

    if (virFileReadAll(from, VIRSH_MAX_XML_FILE, &buffer) < 0)
        return false;

    if (vshCommandOptBool(cmd, "paused"))
        flags |= VIR_DOMAIN_START_PAUSED;

    dom = virDomainCreateXML(ctl->conn, buffer, flags);
    VIR_FREE(buffer);

    if (dom != NULL) {
        vshPrint(ctl, _("Domain %s created from %s\n"),
                 virDomainGetName(dom), from);
#ifndef WIN32
        if (console)
            cmdRunConsole(ctl, dom, NULL);
#endif
        virDomainFree(dom);
    } else {
        vshError(ctl, _("Failed to create domain from %s"), from);
        ret = false;
    }
    return ret;
}

/*
 * "define" command
 */
static const vshCmdInfo info_define[] = {
    {"help", N_("define (but don't start) a domain from an XML file")},
    {"desc", N_("Define a domain.")},
    {NULL, NULL}
};

static const vshCmdOptDef opts_define[] = {
    {"file", VSH_OT_DATA, VSH_OFLAG_REQ, N_("file containing an XML domain description")},
    {NULL, 0, 0, NULL}
};

static bool
cmdDefine(vshControl *ctl, const vshCmd *cmd)
{
    virDomainPtr dom;
    const char *from = NULL;
    bool ret = true;
    char *buffer;

    if (!vshConnectionUsability(ctl, ctl->conn))
        return false;

    if (vshCommandOptString(cmd, "file", &from) <= 0)
        return false;

    if (virFileReadAll(from, VIRSH_MAX_XML_FILE, &buffer) < 0)
        return false;

    dom = virDomainDefineXML(ctl->conn, buffer);
    VIR_FREE(buffer);

    if (dom != NULL) {
        vshPrint(ctl, _("Domain %s defined from %s\n"),
                 virDomainGetName(dom), from);
        virDomainFree(dom);
    } else {
        vshError(ctl, _("Failed to define domain from %s"), from);
        ret = false;
    }
    return ret;
}

/*
 * "undefine" command
 */
static const vshCmdInfo info_undefine[] = {
    {"help", N_("undefine an inactive domain")},
    {"desc", N_("Undefine the configuration for an inactive domain.")},
    {NULL, NULL}
};

static const vshCmdOptDef opts_undefine[] = {
    {"domain", VSH_OT_DATA, VSH_OFLAG_REQ, N_("domain name or uuid")},
    {NULL, 0, 0, NULL}
};

static bool
cmdUndefine(vshControl *ctl, const vshCmd *cmd)
{
    virDomainPtr dom;
    bool ret = true;
    const char *name = NULL;
    int id;

    if (!vshConnectionUsability(ctl, ctl->conn))
        return false;

    if (vshCommandOptString(cmd, "domain", &name) <= 0)
        return false;

    if (name && virStrToLong_i(name, NULL, 10, &id) == 0
        && id >= 0 && (dom = virDomainLookupByID(ctl->conn, id))) {
        vshError(ctl,
                 _("a running domain like %s cannot be undefined;\n"
                   "to undefine, first shutdown then undefine"
                   " using its name or UUID"),
                 name);
        virDomainFree(dom);
        return false;
    }
    if (!(dom = vshCommandOptDomainBy(ctl, cmd, &name,
                                      VSH_BYNAME|VSH_BYUUID)))
        return false;

    if (virDomainUndefine(dom) == 0) {
        vshPrint(ctl, _("Domain %s has been undefined\n"), name);
    } else {
        vshError(ctl, _("Failed to undefine domain %s"), name);
        ret = false;
    }

    virDomainFree(dom);
    return ret;
}


/*
 * "start" command
 */
static const vshCmdInfo info_start[] = {
    {"help", N_("start a (previously defined) inactive domain")},
    {"desc", N_("Start a domain, either from the last managedsave\n"
                "    state, or via a fresh boot if no managedsave state\n"
                "    is present.")},
    {NULL, NULL}
};

static const vshCmdOptDef opts_start[] = {
    {"domain", VSH_OT_DATA, VSH_OFLAG_REQ, N_("name of the inactive domain")},
#ifndef WIN32
    {"console", VSH_OT_BOOL, 0, N_("attach to console after creation")},
#endif
    {"paused", VSH_OT_BOOL, 0, N_("leave the guest paused after creation")},
    {NULL, 0, 0, NULL}
};

static bool
cmdStart(vshControl *ctl, const vshCmd *cmd)
{
    virDomainPtr dom;
    bool ret = true;
#ifndef WIN32
    int console = vshCommandOptBool(cmd, "console");
#endif
    unsigned int flags = VIR_DOMAIN_NONE;

    if (!vshConnectionUsability(ctl, ctl->conn))
        return false;

    if (!(dom = vshCommandOptDomainBy(ctl, cmd, NULL,
                                      VSH_BYNAME | VSH_BYUUID)))
        return false;

    if (virDomainGetID(dom) != (unsigned int)-1) {
        vshError(ctl, "%s", _("Domain is already active"));
        virDomainFree(dom);
        return false;
    }

    if (vshCommandOptBool(cmd, "paused"))
        flags |= VIR_DOMAIN_START_PAUSED;

    /* Prefer older API unless we have to pass a flag.  */
    if ((flags ? virDomainCreateWithFlags(dom, flags)
         : virDomainCreate(dom)) == 0) {
        vshPrint(ctl, _("Domain %s started\n"),
                 virDomainGetName(dom));
#ifndef WIN32
        if (console)
            cmdRunConsole(ctl, dom, NULL);
#endif
    } else {
        vshError(ctl, _("Failed to start domain %s"), virDomainGetName(dom));
        ret = false;
    }
    virDomainFree(dom);
    return ret;
}

/*
 * "save" command
 */
static const vshCmdInfo info_save[] = {
    {"help", N_("save a domain state to a file")},
    {"desc", N_("Save a running domain.")},
    {NULL, NULL}
};

static const vshCmdOptDef opts_save[] = {
    {"domain", VSH_OT_DATA, VSH_OFLAG_REQ, N_("domain name, id or uuid")},
    {"file", VSH_OT_DATA, VSH_OFLAG_REQ, N_("where to save the data")},
    {NULL, 0, 0, NULL}
};

static bool
cmdSave(vshControl *ctl, const vshCmd *cmd)
{
    virDomainPtr dom;
    const char *name = NULL;
    const char *to = NULL;
    bool ret = true;

    if (!vshConnectionUsability(ctl, ctl->conn))
        return false;

    if (vshCommandOptString(cmd, "file", &to) <= 0)
        return false;

    if (!(dom = vshCommandOptDomain(ctl, cmd, &name)))
        return false;

    if (virDomainSave(dom, to) == 0) {
        vshPrint(ctl, _("Domain %s saved to %s\n"), name, to);
    } else {
        vshError(ctl, _("Failed to save domain %s to %s"), name, to);
        ret = false;
    }

    virDomainFree(dom);
    return ret;
}

/*
 * "managedsave" command
 */
static const vshCmdInfo info_managedsave[] = {
    {"help", N_("managed save of a domain state")},
    {"desc", N_("Save and destroy a running domain, so it can be restarted from\n"
                "    the same state at a later time.  When the virsh 'start'\n"
                "    command is next run for the domain, it will automatically\n"
                "    be started from this saved state.")},
    {NULL, NULL}
};

static const vshCmdOptDef opts_managedsave[] = {
    {"domain", VSH_OT_DATA, VSH_OFLAG_REQ, N_("domain name, id or uuid")},
    {NULL, 0, 0, NULL}
};

static bool
cmdManagedSave(vshControl *ctl, const vshCmd *cmd)
{
    virDomainPtr dom;
    const char *name;
    bool ret = true;

    if (!vshConnectionUsability(ctl, ctl->conn))
        return false;

    if (!(dom = vshCommandOptDomain(ctl, cmd, &name)))
        return false;

    if (virDomainManagedSave(dom, 0) == 0) {
        vshPrint(ctl, _("Domain %s state saved by libvirt\n"), name);
    } else {
        vshError(ctl, _("Failed to save domain %s state"), name);
        ret = false;
    }

    virDomainFree(dom);
    return ret;
}

/*
 * "managedsave-remove" command
 */
static const vshCmdInfo info_managedsaveremove[] = {
    {"help", N_("Remove managed save of a domain")},
    {"desc", N_("Remove an existing managed save state file from a domain")},
    {NULL, NULL}
};

static const vshCmdOptDef opts_managedsaveremove[] = {
    {"domain", VSH_OT_DATA, VSH_OFLAG_REQ, N_("domain name, id or uuid")},
    {NULL, 0, 0, NULL}
};

static bool
cmdManagedSaveRemove(vshControl *ctl, const vshCmd *cmd)
{
    virDomainPtr dom;
    const char *name;
    bool ret = false;
    int hassave;

    if (!vshConnectionUsability(ctl, ctl->conn))
        return false;

    if (!(dom = vshCommandOptDomain(ctl, cmd, &name)))
        return false;

    hassave = virDomainHasManagedSaveImage(dom, 0);
    if (hassave < 0) {
        vshError(ctl, "%s", _("Failed to check for domain managed save image"));
        goto cleanup;
    }

    if (hassave) {
        if (virDomainManagedSaveRemove(dom, 0) < 0) {
            vshError(ctl, _("Failed to remove managed save image for domain %s"),
                     name);
            goto cleanup;
        }
        else
            vshPrint(ctl, _("Removed managedsave image for domain %s"), name);
    }
    else
        vshPrint(ctl, _("Domain %s has no manage save image; removal skipped"),
                 name);

    ret = true;

cleanup:
    virDomainFree(dom);
    return ret;
}

/*
 * "schedinfo" command
 */
static const vshCmdInfo info_schedinfo[] = {
    {"help", N_("show/set scheduler parameters")},
    {"desc", N_("Show/Set scheduler parameters.")},
    {NULL, NULL}
};

static const vshCmdOptDef opts_schedinfo[] = {
    {"domain", VSH_OT_DATA, VSH_OFLAG_REQ, N_("domain name, id or uuid")},
    {"set", VSH_OT_STRING, VSH_OFLAG_NONE, N_("parameter=value")},
    {"weight", VSH_OT_INT, VSH_OFLAG_NONE, N_("weight for XEN_CREDIT")},
    {"cap", VSH_OT_INT, VSH_OFLAG_NONE, N_("cap for XEN_CREDIT")},
    {NULL, 0, 0, NULL}
};

static int
cmdSchedInfoUpdate(vshControl *ctl, const vshCmd *cmd,
                   virSchedParameterPtr param)
{
    const char *data = NULL;

    /* Legacy 'weight' parameter */
    if (STREQ(param->field, "weight") &&
        param->type == VIR_DOMAIN_SCHED_FIELD_UINT &&
        vshCommandOptBool(cmd, "weight")) {
        int val;
        if (vshCommandOptInt(cmd, "weight", &val) <= 0) {
            vshError(ctl, "%s", _("Invalid value of weight"));
            return -1;
        } else {
            param->value.ui = val;
        }
        return 1;
    }

    /* Legacy 'cap' parameter */
    if (STREQ(param->field, "cap") &&
        param->type == VIR_DOMAIN_SCHED_FIELD_UINT &&
        vshCommandOptBool(cmd, "cap")) {
        int val;
        if (vshCommandOptInt(cmd, "cap", &val) <= 0) {
            vshError(ctl, "%s", _("Invalid value of cap"));
            return -1;
        } else {
            param->value.ui = val;
        }
        return 1;
    }

    if (vshCommandOptString(cmd, "set", &data) > 0) {
        char *val = strchr(data, '=');
        int match = 0;
        if (!val) {
            vshError(ctl, "%s", _("Invalid syntax for --set, expecting name=value"));
            return -1;
        }
        *val = '\0';
        match = STREQ(data, param->field);
        *val = '=';
        val++;

        if (!match)
            return 0;

        switch (param->type) {
        case VIR_DOMAIN_SCHED_FIELD_INT:
            if (virStrToLong_i(val, NULL, 10, &param->value.i) < 0) {
                vshError(ctl, "%s",
                         _("Invalid value for parameter, expecting an int"));
                return -1;
            }
            break;
        case VIR_DOMAIN_SCHED_FIELD_UINT:
            if (virStrToLong_ui(val, NULL, 10, &param->value.ui) < 0) {
                vshError(ctl, "%s",
                         _("Invalid value for parameter, expecting an unsigned int"));
                return -1;
            }
            break;
        case VIR_DOMAIN_SCHED_FIELD_LLONG:
            if (virStrToLong_ll(val, NULL, 10, &param->value.l) < 0) {
                vshError(ctl, "%s",
                         _("Invalid value for parameter, expecting a long long"));
                return -1;
            }
            break;
        case VIR_DOMAIN_SCHED_FIELD_ULLONG:
            if (virStrToLong_ull(val, NULL, 10, &param->value.ul) < 0) {
                vshError(ctl, "%s",
                         _("Invalid value for parameter, expecting an unsigned long long"));
                return -1;
            }
            break;
        case VIR_DOMAIN_SCHED_FIELD_DOUBLE:
            if (virStrToDouble(val, NULL, &param->value.d) < 0) {
                vshError(ctl, "%s", _("Invalid value for parameter, expecting a double"));
                return -1;
            }
            break;
        case VIR_DOMAIN_SCHED_FIELD_BOOLEAN:
            param->value.b = STREQ(val, "0") ? 0 : 1;
        }
        return 1;
    }

    return 0;
}


static bool
cmdSchedinfo(vshControl *ctl, const vshCmd *cmd)
{
    char *schedulertype;
    virDomainPtr dom;
    virSchedParameterPtr params = NULL;
    int nparams = 0;
    int update = 0;
    int i, ret;
    bool ret_val = false;

    if (!vshConnectionUsability(ctl, ctl->conn))
        return false;

    if (!(dom = vshCommandOptDomain(ctl, cmd, NULL)))
        return false;

    /* Print SchedulerType */
    schedulertype = virDomainGetSchedulerType(dom, &nparams);
    if (schedulertype!= NULL){
        vshPrint(ctl, "%-15s: %s\n", _("Scheduler"),
             schedulertype);
        VIR_FREE(schedulertype);
    } else {
        vshPrint(ctl, "%-15s: %s\n", _("Scheduler"), _("Unknown"));
        goto cleanup;
    }

    if (nparams) {
        params = vshMalloc(ctl, sizeof(virSchedParameter)* nparams);

        memset(params, 0, sizeof(virSchedParameter)* nparams);
        ret = virDomainGetSchedulerParameters(dom, params, &nparams);
        if (ret == -1)
            goto cleanup;

        /* See if any params are being set */
        for (i = 0; i < nparams; i++){
            ret = cmdSchedInfoUpdate(ctl, cmd, &(params[i]));
            if (ret == -1)
                goto cleanup;

            if (ret == 1)
                update = 1;
        }

        /* Update parameters & refresh data */
        if (update) {
            ret = virDomainSetSchedulerParameters(dom, params, nparams);
            if (ret == -1)
                goto cleanup;

            ret = virDomainGetSchedulerParameters(dom, params, &nparams);
            if (ret == -1)
                goto cleanup;
        } else {
            /* See if we've tried to --set var=val.  If so, the fact that
               we reach this point (with update == 0) means that "var" did
               not match any of the settable parameters.  Report the error.  */
            const char *var_value_pair = NULL;
            if (vshCommandOptString(cmd, "set", &var_value_pair) > 0) {
                vshError(ctl, _("invalid scheduler option: %s"),
                         var_value_pair);
                goto cleanup;
            }
        }

        ret_val = true;
        for (i = 0; i < nparams; i++){
            switch (params[i].type) {
            case VIR_DOMAIN_SCHED_FIELD_INT:
                 vshPrint(ctl, "%-15s: %d\n",  params[i].field, params[i].value.i);
                 break;
            case VIR_DOMAIN_SCHED_FIELD_UINT:
                 vshPrint(ctl, "%-15s: %u\n",  params[i].field, params[i].value.ui);
                 break;
            case VIR_DOMAIN_SCHED_FIELD_LLONG:
                 vshPrint(ctl, "%-15s: %lld\n",  params[i].field, params[i].value.l);
                 break;
            case VIR_DOMAIN_SCHED_FIELD_ULLONG:
                 vshPrint(ctl, "%-15s: %llu\n",  params[i].field, params[i].value.ul);
                 break;
            case VIR_DOMAIN_SCHED_FIELD_DOUBLE:
                 vshPrint(ctl, "%-15s: %f\n",  params[i].field, params[i].value.d);
                 break;
            case VIR_DOMAIN_SCHED_FIELD_BOOLEAN:
                 vshPrint(ctl, "%-15s: %d\n",  params[i].field, params[i].value.b);
                 break;
            default:
                 vshPrint(ctl, "not implemented scheduler parameter type\n");
            }
        }
    }

 cleanup:
    VIR_FREE(params);
    virDomainFree(dom);
    return ret_val;
}

/*
 * "restore" command
 */
static const vshCmdInfo info_restore[] = {
    {"help", N_("restore a domain from a saved state in a file")},
    {"desc", N_("Restore a domain.")},
    {NULL, NULL}
};

static const vshCmdOptDef opts_restore[] = {
    {"file", VSH_OT_DATA, VSH_OFLAG_REQ, N_("the state to restore")},
    {NULL, 0, 0, NULL}
};

static bool
cmdRestore(vshControl *ctl, const vshCmd *cmd)
{
    const char *from = NULL;
    bool ret = true;

    if (!vshConnectionUsability(ctl, ctl->conn))
        return false;

    if (vshCommandOptString(cmd, "file", &from) <= 0)
        return false;

    if (virDomainRestore(ctl->conn, from) == 0) {
        vshPrint(ctl, _("Domain restored from %s\n"), from);
    } else {
        vshError(ctl, _("Failed to restore domain from %s"), from);
        ret = false;
    }
    return ret;
}

/*
 * "dump" command
 */
static const vshCmdInfo info_dump[] = {
    {"help", N_("dump the core of a domain to a file for analysis")},
    {"desc", N_("Core dump a domain.")},
    {NULL, NULL}
};

static const vshCmdOptDef opts_dump[] = {
    {"live", VSH_OT_BOOL, 0, N_("perform a live core dump if supported")},
    {"crash", VSH_OT_BOOL, 0, N_("crash the domain after core dump")},
    {"domain", VSH_OT_DATA, VSH_OFLAG_REQ, N_("domain name, id or uuid")},
    {"file", VSH_OT_DATA, VSH_OFLAG_REQ, N_("where to dump the core")},
    {NULL, 0, 0, NULL}
};

static bool
cmdDump(vshControl *ctl, const vshCmd *cmd)
{
    virDomainPtr dom;
    const char *name = NULL;
    const char *to = NULL;
    bool ret = true;
    int flags = 0;

    if (!vshConnectionUsability(ctl, ctl->conn))
        return false;

    if (vshCommandOptString(cmd, "file", &to) <= 0)
        return false;

    if (!(dom = vshCommandOptDomain(ctl, cmd, &name)))
        return false;

    if (vshCommandOptBool (cmd, "live"))
        flags |= VIR_DUMP_LIVE;
    if (vshCommandOptBool (cmd, "crash"))
        flags |= VIR_DUMP_CRASH;

    if (virDomainCoreDump(dom, to, flags) == 0) {
        vshPrint(ctl, _("Domain %s dumped to %s\n"), name, to);
    } else {
        vshError(ctl, _("Failed to core dump domain %s to %s"), name, to);
        ret = false;
    }

    virDomainFree(dom);
    return ret;
}

/*
 * "resume" command
 */
static const vshCmdInfo info_resume[] = {
    {"help", N_("resume a domain")},
    {"desc", N_("Resume a previously suspended domain.")},
    {NULL, NULL}
};

static const vshCmdOptDef opts_resume[] = {
    {"domain", VSH_OT_DATA, VSH_OFLAG_REQ, N_("domain name, id or uuid")},
    {NULL, 0, 0, NULL}
};

static bool
cmdResume(vshControl *ctl, const vshCmd *cmd)
{
    virDomainPtr dom;
    bool ret = true;
    const char *name;

    if (!vshConnectionUsability(ctl, ctl->conn))
        return false;

    if (!(dom = vshCommandOptDomain(ctl, cmd, &name)))
        return false;

    if (virDomainResume(dom) == 0) {
        vshPrint(ctl, _("Domain %s resumed\n"), name);
    } else {
        vshError(ctl, _("Failed to resume domain %s"), name);
        ret = false;
    }

    virDomainFree(dom);
    return ret;
}

/*
 * "shutdown" command
 */
static const vshCmdInfo info_shutdown[] = {
    {"help", N_("gracefully shutdown a domain")},
    {"desc", N_("Run shutdown in the target domain.")},
    {NULL, NULL}
};

static const vshCmdOptDef opts_shutdown[] = {
    {"domain", VSH_OT_DATA, VSH_OFLAG_REQ, N_("domain name, id or uuid")},
    {NULL, 0, 0, NULL}
};

static bool
cmdShutdown(vshControl *ctl, const vshCmd *cmd)
{
    virDomainPtr dom;
    bool ret = true;
    const char *name;

    if (!vshConnectionUsability(ctl, ctl->conn))
        return false;

    if (!(dom = vshCommandOptDomain(ctl, cmd, &name)))
        return false;

    if (virDomainShutdown(dom) == 0) {
        vshPrint(ctl, _("Domain %s is being shutdown\n"), name);
    } else {
        vshError(ctl, _("Failed to shutdown domain %s"), name);
        ret = false;
    }

    virDomainFree(dom);
    return ret;
}

/*
 * "reboot" command
 */
static const vshCmdInfo info_reboot[] = {
    {"help", N_("reboot a domain")},
    {"desc", N_("Run a reboot command in the target domain.")},
    {NULL, NULL}
};

static const vshCmdOptDef opts_reboot[] = {
    {"domain", VSH_OT_DATA, VSH_OFLAG_REQ, N_("domain name, id or uuid")},
    {NULL, 0, 0, NULL}
};

static bool
cmdReboot(vshControl *ctl, const vshCmd *cmd)
{
    virDomainPtr dom;
    bool ret = true;
    const char *name;

    if (!vshConnectionUsability(ctl, ctl->conn))
        return false;

    if (!(dom = vshCommandOptDomain(ctl, cmd, &name)))
        return false;

    if (virDomainReboot(dom, 0) == 0) {
        vshPrint(ctl, _("Domain %s is being rebooted\n"), name);
    } else {
        vshError(ctl, _("Failed to reboot domain %s"), name);
        ret = false;
    }

    virDomainFree(dom);
    return ret;
}

/*
 * "destroy" command
 */
static const vshCmdInfo info_destroy[] = {
    {"help", N_("destroy a domain")},
    {"desc", N_("Destroy a given domain.")},
    {NULL, NULL}
};

static const vshCmdOptDef opts_destroy[] = {
    {"domain", VSH_OT_DATA, VSH_OFLAG_REQ, N_("domain name, id or uuid")},
    {NULL, 0, 0, NULL}
};

static bool
cmdDestroy(vshControl *ctl, const vshCmd *cmd)
{
    virDomainPtr dom;
    bool ret = true;
    const char *name;

    if (!vshConnectionUsability(ctl, ctl->conn))
        return false;

    if (!(dom = vshCommandOptDomain(ctl, cmd, &name)))
        return false;

    if (virDomainDestroy(dom) == 0) {
        vshPrint(ctl, _("Domain %s destroyed\n"), name);
    } else {
        vshError(ctl, _("Failed to destroy domain %s"), name);
        ret = false;
    }

    virDomainFree(dom);
    return ret;
}

/*
 * "dominfo" command
 */
static const vshCmdInfo info_dominfo[] = {
    {"help", N_("domain information")},
    {"desc", N_("Returns basic information about the domain.")},
    {NULL, NULL}
};

static const vshCmdOptDef opts_dominfo[] = {
    {"domain", VSH_OT_DATA, VSH_OFLAG_REQ, N_("domain name, id or uuid")},
    {NULL, 0, 0, NULL}
};

static bool
cmdDominfo(vshControl *ctl, const vshCmd *cmd)
{
    virDomainInfo info;
    virDomainPtr dom;
    virSecurityModel secmodel;
    virSecurityLabelPtr seclabel;
    int persistent = 0;
    bool ret = true;
    int autostart;
    unsigned int id;
    char *str, uuid[VIR_UUID_STRING_BUFLEN];

    if (!vshConnectionUsability(ctl, ctl->conn))
        return false;

    if (!(dom = vshCommandOptDomain(ctl, cmd, NULL)))
        return false;

    id = virDomainGetID(dom);
    if (id == ((unsigned int)-1))
        vshPrint(ctl, "%-15s %s\n", _("Id:"), "-");
    else
        vshPrint(ctl, "%-15s %d\n", _("Id:"), id);
    vshPrint(ctl, "%-15s %s\n", _("Name:"), virDomainGetName(dom));

    if (virDomainGetUUIDString(dom, &uuid[0])==0)
        vshPrint(ctl, "%-15s %s\n", _("UUID:"), uuid);

    if ((str = virDomainGetOSType(dom))) {
        vshPrint(ctl, "%-15s %s\n", _("OS Type:"), str);
        VIR_FREE(str);
    }

    if (virDomainGetInfo(dom, &info) == 0) {
        vshPrint(ctl, "%-15s %s\n", _("State:"),
                 _(vshDomainStateToString(info.state)));

        vshPrint(ctl, "%-15s %d\n", _("CPU(s):"), info.nrVirtCpu);

        if (info.cpuTime != 0) {
            double cpuUsed = info.cpuTime;

            cpuUsed /= 1000000000.0;

            vshPrint(ctl, "%-15s %.1lfs\n", _("CPU time:"), cpuUsed);
        }

        if (info.maxMem != UINT_MAX)
            vshPrint(ctl, "%-15s %lu kB\n", _("Max memory:"),
                 info.maxMem);
        else
            vshPrint(ctl, "%-15s %s\n", _("Max memory:"),
                 _("no limit"));

        vshPrint(ctl, "%-15s %lu kB\n", _("Used memory:"),
                 info.memory);

    } else {
        ret = false;
    }

    /* Check and display whether the domain is persistent or not */
    persistent = virDomainIsPersistent(dom);
    vshDebug(ctl, 5, "Domain persistent flag value: %d\n", persistent);
    if (persistent < 0)
        vshPrint(ctl, "%-15s %s\n", _("Persistent:"), _("unknown"));
    else
        vshPrint(ctl, "%-15s %s\n", _("Persistent:"), persistent ? _("yes") : _("no"));

    /* Check and display whether the domain autostarts or not */
    if (!virDomainGetAutostart(dom, &autostart)) {
        vshPrint(ctl, "%-15s %s\n", _("Autostart:"),
                 autostart ? _("enable") : _("disable") );
    }

    /* Security model and label information */
    memset(&secmodel, 0, sizeof secmodel);
    if (virNodeGetSecurityModel(ctl->conn, &secmodel) == -1) {
        if (last_error->code != VIR_ERR_NO_SUPPORT) {
            virDomainFree(dom);
            return false;
        } else {
            virFreeError(last_error);
            last_error = NULL;
        }
    } else {
        /* Only print something if a security model is active */
        if (secmodel.model[0] != '\0') {
            vshPrint(ctl, "%-15s %s\n", _("Security model:"), secmodel.model);
            vshPrint(ctl, "%-15s %s\n", _("Security DOI:"), secmodel.doi);

            /* Security labels are only valid for active domains */
            if (VIR_ALLOC(seclabel) < 0) {
                virDomainFree(dom);
                return false;
            }

            if (virDomainGetSecurityLabel(dom, seclabel) == -1) {
                virDomainFree(dom);
                VIR_FREE(seclabel);
                return false;
            } else {
                if (seclabel->label[0] != '\0')
                    vshPrint(ctl, "%-15s %s (%s)\n", _("Security label:"),
                             seclabel->label, seclabel->enforcing ? "enforcing" : "permissive");
            }

            VIR_FREE(seclabel);
        }
    }
    virDomainFree(dom);
    return ret;
}

/*
 * "domjobinfo" command
 */
static const vshCmdInfo info_domjobinfo[] = {
    {"help", N_("domain job information")},
    {"desc", N_("Returns information about jobs running on a domain.")},
    {NULL, NULL}
};

static const vshCmdOptDef opts_domjobinfo[] = {
    {"domain", VSH_OT_DATA, VSH_OFLAG_REQ, N_("domain name, id or uuid")},
    {NULL, 0, 0, NULL}
};


static bool
cmdDomjobinfo(vshControl *ctl, const vshCmd *cmd)
{
    virDomainJobInfo info;
    virDomainPtr dom;
    bool ret = true;

    if (!vshConnectionUsability(ctl, ctl->conn))
        return false;

    if (!(dom = vshCommandOptDomain(ctl, cmd, NULL)))
        return false;

    if (virDomainGetJobInfo(dom, &info) == 0) {
        const char *unit;
        double val;

        vshPrint(ctl, "%-17s ", _("Job type:"));
        switch (info.type) {
        case VIR_DOMAIN_JOB_BOUNDED:
            vshPrint(ctl, "%-12s\n", _("Bounded"));
            break;

        case VIR_DOMAIN_JOB_UNBOUNDED:
            vshPrint(ctl, "%-12s\n", _("Unbounded"));
            break;

        case VIR_DOMAIN_JOB_NONE:
        default:
            vshPrint(ctl, "%-12s\n", _("None"));
            goto cleanup;
        }

        vshPrint(ctl, "%-17s %-12llu ms\n", _("Time elapsed:"), info.timeElapsed);
        if (info.type == VIR_DOMAIN_JOB_BOUNDED)
            vshPrint(ctl, "%-17s %-12llu ms\n", _("Time remaining:"), info.timeRemaining);
        if (info.dataTotal || info.dataRemaining || info.dataProcessed) {
            val = prettyCapacity(info.dataProcessed, &unit);
            vshPrint(ctl, "%-17s %-.3lf %s\n", _("Data processed:"), val, unit);
            val = prettyCapacity(info.dataRemaining, &unit);
            vshPrint(ctl, "%-17s %-.3lf %s\n", _("Data remaining:"), val, unit);
            val = prettyCapacity(info.dataTotal, &unit);
            vshPrint(ctl, "%-17s %-.3lf %s\n", _("Data total:"), val, unit);
        }
        if (info.memTotal || info.memRemaining || info.memProcessed) {
            val = prettyCapacity(info.memProcessed, &unit);
            vshPrint(ctl, "%-17s %-.3lf %s\n", _("Memory processed:"), val, unit);
            val = prettyCapacity(info.memRemaining, &unit);
            vshPrint(ctl, "%-17s %-.3lf %s\n", _("Memory remaining:"), val, unit);
            val = prettyCapacity(info.memTotal, &unit);
            vshPrint(ctl, "%-17s %-.3lf %s\n", _("Memory total:"), val, unit);
        }
        if (info.fileTotal || info.fileRemaining || info.fileProcessed) {
            val = prettyCapacity(info.fileProcessed, &unit);
            vshPrint(ctl, "%-17s %-.3lf %s\n", _("File processed:"), val, unit);
            val = prettyCapacity(info.fileRemaining, &unit);
            vshPrint(ctl, "%-17s %-.3lf %s\n", _("File remaining:"), val, unit);
            val = prettyCapacity(info.fileTotal, &unit);
            vshPrint(ctl, "%-17s %-.3lf %s\n", _("File total:"), val, unit);
        }
    } else {
        ret = false;
    }
cleanup:
    virDomainFree(dom);
    return ret;
}

/*
 * "domjobabort" command
 */
static const vshCmdInfo info_domjobabort[] = {
    {"help", N_("abort active domain job")},
    {"desc", N_("Aborts the currently running domain job")},
    {NULL, NULL}
};

static const vshCmdOptDef opts_domjobabort[] = {
    {"domain", VSH_OT_DATA, VSH_OFLAG_REQ, N_("domain name, id or uuid")},
    {NULL, 0, 0, NULL}
};

static bool
cmdDomjobabort(vshControl *ctl, const vshCmd *cmd)
{
    virDomainPtr dom;
    bool ret = true;

    if (!vshConnectionUsability(ctl, ctl->conn))
        return false;

    if (!(dom = vshCommandOptDomain(ctl, cmd, NULL)))
        return false;

    if (virDomainAbortJob(dom) < 0)
        ret = false;

    virDomainFree(dom);
    return ret;
}

/*
 * "freecell" command
 */
static const vshCmdInfo info_freecell[] = {
    {"help", N_("NUMA free memory")},
    {"desc", N_("display available free memory for the NUMA cell.")},
    {NULL, NULL}
};

static const vshCmdOptDef opts_freecell[] = {
    {"cellno", VSH_OT_INT, 0, N_("NUMA cell number")},
    {"all", VSH_OT_BOOL, 0, N_("show free memory for all NUMA cells")},
    {NULL, 0, 0, NULL}
};

static bool
cmdFreecell(vshControl *ctl, const vshCmd *cmd)
{
    bool func_ret = false;
    int ret;
    int cell = -1, cell_given;
    unsigned long long memory;
    xmlNodePtr *nodes = NULL;
    unsigned long nodes_cnt;
    unsigned long *nodes_id = NULL;
    unsigned long long *nodes_free = NULL;
    int all_given;
    int i;
    char *cap_xml = NULL;
    xmlDocPtr xml = NULL;
    xmlXPathContextPtr ctxt = NULL;


    if (!vshConnectionUsability(ctl, ctl->conn))
        return false;

    if ( (cell_given = vshCommandOptInt(cmd, "cellno", &cell)) < 0) {
        vshError(ctl, "%s", _("cell number has to be a number"));
        goto cleanup;
    }
    all_given = vshCommandOptBool(cmd, "all");

    if (all_given && cell_given) {
        vshError(ctl, "%s", _("--cellno and --all are mutually exclusive. "
                              "Please choose only one."));
        goto cleanup;
    }

    if (all_given) {
        cap_xml = virConnectGetCapabilities(ctl->conn);
        if (!cap_xml) {
            vshError(ctl, "%s", _("unable to get node capabilities"));
            goto cleanup;
        }

        xml = xmlReadDoc((const xmlChar *) cap_xml, "node.xml", NULL,
                          XML_PARSE_NOENT | XML_PARSE_NONET |
                          XML_PARSE_NOWARNING);

        if (!xml) {
            vshError(ctl, "%s", _("unable to get node capabilities"));
            goto cleanup;
        }

        ctxt = xmlXPathNewContext(xml);
        nodes_cnt = virXPathNodeSet("/capabilities/host/topology/cells/cell",
                                    ctxt, &nodes);

        if (nodes_cnt == -1) {
            vshError(ctl, "%s", _("could not get information about "
                                  "NUMA topology"));
            goto cleanup;
        }

        nodes_free = vshCalloc(ctl, nodes_cnt, sizeof(*nodes_free));
        nodes_id = vshCalloc(ctl, nodes_cnt, sizeof(*nodes_id));

        for (i = 0; i < nodes_cnt; i++) {
            unsigned long id;
            char *val = virXMLPropString(nodes[i], "id");
            if (virStrToLong_ul(val, NULL, 10, &id)) {
                vshError(ctl, "%s", _("conversion from string failed"));
                VIR_FREE(val);
                goto cleanup;
            }
            VIR_FREE(val);
            nodes_id[i]=id;
            ret = virNodeGetCellsFreeMemory(ctl->conn, &(nodes_free[i]), id, 1);
            if (ret != 1) {
                vshError(ctl, _("failed to get free memory for NUMA node "
                                "number: %lu"), id);
                goto cleanup;
            }
        }

        memory = 0;
        for (cell = 0; cell < nodes_cnt; cell++) {
            vshPrint(ctl, "%5lu: %10llu kB\n", nodes_id[cell],
                    (nodes_free[cell]/1024));
            memory += nodes_free[cell];
        }

        vshPrintExtra(ctl, "--------------------\n");
        vshPrintExtra(ctl, "%5s: %10llu kB\n", _("Total"), memory/1024);
    } else {
        if (!cell_given) {
            memory = virNodeGetFreeMemory(ctl->conn);
            if (memory == 0)
                goto cleanup;
        } else {
            ret = virNodeGetCellsFreeMemory(ctl->conn, &memory, cell, 1);
            if (ret != 1)
                goto cleanup;
        }

        if (cell == -1)
            vshPrint(ctl, "%s: %llu kB\n", _("Total"), (memory/1024));
        else
            vshPrint(ctl, "%d: %llu kB\n", cell, (memory/1024));
    }

    func_ret = true;

cleanup:
    xmlXPathFreeContext(ctxt);
    if (xml)
        xmlFreeDoc(xml);
    VIR_FREE(nodes);
    VIR_FREE(nodes_free);
    VIR_FREE(nodes_id);
    VIR_FREE(cap_xml);
    return func_ret;
}

/*
 * "maxvcpus" command
 */
static const vshCmdInfo info_maxvcpus[] = {
    {"help", N_("connection vcpu maximum")},
    {"desc", N_("Show maximum number of virtual CPUs for guests on this connection.")},
    {NULL, NULL}
};

static const vshCmdOptDef opts_maxvcpus[] = {
    {"type", VSH_OT_STRING, 0, N_("domain type")},
    {NULL, 0, 0, NULL}
};

static bool
cmdMaxvcpus(vshControl *ctl, const vshCmd *cmd)
{
    const char *type = NULL;
    int vcpus;

    if (vshCommandOptString(cmd, "type", &type) < 0) {
        vshError(ctl, "%s", _("Invalid type"));
        return false;
    }

    if (!vshConnectionUsability(ctl, ctl->conn))
        return false;

    vcpus = virConnectGetMaxVcpus(ctl->conn, type);
    if (vcpus < 0)
        return false;
    vshPrint(ctl, "%d\n", vcpus);

    return true;
}

/*
 * "vcpucount" command
 */
static const vshCmdInfo info_vcpucount[] = {
    {"help", N_("domain vcpu counts")},
    {"desc", N_("Returns the number of virtual CPUs used by the domain.")},
    {NULL, NULL}
};

static const vshCmdOptDef opts_vcpucount[] = {
    {"domain", VSH_OT_DATA, VSH_OFLAG_REQ, N_("domain name, id or uuid")},
    {"maximum", VSH_OT_BOOL, 0, N_("get maximum cap on vcpus")},
    {"current", VSH_OT_BOOL, 0, N_("get current vcpu usage")},
    {"config", VSH_OT_BOOL, 0, N_("get value to be used on next boot")},
    {"live", VSH_OT_BOOL, 0, N_("get value from running domain")},
    {NULL, 0, 0, NULL}
};

static bool
cmdVcpucount(vshControl *ctl, const vshCmd *cmd)
{
    virDomainPtr dom;
    bool ret = true;
    int maximum = vshCommandOptBool(cmd, "maximum");
    int current = vshCommandOptBool(cmd, "current");
    int config = vshCommandOptBool(cmd, "config");
    int live = vshCommandOptBool(cmd, "live");
    bool all = maximum + current + config + live == 0;
    int count;

    if (maximum && current) {
        vshError(ctl, "%s",
                 _("--maximum and --current cannot both be specified"));
        return false;
    }
    if (config && live) {
        vshError(ctl, "%s",
                 _("--config and --live cannot both be specified"));
        return false;
    }
    /* We want one of each pair of mutually exclusive options; that
     * is, use of flags requires exactly two options.  */
    if (maximum + current + config + live == 1) {
        vshError(ctl,
                 _("when using --%s, either --%s or --%s must be specified"),
                 (maximum ? "maximum" : current ? "current"
                  : config ? "config" : "live"),
                 maximum + current ? "config" : "maximum",
                 maximum + current ? "live" : "current");
        return false;
    }

    if (!vshConnectionUsability(ctl, ctl->conn))
        return false;

    if (!(dom = vshCommandOptDomain(ctl, cmd, NULL)))
        return false;

    /* In all cases, try the new API first; if it fails because we are
     * talking to an older client, try a fallback API before giving
     * up.  */
    if (all || (maximum && config)) {
        count = virDomainGetVcpusFlags(dom, (VIR_DOMAIN_VCPU_MAXIMUM |
                                             VIR_DOMAIN_VCPU_CONFIG));
        if (count < 0 && (last_error->code == VIR_ERR_NO_SUPPORT
                          || last_error->code == VIR_ERR_INVALID_ARG)) {
            char *tmp;
            char *xml = virDomainGetXMLDesc(dom, VIR_DOMAIN_XML_INACTIVE);
            if (xml && (tmp = strstr(xml, "<vcpu"))) {
                tmp = strchr(tmp, '>');
                if (!tmp || virStrToLong_i(tmp + 1, &tmp, 10, &count) < 0)
                    count = -1;
            }
            virFreeError(last_error);
            last_error = NULL;
            VIR_FREE(xml);
        }

        if (count < 0) {
            virshReportError(ctl);
            ret = false;
        } else if (all) {
            vshPrint(ctl, "%-12s %-12s %3d\n", _("maximum"), _("config"),
                     count);
        } else {
            vshPrint(ctl, "%d\n", count);
        }
        virFreeError(last_error);
        last_error = NULL;
    }

    if (all || (maximum && live)) {
        count = virDomainGetVcpusFlags(dom, (VIR_DOMAIN_VCPU_MAXIMUM |
                                             VIR_DOMAIN_VCPU_LIVE));
        if (count < 0 && (last_error->code == VIR_ERR_NO_SUPPORT
                          || last_error->code == VIR_ERR_INVALID_ARG)) {
            count = virDomainGetMaxVcpus(dom);
        }

        if (count < 0) {
            virshReportError(ctl);
            ret = false;
        } else if (all) {
            vshPrint(ctl, "%-12s %-12s %3d\n", _("maximum"), _("live"),
                     count);
        } else {
            vshPrint(ctl, "%d\n", count);
        }
        virFreeError(last_error);
        last_error = NULL;
    }

    if (all || (current && config)) {
        count = virDomainGetVcpusFlags(dom, VIR_DOMAIN_VCPU_CONFIG);
        if (count < 0 && (last_error->code == VIR_ERR_NO_SUPPORT
                          || last_error->code == VIR_ERR_INVALID_ARG)) {
            char *tmp, *end;
            char *xml = virDomainGetXMLDesc(dom, VIR_DOMAIN_XML_INACTIVE);
            if (xml && (tmp = strstr(xml, "<vcpu"))) {
                end = strchr(tmp, '>');
                if (end) {
                    *end = '\0';
                    tmp = strstr(tmp, "current=");
                    if (!tmp)
                        tmp = end + 1;
                    else {
                        tmp += strlen("current=");
                        tmp += *tmp == '\'' || *tmp == '"';
                    }
                }
                if (!tmp || virStrToLong_i(tmp, &tmp, 10, &count) < 0)
                    count = -1;
            }
            VIR_FREE(xml);
        }

        if (count < 0) {
            virshReportError(ctl);
            ret = false;
        } else if (all) {
            vshPrint(ctl, "%-12s %-12s %3d\n", _("current"), _("config"),
                     count);
        } else {
            vshPrint(ctl, "%d\n", count);
        }
        virFreeError(last_error);
        last_error = NULL;
    }

    if (all || (current && live)) {
        count = virDomainGetVcpusFlags(dom, VIR_DOMAIN_VCPU_LIVE);
        if (count < 0 && (last_error->code == VIR_ERR_NO_SUPPORT
                          || last_error->code == VIR_ERR_INVALID_ARG)) {
            virDomainInfo info;
            if (virDomainGetInfo(dom, &info) == 0)
                count = info.nrVirtCpu;
        }

        if (count < 0) {
            virshReportError(ctl);
            ret = false;
        } else if (all) {
            vshPrint(ctl, "%-12s %-12s %3d\n", _("current"), _("live"),
                     count);
        } else {
            vshPrint(ctl, "%d\n", count);
        }
        virFreeError(last_error);
        last_error = NULL;
    }

    virDomainFree(dom);
    return ret;
}

/*
 * "vcpuinfo" command
 */
static const vshCmdInfo info_vcpuinfo[] = {
    {"help", N_("detailed domain vcpu information")},
    {"desc", N_("Returns basic information about the domain virtual CPUs.")},
    {NULL, NULL}
};

static const vshCmdOptDef opts_vcpuinfo[] = {
    {"domain", VSH_OT_DATA, VSH_OFLAG_REQ, N_("domain name, id or uuid")},
    {NULL, 0, 0, NULL}
};

static bool
cmdVcpuinfo(vshControl *ctl, const vshCmd *cmd)
{
    virDomainInfo info;
    virDomainPtr dom;
    virNodeInfo nodeinfo;
    virVcpuInfoPtr cpuinfo;
    unsigned char *cpumap;
    int ncpus;
    size_t cpumaplen;
    bool ret = true;

    if (!vshConnectionUsability(ctl, ctl->conn))
        return false;

    if (!(dom = vshCommandOptDomain(ctl, cmd, NULL)))
        return false;

    if (virNodeGetInfo(ctl->conn, &nodeinfo) != 0) {
        virDomainFree(dom);
        return false;
    }

    if (virDomainGetInfo(dom, &info) != 0) {
        virDomainFree(dom);
        return false;
    }

    cpuinfo = vshMalloc(ctl, sizeof(virVcpuInfo)*info.nrVirtCpu);
    cpumaplen = VIR_CPU_MAPLEN(VIR_NODEINFO_MAXCPUS(nodeinfo));
    cpumap = vshMalloc(ctl, info.nrVirtCpu * cpumaplen);

    if ((ncpus = virDomainGetVcpus(dom,
                                   cpuinfo, info.nrVirtCpu,
                                   cpumap, cpumaplen)) >= 0) {
        int n;
        for (n = 0 ; n < ncpus ; n++) {
            unsigned int m;
            vshPrint(ctl, "%-15s %d\n", _("VCPU:"), n);
            vshPrint(ctl, "%-15s %d\n", _("CPU:"), cpuinfo[n].cpu);
            vshPrint(ctl, "%-15s %s\n", _("State:"),
                     _(vshDomainVcpuStateToString(cpuinfo[n].state)));
            if (cpuinfo[n].cpuTime != 0) {
                double cpuUsed = cpuinfo[n].cpuTime;

                cpuUsed /= 1000000000.0;

                vshPrint(ctl, "%-15s %.1lfs\n", _("CPU time:"), cpuUsed);
            }
            vshPrint(ctl, "%-15s ", _("CPU Affinity:"));
            for (m = 0 ; m < VIR_NODEINFO_MAXCPUS(nodeinfo) ; m++) {
                vshPrint(ctl, "%c", VIR_CPU_USABLE(cpumap, cpumaplen, n, m) ? 'y' : '-');
            }
            vshPrint(ctl, "\n");
            if (n < (ncpus - 1)) {
                vshPrint(ctl, "\n");
            }
        }
    } else {
        if (info.state == VIR_DOMAIN_SHUTOFF) {
            vshError(ctl, "%s",
                     _("Domain shut off, virtual CPUs not present."));
        }
        ret = false;
    }

    VIR_FREE(cpumap);
    VIR_FREE(cpuinfo);
    virDomainFree(dom);
    return ret;
}

/*
 * "vcpupin" command
 */
static const vshCmdInfo info_vcpupin[] = {
    {"help", N_("control domain vcpu affinity")},
    {"desc", N_("Pin domain VCPUs to host physical CPUs.")},
    {NULL, NULL}
};

static const vshCmdOptDef opts_vcpupin[] = {
    {"domain", VSH_OT_DATA, VSH_OFLAG_REQ, N_("domain name, id or uuid")},
    {"vcpu", VSH_OT_INT, VSH_OFLAG_REQ, N_("vcpu number")},
    {"cpulist", VSH_OT_DATA, VSH_OFLAG_REQ, N_("host cpu number(s) (comma separated)")},
    {NULL, 0, 0, NULL}
};

static bool
cmdVcpupin(vshControl *ctl, const vshCmd *cmd)
{
    virDomainInfo info;
    virDomainPtr dom;
    virNodeInfo nodeinfo;
    int vcpu;
    const char *cpulist = NULL;
    bool ret = true;
    unsigned char *cpumap;
    int cpumaplen;
    int i;
    enum { expect_num, expect_num_or_comma } state;

    if (!vshConnectionUsability(ctl, ctl->conn))
        return false;

    if (!(dom = vshCommandOptDomain(ctl, cmd, NULL)))
        return false;

    if (vshCommandOptInt(cmd, "vcpu", &vcpu) <= 0) {
        vshError(ctl, "%s", _("vcpupin: Invalid or missing vCPU number."));
        virDomainFree(dom);
        return false;
    }

    if (vshCommandOptString(cmd, "cpulist", &cpulist) <= 0) {
        virDomainFree(dom);
        return false;
    }

    if (virNodeGetInfo(ctl->conn, &nodeinfo) != 0) {
        virDomainFree(dom);
        return false;
    }

    if (virDomainGetInfo(dom, &info) != 0) {
        vshError(ctl, "%s", _("vcpupin: failed to get domain informations."));
        virDomainFree(dom);
        return false;
    }

    if (vcpu >= info.nrVirtCpu) {
        vshError(ctl, "%s", _("vcpupin: Invalid vCPU number."));
        virDomainFree(dom);
        return false;
    }

    /* Check that the cpulist parameter is a comma-separated list of
     * numbers and give an intelligent error message if not.
     */
    if (cpulist[0] == '\0') {
        vshError(ctl, "%s", _("cpulist: Invalid format. Empty string."));
        virDomainFree (dom);
        return false;
    }

    state = expect_num;
    for (i = 0; cpulist[i]; i++) {
        switch (state) {
        case expect_num:
          if (!c_isdigit (cpulist[i])) {
                vshError(ctl, _("cpulist: %s: Invalid format. Expecting "
                                "digit at position %d (near '%c')."),
                         cpulist, i, cpulist[i]);
                virDomainFree (dom);
                return false;
            }
            state = expect_num_or_comma;
            break;
        case expect_num_or_comma:
            if (cpulist[i] == ',')
                state = expect_num;
            else if (!c_isdigit (cpulist[i])) {
                vshError(ctl, _("cpulist: %s: Invalid format. Expecting "
                                "digit or comma at position %d (near '%c')."),
                         cpulist, i, cpulist[i]);
                virDomainFree (dom);
                return false;
            }
        }
    }
    if (state == expect_num) {
        vshError(ctl, _("cpulist: %s: Invalid format. Trailing comma "
                        "at position %d."),
                 cpulist, i);
        virDomainFree (dom);
        return false;
    }

    cpumaplen = VIR_CPU_MAPLEN(VIR_NODEINFO_MAXCPUS(nodeinfo));
    cpumap = vshCalloc(ctl, 1, cpumaplen);

    do {
        unsigned int cpu = atoi(cpulist);

        if (cpu < VIR_NODEINFO_MAXCPUS(nodeinfo)) {
            VIR_USE_CPU(cpumap, cpu);
        } else {
            vshError(ctl, _("Physical CPU %d doesn't exist."), cpu);
            VIR_FREE(cpumap);
            virDomainFree(dom);
            return false;
        }
        cpulist = strchr(cpulist, ',');
        if (cpulist)
            cpulist++;
    } while (cpulist);

    if (virDomainPinVcpu(dom, vcpu, cpumap, cpumaplen) != 0) {
        ret = false;
    }

    VIR_FREE(cpumap);
    virDomainFree(dom);
    return ret;
}

/*
 * "setvcpus" command
 */
static const vshCmdInfo info_setvcpus[] = {
    {"help", N_("change number of virtual CPUs")},
    {"desc", N_("Change the number of virtual CPUs in the guest domain.")},
    {NULL, NULL}
};

static const vshCmdOptDef opts_setvcpus[] = {
    {"domain", VSH_OT_DATA, VSH_OFLAG_REQ, N_("domain name, id or uuid")},
    {"count", VSH_OT_INT, VSH_OFLAG_REQ, N_("number of virtual CPUs")},
    {"maximum", VSH_OT_BOOL, 0, N_("set maximum limit on next boot")},
    {"config", VSH_OT_BOOL, 0, N_("affect next boot")},
    {"live", VSH_OT_BOOL, 0, N_("affect running domain")},
    {NULL, 0, 0, NULL}
};

static bool
cmdSetvcpus(vshControl *ctl, const vshCmd *cmd)
{
    virDomainPtr dom;
    int count;
    bool ret = true;
    int maximum = vshCommandOptBool(cmd, "maximum");
    int config = vshCommandOptBool(cmd, "config");
    int live = vshCommandOptBool(cmd, "live");
    int flags = ((maximum ? VIR_DOMAIN_VCPU_MAXIMUM : 0) |
                 (config ? VIR_DOMAIN_VCPU_CONFIG : 0) |
                 (live ? VIR_DOMAIN_VCPU_LIVE : 0));

    if (!vshConnectionUsability(ctl, ctl->conn))
        return false;

    if (!(dom = vshCommandOptDomain(ctl, cmd, NULL)))
        return false;

    if (vshCommandOptInt(cmd, "count", &count) < 0) {
        vshError(ctl, "%s", _("Invalid number of virtual CPUs"));
        goto cleanup;
    }

    if (!flags) {
        if (virDomainSetVcpus(dom, count) != 0) {
            ret = false;
        }
    } else {
        /* If the --maximum flag was given, we need to ensure only the
           --config flag is in effect as well */
        if (maximum) {
            vshDebug(ctl, 5, "--maximum flag was given\n");

            /* If neither the --config nor --live flags were given, OR
               if just the --live flag was given, we need to error out
               warning the user that the --maximum flag can only be used
               with the --config flag */
            if (live || !config) {

                /* Warn the user about the invalid flag combination */
                vshError(ctl, _("--maximum must be used with --config only"));
                ret = false;
                goto cleanup;
            }
        }

        /* Apply the virtual cpu changes */
        if (virDomainSetVcpusFlags(dom, count, flags) < 0) {
            ret = false;
        }
    }

  cleanup:
    virDomainFree(dom);
    return ret;
}

/*
 * "setmemory" command
 */
static const vshCmdInfo info_setmem[] = {
    {"help", N_("change memory allocation")},
    {"desc", N_("Change the current memory allocation in the guest domain.")},
    {NULL, NULL}
};

static const vshCmdOptDef opts_setmem[] = {
    {"domain", VSH_OT_DATA, VSH_OFLAG_REQ, N_("domain name, id or uuid")},
    {"kilobytes", VSH_OT_INT, VSH_OFLAG_REQ, N_("number of kilobytes of memory")},
    {"config", VSH_OT_BOOL, 0, N_("affect next boot")},
    {"live", VSH_OT_BOOL, 0, N_("affect running domain")},
    {"current", VSH_OT_BOOL, 0, N_("affect current domain")},
    {NULL, 0, 0, NULL}
};

static bool
cmdSetmem(vshControl *ctl, const vshCmd *cmd)
{
    virDomainPtr dom;
    virDomainInfo info;
    unsigned long kilobytes = 0;
    bool ret = true;
    int config = vshCommandOptBool(cmd, "config");
    int live = vshCommandOptBool(cmd, "live");
    int current = vshCommandOptBool(cmd, "current");
    int flags = 0;

    if (current) {
        if (live || config) {
            vshError(ctl, "%s", _("--current must be specified exclusively"));
            return false;
        }
        flags = VIR_DOMAIN_MEM_CURRENT;
    } else {
        if (config)
            flags |= VIR_DOMAIN_MEM_CONFIG;
        if (live)
            flags |= VIR_DOMAIN_MEM_LIVE;
        /* neither option is specified */
        if (!live && !config)
            flags = -1;
    }

    if (!vshConnectionUsability(ctl, ctl->conn))
        return false;

    if (!(dom = vshCommandOptDomain(ctl, cmd, NULL)))
        return false;

    if (vshCommandOptUL(cmd, "kilobytes", &kilobytes) < 0) {
        vshError(ctl, "%s", _("memory size has to be a number"));
        return false;
    }

    if (kilobytes <= 0) {
        virDomainFree(dom);
        vshError(ctl, _("Invalid value of %lu for memory size"), kilobytes);
        return false;
    }

    if (virDomainGetInfo(dom, &info) != 0) {
        virDomainFree(dom);
        vshError(ctl, "%s", _("Unable to verify MaxMemorySize"));
        return false;
    }

    if (kilobytes > info.maxMem) {
        virDomainFree(dom);
        vshError(ctl, _("Requested memory size %lu kb is larger than maximum of %lu kb"),
                 kilobytes, info.maxMem);
        return false;
    }

    if (flags == -1) {
        if (virDomainSetMemory(dom, kilobytes) != 0) {
            ret = false;
        }
    } else {
        if (virDomainSetMemoryFlags(dom, kilobytes, flags) < 0) {
            ret = false;
        }
    }

    virDomainFree(dom);
    return ret;
}

/*
 * "setmaxmem" command
 */
static const vshCmdInfo info_setmaxmem[] = {
    {"help", N_("change maximum memory limit")},
    {"desc", N_("Change the maximum memory allocation limit in the guest domain.")},
    {NULL, NULL}
};

static const vshCmdOptDef opts_setmaxmem[] = {
    {"domain", VSH_OT_DATA, VSH_OFLAG_REQ, N_("domain name, id or uuid")},
    {"kilobytes", VSH_OT_INT, VSH_OFLAG_REQ, N_("maximum memory limit in kilobytes")},
    {"config", VSH_OT_BOOL, 0, N_("affect next boot")},
    {"live", VSH_OT_BOOL, 0, N_("affect running domain")},
    {"current", VSH_OT_BOOL, 0, N_("affect current domain")},
    {NULL, 0, 0, NULL}
};

static bool
cmdSetmaxmem(vshControl *ctl, const vshCmd *cmd)
{
    virDomainPtr dom;
    virDomainInfo info;
    int kilobytes = 0;
    bool ret = true;
    int config = vshCommandOptBool(cmd, "config");
    int live = vshCommandOptBool(cmd, "live");
    int current = vshCommandOptBool(cmd, "current");
    int flags = VIR_DOMAIN_MEM_MAXIMUM;

    if (current) {
        if (live || config) {
            vshError(ctl, "%s", _("--current must be specified exclusively"));
            return false;
        }
    } else {
        if (config)
            flags |= VIR_DOMAIN_MEM_CONFIG;
        if (live)
            flags |= VIR_DOMAIN_MEM_LIVE;
        /* neither option is specified */
        if (!live && !config)
            flags = -1;
    }

    if (!vshConnectionUsability(ctl, ctl->conn))
        return false;

    if (!(dom = vshCommandOptDomain(ctl, cmd, NULL)))
        return false;

    if (vshCommandOptInt(cmd, "kilobytes", &kilobytes) < 0) {
        vshError(ctl, "%s", _("memory size has to be a number"));
        return false;
    }

    if (kilobytes <= 0) {
        virDomainFree(dom);
        vshError(ctl, _("Invalid value of %d for memory size"), kilobytes);
        return false;
    }

    if (virDomainGetInfo(dom, &info) != 0) {
        virDomainFree(dom);
        vshError(ctl, "%s", _("Unable to verify current MemorySize"));
        return false;
    }

    if (flags == -1) {
        if (virDomainSetMaxMemory(dom, kilobytes) != 0) {
            vshError(ctl, "%s", _("Unable to change MaxMemorySize"));
            ret = false;
        }
    } else {
        if (virDomainSetMemoryFlags(dom, kilobytes, flags) < 0) {
            vshError(ctl, "%s", _("Unable to change MaxMemorySize"));
            ret = false;
        }
    }

    virDomainFree(dom);
    return ret;
}

/*
 * "blkiotune" command
 */
static const vshCmdInfo info_blkiotune[] = {
    {"help", N_("Get or set blkio parameters")},
    {"desc", N_("Get or set the current blkio parameters for a guest" \
                " domain.\n" \
                "    To get the blkio parameters use following command: \n\n" \
                "    virsh # blkiotune <domain>")},
    {NULL, NULL}
};

static const vshCmdOptDef opts_blkiotune[] = {
    {"domain", VSH_OT_DATA, VSH_OFLAG_REQ, N_("domain name, id or uuid")},
    {"weight", VSH_OT_INT, VSH_OFLAG_NONE,
     N_("IO Weight in range [100, 1000]")},
    {NULL, 0, 0, NULL}
};

static bool
cmdBlkiotune(vshControl * ctl, const vshCmd * cmd)
{
    virDomainPtr dom;
    int weight = 0;
    int nparams = 0;
    unsigned int i = 0;
    virBlkioParameterPtr params = NULL, temp = NULL;
    bool ret = false;

    if (!vshConnectionUsability(ctl, ctl->conn))
        return false;

    if (!(dom = vshCommandOptDomain(ctl, cmd, NULL)))
        return false;

    if (vshCommandOptInt(cmd, "weight", &weight) < 0) {
        vshError(ctl, "%s",
                 _("Unable to parse integer parameter"));
        goto cleanup;
    }

    if (weight) {
        nparams++;
        if (weight < 0) {
            virDomainFree(dom);
            vshError(ctl, _("Invalid value of %d for I/O weight"), weight);
            goto cleanup;
        }
    }

    if (nparams == 0) {
        /* get the number of blkio parameters */
        if (virDomainGetBlkioParameters(dom, NULL, &nparams, 0) != 0) {
            vshError(ctl, "%s",
                     _("Unable to get number of blkio parameters"));
            goto cleanup;
        }

        if (nparams == 0) {
            /* nothing to output */
            ret = true;
            goto cleanup;
        }

        /* now go get all the blkio parameters */
        params = vshCalloc(ctl, nparams, sizeof(*params));
        if (virDomainGetBlkioParameters(dom, params, &nparams, 0) != 0) {
            vshError(ctl, "%s", _("Unable to get blkio parameters"));
            goto cleanup;
        }

        for (i = 0; i < nparams; i++) {
            switch (params[i].type) {
                case VIR_DOMAIN_BLKIO_PARAM_INT:
                    vshPrint(ctl, "%-15s: %d\n", params[i].field,
                             params[i].value.i);
                    break;
                case VIR_DOMAIN_BLKIO_PARAM_UINT:
                    vshPrint(ctl, "%-15s: %u\n", params[i].field,
                             params[i].value.ui);
                    break;
                case VIR_DOMAIN_BLKIO_PARAM_LLONG:
                    vshPrint(ctl, "%-15s: %lld\n", params[i].field,
                             params[i].value.l);
                    break;
                case VIR_DOMAIN_BLKIO_PARAM_ULLONG:
                    vshPrint(ctl, "%-15s: %llu\n", params[i].field,
                                 params[i].value.ul);
                    break;
                case VIR_DOMAIN_BLKIO_PARAM_DOUBLE:
                    vshPrint(ctl, "%-15s: %f\n", params[i].field,
                             params[i].value.d);
                    break;
                case VIR_DOMAIN_BLKIO_PARAM_BOOLEAN:
                    vshPrint(ctl, "%-15s: %d\n", params[i].field,
                             params[i].value.b);
                    break;
                default:
                    vshPrint(ctl, "unimplemented blkio parameter type\n");
            }
        }

        ret = true;
    } else {
        /* set the blkio parameters */
        params = vshCalloc(ctl, nparams, sizeof(*params));

        for (i = 0; i < nparams; i++) {
            temp = &params[i];
            temp->type = VIR_DOMAIN_BLKIO_PARAM_UINT;

            if (weight) {
                temp->value.ui = weight;
                strncpy(temp->field, VIR_DOMAIN_BLKIO_WEIGHT,
                        sizeof(temp->field));
                weight = 0;
            }
        }
        if (virDomainSetBlkioParameters(dom, params, nparams, 0) != 0)
            vshError(ctl, "%s", _("Unable to change blkio parameters"));
        else
            ret = true;
    }

  cleanup:
    VIR_FREE(params);
    virDomainFree(dom);
    return ret;
}

/*
 * "memtune" command
 */
static const vshCmdInfo info_memtune[] = {
    {"help", N_("Get or set memory parameters")},
    {"desc", N_("Get or set the current memory parameters for a guest" \
                " domain.\n" \
                "    To get the memory parameters use following command: \n\n" \
                "    virsh # memtune <domain>")},
    {NULL, NULL}
};

static const vshCmdOptDef opts_memtune[] = {
    {"domain", VSH_OT_DATA, VSH_OFLAG_REQ, N_("domain name, id or uuid")},
    {"hard-limit", VSH_OT_INT, VSH_OFLAG_NONE,
     N_("Max memory in kilobytes")},
    {"soft-limit", VSH_OT_INT, VSH_OFLAG_NONE,
     N_("Memory during contention in kilobytes")},
    {"swap-hard-limit", VSH_OT_INT, VSH_OFLAG_NONE,
     N_("Max memory plus swap in kilobytes")},
    {"min-guarantee", VSH_OT_INT, VSH_OFLAG_NONE,
     N_("Min guaranteed memory in kilobytes")},
    {NULL, 0, 0, NULL}
};

static bool
cmdMemtune(vshControl * ctl, const vshCmd * cmd)
{
    virDomainPtr dom;
    long long hard_limit = 0, soft_limit = 0, swap_hard_limit = 0;
    long long min_guarantee = 0;
    int nparams = 0;
    unsigned int i = 0;
    virMemoryParameterPtr params = NULL, temp = NULL;
    bool ret = false;

    if (!vshConnectionUsability(ctl, ctl->conn))
        return false;

    if (!(dom = vshCommandOptDomain(ctl, cmd, NULL)))
        return false;

    if (vshCommandOptLongLong(cmd, "hard-limit", &hard_limit) < 0 ||
        vshCommandOptLongLong(cmd, "soft-limit", &soft_limit) < 0 ||
        vshCommandOptLongLong(cmd, "swap-hard-limit", &swap_hard_limit) < 0 ||
        vshCommandOptLongLong(cmd, "min-guarantee", &min_guarantee) < 0) {
        vshError(ctl, "%s",
                 _("Unable to parse integer parameter"));
        goto cleanup;
    }

    if (hard_limit)
        nparams++;

    if (soft_limit)
        nparams++;

    if (swap_hard_limit)
        nparams++;

    if (min_guarantee)
        nparams++;

    if (nparams == 0) {
        /* get the number of memory parameters */
        if (virDomainGetMemoryParameters(dom, NULL, &nparams, 0) != 0) {
            vshError(ctl, "%s",
                     _("Unable to get number of memory parameters"));
            goto cleanup;
        }

        if (nparams == 0) {
            /* nothing to output */
            ret = true;
            goto cleanup;
        }

        /* now go get all the memory parameters */
        params = vshCalloc(ctl, nparams, sizeof(*params));
        if (virDomainGetMemoryParameters(dom, params, &nparams, 0) != 0) {
            vshError(ctl, "%s", _("Unable to get memory parameters"));
            goto cleanup;
        }

        for (i = 0; i < nparams; i++) {
            switch (params[i].type) {
                case VIR_DOMAIN_MEMORY_PARAM_INT:
                    vshPrint(ctl, "%-15s: %d\n", params[i].field,
                             params[i].value.i);
                    break;
                case VIR_DOMAIN_MEMORY_PARAM_UINT:
                    vshPrint(ctl, "%-15s: %u\n", params[i].field,
                             params[i].value.ui);
                    break;
                case VIR_DOMAIN_MEMORY_PARAM_LLONG:
                    vshPrint(ctl, "%-15s: %lld\n", params[i].field,
                             params[i].value.l);
                    break;
                case VIR_DOMAIN_MEMORY_PARAM_ULLONG:
                    if (params[i].value.ul == VIR_DOMAIN_MEMORY_PARAM_UNLIMITED)
                        vshPrint(ctl, "%-15s: unlimited\n", params[i].field);
                    else
                        vshPrint(ctl, "%-15s: %llu kB\n", params[i].field,
                                 params[i].value.ul);
                    break;
                case VIR_DOMAIN_MEMORY_PARAM_DOUBLE:
                    vshPrint(ctl, "%-15s: %f\n", params[i].field,
                             params[i].value.d);
                    break;
                case VIR_DOMAIN_MEMORY_PARAM_BOOLEAN:
                    vshPrint(ctl, "%-15s: %d\n", params[i].field,
                             params[i].value.b);
                    break;
                default:
                    vshPrint(ctl, "unimplemented memory parameter type\n");
            }
        }

        ret = true;
    } else {
        /* set the memory parameters */
        params = vshCalloc(ctl, nparams, sizeof(*params));

        for (i = 0; i < nparams; i++) {
            temp = &params[i];
            temp->type = VIR_DOMAIN_MEMORY_PARAM_ULLONG;

            /*
             * Some magic here, this is used to fill the params structure with
             * the valid arguments passed, after filling the particular
             * argument we purposely make them 0, so on the next pass it goes
             * to the next valid argument and so on.
             */
            if (soft_limit) {
                temp->value.ul = soft_limit;
                strncpy(temp->field, VIR_DOMAIN_MEMORY_SOFT_LIMIT,
                        sizeof(temp->field));
                soft_limit = 0;
            } else if (hard_limit) {
                temp->value.ul = hard_limit;
                strncpy(temp->field, VIR_DOMAIN_MEMORY_HARD_LIMIT,
                        sizeof(temp->field));
                hard_limit = 0;
            } else if (swap_hard_limit) {
                temp->value.ul = swap_hard_limit;
                strncpy(temp->field, VIR_DOMAIN_MEMORY_SWAP_HARD_LIMIT,
                        sizeof(temp->field));
                swap_hard_limit = 0;
            } else if (min_guarantee) {
                temp->value.ul = min_guarantee;
                strncpy(temp->field, VIR_DOMAIN_MEMORY_MIN_GUARANTEE,
                        sizeof(temp->field));
                min_guarantee = 0;
            }

            /* If the user has passed -1, we interpret it as unlimited */
            if (temp->value.ul == -1)
                temp->value.ul = VIR_DOMAIN_MEMORY_PARAM_UNLIMITED;
        }
        if (virDomainSetMemoryParameters(dom, params, nparams, 0) != 0)
            vshError(ctl, "%s", _("Unable to change memory parameters"));
        else
            ret = true;
    }

  cleanup:
    VIR_FREE(params);
    virDomainFree(dom);
    return ret;
}

/*
 * "nodeinfo" command
 */
static const vshCmdInfo info_nodeinfo[] = {
    {"help", N_("node information")},
    {"desc", N_("Returns basic information about the node.")},
    {NULL, NULL}
};

static bool
cmdNodeinfo(vshControl *ctl, const vshCmd *cmd ATTRIBUTE_UNUSED)
{
    virNodeInfo info;

    if (!vshConnectionUsability(ctl, ctl->conn))
        return false;

    if (virNodeGetInfo(ctl->conn, &info) < 0) {
        vshError(ctl, "%s", _("failed to get node information"));
        return false;
    }
    vshPrint(ctl, "%-20s %s\n", _("CPU model:"), info.model);
    vshPrint(ctl, "%-20s %d\n", _("CPU(s):"), info.cpus);
    vshPrint(ctl, "%-20s %d MHz\n", _("CPU frequency:"), info.mhz);
    vshPrint(ctl, "%-20s %d\n", _("CPU socket(s):"), info.sockets);
    vshPrint(ctl, "%-20s %d\n", _("Core(s) per socket:"), info.cores);
    vshPrint(ctl, "%-20s %d\n", _("Thread(s) per core:"), info.threads);
    vshPrint(ctl, "%-20s %d\n", _("NUMA cell(s):"), info.nodes);
    vshPrint(ctl, "%-20s %lu kB\n", _("Memory size:"), info.memory);

    return true;
}

/*
 * "capabilities" command
 */
static const vshCmdInfo info_capabilities[] = {
    {"help", N_("capabilities")},
    {"desc", N_("Returns capabilities of hypervisor/driver.")},
    {NULL, NULL}
};

static bool
cmdCapabilities (vshControl *ctl, const vshCmd *cmd ATTRIBUTE_UNUSED)
{
    char *caps;

    if (!vshConnectionUsability(ctl, ctl->conn))
        return false;

    if ((caps = virConnectGetCapabilities (ctl->conn)) == NULL) {
        vshError(ctl, "%s", _("failed to get capabilities"));
        return false;
    }
    vshPrint (ctl, "%s\n", caps);
    VIR_FREE(caps);

    return true;
}

/*
 * "dumpxml" command
 */
static const vshCmdInfo info_dumpxml[] = {
    {"help", N_("domain information in XML")},
    {"desc", N_("Output the domain information as an XML dump to stdout.")},
    {NULL, NULL}
};

static const vshCmdOptDef opts_dumpxml[] = {
    {"domain", VSH_OT_DATA, VSH_OFLAG_REQ, N_("domain name, id or uuid")},
    {"inactive", VSH_OT_BOOL, 0, N_("show inactive defined XML")},
    {"security-info", VSH_OT_BOOL, 0, N_("include security sensitive information in XML dump")},
    {"update-cpu", VSH_OT_BOOL, 0, N_("update guest CPU according to host CPU")},
    {NULL, 0, 0, NULL}
};

static bool
cmdDumpXML(vshControl *ctl, const vshCmd *cmd)
{
    virDomainPtr dom;
    bool ret = true;
    char *dump;
    int flags = 0;
    int inactive = vshCommandOptBool(cmd, "inactive");
    int secure = vshCommandOptBool(cmd, "security-info");
    int update = vshCommandOptBool(cmd, "update-cpu");

    if (inactive)
        flags |= VIR_DOMAIN_XML_INACTIVE;
    if (secure)
        flags |= VIR_DOMAIN_XML_SECURE;
    if (update)
        flags |= VIR_DOMAIN_XML_UPDATE_CPU;

    if (!vshConnectionUsability(ctl, ctl->conn))
        return false;

    if (!(dom = vshCommandOptDomain(ctl, cmd, NULL)))
        return false;

    dump = virDomainGetXMLDesc(dom, flags);
    if (dump != NULL) {
        vshPrint(ctl, "%s", dump);
        VIR_FREE(dump);
    } else {
        ret = false;
    }

    virDomainFree(dom);
    return ret;
}

/*
 * "domxml-from-native" command
 */
static const vshCmdInfo info_domxmlfromnative[] = {
    {"help", N_("Convert native config to domain XML")},
    {"desc", N_("Convert native guest configuration format to domain XML format.")},
    {NULL, NULL}
};

static const vshCmdOptDef opts_domxmlfromnative[] = {
    {"format", VSH_OT_DATA, VSH_OFLAG_REQ, N_("source config data format")},
    {"config", VSH_OT_DATA, VSH_OFLAG_REQ, N_("config data file to import from")},
    {NULL, 0, 0, NULL}
};

static bool
cmdDomXMLFromNative(vshControl *ctl, const vshCmd *cmd)
{
    bool ret = true;
    const char *format = NULL;
    const char *configFile = NULL;
    char *configData;
    char *xmlData;
    int flags = 0;

    if (!vshConnectionUsability(ctl, ctl->conn))
        return false;

    if (vshCommandOptString(cmd, "format", &format) < 0 ||
        vshCommandOptString(cmd, "config", &configFile) < 0)
        return false;

    if (virFileReadAll(configFile, 1024*1024, &configData) < 0)
        return false;

    xmlData = virConnectDomainXMLFromNative(ctl->conn, format, configData, flags);
    if (xmlData != NULL) {
        vshPrint(ctl, "%s", xmlData);
        VIR_FREE(xmlData);
    } else {
        ret = false;
    }

    return ret;
}

/*
 * "domxml-to-native" command
 */
static const vshCmdInfo info_domxmltonative[] = {
    {"help", N_("Convert domain XML to native config")},
    {"desc", N_("Convert domain XML config to a native guest configuration format.")},
    {NULL, NULL}
};

static const vshCmdOptDef opts_domxmltonative[] = {
    {"format", VSH_OT_DATA, VSH_OFLAG_REQ, N_("target config data type format")},
    {"xml", VSH_OT_DATA, VSH_OFLAG_REQ, N_("xml data file to export from")},
    {NULL, 0, 0, NULL}
};

static bool
cmdDomXMLToNative(vshControl *ctl, const vshCmd *cmd)
{
    bool ret = true;
    const char *format = NULL;
    const char *xmlFile = NULL;
    char *configData;
    char *xmlData;
    int flags = 0;

    if (!vshConnectionUsability(ctl, ctl->conn))
        return false;

    if (vshCommandOptString(cmd, "format", &format) < 0
        || vshCommandOptString(cmd, "xml", &xmlFile) < 0)
        return false;

    if (virFileReadAll(xmlFile, 1024*1024, &xmlData) < 0)
        return false;

    configData = virConnectDomainXMLToNative(ctl->conn, format, xmlData, flags);
    if (configData != NULL) {
        vshPrint(ctl, "%s", configData);
        VIR_FREE(configData);
    } else {
        ret = false;
    }

    return ret;
}

/*
 * "domname" command
 */
static const vshCmdInfo info_domname[] = {
    {"help", N_("convert a domain id or UUID to domain name")},
    {"desc", ""},
    {NULL, NULL}
};

static const vshCmdOptDef opts_domname[] = {
    {"domain", VSH_OT_DATA, VSH_OFLAG_REQ, N_("domain id or uuid")},
    {NULL, 0, 0, NULL}
};

static bool
cmdDomname(vshControl *ctl, const vshCmd *cmd)
{
    virDomainPtr dom;

    if (!vshConnectionUsability(ctl, ctl->conn))
        return false;
    if (!(dom = vshCommandOptDomainBy(ctl, cmd, NULL,
                                      VSH_BYID|VSH_BYUUID)))
        return false;

    vshPrint(ctl, "%s\n", virDomainGetName(dom));
    virDomainFree(dom);
    return true;
}

/*
 * "domid" command
 */
static const vshCmdInfo info_domid[] = {
    {"help", N_("convert a domain name or UUID to domain id")},
    {"desc", ""},
    {NULL, NULL}
};

static const vshCmdOptDef opts_domid[] = {
    {"domain", VSH_OT_DATA, VSH_OFLAG_REQ, N_("domain name or uuid")},
    {NULL, 0, 0, NULL}
};

static bool
cmdDomid(vshControl *ctl, const vshCmd *cmd)
{
    virDomainPtr dom;
    unsigned int id;

    if (!vshConnectionUsability(ctl, ctl->conn))
        return false;
    if (!(dom = vshCommandOptDomainBy(ctl, cmd, NULL,
                                      VSH_BYNAME|VSH_BYUUID)))
        return false;

    id = virDomainGetID(dom);
    if (id == ((unsigned int)-1))
        vshPrint(ctl, "%s\n", "-");
    else
        vshPrint(ctl, "%d\n", id);
    virDomainFree(dom);
    return true;
}

/*
 * "domuuid" command
 */
static const vshCmdInfo info_domuuid[] = {
    {"help", N_("convert a domain name or id to domain UUID")},
    {"desc", ""},
    {NULL, NULL}
};

static const vshCmdOptDef opts_domuuid[] = {
    {"domain", VSH_OT_DATA, VSH_OFLAG_REQ, N_("domain id or name")},
    {NULL, 0, 0, NULL}
};

static bool
cmdDomuuid(vshControl *ctl, const vshCmd *cmd)
{
    virDomainPtr dom;
    char uuid[VIR_UUID_STRING_BUFLEN];

    if (!vshConnectionUsability(ctl, ctl->conn))
        return false;
    if (!(dom = vshCommandOptDomainBy(ctl, cmd, NULL,
                                      VSH_BYNAME|VSH_BYID)))
        return false;

    if (virDomainGetUUIDString(dom, uuid) != -1)
        vshPrint(ctl, "%s\n", uuid);
    else
        vshError(ctl, "%s", _("failed to get domain UUID"));

    virDomainFree(dom);
    return true;
}

/*
 * "migrate" command
 */
static const vshCmdInfo info_migrate[] = {
    {"help", N_("migrate domain to another host")},
    {"desc", N_("Migrate domain to another host.  Add --live for live migration.")},
    {NULL, NULL}
};

static const vshCmdOptDef opts_migrate[] = {
    {"live", VSH_OT_BOOL, 0, N_("live migration")},
    {"p2p", VSH_OT_BOOL, 0, N_("peer-2-peer migration")},
    {"direct", VSH_OT_BOOL, 0, N_("direct migration")},
    {"tunnelled", VSH_OT_BOOL, 0, N_("tunnelled migration")},
    {"persistent", VSH_OT_BOOL, 0, N_("persist VM on destination")},
    {"undefinesource", VSH_OT_BOOL, 0, N_("undefine VM on source")},
    {"suspend", VSH_OT_BOOL, 0, N_("do not restart the domain on the destination host")},
    {"copy-storage-all", VSH_OT_BOOL, 0, N_("migration with non-shared storage with full disk copy")},
    {"copy-storage-inc", VSH_OT_BOOL, 0, N_("migration with non-shared storage with incremental copy (same base image shared between source and destination)")},
    {"verbose", VSH_OT_BOOL, 0, N_("display the progress of migration")},
    {"domain", VSH_OT_DATA, VSH_OFLAG_REQ, N_("domain name, id or uuid")},
    {"desturi", VSH_OT_DATA, VSH_OFLAG_REQ, N_("connection URI of the destination host as seen from the client(normal migration) or source(p2p migration)")},
    {"migrateuri", VSH_OT_DATA, 0, N_("migration URI, usually can be omitted")},
    {"dname", VSH_OT_DATA, 0, N_("rename to new name during migration (if supported)")},
    {"timeout", VSH_OT_INT, 0, N_("force guest to suspend if live migration exceeds timeout (in seconds)")},
    {NULL, 0, 0, NULL}
};

typedef struct __vshCtrlData {
    vshControl *ctl;
    const vshCmd *cmd;
    int writefd;
} vshCtrlData;

static void
doMigrate (void *opaque)
{
    char ret = '1';
    virDomainPtr dom = NULL;
    const char *desturi = NULL;
    const char *migrateuri = NULL;
    const char *dname = NULL;
    int flags = 0;
    vshCtrlData *data = opaque;
    vshControl *ctl = data->ctl;
    const vshCmd *cmd = data->cmd;
#if HAVE_PTHREAD_SIGMASK
    sigset_t sigmask, oldsigmask;

    sigemptyset(&sigmask);
    sigaddset(&sigmask, SIGINT);
    if (pthread_sigmask(SIG_BLOCK, &sigmask, &oldsigmask) < 0)
        goto out_sig;
#endif

    if (!vshConnectionUsability (ctl, ctl->conn))
        goto out;

    if (!(dom = vshCommandOptDomain (ctl, cmd, NULL)))
        goto out;

    if (vshCommandOptString(cmd, "desturi", &desturi) <= 0 ||
        vshCommandOptString(cmd, "migrateuri", &migrateuri) < 0 ||
        vshCommandOptString(cmd, "dname", &dname) < 0) {
        vshError(ctl, "%s", _("missing argument"));
        goto out;
    }

    if (vshCommandOptBool (cmd, "live"))
        flags |= VIR_MIGRATE_LIVE;
    if (vshCommandOptBool (cmd, "p2p"))
        flags |= VIR_MIGRATE_PEER2PEER;
    if (vshCommandOptBool (cmd, "tunnelled"))
        flags |= VIR_MIGRATE_TUNNELLED;

    if (vshCommandOptBool (cmd, "persistent"))
        flags |= VIR_MIGRATE_PERSIST_DEST;
    if (vshCommandOptBool (cmd, "undefinesource"))
        flags |= VIR_MIGRATE_UNDEFINE_SOURCE;

    if (vshCommandOptBool (cmd, "suspend"))
        flags |= VIR_MIGRATE_PAUSED;

    if (vshCommandOptBool (cmd, "copy-storage-all"))
        flags |= VIR_MIGRATE_NON_SHARED_DISK;

    if (vshCommandOptBool (cmd, "copy-storage-inc"))
        flags |= VIR_MIGRATE_NON_SHARED_INC;

    if ((flags & VIR_MIGRATE_PEER2PEER) ||
        vshCommandOptBool (cmd, "direct")) {
        /* For peer2peer migration or direct migration we only expect one URI
         * a libvirt URI, or a hypervisor specific URI. */

        if (migrateuri != NULL) {
            vshError(ctl, "%s", _("migrate: Unexpected migrateuri for peer2peer/direct migration"));
            goto out;
        }

        if (virDomainMigrateToURI (dom, desturi, flags, dname, 0) == 0)
            ret = '0';
    } else {
        /* For traditional live migration, connect to the destination host directly. */
        virConnectPtr dconn = NULL;
        virDomainPtr ddom = NULL;

        dconn = virConnectOpenAuth (desturi, virConnectAuthPtrDefault, 0);
        if (!dconn) goto out;

        ddom = virDomainMigrate (dom, dconn, flags, dname, migrateuri, 0);
        if (ddom) {
            virDomainFree(ddom);
            ret = '0';
        }
        virConnectClose (dconn);
    }

out:
#if HAVE_PTHREAD_SIGMASK
    pthread_sigmask(SIG_SETMASK, &oldsigmask, NULL);
out_sig:
#endif
    if (dom) virDomainFree (dom);
    ignore_value(safewrite(data->writefd, &ret, sizeof(ret)));
}

static void
print_job_progress(unsigned long long remaining, unsigned long long total)
{
    int progress;

    if (total == 0)
        /* migration has not been started */
        return;

    if (remaining == 0) {
        /* migration has completed */
        progress = 100;
    } else {
        /* use float to avoid overflow */
        progress = (int)(100.0 - remaining * 100.0 / total);
        if (progress >= 100) {
            /* migration has not completed, do not print [100 %] */
            progress = 99;
        }
    }

    fprintf(stderr, "\rMigration: [%3d %%]", progress);
}

static bool
cmdMigrate (vshControl *ctl, const vshCmd *cmd)
{
    virDomainPtr dom = NULL;
    int p[2] = {-1, -1};
    int ret = -1;
    bool functionReturn = false;
    virThread workerThread;
    struct pollfd pollfd;
    char retchar;
    struct sigaction sig_action;
    struct sigaction old_sig_action;
    virDomainJobInfo jobinfo;
    bool verbose = false;
    int timeout = 0;
    struct timeval start, curr;
    bool live_flag = false;
    vshCtrlData data;
#if HAVE_PTHREAD_SIGMASK
    sigset_t sigmask, oldsigmask;

    sigemptyset(&sigmask);
    sigaddset(&sigmask, SIGINT);
#endif

    if (!(dom = vshCommandOptDomain(ctl, cmd, NULL)))
        return false;

    if (vshCommandOptBool (cmd, "verbose"))
        verbose = true;

    if (vshCommandOptBool (cmd, "live"))
        live_flag = true;
    if (vshCommandOptInt(cmd, "timeout", &timeout) > 0) {
        if (! live_flag) {
            vshError(ctl, "%s", _("migrate: Unexpected timeout for offline migration"));
            goto cleanup;
        }

        if (timeout < 1) {
            vshError(ctl, "%s", _("migrate: Invalid timeout"));
            goto cleanup;
        }

        /* Ensure that we can multiply by 1000 without overflowing. */
        if (timeout > INT_MAX / 1000) {
            vshError(ctl, "%s", _("migrate: Timeout is too big"));
            goto cleanup;
        }
    }

    if (pipe(p) < 0)
        goto cleanup;

    data.ctl = ctl;
    data.cmd = cmd;
    data.writefd = p[1];

    if (virThreadCreate(&workerThread,
                        true,
                        doMigrate,
                        &data) < 0)
        goto cleanup;

    intCaught = 0;
    sig_action.sa_sigaction = vshCatchInt;
    sig_action.sa_flags = SA_SIGINFO;
    sigemptyset(&sig_action.sa_mask);
    sigaction(SIGINT, &sig_action, &old_sig_action);

    pollfd.fd = p[0];
    pollfd.events = POLLIN;
    pollfd.revents = 0;

    GETTIMEOFDAY(&start);
    while (1) {
repoll:
        ret = poll(&pollfd, 1, 500);
        if (ret > 0) {
            if (saferead(p[0], &retchar, sizeof(retchar)) > 0) {
                if (retchar == '0') {
                    functionReturn = true;
                    if (verbose) {
                        /* print [100 %] */
                        print_job_progress(0, 1);
                    }
                } else
                    functionReturn = false;
            } else
                functionReturn = false;
            break;
        }

        if (ret < 0) {
            if (errno == EINTR) {
                if (intCaught) {
                    virDomainAbortJob(dom);
                    intCaught = 0;
                } else
                    goto repoll;
            }
            functionReturn = false;
            break;
        }

        GETTIMEOFDAY(&curr);
        if ( timeout && ((int)(curr.tv_sec - start.tv_sec)  * 1000 + \
                         (int)(curr.tv_usec - start.tv_usec) / 1000) > timeout * 1000 ) {
            /* suspend the domain when migration timeouts. */
            vshDebug(ctl, 5, "suspend the domain when migration timeouts\n");
            virDomainSuspend(dom);
            timeout = 0;
        }

        if (verbose) {
#if HAVE_PTHREAD_SIGMASK
            pthread_sigmask(SIG_BLOCK, &sigmask, &oldsigmask);
#endif
            ret = virDomainGetJobInfo(dom, &jobinfo);
#if HAVE_PTHREAD_SIGMASK
            pthread_sigmask(SIG_SETMASK, &oldsigmask, NULL);
#endif
            if (ret == 0)
                print_job_progress(jobinfo.dataRemaining, jobinfo.dataTotal);
        }
    }

    sigaction(SIGINT, &old_sig_action, NULL);

    virThreadJoin(&workerThread);

cleanup:
    virDomainFree(dom);
    VIR_FORCE_CLOSE(p[0]);
    VIR_FORCE_CLOSE(p[1]);
    return functionReturn;
}

/*
 * "migrate-setmaxdowntime" command
 */
static const vshCmdInfo info_migrate_setmaxdowntime[] = {
    {"help", N_("set maximum tolerable downtime")},
    {"desc", N_("Set maximum tolerable downtime of a domain which is being live-migrated to another host.")},
    {NULL, NULL}
};

static const vshCmdOptDef opts_migrate_setmaxdowntime[] = {
    {"domain", VSH_OT_DATA, VSH_OFLAG_REQ, N_("domain name, id or uuid")},
    {"downtime", VSH_OT_INT, VSH_OFLAG_REQ, N_("maximum tolerable downtime (in milliseconds) for migration")},
    {NULL, 0, 0, NULL}
};

static bool
cmdMigrateSetMaxDowntime(vshControl *ctl, const vshCmd *cmd)
{
    virDomainPtr dom = NULL;
    long long downtime = 0;
    bool ret = false;

    if (!vshConnectionUsability(ctl, ctl->conn))
        return false;

    if (!(dom = vshCommandOptDomain(ctl, cmd, NULL)))
        return false;

    if (vshCommandOptLongLong(cmd, "downtime", &downtime) < 0 ||
        downtime < 1) {
        vshError(ctl, "%s", _("migrate: Invalid downtime"));
        goto done;
    }

    if (virDomainMigrateSetMaxDowntime(dom, downtime, 0))
        goto done;

    ret = true;

done:
    virDomainFree(dom);
    return ret;
}

/*
 * "net-autostart" command
 */
static const vshCmdInfo info_network_autostart[] = {
    {"help", N_("autostart a network")},
    {"desc",
     N_("Configure a network to be automatically started at boot.")},
    {NULL, NULL}
};

static const vshCmdOptDef opts_network_autostart[] = {
    {"network",  VSH_OT_DATA, VSH_OFLAG_REQ, N_("network name or uuid")},
    {"disable", VSH_OT_BOOL, 0, N_("disable autostarting")},
    {NULL, 0, 0, NULL}
};

static bool
cmdNetworkAutostart(vshControl *ctl, const vshCmd *cmd)
{
    virNetworkPtr network;
    const char *name;
    int autostart;

    if (!vshConnectionUsability(ctl, ctl->conn))
        return false;

    if (!(network = vshCommandOptNetwork(ctl, cmd, &name)))
        return false;

    autostart = !vshCommandOptBool(cmd, "disable");

    if (virNetworkSetAutostart(network, autostart) < 0) {
        if (autostart)
            vshError(ctl, _("failed to mark network %s as autostarted"), name);
        else
            vshError(ctl, _("failed to unmark network %s as autostarted"), name);
        virNetworkFree(network);
        return false;
    }

    if (autostart)
        vshPrint(ctl, _("Network %s marked as autostarted\n"), name);
    else
        vshPrint(ctl, _("Network %s unmarked as autostarted\n"), name);

    virNetworkFree(network);
    return true;
}

/*
 * "net-create" command
 */
static const vshCmdInfo info_network_create[] = {
    {"help", N_("create a network from an XML file")},
    {"desc", N_("Create a network.")},
    {NULL, NULL}
};

static const vshCmdOptDef opts_network_create[] = {
    {"file", VSH_OT_DATA, VSH_OFLAG_REQ, N_("file containing an XML network description")},
    {NULL, 0, 0, NULL}
};

static bool
cmdNetworkCreate(vshControl *ctl, const vshCmd *cmd)
{
    virNetworkPtr network;
    const char *from = NULL;
    bool ret = true;
    char *buffer;

    if (!vshConnectionUsability(ctl, ctl->conn))
        return false;

    if (vshCommandOptString(cmd, "file", &from) <= 0)
        return false;

    if (virFileReadAll(from, VIRSH_MAX_XML_FILE, &buffer) < 0)
        return false;

    network = virNetworkCreateXML(ctl->conn, buffer);
    VIR_FREE(buffer);

    if (network != NULL) {
        vshPrint(ctl, _("Network %s created from %s\n"),
                 virNetworkGetName(network), from);
        virNetworkFree(network);
    } else {
        vshError(ctl, _("Failed to create network from %s"), from);
        ret = false;
    }
    return ret;
}


/*
 * "net-define" command
 */
static const vshCmdInfo info_network_define[] = {
    {"help", N_("define (but don't start) a network from an XML file")},
    {"desc", N_("Define a network.")},
    {NULL, NULL}
};

static const vshCmdOptDef opts_network_define[] = {
    {"file", VSH_OT_DATA, VSH_OFLAG_REQ, N_("file containing an XML network description")},
    {NULL, 0, 0, NULL}
};

static bool
cmdNetworkDefine(vshControl *ctl, const vshCmd *cmd)
{
    virNetworkPtr network;
    const char *from = NULL;
    bool ret = true;
    char *buffer;

    if (!vshConnectionUsability(ctl, ctl->conn))
        return false;

    if (vshCommandOptString(cmd, "file", &from) <= 0)
        return false;

    if (virFileReadAll(from, VIRSH_MAX_XML_FILE, &buffer) < 0)
        return false;

    network = virNetworkDefineXML(ctl->conn, buffer);
    VIR_FREE(buffer);

    if (network != NULL) {
        vshPrint(ctl, _("Network %s defined from %s\n"),
                 virNetworkGetName(network), from);
        virNetworkFree(network);
    } else {
        vshError(ctl, _("Failed to define network from %s"), from);
        ret = false;
    }
    return ret;
}


/*
 * "net-destroy" command
 */
static const vshCmdInfo info_network_destroy[] = {
    {"help", N_("destroy a network")},
    {"desc", N_("Destroy a given network.")},
    {NULL, NULL}
};

static const vshCmdOptDef opts_network_destroy[] = {
    {"network", VSH_OT_DATA, VSH_OFLAG_REQ, N_("network name or uuid")},
    {NULL, 0, 0, NULL}
};

static bool
cmdNetworkDestroy(vshControl *ctl, const vshCmd *cmd)
{
    virNetworkPtr network;
    bool ret = true;
    const char *name;

    if (!vshConnectionUsability(ctl, ctl->conn))
        return false;

    if (!(network = vshCommandOptNetwork(ctl, cmd, &name)))
        return false;

    if (virNetworkDestroy(network) == 0) {
        vshPrint(ctl, _("Network %s destroyed\n"), name);
    } else {
        vshError(ctl, _("Failed to destroy network %s"), name);
        ret = false;
    }

    virNetworkFree(network);
    return ret;
}


/*
 * "net-dumpxml" command
 */
static const vshCmdInfo info_network_dumpxml[] = {
    {"help", N_("network information in XML")},
    {"desc", N_("Output the network information as an XML dump to stdout.")},
    {NULL, NULL}
};

static const vshCmdOptDef opts_network_dumpxml[] = {
    {"network", VSH_OT_DATA, VSH_OFLAG_REQ, N_("network name or uuid")},
    {NULL, 0, 0, NULL}
};

static bool
cmdNetworkDumpXML(vshControl *ctl, const vshCmd *cmd)
{
    virNetworkPtr network;
    bool ret = true;
    char *dump;

    if (!vshConnectionUsability(ctl, ctl->conn))
        return false;

    if (!(network = vshCommandOptNetwork(ctl, cmd, NULL)))
        return false;

    dump = virNetworkGetXMLDesc(network, 0);
    if (dump != NULL) {
        vshPrint(ctl, "%s", dump);
        VIR_FREE(dump);
    } else {
        ret = false;
    }

    virNetworkFree(network);
    return ret;
}

/*
 * "net-info" command
 */
static const vshCmdInfo info_network_info[] = {
    {"help", N_("network information")},
    {"desc", "Returns basic information about the network"},
    {NULL, NULL}
};

static const vshCmdOptDef opts_network_info[] = {
    {"network", VSH_OT_DATA, VSH_OFLAG_REQ, N_("network name")},
    {NULL, 0, 0, NULL}
};

static bool
cmdNetworkInfo(vshControl *ctl, const vshCmd *cmd)
{
    virNetworkPtr network;
    char uuid[VIR_UUID_STRING_BUFLEN];
    int autostart;
    int persistent = -1;
    int active = -1;
    char *bridge = NULL;

    if (!vshConnectionUsability(ctl, ctl->conn))
        return false;

    if (!(network = vshCommandOptNetworkBy(ctl, cmd, NULL,
                                           VSH_BYNAME)))
        return false;

    vshPrint(ctl, "%-15s %s\n", _("Name"), virNetworkGetName(network));

    if (virNetworkGetUUIDString(network, uuid) == 0)
        vshPrint(ctl, "%-15s %s\n", _("UUID"), uuid);

    active = virNetworkIsActive(network);
    if (active >= 0)
        vshPrint(ctl, "%-15s %s\n", _("Active:"), active? _("yes") : _("no"));

    persistent = virNetworkIsPersistent(network);
    if (persistent < 0)
        vshPrint(ctl, "%-15s %s\n", _("Persistent:"), _("unknown"));
    else
        vshPrint(ctl, "%-15s %s\n", _("Persistent:"), persistent ? _("yes") : _("no"));

    if (virNetworkGetAutostart(network, &autostart) < 0)
        vshPrint(ctl, "%-15s %s\n", _("Autostart:"), _("no autostart"));
    else
        vshPrint(ctl, "%-15s %s\n", _("Autostart:"), autostart ? _("yes") : _("no"));

    bridge = virNetworkGetBridgeName(network);
    if (bridge)
        vshPrint(ctl, "%-15s %s\n", _("Bridge:"), bridge);

    virNetworkFree(network);
    return true;
}

/*
 * "iface-edit" command
 */
static const vshCmdInfo info_interface_edit[] = {
    {"help", N_("edit XML configuration for a physical host interface")},
    {"desc", N_("Edit the XML configuration for a physical host interface.")},
    {NULL, NULL}
};

static const vshCmdOptDef opts_interface_edit[] = {
    {"interface", VSH_OT_DATA, VSH_OFLAG_REQ, N_("interface name or MAC address")},
    {NULL, 0, 0, NULL}
};

static bool
cmdInterfaceEdit (vshControl *ctl, const vshCmd *cmd)
{
    bool ret = false;
    virInterfacePtr iface = NULL;
    char *tmp = NULL;
    char *doc = NULL;
    char *doc_edited = NULL;
    char *doc_reread = NULL;
    int flags = VIR_INTERFACE_XML_INACTIVE;

    if (!vshConnectionUsability(ctl, ctl->conn))
        goto cleanup;

    iface = vshCommandOptInterface (ctl, cmd, NULL);
    if (iface == NULL)
        goto cleanup;

    /* Get the XML configuration of the interface. */
    doc = virInterfaceGetXMLDesc (iface, flags);
    if (!doc)
        goto cleanup;

    /* Create and open the temporary file. */
    tmp = editWriteToTempFile (ctl, doc);
    if (!tmp) goto cleanup;

    /* Start the editor. */
    if (editFile (ctl, tmp) == -1) goto cleanup;

    /* Read back the edited file. */
    doc_edited = editReadBackFile (ctl, tmp);
    if (!doc_edited) goto cleanup;

    /* Compare original XML with edited.  Has it changed at all? */
    if (STREQ (doc, doc_edited)) {
        vshPrint (ctl, _("Interface %s XML configuration not changed.\n"),
                  virInterfaceGetName (iface));
        ret = true;
        goto cleanup;
    }

    /* Now re-read the interface XML.  Did someone else change it while
     * it was being edited?  This also catches problems such as us
     * losing a connection or the interface going away.
     */
    doc_reread = virInterfaceGetXMLDesc (iface, flags);
    if (!doc_reread)
        goto cleanup;

    if (STRNEQ (doc, doc_reread)) {
        vshError(ctl, "%s",
                 _("ERROR: the XML configuration was changed by another user"));
        goto cleanup;
    }

    /* Everything checks out, so redefine the interface. */
    virInterfaceFree (iface);
    iface = virInterfaceDefineXML (ctl->conn, doc_edited, 0);
    if (!iface)
        goto cleanup;

    vshPrint (ctl, _("Interface %s XML configuration edited.\n"),
              virInterfaceGetName(iface));

    ret = true;

cleanup:
    if (iface)
        virInterfaceFree (iface);

    VIR_FREE(doc);
    VIR_FREE(doc_edited);
    VIR_FREE(doc_reread);

    if (tmp) {
        unlink (tmp);
        VIR_FREE(tmp);
    }

    return ret;
}

/*
 * "net-list" command
 */
static const vshCmdInfo info_network_list[] = {
    {"help", N_("list networks")},
    {"desc", N_("Returns list of networks.")},
    {NULL, NULL}
};

static const vshCmdOptDef opts_network_list[] = {
    {"inactive", VSH_OT_BOOL, 0, N_("list inactive networks")},
    {"all", VSH_OT_BOOL, 0, N_("list inactive & active networks")},
    {NULL, 0, 0, NULL}
};

static bool
cmdNetworkList(vshControl *ctl, const vshCmd *cmd ATTRIBUTE_UNUSED)
{
    int inactive = vshCommandOptBool(cmd, "inactive");
    int all = vshCommandOptBool(cmd, "all");
    int active = !inactive || all ? 1 : 0;
    int maxactive = 0, maxinactive = 0, i;
    char **activeNames = NULL, **inactiveNames = NULL;
    inactive |= all;

    if (!vshConnectionUsability(ctl, ctl->conn))
        return false;

    if (active) {
        maxactive = virConnectNumOfNetworks(ctl->conn);
        if (maxactive < 0) {
            vshError(ctl, "%s", _("Failed to list active networks"));
            return false;
        }
        if (maxactive) {
            activeNames = vshMalloc(ctl, sizeof(char *) * maxactive);

            if ((maxactive = virConnectListNetworks(ctl->conn, activeNames,
                                                    maxactive)) < 0) {
                vshError(ctl, "%s", _("Failed to list active networks"));
                VIR_FREE(activeNames);
                return false;
            }

            qsort(&activeNames[0], maxactive, sizeof(char *), namesorter);
        }
    }
    if (inactive) {
        maxinactive = virConnectNumOfDefinedNetworks(ctl->conn);
        if (maxinactive < 0) {
            vshError(ctl, "%s", _("Failed to list inactive networks"));
            VIR_FREE(activeNames);
            return false;
        }
        if (maxinactive) {
            inactiveNames = vshMalloc(ctl, sizeof(char *) * maxinactive);

            if ((maxinactive =
                     virConnectListDefinedNetworks(ctl->conn, inactiveNames,
                                                   maxinactive)) < 0) {
                vshError(ctl, "%s", _("Failed to list inactive networks"));
                VIR_FREE(activeNames);
                VIR_FREE(inactiveNames);
                return false;
            }

            qsort(&inactiveNames[0], maxinactive, sizeof(char*), namesorter);
        }
    }
    vshPrintExtra(ctl, "%-20s %-10s %s\n", _("Name"), _("State"),
                  _("Autostart"));
    vshPrintExtra(ctl, "-----------------------------------------\n");

    for (i = 0; i < maxactive; i++) {
        virNetworkPtr network =
            virNetworkLookupByName(ctl->conn, activeNames[i]);
        const char *autostartStr;
        int autostart = 0;

        /* this kind of work with networks is not atomic operation */
        if (!network) {
            VIR_FREE(activeNames[i]);
            continue;
        }

        if (virNetworkGetAutostart(network, &autostart) < 0)
            autostartStr = _("no autostart");
        else
            autostartStr = autostart ? _("yes") : _("no");

        vshPrint(ctl, "%-20s %-10s %-10s\n",
                 virNetworkGetName(network),
                 _("active"),
                 autostartStr);
        virNetworkFree(network);
        VIR_FREE(activeNames[i]);
    }
    for (i = 0; i < maxinactive; i++) {
        virNetworkPtr network = virNetworkLookupByName(ctl->conn, inactiveNames[i]);
        const char *autostartStr;
        int autostart = 0;

        /* this kind of work with networks is not atomic operation */
        if (!network) {
            VIR_FREE(inactiveNames[i]);
            continue;
        }

        if (virNetworkGetAutostart(network, &autostart) < 0)
            autostartStr = _("no autostart");
        else
            autostartStr = autostart ? _("yes") : _("no");

        vshPrint(ctl, "%-20s %-10s %-10s\n",
                 inactiveNames[i],
                 _("inactive"),
                 autostartStr);

        virNetworkFree(network);
        VIR_FREE(inactiveNames[i]);
    }
    VIR_FREE(activeNames);
    VIR_FREE(inactiveNames);
    return true;
}


/*
 * "net-name" command
 */
static const vshCmdInfo info_network_name[] = {
    {"help", N_("convert a network UUID to network name")},
    {"desc", ""},
    {NULL, NULL}
};

static const vshCmdOptDef opts_network_name[] = {
    {"network", VSH_OT_DATA, VSH_OFLAG_REQ, N_("network uuid")},
    {NULL, 0, 0, NULL}
};

static bool
cmdNetworkName(vshControl *ctl, const vshCmd *cmd)
{
    virNetworkPtr network;

    if (!vshConnectionUsability(ctl, ctl->conn))
        return false;
    if (!(network = vshCommandOptNetworkBy(ctl, cmd, NULL,
                                           VSH_BYUUID)))
        return false;

    vshPrint(ctl, "%s\n", virNetworkGetName(network));
    virNetworkFree(network);
    return true;
}


/*
 * "net-start" command
 */
static const vshCmdInfo info_network_start[] = {
    {"help", N_("start a (previously defined) inactive network")},
    {"desc", N_("Start a network.")},
    {NULL, NULL}
};

static const vshCmdOptDef opts_network_start[] = {
    {"network", VSH_OT_DATA, VSH_OFLAG_REQ, N_("name of the inactive network")},
    {NULL, 0, 0, NULL}
};

static bool
cmdNetworkStart(vshControl *ctl, const vshCmd *cmd)
{
    virNetworkPtr network;
    bool ret = true;

    if (!vshConnectionUsability(ctl, ctl->conn))
        return false;

    if (!(network = vshCommandOptNetworkBy(ctl, cmd, NULL, VSH_BYNAME)))
         return false;

    if (virNetworkCreate(network) == 0) {
        vshPrint(ctl, _("Network %s started\n"),
                 virNetworkGetName(network));
    } else {
        vshError(ctl, _("Failed to start network %s"),
                 virNetworkGetName(network));
        ret = false;
    }
    virNetworkFree(network);
    return ret;
}


/*
 * "net-undefine" command
 */
static const vshCmdInfo info_network_undefine[] = {
    {"help", N_("undefine an inactive network")},
    {"desc", N_("Undefine the configuration for an inactive network.")},
    {NULL, NULL}
};

static const vshCmdOptDef opts_network_undefine[] = {
    {"network", VSH_OT_DATA, VSH_OFLAG_REQ, N_("network name or uuid")},
    {NULL, 0, 0, NULL}
};

static bool
cmdNetworkUndefine(vshControl *ctl, const vshCmd *cmd)
{
    virNetworkPtr network;
    bool ret = true;
    const char *name;

    if (!vshConnectionUsability(ctl, ctl->conn))
        return false;

    if (!(network = vshCommandOptNetwork(ctl, cmd, &name)))
        return false;

    if (virNetworkUndefine(network) == 0) {
        vshPrint(ctl, _("Network %s has been undefined\n"), name);
    } else {
        vshError(ctl, _("Failed to undefine network %s"), name);
        ret = false;
    }

    virNetworkFree(network);
    return ret;
}


/*
 * "net-uuid" command
 */
static const vshCmdInfo info_network_uuid[] = {
    {"help", N_("convert a network name to network UUID")},
    {"desc", ""},
    {NULL, NULL}
};

static const vshCmdOptDef opts_network_uuid[] = {
    {"network", VSH_OT_DATA, VSH_OFLAG_REQ, N_("network name")},
    {NULL, 0, 0, NULL}
};

static bool
cmdNetworkUuid(vshControl *ctl, const vshCmd *cmd)
{
    virNetworkPtr network;
    char uuid[VIR_UUID_STRING_BUFLEN];

    if (!vshConnectionUsability(ctl, ctl->conn))
        return false;

    if (!(network = vshCommandOptNetworkBy(ctl, cmd, NULL,
                                           VSH_BYNAME)))
        return false;

    if (virNetworkGetUUIDString(network, uuid) != -1)
        vshPrint(ctl, "%s\n", uuid);
    else
        vshError(ctl, "%s", _("failed to get network UUID"));

    virNetworkFree(network);
    return true;
}


/**************************************************************************/
/*
 * "iface-list" command
 */
static const vshCmdInfo info_interface_list[] = {
    {"help", N_("list physical host interfaces")},
    {"desc", N_("Returns list of physical host interfaces.")},
    {NULL, NULL}
};

static const vshCmdOptDef opts_interface_list[] = {
    {"inactive", VSH_OT_BOOL, 0, N_("list inactive interfaces")},
    {"all", VSH_OT_BOOL, 0, N_("list inactive & active interfaces")},
    {NULL, 0, 0, NULL}
};
static bool
cmdInterfaceList(vshControl *ctl, const vshCmd *cmd ATTRIBUTE_UNUSED)
{
    int inactive = vshCommandOptBool(cmd, "inactive");
    int all = vshCommandOptBool(cmd, "all");
    int active = !inactive || all ? 1 : 0;
    int maxactive = 0, maxinactive = 0, i;
    char **activeNames = NULL, **inactiveNames = NULL;
    inactive |= all;

    if (!vshConnectionUsability(ctl, ctl->conn))
        return false;

    if (active) {
        maxactive = virConnectNumOfInterfaces(ctl->conn);
        if (maxactive < 0) {
            vshError(ctl, "%s", _("Failed to list active interfaces"));
            return false;
        }
        if (maxactive) {
            activeNames = vshMalloc(ctl, sizeof(char *) * maxactive);

            if ((maxactive = virConnectListInterfaces(ctl->conn, activeNames,
                                                    maxactive)) < 0) {
                vshError(ctl, "%s", _("Failed to list active interfaces"));
                VIR_FREE(activeNames);
                return false;
            }

            qsort(&activeNames[0], maxactive, sizeof(char *), namesorter);
        }
    }
    if (inactive) {
        maxinactive = virConnectNumOfDefinedInterfaces(ctl->conn);
        if (maxinactive < 0) {
            vshError(ctl, "%s", _("Failed to list inactive interfaces"));
            VIR_FREE(activeNames);
            return false;
        }
        if (maxinactive) {
            inactiveNames = vshMalloc(ctl, sizeof(char *) * maxinactive);

            if ((maxinactive =
                     virConnectListDefinedInterfaces(ctl->conn, inactiveNames,
                                                     maxinactive)) < 0) {
                vshError(ctl, "%s", _("Failed to list inactive interfaces"));
                VIR_FREE(activeNames);
                VIR_FREE(inactiveNames);
                return false;
            }

            qsort(&inactiveNames[0], maxinactive, sizeof(char*), namesorter);
        }
    }
    vshPrintExtra(ctl, "%-20s %-10s %s\n", _("Name"), _("State"),
                  _("MAC Address"));
    vshPrintExtra(ctl, "--------------------------------------------\n");

    for (i = 0; i < maxactive; i++) {
        virInterfacePtr iface =
            virInterfaceLookupByName(ctl->conn, activeNames[i]);

        /* this kind of work with interfaces is not atomic */
        if (!iface) {
            VIR_FREE(activeNames[i]);
            continue;
        }

        vshPrint(ctl, "%-20s %-10s %s\n",
                 virInterfaceGetName(iface),
                 _("active"),
                 virInterfaceGetMACString(iface));
        virInterfaceFree(iface);
        VIR_FREE(activeNames[i]);
    }
    for (i = 0; i < maxinactive; i++) {
        virInterfacePtr iface =
            virInterfaceLookupByName(ctl->conn, inactiveNames[i]);

        /* this kind of work with interfaces is not atomic */
        if (!iface) {
            VIR_FREE(inactiveNames[i]);
            continue;
        }

        vshPrint(ctl, "%-20s %-10s %s\n",
                 virInterfaceGetName(iface),
                 _("inactive"),
                 virInterfaceGetMACString(iface));
        virInterfaceFree(iface);
        VIR_FREE(inactiveNames[i]);
    }
    VIR_FREE(activeNames);
    VIR_FREE(inactiveNames);
    return true;

}

/*
 * "iface-name" command
 */
static const vshCmdInfo info_interface_name[] = {
    {"help", N_("convert an interface MAC address to interface name")},
    {"desc", ""},
    {NULL, NULL}
};

static const vshCmdOptDef opts_interface_name[] = {
    {"interface", VSH_OT_DATA, VSH_OFLAG_REQ, N_("interface mac")},
    {NULL, 0, 0, NULL}
};

static bool
cmdInterfaceName(vshControl *ctl, const vshCmd *cmd)
{
    virInterfacePtr iface;

    if (!vshConnectionUsability(ctl, ctl->conn))
        return false;
    if (!(iface = vshCommandOptInterfaceBy(ctl, cmd, NULL,
                                           VSH_BYMAC)))
        return false;

    vshPrint(ctl, "%s\n", virInterfaceGetName(iface));
    virInterfaceFree(iface);
    return true;
}

/*
 * "iface-mac" command
 */
static const vshCmdInfo info_interface_mac[] = {
    {"help", N_("convert an interface name to interface MAC address")},
    {"desc", ""},
    {NULL, NULL}
};

static const vshCmdOptDef opts_interface_mac[] = {
    {"interface", VSH_OT_DATA, VSH_OFLAG_REQ, N_("interface name")},
    {NULL, 0, 0, NULL}
};

static bool
cmdInterfaceMAC(vshControl *ctl, const vshCmd *cmd)
{
    virInterfacePtr iface;

    if (!vshConnectionUsability(ctl, ctl->conn))
        return false;
    if (!(iface = vshCommandOptInterfaceBy(ctl, cmd, NULL,
                                           VSH_BYNAME)))
        return false;

    vshPrint(ctl, "%s\n", virInterfaceGetMACString(iface));
    virInterfaceFree(iface);
    return true;
}

/*
 * "iface-dumpxml" command
 */
static const vshCmdInfo info_interface_dumpxml[] = {
    {"help", N_("interface information in XML")},
    {"desc", N_("Output the physical host interface information as an XML dump to stdout.")},
    {NULL, NULL}
};

static const vshCmdOptDef opts_interface_dumpxml[] = {
    {"interface", VSH_OT_DATA, VSH_OFLAG_REQ, N_("interface name or MAC address")},
    {"inactive", VSH_OT_BOOL, 0, N_("show inactive defined XML")},
    {NULL, 0, 0, NULL}
};

static bool
cmdInterfaceDumpXML(vshControl *ctl, const vshCmd *cmd)
{
    virInterfacePtr iface;
    bool ret = true;
    char *dump;
    int flags = 0;
    int inactive = vshCommandOptBool(cmd, "inactive");

    if (inactive)
        flags |= VIR_INTERFACE_XML_INACTIVE;

    if (!vshConnectionUsability(ctl, ctl->conn))
        return false;

    if (!(iface = vshCommandOptInterface(ctl, cmd, NULL)))
        return false;

    dump = virInterfaceGetXMLDesc(iface, flags);
    if (dump != NULL) {
        vshPrint(ctl, "%s", dump);
        VIR_FREE(dump);
    } else {
        ret = false;
    }

    virInterfaceFree(iface);
    return ret;
}

/*
 * "iface-define" command
 */
static const vshCmdInfo info_interface_define[] = {
    {"help", N_("define (but don't start) a physical host interface from an XML file")},
    {"desc", N_("Define a physical host interface.")},
    {NULL, NULL}
};

static const vshCmdOptDef opts_interface_define[] = {
    {"file", VSH_OT_DATA, VSH_OFLAG_REQ, N_("file containing an XML interface description")},
    {NULL, 0, 0, NULL}
};

static bool
cmdInterfaceDefine(vshControl *ctl, const vshCmd *cmd)
{
    virInterfacePtr iface;
    const char *from = NULL;
    bool ret = true;
    char *buffer;

    if (!vshConnectionUsability(ctl, ctl->conn))
        return false;

    if (vshCommandOptString(cmd, "file", &from) <= 0)
        return false;

    if (virFileReadAll(from, VIRSH_MAX_XML_FILE, &buffer) < 0)
        return false;

    iface = virInterfaceDefineXML(ctl->conn, buffer, 0);
    VIR_FREE(buffer);

    if (iface != NULL) {
        vshPrint(ctl, _("Interface %s defined from %s\n"),
                 virInterfaceGetName(iface), from);
        virInterfaceFree (iface);
    } else {
        vshError(ctl, _("Failed to define interface from %s"), from);
        ret = false;
    }
    return ret;
}

/*
 * "iface-undefine" command
 */
static const vshCmdInfo info_interface_undefine[] = {
    {"help", N_("undefine a physical host interface (remove it from configuration)")},
    {"desc", N_("undefine an interface.")},
    {NULL, NULL}
};

static const vshCmdOptDef opts_interface_undefine[] = {
    {"interface", VSH_OT_DATA, VSH_OFLAG_REQ, N_("interface name or MAC address")},
    {NULL, 0, 0, NULL}
};

static bool
cmdInterfaceUndefine(vshControl *ctl, const vshCmd *cmd)
{
    virInterfacePtr iface;
    bool ret = true;
    const char *name;

    if (!vshConnectionUsability(ctl, ctl->conn))
        return false;

    if (!(iface = vshCommandOptInterface(ctl, cmd, &name)))
        return false;

    if (virInterfaceUndefine(iface) == 0) {
        vshPrint(ctl, _("Interface %s undefined\n"), name);
    } else {
        vshError(ctl, _("Failed to undefine interface %s"), name);
        ret = false;
    }

    virInterfaceFree(iface);
    return ret;
}

/*
 * "iface-start" command
 */
static const vshCmdInfo info_interface_start[] = {
    {"help", N_("start a physical host interface (enable it / \"if-up\")")},
    {"desc", N_("start a physical host interface.")},
    {NULL, NULL}
};

static const vshCmdOptDef opts_interface_start[] = {
    {"interface", VSH_OT_DATA, VSH_OFLAG_REQ, N_("interface name or MAC address")},
    {NULL, 0, 0, NULL}
};

static bool
cmdInterfaceStart(vshControl *ctl, const vshCmd *cmd)
{
    virInterfacePtr iface;
    bool ret = true;
    const char *name;

    if (!vshConnectionUsability(ctl, ctl->conn))
        return false;

    if (!(iface = vshCommandOptInterface(ctl, cmd, &name)))
        return false;

    if (virInterfaceCreate(iface, 0) == 0) {
        vshPrint(ctl, _("Interface %s started\n"), name);
    } else {
        vshError(ctl, _("Failed to start interface %s"), name);
        ret = false;
    }

    virInterfaceFree(iface);
    return ret;
}

/*
 * "iface-destroy" command
 */
static const vshCmdInfo info_interface_destroy[] = {
    {"help", N_("destroy a physical host interface (disable it / \"if-down\")")},
    {"desc", N_("destroy a physical host interface.")},
    {NULL, NULL}
};

static const vshCmdOptDef opts_interface_destroy[] = {
    {"interface", VSH_OT_DATA, VSH_OFLAG_REQ, N_("interface name or MAC address")},
    {NULL, 0, 0, NULL}
};

static bool
cmdInterfaceDestroy(vshControl *ctl, const vshCmd *cmd)
{
    virInterfacePtr iface;
    bool ret = true;
    const char *name;

    if (!vshConnectionUsability(ctl, ctl->conn))
        return false;

    if (!(iface = vshCommandOptInterface(ctl, cmd, &name)))
        return false;

    if (virInterfaceDestroy(iface, 0) == 0) {
        vshPrint(ctl, _("Interface %s destroyed\n"), name);
    } else {
        vshError(ctl, _("Failed to destroy interface %s"), name);
        ret = false;
    }

    virInterfaceFree(iface);
    return ret;
}


/*
 * "nwfilter-define" command
 */
static const vshCmdInfo info_nwfilter_define[] = {
    {"help", N_("define or update a network filter from an XML file")},
    {"desc", N_("Define a new network filter or update an existing one.")},
    {NULL, NULL}
};

static const vshCmdOptDef opts_nwfilter_define[] = {
    {"file", VSH_OT_DATA, VSH_OFLAG_REQ, N_("file containing an XML network filter description")},
    {NULL, 0, 0, NULL}
};

static bool
cmdNWFilterDefine(vshControl *ctl, const vshCmd *cmd)
{
    virNWFilterPtr nwfilter;
    const char *from = NULL;
    bool ret = true;
    char *buffer;

    if (!vshConnectionUsability(ctl, ctl->conn))
        return false;

    if (vshCommandOptString(cmd, "file", &from) <= 0)
        return false;

    if (virFileReadAll(from, VIRSH_MAX_XML_FILE, &buffer) < 0)
        return false;

    nwfilter = virNWFilterDefineXML(ctl->conn, buffer);
    VIR_FREE(buffer);

    if (nwfilter != NULL) {
        vshPrint(ctl, _("Network filter %s defined from %s\n"),
                 virNWFilterGetName(nwfilter), from);
        virNWFilterFree(nwfilter);
    } else {
        vshError(ctl, _("Failed to define network filter from %s"), from);
        ret = false;
    }
    return ret;
}


/*
 * "nwfilter-undefine" command
 */
static const vshCmdInfo info_nwfilter_undefine[] = {
    {"help", N_("undefine a network filter")},
    {"desc", N_("Undefine a given network filter.")},
    {NULL, NULL}
};

static const vshCmdOptDef opts_nwfilter_undefine[] = {
    {"nwfilter", VSH_OT_DATA, VSH_OFLAG_REQ, N_("network filter name or uuid")},
    {NULL, 0, 0, NULL}
};

static bool
cmdNWFilterUndefine(vshControl *ctl, const vshCmd *cmd)
{
    virNWFilterPtr nwfilter;
    bool ret = true;
    const char *name;

    if (!vshConnectionUsability(ctl, ctl->conn))
        return false;

    if (!(nwfilter = vshCommandOptNWFilter(ctl, cmd, &name)))
        return false;

    if (virNWFilterUndefine(nwfilter) == 0) {
        vshPrint(ctl, _("Network filter %s undefined\n"), name);
    } else {
        vshError(ctl, _("Failed to undefine network filter %s"), name);
        ret = false;
    }

    virNWFilterFree(nwfilter);
    return ret;
}


/*
 * "nwfilter-dumpxml" command
 */
static const vshCmdInfo info_nwfilter_dumpxml[] = {
    {"help", N_("network filter information in XML")},
    {"desc", N_("Output the network filter information as an XML dump to stdout.")},
    {NULL, NULL}
};

static const vshCmdOptDef opts_nwfilter_dumpxml[] = {
    {"nwfilter", VSH_OT_DATA, VSH_OFLAG_REQ, N_("network filter name or uuid")},
    {NULL, 0, 0, NULL}
};

static bool
cmdNWFilterDumpXML(vshControl *ctl, const vshCmd *cmd)
{
    virNWFilterPtr nwfilter;
    bool ret = true;
    char *dump;

    if (!vshConnectionUsability(ctl, ctl->conn))
        return false;

    if (!(nwfilter = vshCommandOptNWFilter(ctl, cmd, NULL)))
        return false;

    dump = virNWFilterGetXMLDesc(nwfilter, 0);
    if (dump != NULL) {
        vshPrint(ctl, "%s", dump);
        VIR_FREE(dump);
    } else {
        ret = false;
    }

    virNWFilterFree(nwfilter);
    return ret;
}

/*
 * "nwfilter-list" command
 */
static const vshCmdInfo info_nwfilter_list[] = {
    {"help", N_("list network filters")},
    {"desc", N_("Returns list of network filters.")},
    {NULL, NULL}
};

static const vshCmdOptDef opts_nwfilter_list[] = {
    {NULL, 0, 0, NULL}
};

static bool
cmdNWFilterList(vshControl *ctl, const vshCmd *cmd ATTRIBUTE_UNUSED)
{
    int numfilters, i;
    char **names;
    char uuid[VIR_UUID_STRING_BUFLEN];

    if (!vshConnectionUsability(ctl, ctl->conn))
        return false;

    numfilters = virConnectNumOfNWFilters(ctl->conn);
    if (numfilters < 0) {
        vshError(ctl, "%s", _("Failed to list network filters"));
        return false;
    }

    names = vshMalloc(ctl, sizeof(char *) * numfilters);

    if ((numfilters = virConnectListNWFilters(ctl->conn, names,
                                              numfilters)) < 0) {
        vshError(ctl, "%s", _("Failed to list network filters"));
        VIR_FREE(names);
        return false;
    }

    qsort(&names[0], numfilters, sizeof(char *), namesorter);

    vshPrintExtra(ctl, "%-36s  %-20s \n", _("UUID"), _("Name"));
    vshPrintExtra(ctl,
       "----------------------------------------------------------------\n");

    for (i = 0; i < numfilters; i++) {
        virNWFilterPtr nwfilter =
            virNWFilterLookupByName(ctl->conn, names[i]);

        /* this kind of work with networks is not atomic operation */
        if (!nwfilter) {
            VIR_FREE(names[i]);
            continue;
        }

        virNWFilterGetUUIDString(nwfilter, uuid);
        vshPrint(ctl, "%-36s  %-20s\n",
                 uuid,
                 virNWFilterGetName(nwfilter));
        virNWFilterFree(nwfilter);
        VIR_FREE(names[i]);
    }

    VIR_FREE(names);
    return true;
}


/*
 * "nwfilter-edit" command
 */
static const vshCmdInfo info_nwfilter_edit[] = {
    {"help", N_("edit XML configuration for a network filter")},
    {"desc", N_("Edit the XML configuration for a network filter.")},
    {NULL, NULL}
};

static const vshCmdOptDef opts_nwfilter_edit[] = {
    {"nwfilter", VSH_OT_DATA, VSH_OFLAG_REQ, N_("network filter name or uuid")},
    {NULL, 0, 0, NULL}
};

static bool
cmdNWFilterEdit (vshControl *ctl, const vshCmd *cmd)
{
    bool ret = false;
    virNWFilterPtr nwfilter = NULL;
    char *tmp = NULL;
    char *doc = NULL;
    char *doc_edited = NULL;
    char *doc_reread = NULL;

    if (!vshConnectionUsability(ctl, ctl->conn))
        goto cleanup;

    nwfilter = vshCommandOptNWFilter (ctl, cmd, NULL);
    if (nwfilter == NULL)
        goto cleanup;

    /* Get the XML configuration of the interface. */
    doc = virNWFilterGetXMLDesc (nwfilter, 0);
    if (!doc)
        goto cleanup;

    /* Create and open the temporary file. */
    tmp = editWriteToTempFile (ctl, doc);
    if (!tmp) goto cleanup;

    /* Start the editor. */
    if (editFile (ctl, tmp) == -1) goto cleanup;

    /* Read back the edited file. */
    doc_edited = editReadBackFile (ctl, tmp);
    if (!doc_edited) goto cleanup;

    /* Compare original XML with edited.  Has it changed at all? */
    if (STREQ (doc, doc_edited)) {
        vshPrint (ctl, _("Network filter %s XML configuration not changed.\n"),
                  virNWFilterGetName (nwfilter));
        ret = true;
        goto cleanup;
    }

    /* Now re-read the network filter XML.  Did someone else change it while
     * it was being edited?  This also catches problems such as us
     * losing a connection or the interface going away.
     */
    doc_reread = virNWFilterGetXMLDesc (nwfilter, 0);
    if (!doc_reread)
        goto cleanup;

    if (STRNEQ (doc, doc_reread)) {
        vshError(ctl, "%s",
                 _("ERROR: the XML configuration was changed by another user"));
        goto cleanup;
    }

    /* Everything checks out, so redefine the interface. */
    virNWFilterFree (nwfilter);
    nwfilter = virNWFilterDefineXML (ctl->conn, doc_edited);
    if (!nwfilter)
        goto cleanup;

    vshPrint (ctl, _("Network filter %s XML configuration edited.\n"),
              virNWFilterGetName(nwfilter));

    ret = true;

cleanup:
    if (nwfilter)
        virNWFilterFree (nwfilter);

    VIR_FREE(doc);
    VIR_FREE(doc_edited);
    VIR_FREE(doc_reread);

    if (tmp) {
        unlink (tmp);
        VIR_FREE(tmp);
    }

    return ret;
}


/**************************************************************************/
/*
 * "pool-autostart" command
 */
static const vshCmdInfo info_pool_autostart[] = {
    {"help", N_("autostart a pool")},
    {"desc",
     N_("Configure a pool to be automatically started at boot.")},
    {NULL, NULL}
};

static const vshCmdOptDef opts_pool_autostart[] = {
    {"pool",  VSH_OT_DATA, VSH_OFLAG_REQ, N_("pool name or uuid")},
    {"disable", VSH_OT_BOOL, 0, N_("disable autostarting")},
    {NULL, 0, 0, NULL}
};

static bool
cmdPoolAutostart(vshControl *ctl, const vshCmd *cmd)
{
    virStoragePoolPtr pool;
    const char *name;
    int autostart;

    if (!vshConnectionUsability(ctl, ctl->conn))
        return false;

    if (!(pool = vshCommandOptPool(ctl, cmd, "pool", &name)))
        return false;

    autostart = !vshCommandOptBool(cmd, "disable");

    if (virStoragePoolSetAutostart(pool, autostart) < 0) {
        if (autostart)
            vshError(ctl, _("failed to mark pool %s as autostarted"), name);
        else
            vshError(ctl, _("failed to unmark pool %s as autostarted"), name);
        virStoragePoolFree(pool);
        return false;
    }

    if (autostart)
        vshPrint(ctl, _("Pool %s marked as autostarted\n"), name);
    else
        vshPrint(ctl, _("Pool %s unmarked as autostarted\n"), name);

    virStoragePoolFree(pool);
    return true;
}

/*
 * "pool-create" command
 */
static const vshCmdInfo info_pool_create[] = {
    {"help", N_("create a pool from an XML file")},
    {"desc", N_("Create a pool.")},
    {NULL, NULL}
};

static const vshCmdOptDef opts_pool_create[] = {
    {"file", VSH_OT_DATA, VSH_OFLAG_REQ,
     N_("file containing an XML pool description")},
    {NULL, 0, 0, NULL}
};

static bool
cmdPoolCreate(vshControl *ctl, const vshCmd *cmd)
{
    virStoragePoolPtr pool;
    const char *from = NULL;
    bool ret = true;
    char *buffer;

    if (!vshConnectionUsability(ctl, ctl->conn))
        return false;

    if (vshCommandOptString(cmd, "file", &from) <= 0)
        return false;

    if (virFileReadAll(from, VIRSH_MAX_XML_FILE, &buffer) < 0)
        return false;

    pool = virStoragePoolCreateXML(ctl->conn, buffer, 0);
    VIR_FREE(buffer);

    if (pool != NULL) {
        vshPrint(ctl, _("Pool %s created from %s\n"),
                 virStoragePoolGetName(pool), from);
        virStoragePoolFree(pool);
    } else {
        vshError(ctl, _("Failed to create pool from %s"), from);
        ret = false;
    }
    return ret;
}


/*
 * "nodedev-create" command
 */
static const vshCmdInfo info_node_device_create[] = {
    {"help", N_("create a device defined "
                          "by an XML file on the node")},
    {"desc", N_("Create a device on the node.  Note that this "
                          "command creates devices on the physical host "
                          "that can then be assigned to a virtual machine.")},
    {NULL, NULL}
};

static const vshCmdOptDef opts_node_device_create[] = {
    {"file", VSH_OT_DATA, VSH_OFLAG_REQ,
     N_("file containing an XML description of the device")},
    {NULL, 0, 0, NULL}
};

static bool
cmdNodeDeviceCreate(vshControl *ctl, const vshCmd *cmd)
{
    virNodeDevicePtr dev = NULL;
    const char *from = NULL;
    bool ret = true;
    char *buffer;

    if (!vshConnectionUsability(ctl, ctl->conn))
        return false;

    if (vshCommandOptString(cmd, "file", &from) <= 0)
        return false;

    if (virFileReadAll(from, VIRSH_MAX_XML_FILE, &buffer) < 0)
        return false;

    dev = virNodeDeviceCreateXML(ctl->conn, buffer, 0);
    VIR_FREE(buffer);

    if (dev != NULL) {
        vshPrint(ctl, _("Node device %s created from %s\n"),
                 virNodeDeviceGetName(dev), from);
        virNodeDeviceFree(dev);
    } else {
        vshError(ctl, _("Failed to create node device from %s"), from);
        ret = false;
    }

    return ret;
}


/*
 * "nodedev-destroy" command
 */
static const vshCmdInfo info_node_device_destroy[] = {
    {"help", N_("destroy a device on the node")},
    {"desc", N_("Destroy a device on the node.  Note that this "
                          "command destroys devices on the physical host ")},
    {NULL, NULL}
};

static const vshCmdOptDef opts_node_device_destroy[] = {
    {"name", VSH_OT_DATA, VSH_OFLAG_REQ,
     N_("name of the device to be destroyed")},
    {NULL, 0, 0, NULL}
};

static bool
cmdNodeDeviceDestroy(vshControl *ctl, const vshCmd *cmd)
{
    virNodeDevicePtr dev = NULL;
    bool ret = true;
    const char *name = NULL;

    if (!vshConnectionUsability(ctl, ctl->conn)) {
        return false;
    }

    if (vshCommandOptString(cmd, "name", &name) <= 0)
        return false;

    dev = virNodeDeviceLookupByName(ctl->conn, name);

    if (virNodeDeviceDestroy(dev) == 0) {
        vshPrint(ctl, _("Destroyed node device '%s'\n"), name);
    } else {
        vshError(ctl, _("Failed to destroy node device '%s'"), name);
        ret = false;
    }

    virNodeDeviceFree(dev);
    return ret;
}


/*
 * XML Building helper for pool-define-as and pool-create-as
 */
static const vshCmdOptDef opts_pool_X_as[] = {
    {"name", VSH_OT_DATA, VSH_OFLAG_REQ, N_("name of the pool")},
    {"print-xml", VSH_OT_BOOL, 0, N_("print XML document, but don't define/create")},
    {"type", VSH_OT_DATA, VSH_OFLAG_REQ, N_("type of the pool")},
    {"source-host", VSH_OT_DATA, 0, N_("source-host for underlying storage")},
    {"source-path", VSH_OT_DATA, 0, N_("source path for underlying storage")},
    {"source-dev", VSH_OT_DATA, 0, N_("source device for underlying storage")},
    {"source-name", VSH_OT_DATA, 0, N_("source name for underlying storage")},
    {"target", VSH_OT_DATA, 0, N_("target for underlying storage")},
    {"source-format", VSH_OT_STRING, 0, N_("format for underlying storage")},
    {NULL, 0, 0, NULL}
};

static int buildPoolXML(const vshCmd *cmd, const char **retname, char **xml) {

    const char *name = NULL, *type = NULL, *srcHost = NULL, *srcPath = NULL,
               *srcDev = NULL, *srcName = NULL, *srcFormat = NULL, *target = NULL;
    virBuffer buf = VIR_BUFFER_INITIALIZER;

    if (vshCommandOptString(cmd, "name", &name) <= 0)
        goto cleanup;
    if (vshCommandOptString(cmd, "type", &type) <= 0)
        goto cleanup;

    if (vshCommandOptString(cmd, "source-host", &srcHost) < 0 ||
        vshCommandOptString(cmd, "source-path", &srcPath) < 0 ||
        vshCommandOptString(cmd, "source-dev", &srcDev) < 0 ||
        vshCommandOptString(cmd, "source-name", &srcName) < 0 ||
        vshCommandOptString(cmd, "source-format", &srcFormat) < 0 ||
        vshCommandOptString(cmd, "target", &target) < 0) {
        vshError(NULL, "%s", _("missing argument"));
        goto cleanup;
    }

    virBufferVSprintf(&buf, "<pool type='%s'>\n", type);
    virBufferVSprintf(&buf, "  <name>%s</name>\n", name);
    if (srcHost || srcPath || srcDev) {
        virBufferAddLit(&buf, "  <source>\n");

        if (srcHost)
            virBufferVSprintf(&buf, "    <host name='%s'/>\n", srcHost);
        if (srcPath)
            virBufferVSprintf(&buf, "    <dir path='%s'/>\n", srcPath);
        if (srcDev)
            virBufferVSprintf(&buf, "    <device path='%s'/>\n", srcDev);
        if (srcFormat)
            virBufferVSprintf(&buf, "    <format type='%s'/>\n", srcFormat);
        if (srcName)
            virBufferVSprintf(&buf, "    <name>%s</name>\n", srcName);

        virBufferAddLit(&buf, "  </source>\n");
    }
    if (target) {
        virBufferAddLit(&buf, "  <target>\n");
        virBufferVSprintf(&buf, "    <path>%s</path>\n", target);
        virBufferAddLit(&buf, "  </target>\n");
    }
    virBufferAddLit(&buf, "</pool>\n");

    if (virBufferError(&buf)) {
        vshPrint(ctl, "%s", _("Failed to allocate XML buffer"));
        return false;
    }

    *xml = virBufferContentAndReset(&buf);
    *retname = name;
    return true;

cleanup:
    virBufferFreeAndReset(&buf);
    return false;
}

/*
 * "pool-create-as" command
 */
static const vshCmdInfo info_pool_create_as[] = {
    {"help", N_("create a pool from a set of args")},
    {"desc", N_("Create a pool.")},
    {NULL, NULL}
};

static bool
cmdPoolCreateAs(vshControl *ctl, const vshCmd *cmd)
{
    virStoragePoolPtr pool;
    const char *name;
    char *xml;
    int printXML = vshCommandOptBool(cmd, "print-xml");

    if (!vshConnectionUsability(ctl, ctl->conn))
        return false;

    if (!buildPoolXML(cmd, &name, &xml))
        return false;

    if (printXML) {
        vshPrint(ctl, "%s", xml);
        VIR_FREE(xml);
    } else {
        pool = virStoragePoolCreateXML(ctl->conn, xml, 0);
        VIR_FREE(xml);

        if (pool != NULL) {
            vshPrint(ctl, _("Pool %s created\n"), name);
            virStoragePoolFree(pool);
        } else {
            vshError(ctl, _("Failed to create pool %s"), name);
            return false;
        }
    }
    return true;
}


/*
 * "pool-define" command
 */
static const vshCmdInfo info_pool_define[] = {
    {"help", N_("define (but don't start) a pool from an XML file")},
    {"desc", N_("Define a pool.")},
    {NULL, NULL}
};

static const vshCmdOptDef opts_pool_define[] = {
    {"file", VSH_OT_DATA, VSH_OFLAG_REQ, N_("file containing an XML pool description")},
    {NULL, 0, 0, NULL}
};

static bool
cmdPoolDefine(vshControl *ctl, const vshCmd *cmd)
{
    virStoragePoolPtr pool;
    const char *from = NULL;
    bool ret = true;
    char *buffer;

    if (!vshConnectionUsability(ctl, ctl->conn))
        return false;

    if (vshCommandOptString(cmd, "file", &from) <= 0)
        return false;

    if (virFileReadAll(from, VIRSH_MAX_XML_FILE, &buffer) < 0)
        return false;

    pool = virStoragePoolDefineXML(ctl->conn, buffer, 0);
    VIR_FREE(buffer);

    if (pool != NULL) {
        vshPrint(ctl, _("Pool %s defined from %s\n"),
                 virStoragePoolGetName(pool), from);
        virStoragePoolFree(pool);
    } else {
        vshError(ctl, _("Failed to define pool from %s"), from);
        ret = false;
    }
    return ret;
}


/*
 * "pool-define-as" command
 */
static const vshCmdInfo info_pool_define_as[] = {
    {"help", N_("define a pool from a set of args")},
    {"desc", N_("Define a pool.")},
    {NULL, NULL}
};

static bool
cmdPoolDefineAs(vshControl *ctl, const vshCmd *cmd)
{
    virStoragePoolPtr pool;
    const char *name;
    char *xml;
    int printXML = vshCommandOptBool(cmd, "print-xml");

    if (!vshConnectionUsability(ctl, ctl->conn))
        return false;

    if (!buildPoolXML(cmd, &name, &xml))
        return false;

    if (printXML) {
        vshPrint(ctl, "%s", xml);
        VIR_FREE(xml);
    } else {
        pool = virStoragePoolDefineXML(ctl->conn, xml, 0);
        VIR_FREE(xml);

        if (pool != NULL) {
            vshPrint(ctl, _("Pool %s defined\n"), name);
            virStoragePoolFree(pool);
        } else {
            vshError(ctl, _("Failed to define pool %s"), name);
            return false;
        }
    }
    return true;
}


/*
 * "pool-build" command
 */
static const vshCmdInfo info_pool_build[] = {
    {"help", N_("build a pool")},
    {"desc", N_("Build a given pool.")},
    {NULL, NULL}
};

static const vshCmdOptDef opts_pool_build[] = {
    {"pool", VSH_OT_DATA, VSH_OFLAG_REQ, N_("pool name or uuid")},
    {NULL, 0, 0, NULL}
};

static bool
cmdPoolBuild(vshControl *ctl, const vshCmd *cmd)
{
    virStoragePoolPtr pool;
    bool ret = true;
    const char *name;

    if (!vshConnectionUsability(ctl, ctl->conn))
        return false;

    if (!(pool = vshCommandOptPool(ctl, cmd, "pool", &name)))
        return false;

    if (virStoragePoolBuild(pool, 0) == 0) {
        vshPrint(ctl, _("Pool %s built\n"), name);
    } else {
        vshError(ctl, _("Failed to build pool %s"), name);
        ret = false;
    }

    virStoragePoolFree(pool);

    return ret;
}


/*
 * "pool-destroy" command
 */
static const vshCmdInfo info_pool_destroy[] = {
    {"help", N_("destroy a pool")},
    {"desc", N_("Destroy a given pool.")},
    {NULL, NULL}
};

static const vshCmdOptDef opts_pool_destroy[] = {
    {"pool", VSH_OT_DATA, VSH_OFLAG_REQ, N_("pool name or uuid")},
    {NULL, 0, 0, NULL}
};

static bool
cmdPoolDestroy(vshControl *ctl, const vshCmd *cmd)
{
    virStoragePoolPtr pool;
    bool ret = true;
    const char *name;

    if (!vshConnectionUsability(ctl, ctl->conn))
        return false;

    if (!(pool = vshCommandOptPool(ctl, cmd, "pool", &name)))
        return false;

    if (virStoragePoolDestroy(pool) == 0) {
        vshPrint(ctl, _("Pool %s destroyed\n"), name);
    } else {
        vshError(ctl, _("Failed to destroy pool %s"), name);
        ret = false;
    }

    virStoragePoolFree(pool);
    return ret;
}


/*
 * "pool-delete" command
 */
static const vshCmdInfo info_pool_delete[] = {
    {"help", N_("delete a pool")},
    {"desc", N_("Delete a given pool.")},
    {NULL, NULL}
};

static const vshCmdOptDef opts_pool_delete[] = {
    {"pool", VSH_OT_DATA, VSH_OFLAG_REQ, N_("pool name or uuid")},
    {NULL, 0, 0, NULL}
};

static bool
cmdPoolDelete(vshControl *ctl, const vshCmd *cmd)
{
    virStoragePoolPtr pool;
    bool ret = true;
    const char *name;

    if (!vshConnectionUsability(ctl, ctl->conn))
        return false;

    if (!(pool = vshCommandOptPool(ctl, cmd, "pool", &name)))
        return false;

    if (virStoragePoolDelete(pool, 0) == 0) {
        vshPrint(ctl, _("Pool %s deleted\n"), name);
    } else {
        vshError(ctl, _("Failed to delete pool %s"), name);
        ret = false;
    }

    virStoragePoolFree(pool);
    return ret;
}


/*
 * "pool-refresh" command
 */
static const vshCmdInfo info_pool_refresh[] = {
    {"help", N_("refresh a pool")},
    {"desc", N_("Refresh a given pool.")},
    {NULL, NULL}
};

static const vshCmdOptDef opts_pool_refresh[] = {
    {"pool", VSH_OT_DATA, VSH_OFLAG_REQ, N_("pool name or uuid")},
    {NULL, 0, 0, NULL}
};

static bool
cmdPoolRefresh(vshControl *ctl, const vshCmd *cmd)
{
    virStoragePoolPtr pool;
    bool ret = true;
    const char *name;

    if (!vshConnectionUsability(ctl, ctl->conn))
        return false;

    if (!(pool = vshCommandOptPool(ctl, cmd, "pool", &name)))
        return false;

    if (virStoragePoolRefresh(pool, 0) == 0) {
        vshPrint(ctl, _("Pool %s refreshed\n"), name);
    } else {
        vshError(ctl, _("Failed to refresh pool %s"), name);
        ret = false;
    }
    virStoragePoolFree(pool);

    return ret;
}


/*
 * "pool-dumpxml" command
 */
static const vshCmdInfo info_pool_dumpxml[] = {
    {"help", N_("pool information in XML")},
    {"desc", N_("Output the pool information as an XML dump to stdout.")},
    {NULL, NULL}
};

static const vshCmdOptDef opts_pool_dumpxml[] = {
    {"pool", VSH_OT_DATA, VSH_OFLAG_REQ, N_("pool name or uuid")},
    {NULL, 0, 0, NULL}
};

static bool
cmdPoolDumpXML(vshControl *ctl, const vshCmd *cmd)
{
    virStoragePoolPtr pool;
    bool ret = true;
    char *dump;

    if (!vshConnectionUsability(ctl, ctl->conn))
        return false;

    if (!(pool = vshCommandOptPool(ctl, cmd, "pool", NULL)))
        return false;

    dump = virStoragePoolGetXMLDesc(pool, 0);
    if (dump != NULL) {
        vshPrint(ctl, "%s", dump);
        VIR_FREE(dump);
    } else {
        ret = false;
    }

    virStoragePoolFree(pool);
    return ret;
}


/*
 * "pool-list" command
 */
static const vshCmdInfo info_pool_list[] = {
    {"help", N_("list pools")},
    {"desc", N_("Returns list of pools.")},
    {NULL, NULL}
};

static const vshCmdOptDef opts_pool_list[] = {
    {"inactive", VSH_OT_BOOL, 0, N_("list inactive pools")},
    {"all", VSH_OT_BOOL, 0, N_("list inactive & active pools")},
    {"details", VSH_OT_BOOL, 0, N_("display extended details for pools")},
    {NULL, 0, 0, NULL}
};

static bool
cmdPoolList(vshControl *ctl, const vshCmd *cmd ATTRIBUTE_UNUSED)
{
    virStoragePoolInfo info;
    char **poolNames = NULL;
    int i, ret;
    bool functionReturn;
    int numActivePools = 0, numInactivePools = 0, numAllPools = 0;
    size_t stringLength = 0, nameStrLength = 0;
    size_t autostartStrLength = 0, persistStrLength = 0;
    size_t stateStrLength = 0, capStrLength = 0;
    size_t allocStrLength = 0, availStrLength = 0;
    struct poolInfoText {
        char *state;
        char *autostart;
        char *persistent;
        char *capacity;
        char *allocation;
        char *available;
    };
    struct poolInfoText *poolInfoTexts = NULL;

    /* Determine the options passed by the user */
    int all = vshCommandOptBool(cmd, "all");
    int details = vshCommandOptBool(cmd, "details");
    int inactive = vshCommandOptBool(cmd, "inactive");
    int active = !inactive || all ? 1 : 0;
    inactive |= all;

    /* Check the connection to libvirtd daemon is still working */
    if (!vshConnectionUsability(ctl, ctl->conn))
        return false;

    /* Retrieve the number of active storage pools */
    if (active) {
        numActivePools = virConnectNumOfStoragePools(ctl->conn);
        if (numActivePools < 0) {
            vshError(ctl, "%s", _("Failed to list active pools"));
            return false;
        }
    }

    /* Retrieve the number of inactive storage pools */
    if (inactive) {
        numInactivePools = virConnectNumOfDefinedStoragePools(ctl->conn);
        if (numInactivePools < 0) {
            vshError(ctl, "%s", _("Failed to list inactive pools"));
            return false;
        }
    }

    /* Determine the total number of pools to list */
    numAllPools = numActivePools + numInactivePools;

    /* Allocate memory for arrays of storage pool names and info */
    poolNames = vshCalloc(ctl, numAllPools, sizeof(*poolNames));
    poolInfoTexts =
        vshCalloc(ctl, numAllPools, sizeof(*poolInfoTexts));

    /* Retrieve a list of active storage pool names */
    if (active) {
        if ((virConnectListStoragePools(ctl->conn,
                                        poolNames, numActivePools)) < 0) {
            vshError(ctl, "%s", _("Failed to list active pools"));
            VIR_FREE(poolInfoTexts);
            VIR_FREE(poolNames);
            return false;
        }
    }

    /* Add the inactive storage pools to the end of the name list */
    if (inactive) {
        if ((virConnectListDefinedStoragePools(ctl->conn,
                                               &poolNames[numActivePools],
                                               numInactivePools)) < 0) {
            vshError(ctl, "%s", _("Failed to list inactive pools"));
            VIR_FREE(poolInfoTexts);
            VIR_FREE(poolNames);
            return false;
        }
    }

    /* Sort the storage pool names */
    qsort(poolNames, numAllPools, sizeof(*poolNames), namesorter);

    /* Collect the storage pool information for display */
    for (i = 0; i < numAllPools; i++) {
        int autostart = 0, persistent = 0;

        /* Retrieve a pool object, looking it up by name */
        virStoragePoolPtr pool = virStoragePoolLookupByName(ctl->conn,
                                                            poolNames[i]);
        if (!pool) {
            VIR_FREE(poolNames[i]);
            continue;
        }

        /* Retrieve the autostart status of the pool */
        if (virStoragePoolGetAutostart(pool, &autostart) < 0)
            poolInfoTexts[i].autostart = vshStrdup(ctl, _("no autostart"));
        else
            poolInfoTexts[i].autostart = vshStrdup(ctl, autostart ?
                                                    _("yes") : _("no"));

        /* Retrieve the persistence status of the pool */
        if (details) {
            persistent = virStoragePoolIsPersistent(pool);
            vshDebug(ctl, 5, "Persistent flag value: %d\n", persistent);
            if (persistent < 0)
                poolInfoTexts[i].persistent = vshStrdup(ctl, _("unknown"));
            else
                poolInfoTexts[i].persistent = vshStrdup(ctl, persistent ?
                                                         _("yes") : _("no"));

            /* Keep the length of persistent string if longest so far */
            stringLength = strlen(poolInfoTexts[i].persistent);
            if (stringLength > persistStrLength)
                persistStrLength = stringLength;
        }

        /* Collect further extended information about the pool */
        if (virStoragePoolGetInfo(pool, &info) != 0) {
            /* Something went wrong retrieving pool info, cope with it */
            vshError(ctl, "%s", _("Could not retrieve pool information"));
            poolInfoTexts[i].state = vshStrdup(ctl, _("unknown"));
            if (details) {
                poolInfoTexts[i].capacity = vshStrdup(ctl, _("unknown"));
                poolInfoTexts[i].allocation = vshStrdup(ctl, _("unknown"));
                poolInfoTexts[i].available = vshStrdup(ctl, _("unknown"));
            }
        } else {
            /* Decide which state string to display */
            if (details) {
                /* --details option was specified, we're using detailed state
                 * strings */
                switch (info.state) {
                case VIR_STORAGE_POOL_INACTIVE:
                    poolInfoTexts[i].state = vshStrdup(ctl, _("inactive"));
                    break;
                case VIR_STORAGE_POOL_BUILDING:
                    poolInfoTexts[i].state = vshStrdup(ctl, _("building"));
                    break;
                case VIR_STORAGE_POOL_RUNNING:
                    poolInfoTexts[i].state = vshStrdup(ctl, _("running"));
                    break;
                case VIR_STORAGE_POOL_DEGRADED:
                    poolInfoTexts[i].state = vshStrdup(ctl, _("degraded"));
                    break;
                case VIR_STORAGE_POOL_INACCESSIBLE:
                    poolInfoTexts[i].state = vshStrdup(ctl, _("inaccessible"));
                    break;
                }

                /* Create the pool size related strings */
                if (info.state == VIR_STORAGE_POOL_RUNNING ||
                    info.state == VIR_STORAGE_POOL_DEGRADED) {
                    double val;
                    const char *unit;

                    /* Create the capacity output string */
                    val = prettyCapacity(info.capacity, &unit);
                    ret = virAsprintf(&poolInfoTexts[i].capacity,
                                      "%.2lf %s", val, unit);
                    if (ret < 0) {
                        /* An error occurred creating the string, return */
                        goto asprintf_failure;
                    }

                    /* Create the allocation output string */
                    val = prettyCapacity(info.allocation, &unit);
                    ret = virAsprintf(&poolInfoTexts[i].allocation,
                                      "%.2lf %s", val, unit);
                    if (ret < 0) {
                        /* An error occurred creating the string, return */
                        goto asprintf_failure;
                    }

                    /* Create the available space output string */
                    val = prettyCapacity(info.available, &unit);
                    ret = virAsprintf(&poolInfoTexts[i].available,
                                      "%.2lf %s", val, unit);
                    if (ret < 0) {
                        /* An error occurred creating the string, return */
                        goto asprintf_failure;
                    }
                } else {
                    /* Capacity related information isn't available */
                    poolInfoTexts[i].capacity = vshStrdup(ctl, _("-"));
                    poolInfoTexts[i].allocation = vshStrdup(ctl, _("-"));
                    poolInfoTexts[i].available = vshStrdup(ctl, _("-"));
                }

                /* Keep the length of capacity string if longest so far */
                stringLength = strlen(poolInfoTexts[i].capacity);
                if (stringLength > capStrLength)
                    capStrLength = stringLength;

                /* Keep the length of allocation string if longest so far */
                stringLength = strlen(poolInfoTexts[i].allocation);
                if (stringLength > allocStrLength)
                    allocStrLength = stringLength;

                /* Keep the length of available string if longest so far */
                stringLength = strlen(poolInfoTexts[i].available);
                if (stringLength > availStrLength)
                    availStrLength = stringLength;
            } else {
                /* --details option was not specified, only active/inactive
                * state strings are used */
                if (info.state == VIR_STORAGE_POOL_INACTIVE)
                    poolInfoTexts[i].state = vshStrdup(ctl, _("inactive"));
                else
                    poolInfoTexts[i].state = vshStrdup(ctl, _("active"));
            }
        }

        /* Keep the length of name string if longest so far */
        stringLength = strlen(poolNames[i]);
        if (stringLength > nameStrLength)
            nameStrLength = stringLength;

        /* Keep the length of state string if longest so far */
        stringLength = strlen(poolInfoTexts[i].state);
        if (stringLength > stateStrLength)
            stateStrLength = stringLength;

        /* Keep the length of autostart string if longest so far */
        stringLength = strlen(poolInfoTexts[i].autostart);
        if (stringLength > autostartStrLength)
            autostartStrLength = stringLength;

        /* Free the pool object */
        virStoragePoolFree(pool);
    }

    /* If the --details option wasn't selected, we output the pool
     * info using the fixed string format from previous versions to
     * maintain backward compatibility.
     */

    /* Output basic info then return if --details option not selected */
    if (!details) {
        /* Output old style header */
        vshPrintExtra(ctl, "%-20s %-10s %-10s\n", _("Name"), _("State"),
                      _("Autostart"));
        vshPrintExtra(ctl, "-----------------------------------------\n");

        /* Output old style pool info */
        for (i = 0; i < numAllPools; i++) {
            vshPrint(ctl, "%-20s %-10s %-10s\n",
                 poolNames[i],
                 poolInfoTexts[i].state,
                 poolInfoTexts[i].autostart);
        }

        /* Cleanup and return */
        functionReturn = true;
        goto cleanup;
    }

    /* We only get here if the --details option was selected. */

    /* Use the length of name header string if it's longest */
    stringLength = strlen(_("Name"));
    if (stringLength > nameStrLength)
        nameStrLength = stringLength;

    /* Use the length of state header string if it's longest */
    stringLength = strlen(_("State"));
    if (stringLength > stateStrLength)
        stateStrLength = stringLength;

    /* Use the length of autostart header string if it's longest */
    stringLength = strlen(_("Autostart"));
    if (stringLength > autostartStrLength)
        autostartStrLength = stringLength;

    /* Use the length of persistent header string if it's longest */
    stringLength = strlen(_("Persistent"));
    if (stringLength > persistStrLength)
        persistStrLength = stringLength;

    /* Use the length of capacity header string if it's longest */
    stringLength = strlen(_("Capacity"));
    if (stringLength > capStrLength)
        capStrLength = stringLength;

    /* Use the length of allocation header string if it's longest */
    stringLength = strlen(_("Allocation"));
    if (stringLength > allocStrLength)
        allocStrLength = stringLength;

    /* Use the length of available header string if it's longest */
    stringLength = strlen(_("Available"));
    if (stringLength > availStrLength)
        availStrLength = stringLength;

    /* Display the string lengths for debugging. */
    vshDebug(ctl, 5, "Longest name string = %lu chars\n",
             (unsigned long) nameStrLength);
    vshDebug(ctl, 5, "Longest state string = %lu chars\n",
             (unsigned long) stateStrLength);
    vshDebug(ctl, 5, "Longest autostart string = %lu chars\n",
             (unsigned long) autostartStrLength);
    vshDebug(ctl, 5, "Longest persistent string = %lu chars\n",
             (unsigned long) persistStrLength);
    vshDebug(ctl, 5, "Longest capacity string = %lu chars\n",
             (unsigned long) capStrLength);
    vshDebug(ctl, 5, "Longest allocation string = %lu chars\n",
             (unsigned long) allocStrLength);
    vshDebug(ctl, 5, "Longest available string = %lu chars\n",
             (unsigned long) availStrLength);

    /* Create the output template.  Each column is sized according to
     * the longest string.
     */
    char *outputStr;
    ret = virAsprintf(&outputStr,
              "%%-%lus  %%-%lus  %%-%lus  %%-%lus  %%%lus  %%%lus  %%%lus\n",
              (unsigned long) nameStrLength,
              (unsigned long) stateStrLength,
              (unsigned long) autostartStrLength,
              (unsigned long) persistStrLength,
              (unsigned long) capStrLength,
              (unsigned long) allocStrLength,
              (unsigned long) availStrLength);
    if (ret < 0) {
        /* An error occurred creating the string, return */
        goto asprintf_failure;
    }

    /* Display the header */
    vshPrint(ctl, outputStr, _("Name"), _("State"), _("Autostart"),
             _("Persistent"), _("Capacity"), _("Allocation"), _("Available"));
    for (i = nameStrLength + stateStrLength + autostartStrLength
                           + persistStrLength + capStrLength
                           + allocStrLength + availStrLength
                           + 12; i > 0; i--)
        vshPrintExtra(ctl, "-");
    vshPrintExtra(ctl, "\n");

    /* Display the pool info rows */
    for (i = 0; i < numAllPools; i++) {
        vshPrint(ctl, outputStr,
                 poolNames[i],
                 poolInfoTexts[i].state,
                 poolInfoTexts[i].autostart,
                 poolInfoTexts[i].persistent,
                 poolInfoTexts[i].capacity,
                 poolInfoTexts[i].allocation,
                 poolInfoTexts[i].available);
    }

    /* Cleanup and return */
    functionReturn = true;
    goto cleanup;

asprintf_failure:

    /* Display an appropriate error message then cleanup and return */
    switch (errno) {
    case ENOMEM:
        /* Couldn't allocate memory */
        vshError(ctl, "%s", _("Out of memory"));
        break;
    default:
        /* Some other error */
        vshError(ctl, _("virAsprintf failed (errno %d)"), errno);
    }
    functionReturn = false;

cleanup:

    /* Safely free the memory allocated in this function */
    for (i = 0; i < numAllPools; i++) {
        /* Cleanup the memory for one pool info structure */
        VIR_FREE(poolInfoTexts[i].state);
        VIR_FREE(poolInfoTexts[i].autostart);
        VIR_FREE(poolInfoTexts[i].persistent);
        VIR_FREE(poolInfoTexts[i].capacity);
        VIR_FREE(poolInfoTexts[i].allocation);
        VIR_FREE(poolInfoTexts[i].available);
        VIR_FREE(poolNames[i]);
    }

    /* Cleanup the memory for the initial arrays*/
    VIR_FREE(poolInfoTexts);
    VIR_FREE(poolNames);

    /* Return the desired value */
    return functionReturn;
}

/*
 * "find-storage-pool-sources-as" command
 */
static const vshCmdInfo info_find_storage_pool_sources_as[] = {
    {"help", N_("find potential storage pool sources")},
    {"desc", N_("Returns XML <sources> document.")},
    {NULL, NULL}
};

static const vshCmdOptDef opts_find_storage_pool_sources_as[] = {
    {"type", VSH_OT_DATA, VSH_OFLAG_REQ,
     N_("type of storage pool sources to find")},
    {"host", VSH_OT_DATA, VSH_OFLAG_NONE, N_("optional host to query")},
    {"port", VSH_OT_DATA, VSH_OFLAG_NONE, N_("optional port to query")},
    {"initiator", VSH_OT_DATA, VSH_OFLAG_NONE, N_("optional initiator IQN to use for query")},
    {NULL, 0, 0, NULL}
};

static bool
cmdPoolDiscoverSourcesAs(vshControl * ctl, const vshCmd * cmd ATTRIBUTE_UNUSED)
{
    const char *type = NULL, *host = NULL;
    char *srcSpec = NULL;
    char *srcList;
    const char *initiator = NULL;

    if (vshCommandOptString(cmd, "type", &type) <= 0 ||
        vshCommandOptString(cmd, "host", &host) < 0 ||
        vshCommandOptString(cmd, "initiator", &initiator) < 0) {
        vshError(ctl,"%s", _("missing argument"));
        return false;
    }

    if (!vshConnectionUsability(ctl, ctl->conn))
        return false;

    if (host) {
        const char *port = NULL;
        virBuffer buf = VIR_BUFFER_INITIALIZER;

        if (vshCommandOptString(cmd, "port", &port) < 0) {
            vshError(ctl, "%s", _("missing argument"));
            virBufferFreeAndReset(&buf);
            return false;
        }
        virBufferAddLit(&buf, "<source>\n");
        virBufferVSprintf(&buf, "  <host name='%s'", host);
        if (port)
            virBufferVSprintf(&buf, " port='%s'", port);
        virBufferAddLit(&buf, "/>\n");
        if (initiator) {
            virBufferAddLit(&buf, "  <initiator>\n");
            virBufferVSprintf(&buf, "    <iqn name='%s'/>\n", initiator);
            virBufferAddLit(&buf, "  </initiator>\n");
        }
        virBufferAddLit(&buf, "</source>\n");
        if (virBufferError(&buf)) {
            vshError(ctl, "%s", _("Out of memory"));
            return false;
        }
        srcSpec = virBufferContentAndReset(&buf);
    }

    srcList = virConnectFindStoragePoolSources(ctl->conn, type, srcSpec, 0);
    VIR_FREE(srcSpec);
    if (srcList == NULL) {
        vshError(ctl, _("Failed to find any %s pool sources"), type);
        return false;
    }
    vshPrint(ctl, "%s", srcList);
    VIR_FREE(srcList);

    return true;
}


/*
 * "find-storage-pool-sources" command
 */
static const vshCmdInfo info_find_storage_pool_sources[] = {
    {"help", N_("discover potential storage pool sources")},
    {"desc", N_("Returns XML <sources> document.")},
    {NULL, NULL}
};

static const vshCmdOptDef opts_find_storage_pool_sources[] = {
    {"type", VSH_OT_DATA, VSH_OFLAG_REQ,
     N_("type of storage pool sources to discover")},
    {"srcSpec", VSH_OT_DATA, VSH_OFLAG_NONE,
     N_("optional file of source xml to query for pools")},
    {NULL, 0, 0, NULL}
};

static bool
cmdPoolDiscoverSources(vshControl * ctl, const vshCmd * cmd ATTRIBUTE_UNUSED)
{
    const char *type = NULL, *srcSpecFile = NULL;
    char *srcSpec = NULL, *srcList;

    if (vshCommandOptString(cmd, "type", &type) <= 0)
        return false;

    if (vshCommandOptString(cmd, "srcSpec", &srcSpecFile) < 0) {
        vshError(ctl, "%s", _("missing option"));
        return false;
    }

    if (!vshConnectionUsability(ctl, ctl->conn))
        return false;

    if (srcSpecFile && virFileReadAll(srcSpecFile, VIRSH_MAX_XML_FILE, &srcSpec) < 0)
        return false;

    srcList = virConnectFindStoragePoolSources(ctl->conn, type, srcSpec, 0);
    VIR_FREE(srcSpec);
    if (srcList == NULL) {
        vshError(ctl, _("Failed to find any %s pool sources"), type);
        return false;
    }
    vshPrint(ctl, "%s", srcList);
    VIR_FREE(srcList);

    return true;
}


/*
 * "pool-info" command
 */
static const vshCmdInfo info_pool_info[] = {
    {"help", N_("storage pool information")},
    {"desc", N_("Returns basic information about the storage pool.")},
    {NULL, NULL}
};

static const vshCmdOptDef opts_pool_info[] = {
    {"pool", VSH_OT_DATA, VSH_OFLAG_REQ, N_("pool name or uuid")},
    {NULL, 0, 0, NULL}
};

static bool
cmdPoolInfo(vshControl *ctl, const vshCmd *cmd)
{
    virStoragePoolInfo info;
    virStoragePoolPtr pool;
    int autostart = 0;
    int persistent = 0;
    bool ret = true;
    char uuid[VIR_UUID_STRING_BUFLEN];

    if (!vshConnectionUsability(ctl, ctl->conn))
        return false;

    if (!(pool = vshCommandOptPool(ctl, cmd, "pool", NULL)))
        return false;

    vshPrint(ctl, "%-15s %s\n", _("Name:"), virStoragePoolGetName(pool));

    if (virStoragePoolGetUUIDString(pool, &uuid[0])==0)
        vshPrint(ctl, "%-15s %s\n", _("UUID:"), uuid);

    if (virStoragePoolGetInfo(pool, &info) == 0) {
        double val;
        const char *unit;
        switch (info.state) {
        case VIR_STORAGE_POOL_INACTIVE:
            vshPrint(ctl, "%-15s %s\n", _("State:"),
                     _("inactive"));
            break;
        case VIR_STORAGE_POOL_BUILDING:
            vshPrint(ctl, "%-15s %s\n", _("State:"),
                     _("building"));
            break;
        case VIR_STORAGE_POOL_RUNNING:
            vshPrint(ctl, "%-15s %s\n", _("State:"),
                     _("running"));
            break;
        case VIR_STORAGE_POOL_DEGRADED:
            vshPrint(ctl, "%-15s %s\n", _("State:"),
                     _("degraded"));
            break;
        case VIR_STORAGE_POOL_INACCESSIBLE:
            vshPrint(ctl, "%-15s %s\n", _("State:"),
                     _("inaccessible"));
            break;
        }

        /* Check and display whether the pool is persistent or not */
        persistent = virStoragePoolIsPersistent(pool);
        vshDebug(ctl, 5, "Pool persistent flag value: %d\n", persistent);
        if (persistent < 0)
            vshPrint(ctl, "%-15s %s\n", _("Persistent:"),  _("unknown"));
        else
            vshPrint(ctl, "%-15s %s\n", _("Persistent:"), persistent ? _("yes") : _("no"));

        /* Check and display whether the pool is autostarted or not */
        virStoragePoolGetAutostart(pool, &autostart);
        vshDebug(ctl, 5, "Pool autostart flag value: %d\n", autostart);
        if (autostart < 0)
            vshPrint(ctl, "%-15s %s\n", _("Autostart:"), _("no autostart"));
        else
            vshPrint(ctl, "%-15s %s\n", _("Autostart:"), autostart ? _("yes") : _("no"));

        if (info.state == VIR_STORAGE_POOL_RUNNING ||
            info.state == VIR_STORAGE_POOL_DEGRADED) {
            val = prettyCapacity(info.capacity, &unit);
            vshPrint(ctl, "%-15s %2.2lf %s\n", _("Capacity:"), val, unit);

            val = prettyCapacity(info.allocation, &unit);
            vshPrint(ctl, "%-15s %2.2lf %s\n", _("Allocation:"), val, unit);

            val = prettyCapacity(info.available, &unit);
            vshPrint(ctl, "%-15s %2.2lf %s\n", _("Available:"), val, unit);
        }
    } else {
        ret = false;
    }

    virStoragePoolFree(pool);
    return ret;
}


/*
 * "pool-name" command
 */
static const vshCmdInfo info_pool_name[] = {
    {"help", N_("convert a pool UUID to pool name")},
    {"desc", ""},
    {NULL, NULL}
};

static const vshCmdOptDef opts_pool_name[] = {
    {"pool", VSH_OT_DATA, VSH_OFLAG_REQ, N_("pool uuid")},
    {NULL, 0, 0, NULL}
};

static bool
cmdPoolName(vshControl *ctl, const vshCmd *cmd)
{
    virStoragePoolPtr pool;

    if (!vshConnectionUsability(ctl, ctl->conn))
        return false;
    if (!(pool = vshCommandOptPoolBy(ctl, cmd, "pool", NULL,
                                           VSH_BYUUID)))
        return false;

    vshPrint(ctl, "%s\n", virStoragePoolGetName(pool));
    virStoragePoolFree(pool);
    return true;
}


/*
 * "pool-start" command
 */
static const vshCmdInfo info_pool_start[] = {
    {"help", N_("start a (previously defined) inactive pool")},
    {"desc", N_("Start a pool.")},
    {NULL, NULL}
};

static const vshCmdOptDef opts_pool_start[] = {
    {"pool", VSH_OT_DATA, VSH_OFLAG_REQ, N_("name of the inactive pool")},
    {NULL, 0, 0, NULL}
};

static bool
cmdPoolStart(vshControl *ctl, const vshCmd *cmd)
{
    virStoragePoolPtr pool;
    bool ret = true;

    if (!vshConnectionUsability(ctl, ctl->conn))
        return false;

    if (!(pool = vshCommandOptPoolBy(ctl, cmd, "pool", NULL, VSH_BYNAME)))
         return false;

    if (virStoragePoolCreate(pool, 0) == 0) {
        vshPrint(ctl, _("Pool %s started\n"),
                 virStoragePoolGetName(pool));
    } else {
        vshError(ctl, _("Failed to start pool %s"), virStoragePoolGetName(pool));
        ret = false;
    }

    virStoragePoolFree(pool);
    return ret;
}


/*
 * "vol-create-as" command
 */
static const vshCmdInfo info_vol_create_as[] = {
    {"help", N_("create a volume from a set of args")},
    {"desc", N_("Create a vol.")},
    {NULL, NULL}
};

static const vshCmdOptDef opts_vol_create_as[] = {
    {"pool", VSH_OT_DATA, VSH_OFLAG_REQ, N_("pool name")},
    {"name", VSH_OT_DATA, VSH_OFLAG_REQ, N_("name of the volume")},
    {"capacity", VSH_OT_DATA, VSH_OFLAG_REQ, N_("size of the vol with optional k,M,G,T suffix")},
    {"allocation", VSH_OT_STRING, 0, N_("initial allocation size with optional k,M,G,T suffix")},
    {"format", VSH_OT_STRING, 0, N_("file format type raw,bochs,qcow,qcow2,vmdk")},
    {"backing-vol", VSH_OT_STRING, 0, N_("the backing volume if taking a snapshot")},
    {"backing-vol-format", VSH_OT_STRING, 0, N_("format of backing volume if taking a snapshot")},
    {NULL, 0, 0, NULL}
};

static int cmdVolSize(const char *data, unsigned long long *val)
{
    char *end;
    if (virStrToLong_ull(data, &end, 10, val) < 0)
        return -1;

    if (end && *end) {
        /* Deliberate fallthrough cases here :-) */
        switch (*end) {
        case 'T':
            *val *= 1024;
        case 'G':
            *val *= 1024;
        case 'M':
            *val *= 1024;
        case 'k':
            *val *= 1024;
            break;
        default:
            return -1;
        }
        end++;
        if (*end)
            return -1;
    }
    return 0;
}

static bool
cmdVolCreateAs(vshControl *ctl, const vshCmd *cmd)
{
    virStoragePoolPtr pool;
    virStorageVolPtr vol;
    char *xml;
    const char *name, *capacityStr = NULL, *allocationStr = NULL, *format = NULL;
    const char *snapshotStrVol = NULL, *snapshotStrFormat = NULL;
    unsigned long long capacity, allocation = 0;
    virBuffer buf = VIR_BUFFER_INITIALIZER;

    if (!vshConnectionUsability(ctl, ctl->conn))
        return false;

    if (!(pool = vshCommandOptPoolBy(ctl, cmd, "pool", NULL,
                                     VSH_BYNAME)))
        return false;

    if (vshCommandOptString(cmd, "name", &name) <= 0)
        goto cleanup;

    if (vshCommandOptString(cmd, "capacity", &capacityStr) <= 0)
        goto cleanup;
    if (cmdVolSize(capacityStr, &capacity) < 0)
        vshError(ctl, _("Malformed size %s"), capacityStr);

    if ((vshCommandOptString(cmd, "allocation", &allocationStr) > 0) &&
        (cmdVolSize(allocationStr, &allocation) < 0))
        vshError(ctl, _("Malformed size %s"), allocationStr);

    if (vshCommandOptString(cmd, "format", &format) < 0 ||
        vshCommandOptString(cmd, "backing-vol", &snapshotStrVol) < 0 ||
        vshCommandOptString(cmd, "backing-vol-format",
                            &snapshotStrFormat) < 0) {
        vshError(ctl, "%s", _("missing argument"));
    }


    virBufferAddLit(&buf, "<volume>\n");
    virBufferVSprintf(&buf, "  <name>%s</name>\n", name);
    virBufferVSprintf(&buf, "  <capacity>%llu</capacity>\n", capacity);
    if (allocationStr)
        virBufferVSprintf(&buf, "  <allocation>%llu</allocation>\n", allocation);

    if (format) {
        virBufferAddLit(&buf, "  <target>\n");
        virBufferVSprintf(&buf, "    <format type='%s'/>\n",format);
        virBufferAddLit(&buf, "  </target>\n");
    }

    /* Convert the snapshot parameters into backingStore XML */
    if (snapshotStrVol) {
        /* Lookup snapshot backing volume.  Try the backing-vol
         *  parameter as a name */
        vshDebug(ctl, 5, "%s: Look up backing store volume '%s' as name\n",
                 cmd->def->name, snapshotStrVol);
        virStorageVolPtr snapVol = virStorageVolLookupByName(pool, snapshotStrVol);
        if (snapVol)
                vshDebug(ctl, 5, "%s: Backing store volume found using '%s' as name\n",
                         cmd->def->name, snapshotStrVol);

        if (snapVol == NULL) {
            /* Snapshot backing volume not found by name.  Try the
             *  backing-vol parameter as a key */
            vshDebug(ctl, 5, "%s: Look up backing store volume '%s' as key\n",
                     cmd->def->name, snapshotStrVol);
            snapVol = virStorageVolLookupByKey(ctl->conn, snapshotStrVol);
            if (snapVol)
                vshDebug(ctl, 5, "%s: Backing store volume found using '%s' as key\n",
                         cmd->def->name, snapshotStrVol);
        }
        if (snapVol == NULL) {
            /* Snapshot backing volume not found by key.  Try the
             *  backing-vol parameter as a path */
            vshDebug(ctl, 5, "%s: Look up backing store volume '%s' as path\n",
                     cmd->def->name, snapshotStrVol);
            snapVol = virStorageVolLookupByPath(ctl->conn, snapshotStrVol);
            if (snapVol)
                vshDebug(ctl, 5, "%s: Backing store volume found using '%s' as path\n",
                         cmd->def->name, snapshotStrVol);
        }
        if (snapVol == NULL) {
            vshError(ctl, _("failed to get vol '%s'"), snapshotStrVol);
            return false;
        }

        char *snapshotStrVolPath;
        if ((snapshotStrVolPath = virStorageVolGetPath(snapVol)) == NULL) {
            virStorageVolFree(snapVol);
            return false;
        }

        /* Create XML for the backing store */
        virBufferAddLit(&buf, "  <backingStore>\n");
        virBufferVSprintf(&buf, "    <path>%s</path>\n",snapshotStrVolPath);
        if (snapshotStrFormat)
            virBufferVSprintf(&buf, "    <format type='%s'/>\n",snapshotStrFormat);
        virBufferAddLit(&buf, "  </backingStore>\n");

        /* Cleanup snapshot allocations */
        VIR_FREE(snapshotStrVolPath);
        virStorageVolFree(snapVol);
    }

    virBufferAddLit(&buf, "</volume>\n");

    if (virBufferError(&buf)) {
        vshPrint(ctl, "%s", _("Failed to allocate XML buffer"));
        return false;
    }
    xml = virBufferContentAndReset(&buf);
    vol = virStorageVolCreateXML(pool, xml, 0);
    VIR_FREE(xml);
    virStoragePoolFree(pool);

    if (vol != NULL) {
        vshPrint(ctl, _("Vol %s created\n"), name);
        virStorageVolFree(vol);
        return true;
    } else {
        vshError(ctl, _("Failed to create vol %s"), name);
        return false;
    }

 cleanup:
    virBufferFreeAndReset(&buf);
    virStoragePoolFree(pool);
    return false;
}


/*
 * "pool-undefine" command
 */
static const vshCmdInfo info_pool_undefine[] = {
    {"help", N_("undefine an inactive pool")},
    {"desc", N_("Undefine the configuration for an inactive pool.")},
    {NULL, NULL}
};

static const vshCmdOptDef opts_pool_undefine[] = {
    {"pool", VSH_OT_DATA, VSH_OFLAG_REQ, N_("pool name or uuid")},
    {NULL, 0, 0, NULL}
};

static bool
cmdPoolUndefine(vshControl *ctl, const vshCmd *cmd)
{
    virStoragePoolPtr pool;
    bool ret = true;
    const char *name;

    if (!vshConnectionUsability(ctl, ctl->conn))
        return false;

    if (!(pool = vshCommandOptPool(ctl, cmd, "pool", &name)))
        return false;

    if (virStoragePoolUndefine(pool) == 0) {
        vshPrint(ctl, _("Pool %s has been undefined\n"), name);
    } else {
        vshError(ctl, _("Failed to undefine pool %s"), name);
        ret = false;
    }

    virStoragePoolFree(pool);
    return ret;
}


/*
 * "pool-uuid" command
 */
static const vshCmdInfo info_pool_uuid[] = {
    {"help", N_("convert a pool name to pool UUID")},
    {"desc", ""},
    {NULL, NULL}
};

static const vshCmdOptDef opts_pool_uuid[] = {
    {"pool", VSH_OT_DATA, VSH_OFLAG_REQ, N_("pool name")},
    {NULL, 0, 0, NULL}
};

static bool
cmdPoolUuid(vshControl *ctl, const vshCmd *cmd)
{
    virStoragePoolPtr pool;
    char uuid[VIR_UUID_STRING_BUFLEN];

    if (!vshConnectionUsability(ctl, ctl->conn))
        return false;

    if (!(pool = vshCommandOptPoolBy(ctl, cmd, "pool", NULL,
                                           VSH_BYNAME)))
        return false;

    if (virStoragePoolGetUUIDString(pool, uuid) != -1)
        vshPrint(ctl, "%s\n", uuid);
    else
        vshError(ctl, "%s", _("failed to get pool UUID"));

    virStoragePoolFree(pool);
    return true;
}


/*
 * "vol-create" command
 */
static const vshCmdInfo info_vol_create[] = {
    {"help", N_("create a vol from an XML file")},
    {"desc", N_("Create a vol.")},
    {NULL, NULL}
};

static const vshCmdOptDef opts_vol_create[] = {
    {"pool", VSH_OT_DATA, VSH_OFLAG_REQ, N_("pool name")},
    {"file", VSH_OT_DATA, VSH_OFLAG_REQ, N_("file containing an XML vol description")},
    {NULL, 0, 0, NULL}
};

static bool
cmdVolCreate(vshControl *ctl, const vshCmd *cmd)
{
    virStoragePoolPtr pool;
    virStorageVolPtr vol;
    const char *from = NULL;
    bool ret = true;
    char *buffer;

    if (!vshConnectionUsability(ctl, ctl->conn))
        return false;

    if (!(pool = vshCommandOptPoolBy(ctl, cmd, "pool", NULL,
                                           VSH_BYNAME)))
        return false;

    if (vshCommandOptString(cmd, "file", &from) <= 0) {
        virStoragePoolFree(pool);
        return false;
    }

    if (virFileReadAll(from, VIRSH_MAX_XML_FILE, &buffer) < 0) {
        virshReportError(ctl);
        virStoragePoolFree(pool);
        return false;
    }

    vol = virStorageVolCreateXML(pool, buffer, 0);
    VIR_FREE(buffer);
    virStoragePoolFree(pool);

    if (vol != NULL) {
        vshPrint(ctl, _("Vol %s created from %s\n"),
                 virStorageVolGetName(vol), from);
        virStorageVolFree(vol);
    } else {
        vshError(ctl, _("Failed to create vol from %s"), from);
        ret = false;
    }
    return ret;
}

/*
 * "vol-create-from" command
 */
static const vshCmdInfo info_vol_create_from[] = {
    {"help", N_("create a vol, using another volume as input")},
    {"desc", N_("Create a vol from an existing volume.")},
    {NULL, NULL}
};

static const vshCmdOptDef opts_vol_create_from[] = {
    {"pool", VSH_OT_DATA, VSH_OFLAG_REQ, N_("pool name")},
    {"file", VSH_OT_DATA, VSH_OFLAG_REQ, N_("file containing an XML vol description")},
    {"vol", VSH_OT_DATA, VSH_OFLAG_REQ, N_("input vol name or key")},
    {"inputpool", VSH_OT_STRING, 0, N_("pool name or uuid of the input volume's pool")},
    {NULL, 0, 0, NULL}
};

static bool
cmdVolCreateFrom(vshControl *ctl, const vshCmd *cmd)
{
    virStoragePoolPtr pool = NULL;
    virStorageVolPtr newvol = NULL, inputvol = NULL;
    const char *from = NULL;
    bool ret = false;
    char *buffer = NULL;

    if (!vshConnectionUsability(ctl, ctl->conn))
        goto cleanup;

    if (!(pool = vshCommandOptPoolBy(ctl, cmd, "pool", NULL, VSH_BYNAME)))
        goto cleanup;

    if (vshCommandOptString(cmd, "file", &from) <= 0) {
        goto cleanup;
    }

    if (!(inputvol = vshCommandOptVol(ctl, cmd, "vol", "inputpool", NULL)))
        goto cleanup;

    if (virFileReadAll(from, VIRSH_MAX_XML_FILE, &buffer) < 0) {
        virshReportError(ctl);
        goto cleanup;
    }

    newvol = virStorageVolCreateXMLFrom(pool, buffer, inputvol, 0);

    if (newvol != NULL) {
        vshPrint(ctl, _("Vol %s created from input vol %s\n"),
                 virStorageVolGetName(newvol), virStorageVolGetName(inputvol));
    } else {
        vshError(ctl, _("Failed to create vol from %s"), from);
        goto cleanup;
    }

    ret = true;
cleanup:
    VIR_FREE(buffer);
    if (pool)
        virStoragePoolFree(pool);
    if (inputvol)
        virStorageVolFree(inputvol);
    if (newvol)
        virStorageVolFree(newvol);
    return ret;
}

static xmlChar *
makeCloneXML(const char *origxml, const char *newname) {

    xmlDocPtr doc = NULL;
    xmlXPathContextPtr ctxt = NULL;
    xmlXPathObjectPtr obj = NULL;
    xmlChar *newxml = NULL;
    int size;

    doc = xmlReadDoc((const xmlChar *) origxml, "domain.xml", NULL,
                     XML_PARSE_NOENT | XML_PARSE_NONET | XML_PARSE_NOWARNING);
    if (!doc)
        goto cleanup;
    ctxt = xmlXPathNewContext(doc);
    if (!ctxt)
        goto cleanup;

    obj = xmlXPathEval(BAD_CAST "/volume/name", ctxt);
    if ((obj == NULL) || (obj->nodesetval == NULL) ||
        (obj->nodesetval->nodeTab == NULL))
        goto cleanup;

    xmlNodeSetContent(obj->nodesetval->nodeTab[0], (const xmlChar *)newname);
    xmlDocDumpMemory(doc, &newxml, &size);

cleanup:
    xmlXPathFreeObject(obj);
    xmlXPathFreeContext(ctxt);
    xmlFreeDoc(doc);
    return newxml;
}

/*
 * "vol-clone" command
 */
static const vshCmdInfo info_vol_clone[] = {
    {"help", N_("clone a volume.")},
    {"desc", N_("Clone an existing volume.")},
    {NULL, NULL}
};

static const vshCmdOptDef opts_vol_clone[] = {
    {"vol", VSH_OT_DATA, VSH_OFLAG_REQ, N_("orig vol name or key")},
    {"newname", VSH_OT_DATA, VSH_OFLAG_REQ, N_("clone name")},
    {"pool", VSH_OT_STRING, 0, N_("pool name or uuid")},
    {NULL, 0, 0, NULL}
};

static bool
cmdVolClone(vshControl *ctl, const vshCmd *cmd)
{
    virStoragePoolPtr origpool = NULL;
    virStorageVolPtr origvol = NULL, newvol = NULL;
    const char *name = NULL;
    char *origxml = NULL;
    xmlChar *newxml = NULL;
    bool ret = false;

    if (!vshConnectionUsability(ctl, ctl->conn))
        goto cleanup;

    if (!(origvol = vshCommandOptVol(ctl, cmd, "vol", "pool", NULL)))
        goto cleanup;

    origpool = virStoragePoolLookupByVolume(origvol);
    if (!origpool) {
        vshError(ctl, "%s", _("failed to get parent pool"));
        goto cleanup;
    }

    if (vshCommandOptString(cmd, "newname", &name) <= 0)
        goto cleanup;

    origxml = virStorageVolGetXMLDesc(origvol, 0);
    if (!origxml)
        goto cleanup;

    newxml = makeCloneXML(origxml, name);
    if (!newxml) {
        vshPrint(ctl, "%s", _("Failed to allocate XML buffer"));
        goto cleanup;
    }

    newvol = virStorageVolCreateXMLFrom(origpool, (char *) newxml, origvol, 0);

    if (newvol != NULL) {
        vshPrint(ctl, _("Vol %s cloned from %s\n"),
                 virStorageVolGetName(newvol), virStorageVolGetName(origvol));
    } else {
        vshError(ctl, _("Failed to clone vol from %s"),
                 virStorageVolGetName(origvol));
        goto cleanup;
    }

    ret = true;

cleanup:
    VIR_FREE(origxml);
    xmlFree(newxml);
    if (origvol)
        virStorageVolFree(origvol);
    if (newvol)
        virStorageVolFree(newvol);
    if (origpool)
        virStoragePoolFree(origpool);
    return ret;
}


/*
 * "vol-upload" command
 */
static const vshCmdInfo info_vol_upload[] = {
    {"help", N_("upload a file into a volume")},
    {"desc", N_("Upload a file into a volume")},
    {NULL, NULL}
};

static const vshCmdOptDef opts_vol_upload[] = {
    {"vol", VSH_OT_DATA, VSH_OFLAG_REQ, N_("vol name, key or path")},
    {"file", VSH_OT_DATA, VSH_OFLAG_REQ, N_("file")},
    {"pool", VSH_OT_STRING, 0, N_("pool name or uuid")},
    {"offset", VSH_OT_INT, 0, N_("volume offset to upload to") },
    {"length", VSH_OT_INT, 0, N_("amount of data to upload") },
    {NULL, 0, 0, NULL}
};

static int
cmdVolUploadSource(virStreamPtr st ATTRIBUTE_UNUSED,
                   char *bytes, size_t nbytes, void *opaque)
{
    int *fd = opaque;

    return saferead(*fd, bytes, nbytes);
}

static bool
cmdVolUpload (vshControl *ctl, const vshCmd *cmd)
{
    const char *file = NULL;
    virStorageVolPtr vol = NULL;
    bool ret = false;
    int fd = -1;
    virStreamPtr st = NULL;
    const char *name = NULL;
    unsigned long long offset = 0, length = 0;

    if (!vshConnectionUsability(ctl, ctl->conn))
        goto cleanup;

    if (vshCommandOptULongLong(cmd, "offset", &offset) < 0) {
        vshError(ctl, _("Unable to parse integer"));
        return false;
    }

    if (vshCommandOptULongLong(cmd, "length", &length) < 0) {
        vshError(ctl, _("Unable to parse integer"));
        return false;
    }

    if (!(vol = vshCommandOptVol(ctl, cmd, "vol", "pool", &name))) {
        return false;
    }

    if (vshCommandOptString(cmd, "file", &file) < 0) {
        vshError(ctl, _("file must not be empty"));
        goto cleanup;
    }

    if ((fd = open(file, O_RDONLY)) < 0) {
        vshError(ctl, _("cannot read %s"), file);
        goto cleanup;
    }

    st = virStreamNew(ctl->conn, 0);
    if (virStorageVolUpload(vol, st, offset, length, 0) < 0) {
        vshError(ctl, _("cannot upload to volume %s"), name);
        goto cleanup;
    }

    if (virStreamSendAll(st, cmdVolUploadSource, &fd) < 0) {
        vshError(ctl, _("cannot send data to volume %s"), name);
        goto cleanup;
    }

    if (VIR_CLOSE(fd) < 0) {
        vshError(ctl, _("cannot close file %s"), file);
        virStreamAbort(st);
        goto cleanup;
    }

    if (virStreamFinish(st) < 0) {
        vshError(ctl, _("cannot close volume %s"), name);
        goto cleanup;
    }

    ret = true;

cleanup:
    if (vol)
        virStorageVolFree(vol);
    if (st)
        virStreamFree(st);
    VIR_FORCE_CLOSE(fd);
    return ret;
}



/*
 * "vol-download" command
 */
static const vshCmdInfo info_vol_download[] = {
    {"help", N_("Download a volume to a file")},
    {"desc", N_("Download a volume to a file")},
    {NULL, NULL}
};

static const vshCmdOptDef opts_vol_download[] = {
    {"vol", VSH_OT_DATA, VSH_OFLAG_REQ, N_("vol name, key or path")},
    {"file", VSH_OT_DATA, VSH_OFLAG_REQ, N_("file")},
    {"pool", VSH_OT_STRING, 0, N_("pool name or uuid")},
    {"offset", VSH_OT_INT, 0, N_("volume offset to download from") },
    {"length", VSH_OT_INT, 0, N_("amount of data to download") },
    {NULL, 0, 0, NULL}
};


static int
cmdVolDownloadSink(virStreamPtr st ATTRIBUTE_UNUSED,
                   const char *bytes, size_t nbytes, void *opaque)
{
    int *fd = opaque;

    return safewrite(*fd, bytes, nbytes);
}

static bool
cmdVolDownload (vshControl *ctl, const vshCmd *cmd)
{
    const char *file = NULL;
    virStorageVolPtr vol = NULL;
    bool ret = false;
    int fd = -1;
    virStreamPtr st = NULL;
    const char *name = NULL;
    unsigned long long offset = 0, length = 0;
    bool created = false;

    if (!vshConnectionUsability(ctl, ctl->conn))
        return false;

    if (vshCommandOptULongLong(cmd, "offset", &offset) < 0) {
        vshError(ctl, _("Unable to parse integer"));
        return false;
    }

    if (vshCommandOptULongLong(cmd, "length", &length) < 0) {
        vshError(ctl, _("Unable to parse integer"));
        return false;
    }

    if (!(vol = vshCommandOptVol(ctl, cmd, "vol", "pool", &name)))
        return false;

    if (vshCommandOptString(cmd, "file", &file) < 0) {
        vshError(ctl, _("file must not be empty"));
        goto cleanup;
    }

    if ((fd = open(file, O_WRONLY|O_CREAT|O_EXCL, 0666)) < 0) {
        if (errno != EEXIST ||
            (fd = open(file, O_WRONLY|O_TRUNC, 0666)) < 0) {
            vshError(ctl, _("cannot create %s"), file);
            goto cleanup;
        }
    } else {
        created = true;
    }

    st = virStreamNew(ctl->conn, 0);
    if (virStorageVolDownload(vol, st, offset, length, 0) < 0) {
        vshError(ctl, _("cannot download from volume %s"), name);
        goto cleanup;
    }

    if (virStreamRecvAll(st, cmdVolDownloadSink, &fd) < 0) {
        vshError(ctl, _("cannot receive data from volume %s"), name);
        goto cleanup;
    }

    if (VIR_CLOSE(fd) < 0) {
        vshError(ctl, _("cannot close file %s"), file);
        virStreamAbort(st);
        goto cleanup;
    }

    if (virStreamFinish(st) < 0) {
        vshError(ctl, _("cannot close volume %s"), name);
        goto cleanup;
    }

    ret = true;

cleanup:
    VIR_FORCE_CLOSE(fd);
    if (ret == false && created)
        unlink(file);
    if (vol)
        virStorageVolFree(vol);
    if (st)
        virStreamFree(st);
    return ret;
}


/*
 * "vol-delete" command
 */
static const vshCmdInfo info_vol_delete[] = {
    {"help", N_("delete a vol")},
    {"desc", N_("Delete a given vol.")},
    {NULL, NULL}
};

static const vshCmdOptDef opts_vol_delete[] = {
    {"vol", VSH_OT_DATA, VSH_OFLAG_REQ, N_("vol name, key or path")},
    {"pool", VSH_OT_STRING, 0, N_("pool name or uuid")},
    {NULL, 0, 0, NULL}
};

static bool
cmdVolDelete(vshControl *ctl, const vshCmd *cmd)
{
    virStorageVolPtr vol;
    bool ret = true;
    const char *name;

    if (!vshConnectionUsability(ctl, ctl->conn))
        return false;

    if (!(vol = vshCommandOptVol(ctl, cmd, "vol", "pool", &name))) {
        return false;
    }

    if (virStorageVolDelete(vol, 0) == 0) {
        vshPrint(ctl, _("Vol %s deleted\n"), name);
    } else {
        vshError(ctl, _("Failed to delete vol %s"), name);
        ret = false;
    }

    virStorageVolFree(vol);
    return ret;
}


/*
 * "vol-wipe" command
 */
static const vshCmdInfo info_vol_wipe[] = {
    {"help", N_("wipe a vol")},
    {"desc", N_("Ensure data previously on a volume is not accessible to future reads")},
    {NULL, NULL}
};

static const vshCmdOptDef opts_vol_wipe[] = {
    {"vol", VSH_OT_DATA, VSH_OFLAG_REQ, N_("vol name, key or path")},
    {"pool", VSH_OT_STRING, 0, N_("pool name or uuid")},
    {NULL, 0, 0, NULL}
};

static bool
cmdVolWipe(vshControl *ctl, const vshCmd *cmd)
{
    virStorageVolPtr vol;
    bool ret = true;
    const char *name;

    if (!vshConnectionUsability(ctl, ctl->conn))
        return false;

    if (!(vol = vshCommandOptVol(ctl, cmd, "vol", "pool", &name))) {
        return false;
    }

    if (virStorageVolWipe(vol, 0) == 0) {
        vshPrint(ctl, _("Vol %s wiped\n"), name);
    } else {
        vshError(ctl, _("Failed to wipe vol %s"), name);
        ret = false;
    }

    virStorageVolFree(vol);
    return ret;
}


/*
 * "vol-info" command
 */
static const vshCmdInfo info_vol_info[] = {
    {"help", N_("storage vol information")},
    {"desc", N_("Returns basic information about the storage vol.")},
    {NULL, NULL}
};

static const vshCmdOptDef opts_vol_info[] = {
    {"vol", VSH_OT_DATA, VSH_OFLAG_REQ, N_("vol name, key or path")},
    {"pool", VSH_OT_STRING, 0, N_("pool name or uuid")},
    {NULL, 0, 0, NULL}
};

static bool
cmdVolInfo(vshControl *ctl, const vshCmd *cmd)
{
    virStorageVolInfo info;
    virStorageVolPtr vol;
    bool ret = true;

    if (!vshConnectionUsability(ctl, ctl->conn))
        return false;

    if (!(vol = vshCommandOptVol(ctl, cmd, "vol", "pool", NULL)))
        return false;

    vshPrint(ctl, "%-15s %s\n", _("Name:"), virStorageVolGetName(vol));

    if (virStorageVolGetInfo(vol, &info) == 0) {
        double val;
        const char *unit;
        vshPrint(ctl, "%-15s %s\n", _("Type:"),
                 info.type == VIR_STORAGE_VOL_FILE ?
                 _("file") : _("block"));

        val = prettyCapacity(info.capacity, &unit);
        vshPrint(ctl, "%-15s %2.2lf %s\n", _("Capacity:"), val, unit);

        val = prettyCapacity(info.allocation, &unit);
        vshPrint(ctl, "%-15s %2.2lf %s\n", _("Allocation:"), val, unit);
    } else {
        ret = false;
    }

    virStorageVolFree(vol);
    return ret;
}


/*
 * "vol-dumpxml" command
 */
static const vshCmdInfo info_vol_dumpxml[] = {
    {"help", N_("vol information in XML")},
    {"desc", N_("Output the vol information as an XML dump to stdout.")},
    {NULL, NULL}
};

static const vshCmdOptDef opts_vol_dumpxml[] = {
    {"vol", VSH_OT_DATA, VSH_OFLAG_REQ, N_("vol name, key or path")},
    {"pool", VSH_OT_STRING, 0, N_("pool name or uuid")},
    {NULL, 0, 0, NULL}
};

static bool
cmdVolDumpXML(vshControl *ctl, const vshCmd *cmd)
{
    virStorageVolPtr vol;
    bool ret = true;
    char *dump;

    if (!vshConnectionUsability(ctl, ctl->conn))
        return false;

    if (!(vol = vshCommandOptVol(ctl, cmd, "vol", "pool", NULL)))
        return false;

    dump = virStorageVolGetXMLDesc(vol, 0);
    if (dump != NULL) {
        vshPrint(ctl, "%s", dump);
        VIR_FREE(dump);
    } else {
        ret = false;
    }

    virStorageVolFree(vol);
    return ret;
}


/*
 * "vol-list" command
 */
static const vshCmdInfo info_vol_list[] = {
    {"help", N_("list vols")},
    {"desc", N_("Returns list of vols by pool.")},
    {NULL, NULL}
};

static const vshCmdOptDef opts_vol_list[] = {
    {"pool", VSH_OT_DATA, VSH_OFLAG_REQ, N_("pool name or uuid")},
    {"details", VSH_OT_BOOL, 0, N_("display extended details for volumes")},
    {NULL, 0, 0, NULL}
};

static bool
cmdVolList(vshControl *ctl, const vshCmd *cmd ATTRIBUTE_UNUSED)
{
    virStorageVolInfo volumeInfo;
    virStoragePoolPtr pool;
    char **activeNames = NULL;
    char *outputStr = NULL;
    const char *unit;
    double val;
    int details = vshCommandOptBool(cmd, "details");
    int numVolumes = 0, i;
    int ret;
    bool functionReturn;
    int stringLength = 0;
    size_t allocStrLength = 0, capStrLength = 0;
    size_t nameStrLength = 0, pathStrLength = 0;
    size_t typeStrLength = 0;
    struct volInfoText {
        char *allocation;
        char *capacity;
        char *path;
        char *type;
    };
    struct volInfoText *volInfoTexts = NULL;

    /* Check the connection to libvirtd daemon is still working */
    if (!vshConnectionUsability(ctl, ctl->conn))
        return false;

    /* Look up the pool information given to us by the user */
    if (!(pool = vshCommandOptPool(ctl, cmd, "pool", NULL)))
        return false;

    /* Determine the number of volumes in the pool */
    numVolumes = virStoragePoolNumOfVolumes(pool);

    if (numVolumes < 0) {
        vshError(ctl, "%s", _("Failed to list storage volumes"));
        virStoragePoolFree(pool);
        return false;
    }

    /* Retrieve the list of volume names in the pool */
    if (numVolumes > 0) {
        activeNames = vshCalloc(ctl, numVolumes, sizeof(*activeNames));
        if ((numVolumes = virStoragePoolListVolumes(pool, activeNames,
                                                    numVolumes)) < 0) {
            vshError(ctl, "%s", _("Failed to list active vols"));
            VIR_FREE(activeNames);
            virStoragePoolFree(pool);
            return false;
        }

        /* Sort the volume names */
        qsort(&activeNames[0], numVolumes, sizeof(*activeNames), namesorter);

        /* Set aside memory for volume information pointers */
        volInfoTexts = vshCalloc(ctl, numVolumes, sizeof(*volInfoTexts));
    }

    /* Collect the rest of the volume information for display */
    for (i = 0; i < numVolumes; i++) {
        /* Retrieve volume info */
        virStorageVolPtr vol = virStorageVolLookupByName(pool,
                                                         activeNames[i]);

        /* Retrieve the volume path */
        if ((volInfoTexts[i].path = virStorageVolGetPath(vol)) == NULL) {
            /* Something went wrong retrieving a volume path, cope with it */
            volInfoTexts[i].path = vshStrdup(ctl, _("unknown"));
        }

        /* If requested, retrieve volume type and sizing information */
        if (details) {
            if (virStorageVolGetInfo(vol, &volumeInfo) != 0) {
                /* Something went wrong retrieving volume info, cope with it */
                volInfoTexts[i].allocation = vshStrdup(ctl, _("unknown"));
                volInfoTexts[i].capacity = vshStrdup(ctl, _("unknown"));
                volInfoTexts[i].type = vshStrdup(ctl, _("unknown"));
            } else {
                /* Convert the returned volume info into output strings */

                /* Volume type */
                if (volumeInfo.type == VIR_STORAGE_VOL_FILE)
                    volInfoTexts[i].type = vshStrdup(ctl, _("file"));
                else
                    volInfoTexts[i].type = vshStrdup(ctl, _("block"));

                /* Create the capacity output string */
                val = prettyCapacity(volumeInfo.capacity, &unit);
                ret = virAsprintf(&volInfoTexts[i].capacity,
                                  "%.2lf %s", val, unit);
                if (ret < 0) {
                    /* An error occurred creating the string, return */
                    goto asprintf_failure;
                }

                /* Create the allocation output string */
                val = prettyCapacity(volumeInfo.allocation, &unit);
                ret = virAsprintf(&volInfoTexts[i].allocation,
                                  "%.2lf %s", val, unit);
                if (ret < 0) {
                    /* An error occurred creating the string, return */
                    goto asprintf_failure;
                }
            }

            /* Remember the largest length for each output string.
             * This lets us displaying header and volume information rows
             * using a single, properly sized, printf style output string.
             */

            /* Keep the length of name string if longest so far */
            stringLength = strlen(activeNames[i]);
            if (stringLength > nameStrLength)
                nameStrLength = stringLength;

            /* Keep the length of path string if longest so far */
            stringLength = strlen(volInfoTexts[i].path);
            if (stringLength > pathStrLength)
                pathStrLength = stringLength;

            /* Keep the length of type string if longest so far */
            stringLength = strlen(volInfoTexts[i].type);
            if (stringLength > typeStrLength)
                typeStrLength = stringLength;

            /* Keep the length of capacity string if longest so far */
            stringLength = strlen(volInfoTexts[i].capacity);
            if (stringLength > capStrLength)
                capStrLength = stringLength;

            /* Keep the length of allocation string if longest so far */
            stringLength = strlen(volInfoTexts[i].allocation);
            if (stringLength > allocStrLength)
                allocStrLength = stringLength;
        }

        /* Cleanup memory allocation */
        virStorageVolFree(vol);
    }

    /* If the --details option wasn't selected, we output the volume
     * info using the fixed string format from previous versions to
     * maintain backward compatibility.
     */

    /* Output basic info then return if --details option not selected */
    if (!details) {
        /* The old output format */
        vshPrintExtra(ctl, "%-20s %-40s\n", _("Name"), _("Path"));
        vshPrintExtra(ctl, "-----------------------------------------\n");
        for (i = 0; i < numVolumes; i++) {
            vshPrint(ctl, "%-20s %-40s\n", activeNames[i],
                     volInfoTexts[i].path);
        }

        /* Cleanup and return */
        functionReturn = true;
        goto cleanup;
    }

    /* We only get here if the --details option was selected. */

    /* Use the length of name header string if it's longest */
    stringLength = strlen(_("Name"));
    if (stringLength > nameStrLength)
        nameStrLength = stringLength;

    /* Use the length of path header string if it's longest */
    stringLength = strlen(_("Path"));
    if (stringLength > pathStrLength)
        pathStrLength = stringLength;

    /* Use the length of type header string if it's longest */
    stringLength = strlen(_("Type"));
    if (stringLength > typeStrLength)
        typeStrLength = stringLength;

    /* Use the length of capacity header string if it's longest */
    stringLength = strlen(_("Capacity"));
    if (stringLength > capStrLength)
        capStrLength = stringLength;

    /* Use the length of allocation header string if it's longest */
    stringLength = strlen(_("Allocation"));
    if (stringLength > allocStrLength)
        allocStrLength = stringLength;

    /* Display the string lengths for debugging */
    vshDebug(ctl, 5, "Longest name string = %zu chars\n", nameStrLength);
    vshDebug(ctl, 5, "Longest path string = %zu chars\n", pathStrLength);
    vshDebug(ctl, 5, "Longest type string = %zu chars\n", typeStrLength);
    vshDebug(ctl, 5, "Longest capacity string = %zu chars\n", capStrLength);
    vshDebug(ctl, 5, "Longest allocation string = %zu chars\n", allocStrLength);

    /* Create the output template */
    ret = virAsprintf(&outputStr,
                      "%%-%lus  %%-%lus  %%-%lus  %%%lus  %%%lus\n",
                      (unsigned long) nameStrLength,
                      (unsigned long) pathStrLength,
                      (unsigned long) typeStrLength,
                      (unsigned long) capStrLength,
                      (unsigned long) allocStrLength);
    if (ret < 0) {
        /* An error occurred creating the string, return */
        goto asprintf_failure;
    }

    /* Display the header */
    vshPrint(ctl, outputStr, _("Name"), _("Path"), _("Type"),
             ("Capacity"), _("Allocation"));
    for (i = nameStrLength + pathStrLength + typeStrLength
                           + capStrLength + allocStrLength
                           + 8; i > 0; i--)
        vshPrintExtra(ctl, "-");
    vshPrintExtra(ctl, "\n");

    /* Display the volume info rows */
    for (i = 0; i < numVolumes; i++) {
        vshPrint(ctl, outputStr,
                 activeNames[i],
                 volInfoTexts[i].path,
                 volInfoTexts[i].type,
                 volInfoTexts[i].capacity,
                 volInfoTexts[i].allocation);
    }

    /* Cleanup and return */
    functionReturn = true;
    goto cleanup;

asprintf_failure:

    /* Display an appropriate error message then cleanup and return */
    switch (errno) {
    case ENOMEM:
        /* Couldn't allocate memory */
        vshError(ctl, "%s", _("Out of memory"));
        break;
    default:
        /* Some other error */
        vshError(ctl, _("virAsprintf failed (errno %d)"), errno);
    }
    functionReturn = false;

cleanup:

    /* Safely free the memory allocated in this function */
    for (i = 0; i < numVolumes; i++) {
        /* Cleanup the memory for one volume info structure per loop */
        VIR_FREE(volInfoTexts[i].path);
        VIR_FREE(volInfoTexts[i].type);
        VIR_FREE(volInfoTexts[i].capacity);
        VIR_FREE(volInfoTexts[i].allocation);
        VIR_FREE(activeNames[i]);
    }

    /* Cleanup remaining memory */
    VIR_FREE(outputStr);
    VIR_FREE(volInfoTexts);
    VIR_FREE(activeNames);
    virStoragePoolFree(pool);

    /* Return the desired value */
    return functionReturn;
}


/*
 * "vol-name" command
 */
static const vshCmdInfo info_vol_name[] = {
    {"help", N_("returns the volume name for a given volume key or path")},
    {"desc", ""},
    {NULL, NULL}
};

static const vshCmdOptDef opts_vol_name[] = {
    {"vol", VSH_OT_DATA, VSH_OFLAG_REQ, N_("volume key or path")},
    {NULL, 0, 0, NULL}
};

static bool
cmdVolName(vshControl *ctl, const vshCmd *cmd)
{
    virStorageVolPtr vol;

    if (!vshConnectionUsability(ctl, ctl->conn))
        return false;

    if (!(vol = vshCommandOptVolBy(ctl, cmd, "vol", "pool", NULL,
                                   VSH_BYUUID)))
        return false;

    vshPrint(ctl, "%s\n", virStorageVolGetName(vol));
    virStorageVolFree(vol);
    return true;
}


/*
 * "vol-pool" command
 */
static const vshCmdInfo info_vol_pool[] = {
    {"help", N_("returns the storage pool for a given volume key or path")},
    {"desc", ""},
    {NULL, NULL}
};

static const vshCmdOptDef opts_vol_pool[] = {
    {"uuid", VSH_OT_BOOL, 0, N_("return the pool uuid rather than pool name")},
    {"vol", VSH_OT_DATA, VSH_OFLAG_REQ, N_("volume key or path")},
    {NULL, 0, 0, NULL}
};

static bool
cmdVolPool(vshControl *ctl, const vshCmd *cmd)
{
    virStoragePoolPtr pool;
    virStorageVolPtr vol;
    char uuid[VIR_UUID_STRING_BUFLEN];

    /* Check the connection to libvirtd daemon is still working */
    if (!vshConnectionUsability(ctl, ctl->conn))
        return false;

    /* Use the supplied string to locate the volume */
    if (!(vol = vshCommandOptVolBy(ctl, cmd, "vol", "pool", NULL,
                                   VSH_BYUUID))) {
        return false;
    }

    /* Look up the parent storage pool for the volume */
    pool = virStoragePoolLookupByVolume(vol);
    if (pool == NULL) {
        vshError(ctl, "%s", _("failed to get parent pool"));
        virStorageVolFree(vol);
        return false;
    }

    /* Return the requested details of the parent storage pool */
    if (vshCommandOptBool(cmd, "uuid")) {
        /* Retrieve and return pool UUID string */
        if (virStoragePoolGetUUIDString(pool, &uuid[0]) == 0)
            vshPrint(ctl, "%s\n", uuid);
    } else {
        /* Return the storage pool name */
        vshPrint(ctl, "%s\n", virStoragePoolGetName(pool));
    }

    /* Cleanup */
    virStorageVolFree(vol);
    virStoragePoolFree(pool);
    return true;
}


/*
 * "vol-key" command
 */
static const vshCmdInfo info_vol_key[] = {
    {"help", N_("returns the volume key for a given volume name or path")},
    {"desc", ""},
    {NULL, NULL}
};

static const vshCmdOptDef opts_vol_key[] = {
    {"vol", VSH_OT_DATA, VSH_OFLAG_REQ, N_("volume name or path")},
    {"pool", VSH_OT_STRING, 0, N_("pool name or uuid")},
    {NULL, 0, 0, NULL}
};

static bool
cmdVolKey(vshControl *ctl, const vshCmd *cmd)
{
    virStorageVolPtr vol;

    if (!vshConnectionUsability(ctl, ctl->conn))
        return false;

    if (!(vol = vshCommandOptVol(ctl, cmd, "vol", "pool", NULL)))
        return false;

    vshPrint(ctl, "%s\n", virStorageVolGetKey(vol));
    virStorageVolFree(vol);
    return true;
}



/*
 * "vol-path" command
 */
static const vshCmdInfo info_vol_path[] = {
    {"help", N_("returns the volume path for a given volume name or key")},
    {"desc", ""},
    {NULL, NULL}
};

static const vshCmdOptDef opts_vol_path[] = {
    {"vol", VSH_OT_DATA, VSH_OFLAG_REQ, N_("volume name or key")},
    {"pool", VSH_OT_STRING, 0, N_("pool name or uuid")},
    {NULL, 0, 0, NULL}
};

static bool
cmdVolPath(vshControl *ctl, const vshCmd *cmd)
{
    virStorageVolPtr vol;
    const char *name = NULL;

    if (!vshConnectionUsability(ctl, ctl->conn))
        return false;

    if (!(vol = vshCommandOptVol(ctl, cmd, "vol", "pool", &name))) {
        return false;
    }

    vshPrint(ctl, "%s\n", virStorageVolGetPath(vol));
    virStorageVolFree(vol);
    return true;
}


/*
 * "secret-define" command
 */
static const vshCmdInfo info_secret_define[] = {
    {"help", N_("define or modify a secret from an XML file")},
    {"desc", N_("Define or modify a secret.")},
    {NULL, NULL}
};

static const vshCmdOptDef opts_secret_define[] = {
    {"file", VSH_OT_DATA, VSH_OFLAG_REQ, N_("file containing secret attributes in XML")},
    {NULL, 0, 0, NULL}
};

static bool
cmdSecretDefine(vshControl *ctl, const vshCmd *cmd)
{
    const char *from = NULL;
    char *buffer;
    virSecretPtr res;
    char uuid[VIR_UUID_STRING_BUFLEN];

    if (!vshConnectionUsability(ctl, ctl->conn))
        return false;

    if (vshCommandOptString(cmd, "file", &from) <= 0)
        return false;

    if (virFileReadAll(from, VIRSH_MAX_XML_FILE, &buffer) < 0)
        return false;

    res = virSecretDefineXML(ctl->conn, buffer, 0);
    VIR_FREE(buffer);

    if (res == NULL) {
        vshError(ctl, _("Failed to set attributes from %s"), from);
        return false;
    }
    if (virSecretGetUUIDString(res, &(uuid[0])) < 0) {
        vshError(ctl, "%s", _("Failed to get UUID of created secret"));
        virSecretFree(res);
        return false;
    }
    vshPrint(ctl, _("Secret %s created\n"), uuid);
    virSecretFree(res);
    return true;
}

/*
 * "secret-dumpxml" command
 */
static const vshCmdInfo info_secret_dumpxml[] = {
    {"help", N_("secret attributes in XML")},
    {"desc", N_("Output attributes of a secret as an XML dump to stdout.")},
    {NULL, NULL}
};

static const vshCmdOptDef opts_secret_dumpxml[] = {
    {"secret", VSH_OT_DATA, VSH_OFLAG_REQ, N_("secret UUID")},
    {NULL, 0, 0, NULL}
};

static bool
cmdSecretDumpXML(vshControl *ctl, const vshCmd *cmd)
{
    virSecretPtr secret;
    bool ret = false;
    char *xml;

    if (!vshConnectionUsability(ctl, ctl->conn))
        return false;

    secret = vshCommandOptSecret(ctl, cmd, NULL);
    if (secret == NULL)
        return false;

    xml = virSecretGetXMLDesc(secret, 0);
    if (xml == NULL)
        goto cleanup;
    vshPrint(ctl, "%s", xml);
    VIR_FREE(xml);
    ret = true;

cleanup:
    virSecretFree(secret);
    return ret;
}

/*
 * "secret-set-value" command
 */
static const vshCmdInfo info_secret_set_value[] = {
    {"help", N_("set a secret value")},
    {"desc", N_("Set a secret value.")},
    {NULL, NULL}
};

static const vshCmdOptDef opts_secret_set_value[] = {
    {"secret", VSH_OT_DATA, VSH_OFLAG_REQ, N_("secret UUID")},
    {"base64", VSH_OT_DATA, VSH_OFLAG_REQ, N_("base64-encoded secret value")},
    {NULL, 0, 0, NULL}
};

static bool
cmdSecretSetValue(vshControl *ctl, const vshCmd *cmd)
{
    virSecretPtr secret;
    size_t value_size;
    const char *base64 = NULL;
    char *value;
    int res;
    bool ret = false;

    if (!vshConnectionUsability(ctl, ctl->conn))
        return false;

    secret = vshCommandOptSecret(ctl, cmd, NULL);
    if (secret == NULL)
        return false;

    if (vshCommandOptString(cmd, "base64", &base64) <= 0)
        goto cleanup;

    if (!base64_decode_alloc(base64, strlen(base64), &value, &value_size)) {
        vshError(ctl, "%s", _("Invalid base64 data"));
        goto cleanup;
    }
    if (value == NULL) {
        vshError(ctl, "%s", _("Failed to allocate memory"));
        return false;
    }

    res = virSecretSetValue(secret, (unsigned char *)value, value_size, 0);
    memset(value, 0, value_size);
    VIR_FREE(value);

    if (res != 0) {
        vshError(ctl, "%s", _("Failed to set secret value"));
        goto cleanup;
    }
    vshPrint(ctl, "%s", _("Secret value set\n"));
    ret = true;

cleanup:
    virSecretFree(secret);
    return ret;
}

/*
 * "secret-get-value" command
 */
static const vshCmdInfo info_secret_get_value[] = {
    {"help", N_("Output a secret value")},
    {"desc", N_("Output a secret value to stdout.")},
    {NULL, NULL}
};

static const vshCmdOptDef opts_secret_get_value[] = {
    {"secret", VSH_OT_DATA, VSH_OFLAG_REQ, N_("secret UUID")},
    {NULL, 0, 0, NULL}
};

static bool
cmdSecretGetValue(vshControl *ctl, const vshCmd *cmd)
{
    virSecretPtr secret;
    char *base64;
    unsigned char *value;
    size_t value_size;
    bool ret = false;

    if (!vshConnectionUsability(ctl, ctl->conn))
        return false;

    secret = vshCommandOptSecret(ctl, cmd, NULL);
    if (secret == NULL)
        return false;

    value = virSecretGetValue(secret, &value_size, 0);
    if (value == NULL)
        goto cleanup;

    base64_encode_alloc((char *)value, value_size, &base64);
    memset(value, 0, value_size);
    VIR_FREE(value);

    if (base64 == NULL) {
        vshError(ctl, "%s", _("Failed to allocate memory"));
        goto cleanup;
    }
    vshPrint(ctl, "%s", base64);
    memset(base64, 0, strlen(base64));
    VIR_FREE(base64);
    ret = true;

cleanup:
    virSecretFree(secret);
    return ret;
}

/*
 * "secret-undefine" command
 */
static const vshCmdInfo info_secret_undefine[] = {
    {"help", N_("undefine a secret")},
    {"desc", N_("Undefine a secret.")},
    {NULL, NULL}
};

static const vshCmdOptDef opts_secret_undefine[] = {
    {"secret", VSH_OT_DATA, VSH_OFLAG_REQ, N_("secret UUID")},
    {NULL, 0, 0, NULL}
};

static bool
cmdSecretUndefine(vshControl *ctl, const vshCmd *cmd)
{
    virSecretPtr secret;
    bool ret = false;
    const char *uuid;

    if (!vshConnectionUsability(ctl, ctl->conn))
        return false;

    secret = vshCommandOptSecret(ctl, cmd, &uuid);
    if (secret == NULL)
        return false;

    if (virSecretUndefine(secret) < 0) {
        vshError(ctl, _("Failed to delete secret %s"), uuid);
        goto cleanup;
    }
    vshPrint(ctl, _("Secret %s deleted\n"), uuid);
    ret = true;

cleanup:
    virSecretFree(secret);
    return ret;
}

/*
 * "secret-list" command
 */
static const vshCmdInfo info_secret_list[] = {
    {"help", N_("list secrets")},
    {"desc", N_("Returns a list of secrets")},
    {NULL, NULL}
};

static bool
cmdSecretList(vshControl *ctl, const vshCmd *cmd ATTRIBUTE_UNUSED)
{
    int maxuuids = 0, i;
    char **uuids = NULL;

    if (!vshConnectionUsability(ctl, ctl->conn))
        return false;

    maxuuids = virConnectNumOfSecrets(ctl->conn);
    if (maxuuids < 0) {
        vshError(ctl, "%s", _("Failed to list secrets"));
        return false;
    }
    uuids = vshMalloc(ctl, sizeof(*uuids) * maxuuids);

    maxuuids = virConnectListSecrets(ctl->conn, uuids, maxuuids);
    if (maxuuids < 0) {
        vshError(ctl, "%s", _("Failed to list secrets"));
        VIR_FREE(uuids);
        return false;
    }

    qsort(uuids, maxuuids, sizeof(char *), namesorter);

    vshPrintExtra(ctl, "%-36s %s\n", _("UUID"), _("Usage"));
    vshPrintExtra(ctl, "-----------------------------------------------------------\n");

    for (i = 0; i < maxuuids; i++) {
        virSecretPtr sec = virSecretLookupByUUIDString(ctl->conn, uuids[i]);
        const char *usageType = NULL;

        if (!sec) {
            VIR_FREE(uuids[i]);
            continue;
        }

        switch (virSecretGetUsageType(sec)) {
        case VIR_SECRET_USAGE_TYPE_VOLUME:
            usageType = _("Volume");
            break;
        }

        if (usageType) {
            vshPrint(ctl, "%-36s %s %s\n",
                     uuids[i], usageType,
                     virSecretGetUsageID(sec));
        } else {
            vshPrint(ctl, "%-36s %s\n",
                     uuids[i], _("Unused"));
        }
        virSecretFree(sec);
        VIR_FREE(uuids[i]);
    }
    VIR_FREE(uuids);
    return true;
}


/*
 * "version" command
 */
static const vshCmdInfo info_version[] = {
    {"help", N_("show version")},
    {"desc", N_("Display the system version information.")},
    {NULL, NULL}
};


static bool
cmdVersion(vshControl *ctl, const vshCmd *cmd ATTRIBUTE_UNUSED)
{
    unsigned long hvVersion;
    const char *hvType;
    unsigned long libVersion;
    unsigned long includeVersion;
    unsigned long apiVersion;
    int ret;
    unsigned int major;
    unsigned int minor;
    unsigned int rel;

    if (!vshConnectionUsability(ctl, ctl->conn))
        return false;

    hvType = virConnectGetType(ctl->conn);
    if (hvType == NULL) {
        vshError(ctl, "%s", _("failed to get hypervisor type"));
        return false;
    }

    includeVersion = LIBVIR_VERSION_NUMBER;
    major = includeVersion / 1000000;
    includeVersion %= 1000000;
    minor = includeVersion / 1000;
    rel = includeVersion % 1000;
    vshPrint(ctl, _("Compiled against library: libvir %d.%d.%d\n"),
             major, minor, rel);

    ret = virGetVersion(&libVersion, hvType, &apiVersion);
    if (ret < 0) {
        vshError(ctl, "%s", _("failed to get the library version"));
        return false;
    }
    major = libVersion / 1000000;
    libVersion %= 1000000;
    minor = libVersion / 1000;
    rel = libVersion % 1000;
    vshPrint(ctl, _("Using library: libvir %d.%d.%d\n"),
             major, minor, rel);

    major = apiVersion / 1000000;
    apiVersion %= 1000000;
    minor = apiVersion / 1000;
    rel = apiVersion % 1000;
    vshPrint(ctl, _("Using API: %s %d.%d.%d\n"), hvType,
             major, minor, rel);

    ret = virConnectGetVersion(ctl->conn, &hvVersion);
    if (ret < 0) {
        vshError(ctl, "%s", _("failed to get the hypervisor version"));
        return false;
    }
    if (hvVersion == 0) {
        vshPrint(ctl,
                 _("Cannot extract running %s hypervisor version\n"), hvType);
    } else {
        major = hvVersion / 1000000;
        hvVersion %= 1000000;
        minor = hvVersion / 1000;
        rel = hvVersion % 1000;

        vshPrint(ctl, _("Running hypervisor: %s %d.%d.%d\n"),
                 hvType, major, minor, rel);
    }
    return true;
}

/*
 * "nodedev-list" command
 */
static const vshCmdInfo info_node_list_devices[] = {
    {"help", N_("enumerate devices on this host")},
    {"desc", ""},
    {NULL, NULL}
};

static const vshCmdOptDef opts_node_list_devices[] = {
    {"tree", VSH_OT_BOOL, 0, N_("list devices in a tree")},
    {"cap", VSH_OT_STRING, VSH_OFLAG_NONE, N_("capability name")},
    {NULL, 0, 0, NULL}
};

#define MAX_DEPTH 100
#define INDENT_SIZE 4
#define INDENT_BUFLEN ((MAX_DEPTH * INDENT_SIZE) + 1)

static void
cmdNodeListDevicesPrint(vshControl *ctl,
                        char **devices,
                        char **parents,
                        int num_devices,
                        int devid,
                        int lastdev,
                        unsigned int depth,
                        unsigned int indentIdx,
                        char *indentBuf)
{
    int i;
    int nextlastdev = -1;

    /* Prepare indent for this device, but not if at root */
    if (depth && depth < MAX_DEPTH) {
        indentBuf[indentIdx] = '+';
        indentBuf[indentIdx+1] = '-';
        indentBuf[indentIdx+2] = ' ';
        indentBuf[indentIdx+3] = '\0';
    }

    /* Print this device */
    vshPrint(ctl, "%s", indentBuf);
    vshPrint(ctl, "%s\n", devices[devid]);


    /* Update indent to show '|' or ' ' for child devices */
    if (depth && depth < MAX_DEPTH) {
        if (devid == lastdev)
            indentBuf[indentIdx] = ' ';
        else
            indentBuf[indentIdx] = '|';
        indentBuf[indentIdx+1] = ' ';
        indentIdx+=2;
    }

    /* Determine the index of the last child device */
    for (i = 0 ; i < num_devices ; i++) {
        if (parents[i] &&
            STREQ(parents[i], devices[devid])) {
            nextlastdev = i;
        }
    }

    /* If there is a child device, then print another blank line */
    if (nextlastdev != -1) {
        vshPrint(ctl, "%s", indentBuf);
        vshPrint(ctl, " |\n");
    }

    /* Finally print all children */
    if (depth < MAX_DEPTH)
        indentBuf[indentIdx] = ' ';
    for (i = 0 ; i < num_devices ; i++) {
        if (depth < MAX_DEPTH) {
            indentBuf[indentIdx] = ' ';
            indentBuf[indentIdx+1] = ' ';
        }
        if (parents[i] &&
            STREQ(parents[i], devices[devid]))
            cmdNodeListDevicesPrint(ctl, devices, parents,
                                    num_devices, i, nextlastdev,
                                    depth + 1, indentIdx + 2, indentBuf);
        if (depth < MAX_DEPTH)
            indentBuf[indentIdx] = '\0';
    }

    /* If there was no child device, and we're the last in
     * a list of devices, then print another blank line */
    if (nextlastdev == -1 && devid == lastdev) {
        vshPrint(ctl, "%s", indentBuf);
        vshPrint(ctl, "\n");
    }
}

static bool
cmdNodeListDevices (vshControl *ctl, const vshCmd *cmd ATTRIBUTE_UNUSED)
{
    const char *cap = NULL;
    char **devices;
    int num_devices, i;
    int tree = vshCommandOptBool(cmd, "tree");

    if (!vshConnectionUsability(ctl, ctl->conn))
        return false;

    if (vshCommandOptString(cmd, "cap", &cap) <= 0)
        cap = NULL;

    num_devices = virNodeNumOfDevices(ctl->conn, cap, 0);
    if (num_devices < 0) {
        vshError(ctl, "%s", _("Failed to count node devices"));
        return false;
    } else if (num_devices == 0) {
        return true;
    }

    devices = vshMalloc(ctl, sizeof(char *) * num_devices);
    num_devices =
        virNodeListDevices(ctl->conn, cap, devices, num_devices, 0);
    if (num_devices < 0) {
        vshError(ctl, "%s", _("Failed to list node devices"));
        VIR_FREE(devices);
        return false;
    }
    qsort(&devices[0], num_devices, sizeof(char*), namesorter);
    if (tree) {
        char indentBuf[INDENT_BUFLEN];
        char **parents = vshMalloc(ctl, sizeof(char *) * num_devices);
        for (i = 0; i < num_devices; i++) {
            virNodeDevicePtr dev = virNodeDeviceLookupByName(ctl->conn, devices[i]);
            if (dev && STRNEQ(devices[i], "computer")) {
                const char *parent = virNodeDeviceGetParent(dev);
                parents[i] = parent ? vshStrdup(ctl, parent) : NULL;
            } else {
                parents[i] = NULL;
            }
            virNodeDeviceFree(dev);
        }
        for (i = 0 ; i < num_devices ; i++) {
            memset(indentBuf, '\0', sizeof indentBuf);
            if (parents[i] == NULL)
                cmdNodeListDevicesPrint(ctl,
                                        devices,
                                        parents,
                                        num_devices,
                                        i,
                                        i,
                                        0,
                                        0,
                                        indentBuf);
        }
        for (i = 0 ; i < num_devices ; i++) {
            VIR_FREE(devices[i]);
            VIR_FREE(parents[i]);
        }
        VIR_FREE(parents);
    } else {
        for (i = 0; i < num_devices; i++) {
            vshPrint(ctl, "%s\n", devices[i]);
            VIR_FREE(devices[i]);
        }
    }
    VIR_FREE(devices);
    return true;
}

/*
 * "nodedev-dumpxml" command
 */
static const vshCmdInfo info_node_device_dumpxml[] = {
    {"help", N_("node device details in XML")},
    {"desc", N_("Output the node device details as an XML dump to stdout.")},
    {NULL, NULL}
};


static const vshCmdOptDef opts_node_device_dumpxml[] = {
    {"device", VSH_OT_DATA, VSH_OFLAG_REQ, N_("device key")},
    {NULL, 0, 0, NULL}
};

static bool
cmdNodeDeviceDumpXML (vshControl *ctl, const vshCmd *cmd)
{
    const char *name = NULL;
    virNodeDevicePtr device;
    char *xml;

    if (!vshConnectionUsability(ctl, ctl->conn))
        return false;
    if (vshCommandOptString(cmd, "device", &name) <= 0)
        return false;
    if (!(device = virNodeDeviceLookupByName(ctl->conn, name))) {
        vshError(ctl, "%s '%s'", _("Could not find matching device"), name);
        return false;
    }

    xml = virNodeDeviceGetXMLDesc(device, 0);
    if (!xml) {
        virNodeDeviceFree(device);
        return false;
    }

    vshPrint(ctl, "%s\n", xml);
    VIR_FREE(xml);
    virNodeDeviceFree(device);
    return true;
}

/*
 * "nodedev-dettach" command
 */
static const vshCmdInfo info_node_device_dettach[] = {
    {"help", N_("dettach node device from its device driver")},
    {"desc", N_("Dettach node device from its device driver before assigning to a domain.")},
    {NULL, NULL}
};


static const vshCmdOptDef opts_node_device_dettach[] = {
    {"device", VSH_OT_DATA, VSH_OFLAG_REQ, N_("device key")},
    {NULL, 0, 0, NULL}
};

static bool
cmdNodeDeviceDettach (vshControl *ctl, const vshCmd *cmd)
{
    const char *name = NULL;
    virNodeDevicePtr device;
    bool ret = true;

    if (!vshConnectionUsability(ctl, ctl->conn))
        return false;
    if (vshCommandOptString(cmd, "device", &name) <= 0)
        return false;
    if (!(device = virNodeDeviceLookupByName(ctl->conn, name))) {
        vshError(ctl, "%s '%s'", _("Could not find matching device"), name);
        return false;
    }

    if (virNodeDeviceDettach(device) == 0) {
        vshPrint(ctl, _("Device %s dettached\n"), name);
    } else {
        vshError(ctl, _("Failed to dettach device %s"), name);
        ret = false;
    }
    virNodeDeviceFree(device);
    return ret;
}

/*
 * "nodedev-reattach" command
 */
static const vshCmdInfo info_node_device_reattach[] = {
    {"help", N_("reattach node device to its device driver")},
    {"desc", N_("Reattach node device to its device driver once released by the domain.")},
    {NULL, NULL}
};


static const vshCmdOptDef opts_node_device_reattach[] = {
    {"device", VSH_OT_DATA, VSH_OFLAG_REQ, N_("device key")},
    {NULL, 0, 0, NULL}
};

static bool
cmdNodeDeviceReAttach (vshControl *ctl, const vshCmd *cmd)
{
    const char *name = NULL;
    virNodeDevicePtr device;
    bool ret = true;

    if (!vshConnectionUsability(ctl, ctl->conn))
        return false;
    if (vshCommandOptString(cmd, "device", &name) <= 0)
        return false;
    if (!(device = virNodeDeviceLookupByName(ctl->conn, name))) {
        vshError(ctl, "%s '%s'", _("Could not find matching device"), name);
        return false;
    }

    if (virNodeDeviceReAttach(device) == 0) {
        vshPrint(ctl, _("Device %s re-attached\n"), name);
    } else {
        vshError(ctl, _("Failed to re-attach device %s"), name);
        ret = false;
    }
    virNodeDeviceFree(device);
    return ret;
}

/*
 * "nodedev-reset" command
 */
static const vshCmdInfo info_node_device_reset[] = {
    {"help", N_("reset node device")},
    {"desc", N_("Reset node device before or after assigning to a domain.")},
    {NULL, NULL}
};


static const vshCmdOptDef opts_node_device_reset[] = {
    {"device", VSH_OT_DATA, VSH_OFLAG_REQ, N_("device key")},
    {NULL, 0, 0, NULL}
};

static bool
cmdNodeDeviceReset (vshControl *ctl, const vshCmd *cmd)
{
    const char *name = NULL;
    virNodeDevicePtr device;
    bool ret = true;

    if (!vshConnectionUsability(ctl, ctl->conn))
        return false;
    if (vshCommandOptString(cmd, "device", &name) <= 0)
        return false;
    if (!(device = virNodeDeviceLookupByName(ctl->conn, name))) {
        vshError(ctl, "%s '%s'", _("Could not find matching device"), name);
        return false;
    }

    if (virNodeDeviceReset(device) == 0) {
        vshPrint(ctl, _("Device %s reset\n"), name);
    } else {
        vshError(ctl, _("Failed to reset device %s"), name);
        ret = false;
    }
    virNodeDeviceFree(device);
    return ret;
}

/*
 * "hostname" command
 */
static const vshCmdInfo info_hostname[] = {
    {"help", N_("print the hypervisor hostname")},
    {"desc", ""},
    {NULL, NULL}
};

static bool
cmdHostname (vshControl *ctl, const vshCmd *cmd ATTRIBUTE_UNUSED)
{
    char *hostname;

    if (!vshConnectionUsability(ctl, ctl->conn))
        return false;

    hostname = virConnectGetHostname (ctl->conn);
    if (hostname == NULL) {
        vshError(ctl, "%s", _("failed to get hostname"));
        return false;
    }

    vshPrint (ctl, "%s\n", hostname);
    VIR_FREE(hostname);

    return true;
}

/*
 * "uri" command
 */
static const vshCmdInfo info_uri[] = {
    {"help", N_("print the hypervisor canonical URI")},
    {"desc", ""},
    {NULL, NULL}
};

static bool
cmdURI (vshControl *ctl, const vshCmd *cmd ATTRIBUTE_UNUSED)
{
    char *uri;

    if (!vshConnectionUsability(ctl, ctl->conn))
        return false;

    uri = virConnectGetURI (ctl->conn);
    if (uri == NULL) {
        vshError(ctl, "%s", _("failed to get URI"));
        return false;
    }

    vshPrint (ctl, "%s\n", uri);
    VIR_FREE(uri);

    return true;
}

/*
 * "sysinfo" command
 */
static const vshCmdInfo info_sysinfo[] = {
    {"help", N_("print the hypervisor sysinfo")},
    {"desc",
     N_("output an XML string for the hypervisor sysinfo, if available")},
    {NULL, NULL}
};

static bool
cmdSysinfo (vshControl *ctl, const vshCmd *cmd ATTRIBUTE_UNUSED)
{
    char *sysinfo;

    if (!vshConnectionUsability(ctl, ctl->conn))
        return false;

    sysinfo = virConnectGetSysinfo (ctl->conn, 0);
    if (sysinfo == NULL) {
        vshError(ctl, "%s", _("failed to get sysinfo"));
        return false;
    }

    vshPrint (ctl, "%s", sysinfo);
    VIR_FREE(sysinfo);

    return true;
}

/*
 * "vncdisplay" command
 */
static const vshCmdInfo info_vncdisplay[] = {
    {"help", N_("vnc display")},
    {"desc", N_("Output the IP address and port number for the VNC display.")},
    {NULL, NULL}
};

static const vshCmdOptDef opts_vncdisplay[] = {
    {"domain", VSH_OT_DATA, VSH_OFLAG_REQ, N_("domain name, id or uuid")},
    {NULL, 0, 0, NULL}
};

static bool
cmdVNCDisplay(vshControl *ctl, const vshCmd *cmd)
{
    xmlDocPtr xml = NULL;
    xmlXPathObjectPtr obj = NULL;
    xmlXPathContextPtr ctxt = NULL;
    virDomainPtr dom;
    bool ret = false;
    int port = 0;
    char *doc;

    if (!vshConnectionUsability(ctl, ctl->conn))
        return false;

    if (!(dom = vshCommandOptDomain(ctl, cmd, NULL)))
        return false;

    doc = virDomainGetXMLDesc(dom, 0);
    if (!doc)
        goto cleanup;

    xml = xmlReadDoc((const xmlChar *) doc, "domain.xml", NULL,
                     XML_PARSE_NOENT | XML_PARSE_NONET |
                     XML_PARSE_NOWARNING);
    VIR_FREE(doc);
    if (!xml)
        goto cleanup;
    ctxt = xmlXPathNewContext(xml);
    if (!ctxt)
        goto cleanup;

    obj = xmlXPathEval(BAD_CAST "string(/domain/devices/graphics[@type='vnc']/@port)", ctxt);
    if ((obj == NULL) || (obj->type != XPATH_STRING) ||
        (obj->stringval == NULL) || (obj->stringval[0] == 0)) {
        goto cleanup;
    }
    if (virStrToLong_i((const char *)obj->stringval, NULL, 10, &port) || port < 0)
        goto cleanup;
    xmlXPathFreeObject(obj);

    obj = xmlXPathEval(BAD_CAST "string(/domain/devices/graphics[@type='vnc']/@listen)", ctxt);
    if ((obj == NULL) || (obj->type != XPATH_STRING) ||
        (obj->stringval == NULL) || (obj->stringval[0] == 0) ||
        STREQ((const char*)obj->stringval, "0.0.0.0")) {
        vshPrint(ctl, ":%d\n", port-5900);
    } else {
        vshPrint(ctl, "%s:%d\n", (const char *)obj->stringval, port-5900);
    }
    xmlXPathFreeObject(obj);
    obj = NULL;
    ret = true;

 cleanup:
    xmlXPathFreeObject(obj);
    xmlXPathFreeContext(ctxt);
    if (xml)
        xmlFreeDoc(xml);
    virDomainFree(dom);
    return ret;
}

/*
 * "ttyconsole" command
 */
static const vshCmdInfo info_ttyconsole[] = {
    {"help", N_("tty console")},
    {"desc", N_("Output the device for the TTY console.")},
    {NULL, NULL}
};

static const vshCmdOptDef opts_ttyconsole[] = {
    {"domain", VSH_OT_DATA, VSH_OFLAG_REQ, N_("domain name, id or uuid")},
    {NULL, 0, 0, NULL}
};

static bool
cmdTTYConsole(vshControl *ctl, const vshCmd *cmd)
{
    xmlDocPtr xml = NULL;
    xmlXPathObjectPtr obj = NULL;
    xmlXPathContextPtr ctxt = NULL;
    virDomainPtr dom;
    bool ret = false;
    char *doc;

    if (!vshConnectionUsability(ctl, ctl->conn))
        return false;

    if (!(dom = vshCommandOptDomain(ctl, cmd, NULL)))
        return false;

    doc = virDomainGetXMLDesc(dom, 0);
    if (!doc)
        goto cleanup;

    xml = xmlReadDoc((const xmlChar *) doc, "domain.xml", NULL,
                     XML_PARSE_NOENT | XML_PARSE_NONET |
                     XML_PARSE_NOWARNING);
    VIR_FREE(doc);
    if (!xml)
        goto cleanup;
    ctxt = xmlXPathNewContext(xml);
    if (!ctxt)
        goto cleanup;

    obj = xmlXPathEval(BAD_CAST "string(/domain/devices/console/@tty)", ctxt);
    if ((obj == NULL) || (obj->type != XPATH_STRING) ||
        (obj->stringval == NULL) || (obj->stringval[0] == 0)) {
        goto cleanup;
    }
    vshPrint(ctl, "%s\n", (const char *)obj->stringval);
    ret = true;

 cleanup:
    xmlXPathFreeObject(obj);
    xmlXPathFreeContext(ctxt);
    if (xml)
        xmlFreeDoc(xml);
    virDomainFree(dom);
    return ret;
}

/*
 * "attach-device" command
 */
static const vshCmdInfo info_attach_device[] = {
    {"help", N_("attach device from an XML file")},
    {"desc", N_("Attach device from an XML <file>.")},
    {NULL, NULL}
};

static const vshCmdOptDef opts_attach_device[] = {
    {"domain", VSH_OT_DATA, VSH_OFLAG_REQ, N_("domain name, id or uuid")},
    {"file",   VSH_OT_DATA, VSH_OFLAG_REQ, N_("XML file")},
    {"persistent", VSH_OT_BOOL, 0, N_("persist device attachment")},
    {NULL, 0, 0, NULL}
};

static bool
cmdAttachDevice(vshControl *ctl, const vshCmd *cmd)
{
    virDomainPtr dom;
    const char *from = NULL;
    char *buffer;
    int ret;
    unsigned int flags;

    if (!vshConnectionUsability(ctl, ctl->conn))
        return false;

    if (!(dom = vshCommandOptDomain(ctl, cmd, NULL)))
        return false;

    if (vshCommandOptString(cmd, "file", &from) <= 0) {
        virDomainFree(dom);
        return false;
    }

    if (virFileReadAll(from, VIRSH_MAX_XML_FILE, &buffer) < 0) {
        virshReportError(ctl);
        virDomainFree(dom);
        return false;
    }

    if (vshCommandOptBool(cmd, "persistent")) {
        flags = VIR_DOMAIN_DEVICE_MODIFY_CONFIG;
        if (virDomainIsActive(dom) == 1)
           flags |= VIR_DOMAIN_DEVICE_MODIFY_LIVE;
        ret = virDomainAttachDeviceFlags(dom, buffer, flags);
    } else {
        ret = virDomainAttachDevice(dom, buffer);
    }
    VIR_FREE(buffer);

    if (ret < 0) {
        vshError(ctl, _("Failed to attach device from %s"), from);
        virDomainFree(dom);
        return false;
    } else {
        vshPrint(ctl, "%s", _("Device attached successfully\n"));
    }

    virDomainFree(dom);
    return true;
}


/*
 * "detach-device" command
 */
static const vshCmdInfo info_detach_device[] = {
    {"help", N_("detach device from an XML file")},
    {"desc", N_("Detach device from an XML <file>")},
    {NULL, NULL}
};

static const vshCmdOptDef opts_detach_device[] = {
    {"domain", VSH_OT_DATA, VSH_OFLAG_REQ, N_("domain name, id or uuid")},
    {"file",   VSH_OT_DATA, VSH_OFLAG_REQ, N_("XML file")},
    {"persistent", VSH_OT_BOOL, 0, N_("persist device detachment")},
    {NULL, 0, 0, NULL}
};

static bool
cmdDetachDevice(vshControl *ctl, const vshCmd *cmd)
{
    virDomainPtr dom;
    const char *from = NULL;
    char *buffer;
    int ret;
    unsigned int flags;

    if (!vshConnectionUsability(ctl, ctl->conn))
        return false;

    if (!(dom = vshCommandOptDomain(ctl, cmd, NULL)))
        return false;

    if (vshCommandOptString(cmd, "file", &from) <= 0) {
        virDomainFree(dom);
        return false;
    }

    if (virFileReadAll(from, VIRSH_MAX_XML_FILE, &buffer) < 0) {
        virshReportError(ctl);
        virDomainFree(dom);
        return false;
    }

    if (vshCommandOptBool(cmd, "persistent")) {
        flags = VIR_DOMAIN_DEVICE_MODIFY_CONFIG;
        if (virDomainIsActive(dom) == 1)
           flags |= VIR_DOMAIN_DEVICE_MODIFY_LIVE;
        ret = virDomainDetachDeviceFlags(dom, buffer, flags);
    } else {
        ret = virDomainDetachDevice(dom, buffer);
    }
    VIR_FREE(buffer);

    if (ret < 0) {
        vshError(ctl, _("Failed to detach device from %s"), from);
        virDomainFree(dom);
        return false;
    } else {
        vshPrint(ctl, "%s", _("Device detached successfully\n"));
    }

    virDomainFree(dom);
    return true;
}


/*
 * "update-device" command
 */
static const vshCmdInfo info_update_device[] = {
    {"help", N_("update device from an XML file")},
    {"desc", N_("Update device from an XML <file>.")},
    {NULL, NULL}
};

static const vshCmdOptDef opts_update_device[] = {
    {"domain", VSH_OT_DATA, VSH_OFLAG_REQ, N_("domain name, id or uuid")},
    {"file",   VSH_OT_DATA, VSH_OFLAG_REQ, N_("XML file")},
    {"persistent", VSH_OT_BOOL, 0, N_("persist device update")},
    {"force",  VSH_OT_BOOL, 0, N_("force device update")},
    {NULL, 0, 0, NULL}
};

static bool
cmdUpdateDevice(vshControl *ctl, const vshCmd *cmd)
{
    virDomainPtr dom;
    const char *from = NULL;
    char *buffer;
    int ret;
    unsigned int flags;

    if (!vshConnectionUsability(ctl, ctl->conn))
        return false;

    if (!(dom = vshCommandOptDomain(ctl, cmd, NULL)))
        return false;

    if (vshCommandOptString(cmd, "file", &from) <= 0) {
        virDomainFree(dom);
        return false;
    }

    if (virFileReadAll(from, VIRSH_MAX_XML_FILE, &buffer) < 0) {
        virshReportError(ctl);
        virDomainFree(dom);
        return false;
    }

    if (vshCommandOptBool(cmd, "persistent")) {
        flags = VIR_DOMAIN_DEVICE_MODIFY_CONFIG;
        if (virDomainIsActive(dom) == 1)
           flags |= VIR_DOMAIN_DEVICE_MODIFY_LIVE;
    } else {
        flags = VIR_DOMAIN_DEVICE_MODIFY_LIVE;
    }

    if (vshCommandOptBool(cmd, "force"))
        flags |= VIR_DOMAIN_DEVICE_MODIFY_FORCE;

    ret = virDomainUpdateDeviceFlags(dom, buffer, flags);
    VIR_FREE(buffer);

    if (ret < 0) {
        vshError(ctl, _("Failed to update device from %s"), from);
        virDomainFree(dom);
        return false;
    } else {
        vshPrint(ctl, "%s", _("Device updated successfully\n"));
    }

    virDomainFree(dom);
    return true;
}


/*
 * "attach-interface" command
 */
static const vshCmdInfo info_attach_interface[] = {
    {"help", N_("attach network interface")},
    {"desc", N_("Attach new network interface.")},
    {NULL, NULL}
};

static const vshCmdOptDef opts_attach_interface[] = {
    {"domain", VSH_OT_DATA, VSH_OFLAG_REQ, N_("domain name, id or uuid")},
    {"type",   VSH_OT_DATA, VSH_OFLAG_REQ, N_("network interface type")},
    {"source", VSH_OT_DATA, VSH_OFLAG_REQ, N_("source of network interface")},
    {"target", VSH_OT_DATA, 0, N_("target network name")},
    {"mac",    VSH_OT_DATA, 0, N_("MAC address")},
    {"script", VSH_OT_DATA, 0, N_("script used to bridge network interface")},
    {"model", VSH_OT_DATA, 0, N_("model type")},
    {"persistent", VSH_OT_BOOL, 0, N_("persist interface attachment")},
    {NULL, 0, 0, NULL}
};

static bool
cmdAttachInterface(vshControl *ctl, const vshCmd *cmd)
{
    virDomainPtr dom = NULL;
    const char *mac = NULL, *target = NULL, *script = NULL,
                *type = NULL, *source = NULL, *model = NULL;
    int typ;
    int ret;
    bool functionReturn = false;
    unsigned int flags;
    virBuffer buf = VIR_BUFFER_INITIALIZER;
    char *xml;

    if (!vshConnectionUsability(ctl, ctl->conn))
        goto cleanup;

    if (!(dom = vshCommandOptDomain(ctl, cmd, NULL)))
        goto cleanup;

    if (vshCommandOptString(cmd, "type", &type) <= 0)
        goto cleanup;

    if (vshCommandOptString(cmd, "source", &source) < 0 ||
        vshCommandOptString(cmd, "target", &target) < 0 ||
        vshCommandOptString(cmd, "mac", &mac) < 0 ||
        vshCommandOptString(cmd, "script", &script) < 0 ||
        vshCommandOptString(cmd, "model", &model) < 0) {
        vshError(ctl, "missing argument");
        goto cleanup;
    }

    /* check interface type */
    if (STREQ(type, "network")) {
        typ = 1;
    } else if (STREQ(type, "bridge")) {
        typ = 2;
    } else {
        vshError(ctl, _("No support for %s in command 'attach-interface'"),
                 type);
        goto cleanup;
    }

    /* Make XML of interface */
    virBufferVSprintf(&buf, "<interface type='%s'>\n", type);

    if (typ == 1)
        virBufferVSprintf(&buf, "  <source network='%s'/>\n", source);
    else if (typ == 2)
        virBufferVSprintf(&buf, "  <source bridge='%s'/>\n", source);

    if (target != NULL)
        virBufferVSprintf(&buf, "  <target dev='%s'/>\n", target);
    if (mac != NULL)
        virBufferVSprintf(&buf, "  <mac address='%s'/>\n", mac);
    if (script != NULL)
        virBufferVSprintf(&buf, "  <script path='%s'/>\n", script);
    if (model != NULL)
        virBufferVSprintf(&buf, "  <model type='%s'/>\n", model);

    virBufferAddLit(&buf, "</interface>\n");

    if (virBufferError(&buf)) {
        vshPrint(ctl, "%s", _("Failed to allocate XML buffer"));
        goto cleanup;
    }

    xml = virBufferContentAndReset(&buf);

    if (vshCommandOptBool(cmd, "persistent")) {
        flags = VIR_DOMAIN_DEVICE_MODIFY_CONFIG;
        if (virDomainIsActive(dom) == 1)
            flags |= VIR_DOMAIN_DEVICE_MODIFY_LIVE;
        ret = virDomainAttachDeviceFlags(dom, xml, flags);
    } else {
        ret = virDomainAttachDevice(dom, xml);
    }

    VIR_FREE(xml);

    if (ret != 0) {
        vshError(ctl, "%s", _("Failed to attach interface"));
    } else {
        vshPrint(ctl, "%s", _("Interface attached successfully\n"));
        functionReturn = true;
    }

 cleanup:
    if (dom)
        virDomainFree(dom);
    virBufferFreeAndReset(&buf);
    return functionReturn;
}

/*
 * "detach-interface" command
 */
static const vshCmdInfo info_detach_interface[] = {
    {"help", N_("detach network interface")},
    {"desc", N_("Detach network interface.")},
    {NULL, NULL}
};

static const vshCmdOptDef opts_detach_interface[] = {
    {"domain", VSH_OT_DATA, VSH_OFLAG_REQ, N_("domain name, id or uuid")},
    {"type",   VSH_OT_DATA, VSH_OFLAG_REQ, N_("network interface type")},
    {"mac",    VSH_OT_STRING, 0, N_("MAC address")},
    {"persistent", VSH_OT_BOOL, 0, N_("persist interface detachment")},
    {NULL, 0, 0, NULL}
};

static bool
cmdDetachInterface(vshControl *ctl, const vshCmd *cmd)
{
    virDomainPtr dom = NULL;
    xmlDocPtr xml = NULL;
    xmlXPathObjectPtr obj=NULL;
    xmlXPathContextPtr ctxt = NULL;
    xmlNodePtr cur = NULL;
    xmlBufferPtr xml_buf = NULL;
    const char *mac =NULL, *type = NULL;
    char *doc;
    char buf[64];
    int i = 0, diff_mac;
    int ret;
    int functionReturn = false;
    unsigned int flags;

    if (!vshConnectionUsability(ctl, ctl->conn))
        goto cleanup;

    if (!(dom = vshCommandOptDomain(ctl, cmd, NULL)))
        goto cleanup;

    if (vshCommandOptString(cmd, "type", &type) <= 0)
        goto cleanup;

    if (vshCommandOptString(cmd, "mac", &mac) < 0) {
        vshError(ctl, "%s", _("missing option"));
        goto cleanup;
    }

    doc = virDomainGetXMLDesc(dom, 0);
    if (!doc)
        goto cleanup;

    xml = xmlReadDoc((const xmlChar *) doc, "domain.xml", NULL,
                     XML_PARSE_NOENT | XML_PARSE_NONET |
                     XML_PARSE_NOWARNING);
    VIR_FREE(doc);
    if (!xml) {
        vshError(ctl, "%s", _("Failed to get interface information"));
        goto cleanup;
    }
    ctxt = xmlXPathNewContext(xml);
    if (!ctxt) {
        vshError(ctl, "%s", _("Failed to get interface information"));
        goto cleanup;
    }

    snprintf(buf, sizeof(buf), "/domain/devices/interface[@type='%s']", type);
    obj = xmlXPathEval(BAD_CAST buf, ctxt);
    if ((obj == NULL) || (obj->type != XPATH_NODESET) ||
        (obj->nodesetval == NULL) || (obj->nodesetval->nodeNr == 0)) {
        vshError(ctl, _("No found interface whose type is %s"), type);
        goto cleanup;
    }

    if ((!mac) && (obj->nodesetval->nodeNr > 1)) {
        vshError(ctl, _("Domain has %d interfaces. Please specify which one "
                        "to detach using --mac"), obj->nodesetval->nodeNr);
        goto cleanup;
    }

    if (!mac)
        goto hit;

    /* search mac */
    for (; i < obj->nodesetval->nodeNr; i++) {
        cur = obj->nodesetval->nodeTab[i]->children;
        while (cur != NULL) {
            if (cur->type == XML_ELEMENT_NODE &&
                xmlStrEqual(cur->name, BAD_CAST "mac")) {
                char *tmp_mac = virXMLPropString(cur, "address");
                diff_mac = virMacAddrCompare (tmp_mac, mac);
                VIR_FREE(tmp_mac);
                if (!diff_mac) {
                    goto hit;
                }
            }
            cur = cur->next;
        }
    }
    vshError(ctl, _("No found interface whose MAC address is %s"), mac);
    goto cleanup;

 hit:
    xml_buf = xmlBufferCreate();
    if (!xml_buf) {
        vshError(ctl, "%s", _("Failed to allocate memory"));
        goto cleanup;
    }

    if (xmlNodeDump(xml_buf, xml, obj->nodesetval->nodeTab[i], 0, 0) < 0) {
        vshError(ctl, "%s", _("Failed to create XML"));
        goto cleanup;
    }

    if (vshCommandOptBool(cmd, "persistent")) {
        flags = VIR_DOMAIN_DEVICE_MODIFY_CONFIG;
        if (virDomainIsActive(dom) == 1)
            flags |= VIR_DOMAIN_DEVICE_MODIFY_LIVE;
        ret = virDomainDetachDeviceFlags(dom,
                                         (char *)xmlBufferContent(xml_buf),
                                         flags);
    } else {
        ret = virDomainDetachDevice(dom, (char *)xmlBufferContent(xml_buf));
    }

    if (ret != 0) {
        vshError(ctl, "%s", _("Failed to detach interface"));
    } else {
        vshPrint(ctl, "%s", _("Interface detached successfully\n"));
        functionReturn = true;
    }

 cleanup:
    if (dom)
        virDomainFree(dom);
    xmlXPathFreeObject(obj);
    xmlXPathFreeContext(ctxt);
    if (xml)
        xmlFreeDoc(xml);
    if (xml_buf)
        xmlBufferFree(xml_buf);
    return functionReturn;
}

/*
 * "attach-disk" command
 */
static const vshCmdInfo info_attach_disk[] = {
    {"help", N_("attach disk device")},
    {"desc", N_("Attach new disk device.")},
    {NULL, NULL}
};

static const vshCmdOptDef opts_attach_disk[] = {
    {"domain",  VSH_OT_DATA, VSH_OFLAG_REQ, N_("domain name, id or uuid")},
    {"source",  VSH_OT_DATA, VSH_OFLAG_REQ, N_("source of disk device")},
    {"target",  VSH_OT_DATA, VSH_OFLAG_REQ, N_("target of disk device")},
    {"driver",    VSH_OT_STRING, 0, N_("driver of disk device")},
    {"subdriver", VSH_OT_STRING, 0, N_("subdriver of disk device")},
    {"type",    VSH_OT_STRING, 0, N_("target device type")},
    {"mode",    VSH_OT_STRING, 0, N_("mode of device reading and writing")},
    {"persistent", VSH_OT_BOOL, 0, N_("persist disk attachment")},
    {"sourcetype", VSH_OT_STRING, 0, N_("type of source (block|file)")},
    {NULL, 0, 0, NULL}
};

static bool
cmdAttachDisk(vshControl *ctl, const vshCmd *cmd)
{
    virDomainPtr dom = NULL;
    const char *source = NULL, *target = NULL, *driver = NULL,
                *subdriver = NULL, *type = NULL, *mode = NULL;
    bool isFile = false, functionReturn = false;
    int ret;
    unsigned int flags;
    const char *stype = NULL;
    virBuffer buf = VIR_BUFFER_INITIALIZER;
    char *xml;

    if (!vshConnectionUsability(ctl, ctl->conn))
        goto cleanup;

    if (!(dom = vshCommandOptDomain(ctl, cmd, NULL)))
        goto cleanup;

    if (vshCommandOptString(cmd, "source", &source) <= 0)
        goto cleanup;

    if (vshCommandOptString(cmd, "target", &target) <= 0)
        goto cleanup;

    if (vshCommandOptString(cmd, "driver", &driver) < 0 ||
        vshCommandOptString(cmd, "subdriver", &subdriver) < 0 ||
        vshCommandOptString(cmd, "type", &type) < 0 ||
        vshCommandOptString(cmd, "mode", &mode) < 0 ||
        vshCommandOptString(cmd, "sourcetype", &stype) < 0) {
        vshError(ctl, "%s", _("missing option"));
        goto cleanup;
    }

    if (!stype) {
        if (driver && (STREQ(driver, "file") || STREQ(driver, "tap")))
            isFile = true;
    } else if (STREQ(stype, "file")) {
        isFile = true;
    } else if (STRNEQ(stype, "block")) {
        vshError(ctl, _("Unknown source type: '%s'"), stype);
        goto cleanup;
    }

    if (mode) {
        if (STRNEQ(mode, "readonly") && STRNEQ(mode, "shareable")) {
            vshError(ctl, _("No support for %s in command 'attach-disk'"),
                     mode);
            goto cleanup;
        }
    }

    /* Make XML of disk */
    virBufferVSprintf(&buf, "<disk type='%s'",
                      (isFile) ? "file" : "block");
    if (type)
        virBufferVSprintf(&buf, " device='%s'", type);
    virBufferAddLit(&buf, ">\n");

    if (driver || subdriver)
        virBufferVSprintf(&buf, "  <driver");

    if (driver)
        virBufferVSprintf(&buf, " name='%s'", driver);
    if (subdriver)
        virBufferVSprintf(&buf, " type='%s'", subdriver);

    if (driver || subdriver)
        virBufferAddLit(&buf, "/>\n");

    virBufferVSprintf(&buf, "  <source %s='%s'/>\n",
                      (isFile) ? "file" : "dev",
                      source);
    virBufferVSprintf(&buf, "  <target dev='%s'/>\n", target);
    if (mode)
        virBufferVSprintf(&buf, "  <%s/>\n", mode);

    virBufferAddLit(&buf, "</disk>\n");

    if (virBufferError(&buf)) {
        vshPrint(ctl, "%s", _("Failed to allocate XML buffer"));
        return false;
    }

    xml = virBufferContentAndReset(&buf);

    if (vshCommandOptBool(cmd, "persistent")) {
        flags = VIR_DOMAIN_DEVICE_MODIFY_CONFIG;
        if (virDomainIsActive(dom) == 1)
            flags |= VIR_DOMAIN_DEVICE_MODIFY_LIVE;
        ret = virDomainAttachDeviceFlags(dom, xml, flags);
    } else {
        ret = virDomainAttachDevice(dom, xml);
    }

    VIR_FREE(xml);

    if (ret != 0) {
        vshError(ctl, "%s", _("Failed to attach disk"));
    } else {
        vshPrint(ctl, "%s", _("Disk attached successfully\n"));
        functionReturn = true;
    }

 cleanup:
    if (dom)
        virDomainFree(dom);
    virBufferFreeAndReset(&buf);
    return functionReturn;
}

/*
 * "detach-disk" command
 */
static const vshCmdInfo info_detach_disk[] = {
    {"help", N_("detach disk device")},
    {"desc", N_("Detach disk device.")},
    {NULL, NULL}
};

static const vshCmdOptDef opts_detach_disk[] = {
    {"domain", VSH_OT_DATA, VSH_OFLAG_REQ, N_("domain name, id or uuid")},
    {"target", VSH_OT_DATA, VSH_OFLAG_REQ, N_("target of disk device")},
    {"persistent", VSH_OT_BOOL, 0, N_("persist disk detachment")},
    {NULL, 0, 0, NULL}
};

static bool
cmdDetachDisk(vshControl *ctl, const vshCmd *cmd)
{
    xmlDocPtr xml = NULL;
    xmlXPathObjectPtr obj=NULL;
    xmlXPathContextPtr ctxt = NULL;
    xmlNodePtr cur = NULL;
    xmlBufferPtr xml_buf = NULL;
    virDomainPtr dom = NULL;
    const char *target = NULL;
    char *doc;
    int i = 0, diff_tgt;
    int ret;
    bool functionReturn = false;
    unsigned int flags;

    if (!vshConnectionUsability(ctl, ctl->conn))
        goto cleanup;

    if (!(dom = vshCommandOptDomain(ctl, cmd, NULL)))
        goto cleanup;

    if (vshCommandOptString(cmd, "target", &target) <= 0)
        goto cleanup;

    doc = virDomainGetXMLDesc(dom, 0);
    if (!doc)
        goto cleanup;

    xml = xmlReadDoc((const xmlChar *) doc, "domain.xml", NULL,
                     XML_PARSE_NOENT | XML_PARSE_NONET |
                     XML_PARSE_NOWARNING);
    VIR_FREE(doc);
    if (!xml) {
        vshError(ctl, "%s", _("Failed to get disk information"));
        goto cleanup;
    }
    ctxt = xmlXPathNewContext(xml);
    if (!ctxt) {
        vshError(ctl, "%s", _("Failed to get disk information"));
        goto cleanup;
    }

    obj = xmlXPathEval(BAD_CAST "/domain/devices/disk", ctxt);
    if ((obj == NULL) || (obj->type != XPATH_NODESET) ||
        (obj->nodesetval == NULL) || (obj->nodesetval->nodeNr == 0)) {
        vshError(ctl, "%s", _("Failed to get disk information"));
        goto cleanup;
    }

    /* search target */
    for (; i < obj->nodesetval->nodeNr; i++) {
        cur = obj->nodesetval->nodeTab[i]->children;
        while (cur != NULL) {
            if (cur->type == XML_ELEMENT_NODE &&
                xmlStrEqual(cur->name, BAD_CAST "target")) {
                char *tmp_tgt = virXMLPropString(cur, "dev");
                diff_tgt = STREQ(tmp_tgt, target);
                VIR_FREE(tmp_tgt);
                if (diff_tgt) {
                    goto hit;
                }
            }
            cur = cur->next;
        }
    }
    vshError(ctl, _("No found disk whose target is %s"), target);
    goto cleanup;

 hit:
    xml_buf = xmlBufferCreate();
    if (!xml_buf) {
        vshError(ctl, "%s", _("Failed to allocate memory"));
        goto cleanup;
    }

    if (xmlNodeDump(xml_buf, xml, obj->nodesetval->nodeTab[i], 0, 0) < 0) {
        vshError(ctl, "%s", _("Failed to create XML"));
        goto cleanup;
    }

    if (vshCommandOptBool(cmd, "persistent")) {
        flags = VIR_DOMAIN_DEVICE_MODIFY_CONFIG;
        if (virDomainIsActive(dom) == 1)
            flags |= VIR_DOMAIN_DEVICE_MODIFY_LIVE;
        ret = virDomainDetachDeviceFlags(dom,
                                         (char *)xmlBufferContent(xml_buf),
                                         flags);
    } else {
        ret = virDomainDetachDevice(dom, (char *)xmlBufferContent(xml_buf));
    }

    if (ret != 0) {
        vshError(ctl, "%s", _("Failed to detach disk"));
    } else {
        vshPrint(ctl, "%s", _("Disk detached successfully\n"));
        functionReturn = true;
    }

 cleanup:
    xmlXPathFreeObject(obj);
    xmlXPathFreeContext(ctxt);
    if (xml)
        xmlFreeDoc(xml);
    if (xml_buf)
        xmlBufferFree(xml_buf);
    if (dom)
        virDomainFree(dom);
    return functionReturn;
}

/*
 * "cpu-compare" command
 */
static const vshCmdInfo info_cpu_compare[] = {
    {"help", N_("compare host CPU with a CPU described by an XML file")},
    {"desc", N_("compare CPU with host CPU")},
    {NULL, NULL}
};

static const vshCmdOptDef opts_cpu_compare[] = {
    {"file", VSH_OT_DATA, VSH_OFLAG_REQ, N_("file containing an XML CPU description")},
    {NULL, 0, 0, NULL}
};

static bool
cmdCPUCompare(vshControl *ctl, const vshCmd *cmd)
{
    const char *from = NULL;
    bool ret = true;
    char *buffer;
    int result;

    if (!vshConnectionUsability(ctl, ctl->conn))
        return false;

    if (vshCommandOptString(cmd, "file", &from) <= 0)
        return false;

    if (virFileReadAll(from, VIRSH_MAX_XML_FILE, &buffer) < 0)
        return false;

    result = virConnectCompareCPU(ctl->conn, buffer, 0);
    VIR_FREE(buffer);

    switch (result) {
    case VIR_CPU_COMPARE_INCOMPATIBLE:
        vshPrint(ctl, _("CPU described in %s is incompatible with host CPU\n"),
                 from);
        ret = false;
        break;

    case VIR_CPU_COMPARE_IDENTICAL:
        vshPrint(ctl, _("CPU described in %s is identical to host CPU\n"),
                 from);
        ret = true;
        break;

    case VIR_CPU_COMPARE_SUPERSET:
        vshPrint(ctl, _("Host CPU is a superset of CPU described in %s\n"),
                 from);
        ret = true;
        break;

    case VIR_CPU_COMPARE_ERROR:
    default:
        vshError(ctl, _("Failed to compare host CPU with %s"), from);
        ret = false;
    }

    return ret;
}

/*
 * "cpu-baseline" command
 */
static const vshCmdInfo info_cpu_baseline[] = {
    {"help", N_("compute baseline CPU")},
    {"desc", N_("Compute baseline CPU for a set of given CPUs.")},
    {NULL, NULL}
};

static const vshCmdOptDef opts_cpu_baseline[] = {
    {"file", VSH_OT_DATA, VSH_OFLAG_REQ, N_("file containing XML CPU descriptions")},
    {NULL, 0, 0, NULL}
};

static bool
cmdCPUBaseline(vshControl *ctl, const vshCmd *cmd)
{
    const char *from = NULL;
    bool ret = true;
    char *buffer;
    char *result = NULL;
    const char **list = NULL;
    unsigned int count = 0;
    xmlDocPtr doc = NULL;
    xmlNodePtr node_list;
    xmlXPathContextPtr ctxt = NULL;
    xmlSaveCtxtPtr sctxt = NULL;
    xmlBufferPtr buf = NULL;
    xmlXPathObjectPtr obj = NULL;
    int res, i;

    if (!vshConnectionUsability(ctl, ctl->conn))
        return false;

    if (vshCommandOptString(cmd, "file", &from) <= 0)
        return false;

    if (virFileReadAll(from, VIRSH_MAX_XML_FILE, &buffer) < 0)
        return false;

    doc = xmlNewDoc(NULL);
    if (doc == NULL)
        goto no_memory;

    res = xmlParseBalancedChunkMemory(doc, NULL, NULL, 0,
                                      (const xmlChar *)buffer, &node_list);
    if (res != 0) {
        vshError(ctl, _("Failed to parse XML fragment %s"), from);
        ret = false;
        goto cleanup;
    }

    xmlAddChildList((xmlNodePtr) doc, node_list);

    ctxt = xmlXPathNewContext(doc);
    if (!ctxt)
        goto no_memory;

    obj = xmlXPathEval(BAD_CAST "//cpu[not(ancestor::cpu)]", ctxt);
    if ((obj == NULL) || (obj->nodesetval == NULL) ||
        (obj->nodesetval->nodeTab == NULL))
        goto cleanup;

    for (i = 0;i < obj->nodesetval->nodeNr;i++) {
        buf = xmlBufferCreate();
        if (buf == NULL)
            goto no_memory;
        sctxt = xmlSaveToBuffer(buf, NULL, 0);
        if (sctxt == NULL) {
            xmlBufferFree(buf);
            goto no_memory;
        }

        xmlSaveTree(sctxt, obj->nodesetval->nodeTab[i]);
        xmlSaveClose(sctxt);

        list = vshRealloc(ctl, list, sizeof(char *) * (count + 1));
        list[count++] = (char *) buf->content;
        buf->content = NULL;
        xmlBufferFree(buf);
        buf = NULL;
    }

    if (count == 0) {
        vshError(ctl, _("No host CPU specified in '%s'"), from);
        ret = false;
        goto cleanup;
    }

    result = virConnectBaselineCPU(ctl->conn, list, count, 0);

    if (result)
        vshPrint(ctl, "%s", result);
    else
        ret = false;

cleanup:
    xmlXPathFreeObject(obj);
    xmlXPathFreeContext(ctxt);
    xmlFreeDoc(doc);
    VIR_FREE(result);
    if ((list != NULL) && (count > 0)) {
        for (i = 0;i < count;i++)
            VIR_FREE(list[i]);
    }
    VIR_FREE(list);
    VIR_FREE(buffer);

    return ret;

no_memory:
    vshError(ctl, "%s", _("Out of memory"));
    ret = false;
    goto cleanup;
}

/* Common code for the edit / net-edit / pool-edit functions which follow. */
static char *
editWriteToTempFile (vshControl *ctl, const char *doc)
{
    char *ret;
    const char *tmpdir;
    int fd;

    ret = vshMalloc(ctl, PATH_MAX);

    tmpdir = getenv ("TMPDIR");
    if (!tmpdir) tmpdir = "/tmp";
    snprintf (ret, PATH_MAX, "%s/virshXXXXXX.xml", tmpdir);
    fd = mkstemps(ret, 4);
    if (fd == -1) {
        vshError(ctl, _("mkstemps: failed to create temporary file: %s"),
                 strerror(errno));
        VIR_FREE(ret);
        return NULL;
    }

    if (safewrite (fd, doc, strlen (doc)) == -1) {
        vshError(ctl, _("write: %s: failed to write to temporary file: %s"),
                 ret, strerror(errno));
        VIR_FORCE_CLOSE(fd);
        unlink (ret);
        VIR_FREE(ret);
        return NULL;
    }
    if (VIR_CLOSE(fd) < 0) {
        vshError(ctl, _("close: %s: failed to write or close temporary file: %s"),
                 ret, strerror(errno));
        unlink (ret);
        VIR_FREE(ret);
        return NULL;
    }

    /* Temporary filename: caller frees. */
    return ret;
}

/* Characters permitted in $EDITOR environment variable and temp filename. */
#define ACCEPTED_CHARS \
  "abcdefghijklmnopqrstuvwxyzABCDEFGHIJKLMNOPQRSTUVWXYZ0123456789-/_.:@"

static int
editFile (vshControl *ctl, const char *filename)
{
    const char *editor;
    virCommandPtr cmd;
    int ret = -1;
    int outfd = STDOUT_FILENO;
    int errfd = STDERR_FILENO;

    editor = getenv ("VISUAL");
    if (!editor)
        editor = getenv ("EDITOR");
    if (!editor)
        editor = "vi"; /* could be cruel & default to ed(1) here */

    /* Check that filename doesn't contain shell meta-characters, and
     * if it does, refuse to run.  Follow the Unix conventions for
     * EDITOR: the user can intentionally specify command options, so
     * we don't protect any shell metacharacters there.  Lots more
     * than virsh will misbehave if EDITOR has bogus contents (which
     * is why sudo scrubs it by default).  Conversely, if the editor
     * is safe, we can run it directly rather than wasting a shell.
     */
    if (strspn (editor, ACCEPTED_CHARS) != strlen (editor)) {
        if (strspn (filename, ACCEPTED_CHARS) != strlen (filename)) {
            vshError(ctl,
                     _("%s: temporary filename contains shell meta or other "
                       "unacceptable characters (is $TMPDIR wrong?)"),
                     filename);
            return -1;
        }
        cmd = virCommandNewArgList("sh", "-c", NULL);
        virCommandAddArgFormat(cmd, "%s %s", editor, filename);
    } else {
        cmd = virCommandNewArgList(editor, filename, NULL);
    }

    virCommandSetInputFD(cmd, STDIN_FILENO);
    virCommandSetOutputFD(cmd, &outfd);
    virCommandSetErrorFD(cmd, &errfd);
    if (virCommandRunAsync(cmd, NULL) < 0 ||
        virCommandWait(cmd, NULL) < 0) {
        virshReportError(ctl);
        goto cleanup;
    }
    ret = 0;

cleanup:
    virCommandFree(cmd);
    return ret;
}

static char *
editReadBackFile (vshControl *ctl, const char *filename)
{
    char *ret;

    if (virFileReadAll (filename, VIRSH_MAX_XML_FILE, &ret) == -1) {
        vshError(ctl,
                 _("%s: failed to read temporary file: %s"),
                 filename, strerror(errno));
        return NULL;
    }
    return ret;
}


/*
 * "cd" command
 */
static const vshCmdInfo info_cd[] = {
    {"help", N_("change the current directory")},
    {"desc", N_("Change the current directory.")},
    {NULL, NULL}
};

static const vshCmdOptDef opts_cd[] = {
    {"dir", VSH_OT_DATA, 0, N_("directory to switch to (default: home or else root)")},
    {NULL, 0, 0, NULL}
};

static bool
cmdCd(vshControl *ctl, const vshCmd *cmd ATTRIBUTE_UNUSED)
{
    const char *dir = NULL;
    char *dir_malloced = NULL;
    bool ret = true;

    if (!ctl->imode) {
        vshError(ctl, "%s", _("cd: command valid only in interactive mode"));
        return false;
    }

    if (vshCommandOptString(cmd, "dir", &dir) <= 0) {
        uid_t uid = geteuid();
        dir = dir_malloced = virGetUserDirectory(uid);
    }
    if (!dir)
        dir = "/";

    if (chdir(dir) == -1) {
        vshError(ctl, _("cd: %s: %s"), strerror(errno), dir);
        ret = false;
    }

    VIR_FREE(dir_malloced);
    return ret;
}

/*
 * "pwd" command
 */
static const vshCmdInfo info_pwd[] = {
    {"help", N_("print the current directory")},
    {"desc", N_("Print the current directory.")},
    {NULL, NULL}
};

static bool
cmdPwd(vshControl *ctl, const vshCmd *cmd ATTRIBUTE_UNUSED)
{
    char *cwd;
    bool ret = true;

    cwd = getcwd(NULL, 0);
    if (!cwd) {
        vshError(ctl, _("pwd: cannot get current directory: %s"),
                 strerror(errno));
        ret = false;
    } else {
        vshPrint (ctl, _("%s\n"), cwd);
        VIR_FREE(cwd);
    }

    return ret;
}

/*
 * "echo" command
 */
static const vshCmdInfo info_echo[] = {
    {"help", N_("echo arguments")},
    {"desc", N_("Echo back arguments, possibly with quoting.")},
    {NULL, NULL}
};

static const vshCmdOptDef opts_echo[] = {
    {"shell", VSH_OT_BOOL, 0, N_("escape for shell use")},
    {"xml", VSH_OT_BOOL, 0, N_("escape for XML use")},
    {"", VSH_OT_ARGV, 0, N_("arguments to echo")},
    {NULL, 0, 0, NULL}
};

/* Exists mainly for debugging virsh, but also handy for adding back
 * quotes for later evaluation.
 */
static bool
cmdEcho (vshControl *ctl ATTRIBUTE_UNUSED, const vshCmd *cmd)
{
    bool shell = false;
    bool xml = false;
    int count = 0;
    char *arg;
    virBuffer buf = VIR_BUFFER_INITIALIZER;

    if (vshCommandOptBool(cmd, "shell"))
        shell = true;
    if (vshCommandOptBool(cmd, "xml"))
        xml = true;

    while ((arg = vshCommandOptArgv(cmd, count)) != NULL) {
        bool close_quote = false;
        char *q;

        if (count)
            virBufferAddChar(&buf, ' ');
        /* Add outer '' only if arg included shell metacharacters.  */
        if (shell &&
            (strpbrk(arg, "\r\t\n !\"#$&'()*;<>?[\\]^`{|}~") || !*arg)) {
            virBufferAddChar(&buf, '\'');
            close_quote = true;
        }
        if (xml) {
            virBufferEscapeString(&buf, "%s", arg);
        } else {
            if (shell && (q = strchr(arg, '\''))) {
                do {
                    virBufferAdd(&buf, arg, q - arg);
                    virBufferAddLit(&buf, "'\\''");
                    arg = q + 1;
                    q = strchr(arg, '\'');
                } while (q);
            }
            virBufferAdd(&buf, arg, strlen(arg));
        }
        if (close_quote)
            virBufferAddChar(&buf, '\'');
        count++;
    }

    if (virBufferError(&buf)) {
        vshPrint(ctl, "%s", _("Failed to allocate XML buffer"));
        return false;
    }
    arg = virBufferContentAndReset(&buf);
    if (arg)
        vshPrint(ctl, "%s", arg);
    VIR_FREE(arg);
    return true;
}

/*
 * "edit" command
 */
static const vshCmdInfo info_edit[] = {
    {"help", N_("edit XML configuration for a domain")},
    {"desc", N_("Edit the XML configuration for a domain.")},
    {NULL, NULL}
};

static const vshCmdOptDef opts_edit[] = {
    {"domain", VSH_OT_DATA, VSH_OFLAG_REQ, N_("domain name, id or uuid")},
    {NULL, 0, 0, NULL}
};

/* This function also acts as a template to generate cmdNetworkEdit
 * and cmdPoolEdit functions (below) using a sed script in the Makefile.
 */
static bool
cmdEdit (vshControl *ctl, const vshCmd *cmd)
{
    bool ret = false;
    virDomainPtr dom = NULL;
    char *tmp = NULL;
    char *doc = NULL;
    char *doc_edited = NULL;
    char *doc_reread = NULL;
    int flags = VIR_DOMAIN_XML_SECURE | VIR_DOMAIN_XML_INACTIVE;

    if (!vshConnectionUsability(ctl, ctl->conn))
        goto cleanup;

    dom = vshCommandOptDomain (ctl, cmd, NULL);
    if (dom == NULL)
        goto cleanup;

    /* Get the XML configuration of the domain. */
    doc = virDomainGetXMLDesc (dom, flags);
    if (!doc)
        goto cleanup;

    /* Create and open the temporary file. */
    tmp = editWriteToTempFile (ctl, doc);
    if (!tmp) goto cleanup;

    /* Start the editor. */
    if (editFile (ctl, tmp) == -1) goto cleanup;

    /* Read back the edited file. */
    doc_edited = editReadBackFile (ctl, tmp);
    if (!doc_edited) goto cleanup;

    /* Compare original XML with edited.  Has it changed at all? */
    if (STREQ (doc, doc_edited)) {
        vshPrint (ctl, _("Domain %s XML configuration not changed.\n"),
                  virDomainGetName (dom));
        ret = true;
        goto cleanup;
    }

    /* Now re-read the domain XML.  Did someone else change it while
     * it was being edited?  This also catches problems such as us
     * losing a connection or the domain going away.
     */
    doc_reread = virDomainGetXMLDesc (dom, flags);
    if (!doc_reread)
        goto cleanup;

    if (STRNEQ (doc, doc_reread)) {
        vshError(ctl,
                 "%s", _("ERROR: the XML configuration was changed by another user"));
        goto cleanup;
    }

    /* Everything checks out, so redefine the domain. */
    virDomainFree (dom);
    dom = virDomainDefineXML (ctl->conn, doc_edited);
    if (!dom)
        goto cleanup;

    vshPrint (ctl, _("Domain %s XML configuration edited.\n"),
              virDomainGetName(dom));

    ret = true;

 cleanup:
    if (dom)
        virDomainFree (dom);

    VIR_FREE(doc);
    VIR_FREE(doc_edited);
    VIR_FREE(doc_reread);

    if (tmp) {
        unlink (tmp);
        VIR_FREE(tmp);
    }

    return ret;
}


/*
 * "net-edit" command
 */
static const vshCmdInfo info_network_edit[] = {
    {"help", N_("edit XML configuration for a network")},
    {"desc", N_("Edit the XML configuration for a network.")},
    {NULL, NULL}
};

static const vshCmdOptDef opts_network_edit[] = {
    {"network", VSH_OT_DATA, VSH_OFLAG_REQ, N_("network name or uuid")},
    {NULL, 0, 0, NULL}
};

/* This is generated from this file by a sed script in the Makefile. */
#include "virsh-net-edit.c"

/*
 * "pool-edit" command
 */
static const vshCmdInfo info_pool_edit[] = {
    {"help", N_("edit XML configuration for a storage pool")},
    {"desc", N_("Edit the XML configuration for a storage pool.")},
    {NULL, NULL}
};

static const vshCmdOptDef opts_pool_edit[] = {
    {"pool", VSH_OT_DATA, VSH_OFLAG_REQ, N_("pool name or uuid")},
    {NULL, 0, 0, NULL}
};

/* This is generated from this file by a sed script in the Makefile. */
#include "virsh-pool-edit.c"

/*
 * "quit" command
 */
static const vshCmdInfo info_quit[] = {
    {"help", N_("quit this interactive terminal")},
    {"desc", ""},
    {NULL, NULL}
};

static bool
cmdQuit(vshControl *ctl, const vshCmd *cmd ATTRIBUTE_UNUSED)
{
    ctl->imode = false;
    return true;
}

/*
 * "snapshot-create" command
 */
static const vshCmdInfo info_snapshot_create[] = {
    {"help", N_("Create a snapshot")},
    {"desc", N_("Snapshot create")},
    {NULL, NULL}
};

static const vshCmdOptDef opts_snapshot_create[] = {
    {"domain", VSH_OT_DATA, VSH_OFLAG_REQ, N_("domain name, id or uuid")},
    {"xmlfile", VSH_OT_DATA, 0, N_("domain snapshot XML")},
    {NULL, 0, 0, NULL}
};

static bool
cmdSnapshotCreate(vshControl *ctl, const vshCmd *cmd)
{
    virDomainPtr dom = NULL;
    bool ret = false;
    const char *from = NULL;
    char *buffer = NULL;
    virDomainSnapshotPtr snapshot = NULL;
    xmlDocPtr xml = NULL;
    xmlXPathContextPtr ctxt = NULL;
    char *doc = NULL;
    char *name = NULL;

    if (!vshConnectionUsability(ctl, ctl->conn))
        goto cleanup;

    dom = vshCommandOptDomain(ctl, cmd, NULL);
    if (dom == NULL)
        goto cleanup;

    if (vshCommandOptString(cmd, "xmlfile", &from) <= 0)
        buffer = vshStrdup(ctl, "<domainsnapshot/>");
    else {
        if (virFileReadAll(from, VIRSH_MAX_XML_FILE, &buffer) < 0) {
            /* we have to report the error here because during cleanup
             * we'll run through virDomainFree(), which loses the
             * last error
             */
            virshReportError(ctl);
            goto cleanup;
        }
    }
    if (buffer == NULL) {
        vshError(ctl, "%s", _("Out of memory"));
        goto cleanup;
    }

    snapshot = virDomainSnapshotCreateXML(dom, buffer, 0);
    if (snapshot == NULL)
        goto cleanup;

    doc = virDomainSnapshotGetXMLDesc(snapshot, 0);
    if (!doc)
        goto cleanup;

    xml = xmlReadDoc((const xmlChar *) doc, "domainsnapshot.xml", NULL,
                     XML_PARSE_NOENT | XML_PARSE_NONET |
                     XML_PARSE_NOWARNING);
    if (!xml)
        goto cleanup;
    ctxt = xmlXPathNewContext(xml);
    if (!ctxt)
        goto cleanup;

    name = virXPathString("string(/domainsnapshot/name)", ctxt);
    if (!name) {
        vshError(ctl, "%s",
                 _("Could not find 'name' element in domain snapshot XML"));
        goto cleanup;
    }

    vshPrint(ctl, _("Domain snapshot %s created"), name);
    if (from)
        vshPrint(ctl, _(" from '%s'"), from);
    vshPrint(ctl, "\n");

    ret = true;

cleanup:
    VIR_FREE(name);
    xmlXPathFreeContext(ctxt);
    if (xml)
        xmlFreeDoc(xml);
    if (snapshot)
        virDomainSnapshotFree(snapshot);
    VIR_FREE(doc);
    VIR_FREE(buffer);
    if (dom)
        virDomainFree(dom);

    return ret;
}

/*
 * "snapshot-current" command
 */
static const vshCmdInfo info_snapshot_current[] = {
    {"help", N_("Get the current snapshot")},
    {"desc", N_("Get the current snapshot")},
    {NULL, NULL}
};

static const vshCmdOptDef opts_snapshot_current[] = {
    {"domain", VSH_OT_DATA, VSH_OFLAG_REQ, N_("domain name, id or uuid")},
    {NULL, 0, 0, NULL}
};

static bool
cmdSnapshotCurrent(vshControl *ctl, const vshCmd *cmd)
{
    virDomainPtr dom = NULL;
    bool ret = false;
    int current;
    virDomainSnapshotPtr snapshot = NULL;

    if (!vshConnectionUsability(ctl, ctl->conn))
        goto cleanup;

    dom = vshCommandOptDomain(ctl, cmd, NULL);
    if (dom == NULL)
        goto cleanup;

    current = virDomainHasCurrentSnapshot(dom, 0);
    if (current < 0)
        goto cleanup;
    else if (current) {
        char *xml;

        if (!(snapshot = virDomainSnapshotCurrent(dom, 0)))
            goto cleanup;

        xml = virDomainSnapshotGetXMLDesc(snapshot, 0);
        if (!xml)
            goto cleanup;

        vshPrint(ctl, "%s", xml);
        VIR_FREE(xml);
    }

    ret = true;

cleanup:
    if (snapshot)
        virDomainSnapshotFree(snapshot);
    if (dom)
        virDomainFree(dom);

    return ret;
}

/*
 * "snapshot-list" command
 */
static const vshCmdInfo info_snapshot_list[] = {
    {"help", N_("List snapshots for a domain")},
    {"desc", N_("Snapshot List")},
    {NULL, NULL}
};

static const vshCmdOptDef opts_snapshot_list[] = {
    {"domain", VSH_OT_DATA, VSH_OFLAG_REQ, N_("domain name, id or uuid")},
    {NULL, 0, 0, NULL}
};

static bool
cmdSnapshotList(vshControl *ctl, const vshCmd *cmd)
{
    virDomainPtr dom = NULL;
    bool ret = false;
    int numsnaps;
    char **names = NULL;
    int actual = 0;
    int i;
    xmlDocPtr xml = NULL;
    xmlXPathContextPtr ctxt = NULL;
    char *doc = NULL;
    virDomainSnapshotPtr snapshot = NULL;
    char *state = NULL;
    long creation;
    char timestr[100];
    struct tm time_info;

    if (!vshConnectionUsability(ctl, ctl->conn))
        goto cleanup;

    dom = vshCommandOptDomain(ctl, cmd, NULL);
    if (dom == NULL)
        goto cleanup;

    numsnaps = virDomainSnapshotNum(dom, 0);

    if (numsnaps < 0)
        goto cleanup;

    vshPrintExtra(ctl, " %-20s %-25s %s\n", _("Name"), _("Creation Time"), _("State"));
    vshPrintExtra(ctl, "---------------------------------------------------\n");

    if (numsnaps) {
        if (VIR_ALLOC_N(names, numsnaps) < 0)
            goto cleanup;

        actual = virDomainSnapshotListNames(dom, names, numsnaps, 0);
        if (actual < 0)
            goto cleanup;

        qsort(&names[0], actual, sizeof(char*), namesorter);

        for (i = 0; i < actual; i++) {
            /* free up memory from previous iterations of the loop */
            VIR_FREE(state);
            if (snapshot)
                virDomainSnapshotFree(snapshot);
            xmlXPathFreeContext(ctxt);
            if (xml)
                xmlFreeDoc(xml);
            VIR_FREE(doc);

            snapshot = virDomainSnapshotLookupByName(dom, names[i], 0);
            if (snapshot == NULL)
                continue;

            doc = virDomainSnapshotGetXMLDesc(snapshot, 0);
            if (!doc)
                continue;

            xml = xmlReadDoc((const xmlChar *) doc, "domainsnapshot.xml", NULL,
                             XML_PARSE_NOENT | XML_PARSE_NONET |
                             XML_PARSE_NOWARNING);
            if (!xml)
                continue;
            ctxt = xmlXPathNewContext(xml);
            if (!ctxt)
                continue;

            state = virXPathString("string(/domainsnapshot/state)", ctxt);
            if (state == NULL)
                continue;
            if (virXPathLong("string(/domainsnapshot/creationTime)", ctxt,
                             &creation) < 0)
                continue;
            localtime_r(&creation, &time_info);
            strftime(timestr, sizeof(timestr), "%Y-%m-%d %H:%M:%S %z", &time_info);

            vshPrint(ctl, " %-20s %-25s %s\n", names[i], timestr, state);
        }
    }

    ret = true;

cleanup:
    /* this frees up memory from the last iteration of the loop */
    VIR_FREE(state);
    if (snapshot)
        virDomainSnapshotFree(snapshot);
    xmlXPathFreeContext(ctxt);
    if (xml)
        xmlFreeDoc(xml);
    VIR_FREE(doc);
    for (i = 0; i < actual; i++)
        VIR_FREE(names[i]);
    VIR_FREE(names);
    if (dom)
        virDomainFree(dom);

    return ret;
}

/*
 * "snapshot-dumpxml" command
 */
static const vshCmdInfo info_snapshot_dumpxml[] = {
    {"help", N_("Dump XML for a domain snapshot")},
    {"desc", N_("Snapshot Dump XML")},
    {NULL, NULL}
};

static const vshCmdOptDef opts_snapshot_dumpxml[] = {
    {"domain", VSH_OT_DATA, VSH_OFLAG_REQ, N_("domain name, id or uuid")},
    {"snapshotname", VSH_OT_DATA, VSH_OFLAG_REQ, N_("snapshot name")},
    {NULL, 0, 0, NULL}
};

static bool
cmdSnapshotDumpXML(vshControl *ctl, const vshCmd *cmd)
{
    virDomainPtr dom = NULL;
    bool ret = false;
    const char *name = NULL;
    virDomainSnapshotPtr snapshot = NULL;
    char *xml = NULL;

    if (!vshConnectionUsability(ctl, ctl->conn))
        goto cleanup;

    dom = vshCommandOptDomain(ctl, cmd, NULL);
    if (dom == NULL)
        goto cleanup;

    if (vshCommandOptString(cmd, "snapshotname", &name) <= 0)
        goto cleanup;

    snapshot = virDomainSnapshotLookupByName(dom, name, 0);
    if (snapshot == NULL)
        goto cleanup;

    xml = virDomainSnapshotGetXMLDesc(snapshot, 0);
    if (!xml)
        goto cleanup;

    vshPrint(ctl, "%s", xml);

    ret = true;

cleanup:
    VIR_FREE(xml);
    if (snapshot)
        virDomainSnapshotFree(snapshot);
    if (dom)
        virDomainFree(dom);

    return ret;
}

/*
 * "snapshot-revert" command
 */
static const vshCmdInfo info_snapshot_revert[] = {
    {"help", N_("Revert a domain to a snapshot")},
    {"desc", N_("Revert domain to snapshot")},
    {NULL, NULL}
};

static const vshCmdOptDef opts_snapshot_revert[] = {
    {"domain", VSH_OT_DATA, VSH_OFLAG_REQ, N_("domain name, id or uuid")},
    {"snapshotname", VSH_OT_DATA, VSH_OFLAG_REQ, N_("snapshot name")},
    {NULL, 0, 0, NULL}
};

static bool
cmdDomainSnapshotRevert(vshControl *ctl, const vshCmd *cmd)
{
    virDomainPtr dom = NULL;
    bool ret = false;
    const char *name = NULL;
    virDomainSnapshotPtr snapshot = NULL;

    if (!vshConnectionUsability(ctl, ctl->conn))
        goto cleanup;

    dom = vshCommandOptDomain(ctl, cmd, NULL);
    if (dom == NULL)
        goto cleanup;

    if (vshCommandOptString(cmd, "snapshotname", &name) <= 0)
        goto cleanup;

    snapshot = virDomainSnapshotLookupByName(dom, name, 0);
    if (snapshot == NULL)
        goto cleanup;

    if (virDomainRevertToSnapshot(snapshot, 0) < 0)
        goto cleanup;

    ret = true;

cleanup:
    if (snapshot)
        virDomainSnapshotFree(snapshot);
    if (dom)
        virDomainFree(dom);

    return ret;
}

/*
 * "snapshot-delete" command
 */
static const vshCmdInfo info_snapshot_delete[] = {
    {"help", N_("Delete a domain snapshot")},
    {"desc", N_("Snapshot Delete")},
    {NULL, NULL}
};

static const vshCmdOptDef opts_snapshot_delete[] = {
    {"domain", VSH_OT_DATA, VSH_OFLAG_REQ, N_("domain name, id or uuid")},
    {"snapshotname", VSH_OT_DATA, VSH_OFLAG_REQ, N_("snapshot name")},
    {"children", VSH_OT_BOOL, 0, N_("delete snapshot and all children")},
    {NULL, 0, 0, NULL}
};

static bool
cmdSnapshotDelete(vshControl *ctl, const vshCmd *cmd)
{
    virDomainPtr dom = NULL;
    bool ret = false;
    const char *name = NULL;
    virDomainSnapshotPtr snapshot = NULL;
    unsigned int flags = 0;

    if (!vshConnectionUsability(ctl, ctl->conn))
        goto cleanup;

    dom = vshCommandOptDomain(ctl, cmd, NULL);
    if (dom == NULL)
        goto cleanup;

    if (vshCommandOptString(cmd, "snapshotname", &name) <= 0)
        goto cleanup;

    if (vshCommandOptBool(cmd, "children"))
        flags |= VIR_DOMAIN_SNAPSHOT_DELETE_CHILDREN;

    snapshot = virDomainSnapshotLookupByName(dom, name, 0);
    if (snapshot == NULL)
        goto cleanup;

    if (virDomainSnapshotDelete(snapshot, flags) < 0)
        goto cleanup;

    ret = true;

cleanup:
    if (snapshot)
        virDomainSnapshotFree(snapshot);
    if (dom)
        virDomainFree(dom);

    return ret;
}

/*
 * "qemu-monitor-command" command
 */
static const vshCmdInfo info_qemu_monitor_command[] = {
    {"help", N_("Qemu Monitor Command")},
    {"desc", N_("Qemu Monitor Command")},
    {NULL, NULL}
};

static const vshCmdOptDef opts_qemu_monitor_command[] = {
    {"domain", VSH_OT_DATA, VSH_OFLAG_REQ, N_("domain name, id or uuid")},
    {"cmd", VSH_OT_DATA, VSH_OFLAG_REQ, N_("command")},
    {"hmp", VSH_OT_BOOL, 0, N_("command is in human monitor protocol")},
    {NULL, 0, 0, NULL}
};

static bool
cmdQemuMonitorCommand(vshControl *ctl, const vshCmd *cmd)
{
    virDomainPtr dom = NULL;
    bool ret = false;
    const char *monitor_cmd = NULL;
    char *result = NULL;
    unsigned int flags = 0;

    if (!vshConnectionUsability(ctl, ctl->conn))
        goto cleanup;

    dom = vshCommandOptDomain(ctl, cmd, NULL);
    if (dom == NULL)
        goto cleanup;

    if (vshCommandOptString(cmd, "cmd", &monitor_cmd) <= 0) {
        vshError(ctl, "%s", _("missing monitor command"));
        goto cleanup;
    }

    if (vshCommandOptBool(cmd, "hmp"))
        flags |= VIR_DOMAIN_QEMU_MONITOR_COMMAND_HMP;

    if (virDomainQemuMonitorCommand(dom, monitor_cmd, &result, flags) < 0)
        goto cleanup;

    printf("%s\n", result);

    ret = true;

cleanup:
    VIR_FREE(result);
    if (dom)
        virDomainFree(dom);

    return ret;
}

static const vshCmdDef domManagementCmds[] = {
    {"attach-device", cmdAttachDevice, opts_attach_device, info_attach_device},
    {"attach-disk", cmdAttachDisk, opts_attach_disk, info_attach_disk},
    {"attach-interface", cmdAttachInterface, opts_attach_interface, info_attach_interface},
    {"autostart", cmdAutostart, opts_autostart, info_autostart},
    {"blkiotune", cmdBlkiotune, opts_blkiotune, info_blkiotune},
#ifndef WIN32
    {"console", cmdConsole, opts_console, info_console},
#endif
    {"cpu-baseline", cmdCPUBaseline, opts_cpu_baseline, info_cpu_baseline},
    {"cpu-compare", cmdCPUCompare, opts_cpu_compare, info_cpu_compare},
    {"create", cmdCreate, opts_create, info_create},
    {"define", cmdDefine, opts_define, info_define},
    {"destroy", cmdDestroy, opts_destroy, info_destroy},
    {"detach-device", cmdDetachDevice, opts_detach_device, info_detach_device},
    {"detach-disk", cmdDetachDisk, opts_detach_disk, info_detach_disk},
    {"detach-interface", cmdDetachInterface, opts_detach_interface, info_detach_interface},
    {"domid", cmdDomid, opts_domid, info_domid},
    {"domjobabort", cmdDomjobabort, opts_domjobabort, info_domjobabort},
    {"domjobinfo", cmdDomjobinfo, opts_domjobinfo, info_domjobinfo},
    {"domname", cmdDomname, opts_domname, info_domname},
    {"domuuid", cmdDomuuid, opts_domuuid, info_domuuid},
    {"domxml-from-native", cmdDomXMLFromNative, opts_domxmlfromnative, info_domxmlfromnative},
    {"domxml-to-native", cmdDomXMLToNative, opts_domxmltonative, info_domxmltonative},
    {"dump", cmdDump, opts_dump, info_dump},
    {"dumpxml", cmdDumpXML, opts_dumpxml, info_dumpxml},
    {"edit", cmdEdit, opts_edit, info_edit},
    {"managedsave", cmdManagedSave, opts_managedsave, info_managedsave},
    {"managedsave-remove", cmdManagedSaveRemove, opts_managedsaveremove, info_managedsaveremove},
    {"maxvcpus", cmdMaxvcpus, opts_maxvcpus, info_maxvcpus},
    {"memtune", cmdMemtune, opts_memtune, info_memtune},
    {"migrate", cmdMigrate, opts_migrate, info_migrate},
    {"migrate-setmaxdowntime", cmdMigrateSetMaxDowntime, opts_migrate_setmaxdowntime, info_migrate_setmaxdowntime},
    {"reboot", cmdReboot, opts_reboot, info_reboot},
    {"restore", cmdRestore, opts_restore, info_restore},
    {"resume", cmdResume, opts_resume, info_resume},
    {"save", cmdSave, opts_save, info_save},
    {"schedinfo", cmdSchedinfo, opts_schedinfo, info_schedinfo},
    {"setmaxmem", cmdSetmaxmem, opts_setmaxmem, info_setmaxmem},
    {"setmem", cmdSetmem, opts_setmem, info_setmem},
    {"setvcpus", cmdSetvcpus, opts_setvcpus, info_setvcpus},
    {"shutdown", cmdShutdown, opts_shutdown, info_shutdown},
    {"start", cmdStart, opts_start, info_start},
    {"suspend", cmdSuspend, opts_suspend, info_suspend},
    {"ttyconsole", cmdTTYConsole, opts_ttyconsole, info_ttyconsole},
    {"undefine", cmdUndefine, opts_undefine, info_undefine},
    {"update-device", cmdUpdateDevice, opts_update_device, info_update_device},
    {"vcpucount", cmdVcpucount, opts_vcpucount, info_vcpucount},
    {"vcpuinfo", cmdVcpuinfo, opts_vcpuinfo, info_vcpuinfo},
    {"vcpupin", cmdVcpupin, opts_vcpupin, info_vcpupin},
    {"version", cmdVersion, NULL, info_version},
    {"vncdisplay", cmdVNCDisplay, opts_vncdisplay, info_vncdisplay},
    {NULL, NULL, NULL, NULL}
};

static const vshCmdDef domMonitoringCmds[] = {
    {"domblkinfo", cmdDomblkinfo, opts_domblkinfo, info_domblkinfo},
    {"domblkstat", cmdDomblkstat, opts_domblkstat, info_domblkstat},
    {"domifstat", cmdDomIfstat, opts_domifstat, info_domifstat},
    {"dominfo", cmdDominfo, opts_dominfo, info_dominfo},
    {"dommemstat", cmdDomMemStat, opts_dommemstat, info_dommemstat},
    {"domstate", cmdDomstate, opts_domstate, info_domstate},
    {"list", cmdList, opts_list, info_list},
    {NULL, NULL, NULL, NULL}
};

static const vshCmdDef storagePoolCmds[] = {
    {"find-storage-pool-sources-as", cmdPoolDiscoverSourcesAs,
     opts_find_storage_pool_sources_as, info_find_storage_pool_sources_as},
    {"find-storage-pool-sources", cmdPoolDiscoverSources,
     opts_find_storage_pool_sources, info_find_storage_pool_sources},
    {"pool-autostart", cmdPoolAutostart, opts_pool_autostart, info_pool_autostart},
    {"pool-build", cmdPoolBuild, opts_pool_build, info_pool_build},
    {"pool-create-as", cmdPoolCreateAs, opts_pool_X_as, info_pool_create_as},
    {"pool-create", cmdPoolCreate, opts_pool_create, info_pool_create},
    {"pool-define-as", cmdPoolDefineAs, opts_pool_X_as, info_pool_define_as},
    {"pool-define", cmdPoolDefine, opts_pool_define, info_pool_define},
    {"pool-delete", cmdPoolDelete, opts_pool_delete, info_pool_delete},
    {"pool-destroy", cmdPoolDestroy, opts_pool_destroy, info_pool_destroy},
    {"pool-dumpxml", cmdPoolDumpXML, opts_pool_dumpxml, info_pool_dumpxml},
    {"pool-edit", cmdPoolEdit, opts_pool_edit, info_pool_edit},
    {"pool-info", cmdPoolInfo, opts_pool_info, info_pool_info},
    {"pool-list", cmdPoolList, opts_pool_list, info_pool_list},
    {"pool-name", cmdPoolName, opts_pool_name, info_pool_name},
    {"pool-refresh", cmdPoolRefresh, opts_pool_refresh, info_pool_refresh},
    {"pool-start", cmdPoolStart, opts_pool_start, info_pool_start},
    {"pool-undefine", cmdPoolUndefine, opts_pool_undefine, info_pool_undefine},
    {"pool-uuid", cmdPoolUuid, opts_pool_uuid, info_pool_uuid},
    {NULL, NULL, NULL, NULL}
};

static const vshCmdDef storageVolCmds[] = {
    {"vol-clone", cmdVolClone, opts_vol_clone, info_vol_clone},
    {"vol-create-as", cmdVolCreateAs, opts_vol_create_as, info_vol_create_as},
    {"vol-create", cmdVolCreate, opts_vol_create, info_vol_create},
    {"vol-create-from", cmdVolCreateFrom, opts_vol_create_from, info_vol_create_from},
    {"vol-delete", cmdVolDelete, opts_vol_delete, info_vol_delete},
    {"vol-download", cmdVolDownload, opts_vol_download, info_vol_download },
    {"vol-dumpxml", cmdVolDumpXML, opts_vol_dumpxml, info_vol_dumpxml},
    {"vol-info", cmdVolInfo, opts_vol_info, info_vol_info},
    {"vol-key", cmdVolKey, opts_vol_key, info_vol_key},
    {"vol-list", cmdVolList, opts_vol_list, info_vol_list},
    {"vol-name", cmdVolName, opts_vol_name, info_vol_name},
    {"vol-path", cmdVolPath, opts_vol_path, info_vol_path},
    {"vol-pool", cmdVolPool, opts_vol_pool, info_vol_pool},
    {"vol-upload", cmdVolUpload, opts_vol_upload, info_vol_upload },
    {"vol-wipe", cmdVolWipe, opts_vol_wipe, info_vol_wipe},
    {NULL, NULL, NULL, NULL}
};

static const vshCmdDef networkCmds[] = {
    {"net-autostart", cmdNetworkAutostart, opts_network_autostart, info_network_autostart},
    {"net-create", cmdNetworkCreate, opts_network_create, info_network_create},
    {"net-define", cmdNetworkDefine, opts_network_define, info_network_define},
    {"net-destroy", cmdNetworkDestroy, opts_network_destroy, info_network_destroy},
    {"net-dumpxml", cmdNetworkDumpXML, opts_network_dumpxml, info_network_dumpxml},
    {"net-edit", cmdNetworkEdit, opts_network_edit, info_network_edit},
    {"net-info", cmdNetworkInfo, opts_network_info, info_network_info},
    {"net-list", cmdNetworkList, opts_network_list, info_network_list},
    {"net-name", cmdNetworkName, opts_network_name, info_network_name},
    {"net-start", cmdNetworkStart, opts_network_start, info_network_start},
    {"net-undefine", cmdNetworkUndefine, opts_network_undefine, info_network_undefine},
    {"net-uuid", cmdNetworkUuid, opts_network_uuid, info_network_uuid},
    {NULL, NULL, NULL, NULL}
};

static const vshCmdDef nodedevCmds[] = {
    {"nodedev-create", cmdNodeDeviceCreate, opts_node_device_create, info_node_device_create},
    {"nodedev-destroy", cmdNodeDeviceDestroy, opts_node_device_destroy, info_node_device_destroy},
    {"nodedev-dettach", cmdNodeDeviceDettach, opts_node_device_dettach, info_node_device_dettach},
    {"nodedev-dumpxml", cmdNodeDeviceDumpXML, opts_node_device_dumpxml, info_node_device_dumpxml},
    {"nodedev-list", cmdNodeListDevices, opts_node_list_devices, info_node_list_devices},
    {"nodedev-reattach", cmdNodeDeviceReAttach, opts_node_device_reattach, info_node_device_reattach},
    {"nodedev-reset", cmdNodeDeviceReset, opts_node_device_reset, info_node_device_reset},
    {NULL, NULL, NULL, NULL}
};

static const vshCmdDef ifaceCmds[] = {
    {"iface-define", cmdInterfaceDefine, opts_interface_define, info_interface_define},
    {"iface-destroy", cmdInterfaceDestroy, opts_interface_destroy, info_interface_destroy},
    {"iface-dumpxml", cmdInterfaceDumpXML, opts_interface_dumpxml, info_interface_dumpxml},
    {"iface-edit", cmdInterfaceEdit, opts_interface_edit, info_interface_edit},
    {"iface-list", cmdInterfaceList, opts_interface_list, info_interface_list},
    {"iface-mac", cmdInterfaceMAC, opts_interface_mac, info_interface_mac},
    {"iface-name", cmdInterfaceName, opts_interface_name, info_interface_name},
    {"iface-start", cmdInterfaceStart, opts_interface_start, info_interface_start},
    {"iface-undefine", cmdInterfaceUndefine, opts_interface_undefine, info_interface_undefine},
    {NULL, NULL, NULL, NULL}
};

static const vshCmdDef nwfilterCmds[] = {
    {"nwfilter-define", cmdNWFilterDefine, opts_nwfilter_define, info_nwfilter_define},
    {"nwfilter-dumpxml", cmdNWFilterDumpXML, opts_nwfilter_dumpxml, info_nwfilter_dumpxml},
    {"nwfilter-edit", cmdNWFilterEdit, opts_nwfilter_edit, info_nwfilter_edit},
    {"nwfilter-list", cmdNWFilterList, opts_nwfilter_list, info_nwfilter_list},
    {"nwfilter-undefine", cmdNWFilterUndefine, opts_nwfilter_undefine, info_nwfilter_undefine},
    {NULL, NULL, NULL, NULL}
};

static const vshCmdDef secretCmds[] = {
    {"secret-define", cmdSecretDefine, opts_secret_define, info_secret_define},
    {"secret-dumpxml", cmdSecretDumpXML, opts_secret_dumpxml, info_secret_dumpxml},
    {"secret-get-value", cmdSecretGetValue, opts_secret_get_value, info_secret_get_value},
    {"secret-list", cmdSecretList, NULL, info_secret_list},
    {"secret-set-value", cmdSecretSetValue, opts_secret_set_value, info_secret_set_value},
    {"secret-undefine", cmdSecretUndefine, opts_secret_undefine, info_secret_undefine},
    {NULL, NULL, NULL, NULL}
};

static const vshCmdDef virshCmds[] = {
    {"cd", cmdCd, opts_cd, info_cd},
    {"echo", cmdEcho, opts_echo, info_echo},
    {"exit", cmdQuit, NULL, info_quit},
    {"help", cmdHelp, opts_help, info_help},
    {"pwd", cmdPwd, NULL, info_pwd},
    {"quit", cmdQuit, NULL, info_quit},
    {NULL, NULL, NULL, NULL}
};

static const vshCmdDef snapshotCmds[] = {
    {"snapshot-create", cmdSnapshotCreate, opts_snapshot_create, info_snapshot_create},
    {"snapshot-current", cmdSnapshotCurrent, opts_snapshot_current, info_snapshot_current},
    {"snapshot-delete", cmdSnapshotDelete, opts_snapshot_delete, info_snapshot_delete},
    {"snapshot-dumpxml", cmdSnapshotDumpXML, opts_snapshot_dumpxml, info_snapshot_dumpxml},
    {"snapshot-list", cmdSnapshotList, opts_snapshot_list, info_snapshot_list},
    {"snapshot-revert", cmdDomainSnapshotRevert, opts_snapshot_revert, info_snapshot_revert},
    {NULL, NULL, NULL, NULL}
};

static const vshCmdDef hostAndHypervisorCmds[] = {
    {"capabilities", cmdCapabilities, NULL, info_capabilities},
    {"connect", cmdConnect, opts_connect, info_connect},
    {"freecell", cmdFreecell, opts_freecell, info_freecell},
    {"hostname", cmdHostname, NULL, info_hostname},
    {"nodeinfo", cmdNodeinfo, NULL, info_nodeinfo},
    {"qemu-monitor-command", cmdQemuMonitorCommand, opts_qemu_monitor_command, info_qemu_monitor_command},
    {"sysinfo", cmdSysinfo, NULL, info_sysinfo},
    {"uri", cmdURI, NULL, info_uri},
    {NULL, NULL, NULL, NULL}
};

static const vshCmdGrp cmdGroups[] = {
    {VSH_CMD_GRP_DOM_MANAGEMENT, "domain", domManagementCmds},
    {VSH_CMD_GRP_DOM_MONITORING, "monitor", domMonitoringCmds},
    {VSH_CMD_GRP_HOST_AND_HV, "host", hostAndHypervisorCmds},
    {VSH_CMD_GRP_IFACE, "interface", ifaceCmds},
    {VSH_CMD_GRP_NWFILTER, "filter", nwfilterCmds},
    {VSH_CMD_GRP_NETWORK, "network", networkCmds},
    {VSH_CMD_GRP_NODEDEV, "nodedev", nodedevCmds},
    {VSH_CMD_GRP_SECRET, "secret", secretCmds},
    {VSH_CMD_GRP_SNAPSHOT, "snapshot", snapshotCmds},
    {VSH_CMD_GRP_STORAGE_POOL, "pool", storagePoolCmds},
    {VSH_CMD_GRP_STORAGE_VOL, "volume", storageVolCmds},
    {VSH_CMD_GRP_VIRSH, "virsh", virshCmds},
    {NULL, NULL, NULL}
};


/* ---------------
 * Utils for work with command definition
 * ---------------
 */
static const char *
vshCmddefGetInfo(const vshCmdDef * cmd, const char *name)
{
    const vshCmdInfo *info;

    for (info = cmd->info; info && info->name; info++) {
        if (STREQ(info->name, name))
            return info->data;
    }
    return NULL;
}

static int
vshCmddefOptParse(const vshCmdDef *cmd, uint32_t* opts_need_arg,
                  uint32_t *opts_required)
{
    int i;
    bool optional = false;

    if (!cmd->opts)
        return 0;

    for (i = 0; cmd->opts[i].name; i++) {
        const vshCmdOptDef *opt = &cmd->opts[i];

        if (i > 31)
            return -1; /* too many options */
        if (opt->type == VSH_OT_BOOL) {
            if (opt->flag & VSH_OFLAG_REQ)
                return -1; /* bool options can't be mandatory */
            continue;
        }
        *opts_need_arg |= 1 << i;
        if (opt->flag & VSH_OFLAG_REQ) {
            if (optional)
                return -1; /* mandatory options must be listed first */
            *opts_required |= 1 << i;
        } else {
            optional = true;
        }
    }
    return 0;
}

static const vshCmdOptDef *
vshCmddefGetOption(vshControl *ctl, const vshCmdDef *cmd, const char *name,
                   uint32_t *opts_seen)
{
    int i;

    for (i = 0; cmd->opts && cmd->opts[i].name; i++) {
        const vshCmdOptDef *opt = &cmd->opts[i];

        if (STREQ(opt->name, name)) {
            if (*opts_seen & (1 << i)) {
                vshError(ctl, _("option --%s already seen"), name);
                return NULL;
            }
            *opts_seen |= 1 << i;
            return opt;
        }
    }

    vshError(ctl, _("command '%s' doesn't support option --%s"),
             cmd->name, name);
    return NULL;
}

static const vshCmdOptDef *
vshCmddefGetData(const vshCmdDef *cmd, uint32_t *opts_need_arg,
                 uint32_t *opts_seen)
{
    int i;
    const vshCmdOptDef *opt;

    if (!*opts_need_arg)
        return NULL;

    /* Grab least-significant set bit */
    i = count_one_bits(*opts_need_arg ^ (*opts_need_arg - 1)) - 1;
    opt = &cmd->opts[i];
    if (opt->type != VSH_OT_ARGV)
        *opts_need_arg &= ~(1 << i);
    *opts_seen |= 1 << i;
    return opt;
}

/*
 * Checks for required options
 */
static int
vshCommandCheckOpts(vshControl *ctl, const vshCmd *cmd, uint32_t opts_required,
                    uint32_t opts_seen)
{
    const vshCmdDef *def = cmd->def;
    int i;

    opts_required &= ~opts_seen;
    if (!opts_required)
        return 0;

    for (i = 0; def->opts[i].name; i++) {
        if (opts_required & (1 << i)) {
            const vshCmdOptDef *opt = &def->opts[i];

            vshError(ctl,
                     opt->type == VSH_OT_DATA ?
                     _("command '%s' requires <%s> option") :
                     _("command '%s' requires --%s option"),
                     def->name, opt->name);
        }
    }
    return -1;
}

static const vshCmdDef *
vshCmddefSearch(const char *cmdname)
{
    const vshCmdGrp *g;
    const vshCmdDef *c;

    for (g = cmdGroups; g->name; g++) {
        for (c = g->commands; c->name; c++) {
            if (STREQ(c->name, cmdname))
                return c;
        }
    }

    return NULL;
}

static const vshCmdGrp *
vshCmdGrpSearch(const char *grpname)
{
    const vshCmdGrp *g;

    for (g = cmdGroups; g->name; g++) {
        if (STREQ(g->name, grpname) || STREQ(g->keyword, grpname))
            return g;
    }

    return NULL;
}

static bool
vshCmdGrpHelp(vshControl *ctl, const char *grpname)
{
    const vshCmdGrp *grp = vshCmdGrpSearch(grpname);
    const vshCmdDef *cmd = NULL;

    if (!grp) {
        vshError(ctl, _("command group '%s' doesn't exist"), grpname);
        return false;
    } else {
        vshPrint(ctl, _(" %s (help keyword '%s'):\n"), grp->name,
                 grp->keyword);

        for (cmd = grp->commands; cmd->name; cmd++) {
            vshPrint(ctl, "    %-30s %s\n", cmd->name,
                     _(vshCmddefGetInfo(cmd, "help")));
        }
    }

    return true;
}

static bool
vshCmddefHelp(vshControl *ctl, const char *cmdname)
{
    const vshCmdDef *def = vshCmddefSearch(cmdname);

    if (!def) {
        vshError(ctl, _("command '%s' doesn't exist"), cmdname);
        return false;
    } else {
        const char *desc = _(vshCmddefGetInfo(def, "desc"));
        const char *help = _(vshCmddefGetInfo(def, "help"));
        char buf[256];
        uint32_t opts_need_arg;
        uint32_t opts_required;

        if (vshCmddefOptParse(def, &opts_need_arg, &opts_required)) {
            vshError(ctl, _("internal error: bad options in command: '%s'"),
                     def->name);
            return false;
        }

        fputs(_("  NAME\n"), stdout);
        fprintf(stdout, "    %s - %s\n", def->name, help);

        fputs(_("\n  SYNOPSIS\n"), stdout);
        fprintf(stdout, "    %s", def->name);
        if (def->opts) {
            const vshCmdOptDef *opt;
            for (opt = def->opts; opt->name; opt++) {
                const char *fmt;
                switch (opt->type) {
                case VSH_OT_BOOL:
                    fmt = "[--%s]";
                    break;
                case VSH_OT_INT:
                    /* xgettext:c-format */
                    fmt = ((opt->flag & VSH_OFLAG_REQ) ? "<%s>"
                           : _("[--%s <number>]"));
                    break;
                case VSH_OT_STRING:
                    /* xgettext:c-format */
                    fmt = _("[--%s <string>]");
                    break;
                case VSH_OT_DATA:
                    fmt = ((opt->flag & VSH_OFLAG_REQ) ? "<%s>" : "[<%s>]");
                    break;
                case VSH_OT_ARGV:
                    /* xgettext:c-format */
                    fmt = _("[<string>]...");
                    break;
                default:
                    assert(0);
                }
                fputc(' ', stdout);
                fprintf(stdout, fmt, opt->name);
            }
        }
        fputc('\n', stdout);

        if (desc[0]) {
            /* Print the description only if it's not empty.  */
            fputs(_("\n  DESCRIPTION\n"), stdout);
            fprintf(stdout, "    %s\n", desc);
        }

        if (def->opts) {
            const vshCmdOptDef *opt;
            fputs(_("\n  OPTIONS\n"), stdout);
            for (opt = def->opts; opt->name; opt++) {
                switch (opt->type) {
                case VSH_OT_BOOL:
                    snprintf(buf, sizeof(buf), "--%s", opt->name);
                    break;
                case VSH_OT_INT:
                    snprintf(buf, sizeof(buf),
                             (opt->flag & VSH_OFLAG_REQ) ? _("[--%s] <number>")
                             : _("--%s <number>"), opt->name);
                    break;
                case VSH_OT_STRING:
                    /* OT_STRING should never be VSH_OFLAG_REQ */
                    snprintf(buf, sizeof(buf), _("--%s <string>"), opt->name);
                    break;
                case VSH_OT_DATA:
                    snprintf(buf, sizeof(buf), _("[--%s] <string>"),
                             opt->name);
                    break;
                case VSH_OT_ARGV:
                    /* Not really an option. */
                    continue;
                default:
                    assert(0);
                }

                fprintf(stdout, "    %-15s  %s\n", buf, _(opt->help));
            }
        }
        fputc('\n', stdout);
    }
    return true;
}

/* ---------------
 * Utils for work with runtime commands data
 * ---------------
 */
static void
vshCommandOptFree(vshCmdOpt * arg)
{
    vshCmdOpt *a = arg;

    while (a) {
        vshCmdOpt *tmp = a;

        a = a->next;

        VIR_FREE(tmp->data);
        VIR_FREE(tmp);
    }
}

static void
vshCommandFree(vshCmd *cmd)
{
    vshCmd *c = cmd;

    while (c) {
        vshCmd *tmp = c;

        c = c->next;

        if (tmp->opts)
            vshCommandOptFree(tmp->opts);
        VIR_FREE(tmp);
    }
}

/*
 * Returns option by name
 */
static vshCmdOpt *
vshCommandOpt(const vshCmd *cmd, const char *name)
{
    vshCmdOpt *opt = cmd->opts;

    while (opt) {
        if (opt->def && STREQ(opt->def->name, name))
            return opt;
        opt = opt->next;
    }
    return NULL;
}

/*
 * @cmd command reference
 * @name option name
 * @value result
 *
 * Convert option to int
 * Return value:
 * >0 if option found and valid (@value updated)
 * 0 in case option not found (@value untouched)
 * <0 in all other cases (@value untouched)
 */
static int
vshCommandOptInt(const vshCmd *cmd, const char *name, int *value)
{
    vshCmdOpt *arg = vshCommandOpt(cmd, name);
    int ret = 0, num;
    char *end_p = NULL;

    if ((arg != NULL) && (arg->data != NULL)) {
        num = strtol(arg->data, &end_p, 10);
        ret = -1;
        if ((arg->data != end_p) && (*end_p == 0)) {
            *value = num;
            ret = 1;
        }
    }
    return ret;
}

/*
 * Convert option to unsigned long
 * See vshCommandOptInt()
 */
static int
vshCommandOptUL(const vshCmd *cmd, const char *name, unsigned long *value)
{
    vshCmdOpt *arg = vshCommandOpt(cmd, name);
    int ret = 0;
    unsigned long num;
    char *end_p = NULL;

    if ((arg != NULL) && (arg->data != NULL)) {
        num = strtoul(arg->data, &end_p, 10);
        ret = -1;
        if ((arg->data != end_p) && (*end_p == 0)) {
            *value = num;
            ret = 1;
        }
    }
    return ret;
}

/*
 * Returns option as STRING
 * See vshCommandOptInt()
 */
static int
vshCommandOptString(const vshCmd *cmd, const char *name, const char **value)
{
    vshCmdOpt *arg = vshCommandOpt(cmd, name);
    int ret = 0;

    if (arg && arg->data) {
        if (*arg->data
            || (arg->def && (arg->def->flag & VSH_OFLAG_EMPTY_OK))) {
            *value = arg->data;
            ret = 1;
        } else if (arg->def && ((arg->def->flag) & VSH_OFLAG_REQ)) {
            vshError(NULL, _("Missing required option '%s'"), name);
            ret = -1;
        } else {
            /* Treat "--option ''" as if option had not been specified. */
            ret = 0;
        }
    }

    return ret;
}

/*
 * Returns option as long long
 * See vshCommandOptInt()
 */
static int
vshCommandOptLongLong(const vshCmd *cmd, const char *name,
                      long long *value)
{
    vshCmdOpt *arg = vshCommandOpt(cmd, name);
    int ret = 0;
    long long num;
    char *end_p = NULL;

    if ((arg != NULL) && (arg->data != NULL)) {
        num = strtoll(arg->data, &end_p, 10);
        ret = -1;
        if ((arg->data != end_p) && (*end_p == 0)) {
            *value = num;
            ret = 1;
        }
    }
    return ret;
}

static int
vshCommandOptULongLong(const vshCmd *cmd, const char *name,
                       unsigned long long *value)
{
    vshCmdOpt *arg = vshCommandOpt(cmd, name);
    int ret = 0;
    unsigned long long num;
    char *end_p = NULL;

    if ((arg != NULL) && (arg->data != NULL)) {
        num = strtoull(arg->data, &end_p, 10);
        ret = -1;
        if ((arg->data != end_p) && (*end_p == 0)) {
            *value = num;
            ret = 1;
        }
    }
    return ret;
}


/*
 * Returns true/false if the option exists
 */
static bool
vshCommandOptBool(const vshCmd *cmd, const char *name)
{
    return vshCommandOpt(cmd, name) != NULL;
}

/*
 * Returns the COUNT argv argument, or NULL after last argument.
 *
 * Requires that a VSH_OT_ARGV option with the name "" be last in the
 * list of supported options in CMD->def->opts.
 */
static char *
vshCommandOptArgv(const vshCmd *cmd, int count)
{
    vshCmdOpt *opt = cmd->opts;

    while (opt) {
        if (opt->def && opt->def->type == VSH_OT_ARGV) {
            if (count-- == 0)
                return opt->data;
        }
        opt = opt->next;
    }
    return NULL;
}

/* Determine whether CMD->opts includes an option with name OPTNAME.
   If not, give a diagnostic and return false.
   If so, return true.  */
static bool
cmd_has_option (vshControl *ctl, const vshCmd *cmd, const char *optname)
{
    /* Iterate through cmd->opts, to ensure that there is an entry
       with name OPTNAME and type VSH_OT_DATA. */
    bool found = false;
    const vshCmdOpt *opt;
    for (opt = cmd->opts; opt; opt = opt->next) {
        if (STREQ (opt->def->name, optname) && opt->def->type == VSH_OT_DATA) {
            found = true;
            break;
        }
    }

    if (!found)
        vshError(ctl, _("internal error: virsh %s: no %s VSH_OT_DATA option"),
                 cmd->def->name, optname);
    return found;
}

static virDomainPtr
vshCommandOptDomainBy(vshControl *ctl, const vshCmd *cmd,
                      const char **name, int flag)
{
    virDomainPtr dom = NULL;
    const char *n = NULL;
    int id;
    const char *optname = "domain";
    if (!cmd_has_option (ctl, cmd, optname))
        return NULL;

    if (vshCommandOptString(cmd, optname, &n) <= 0)
        return NULL;

    vshDebug(ctl, 5, "%s: found option <%s>: %s\n",
             cmd->def->name, optname, n);

    if (name)
        *name = n;

    /* try it by ID */
    if (flag & VSH_BYID) {
        if (virStrToLong_i(n, NULL, 10, &id) == 0 && id >= 0) {
            vshDebug(ctl, 5, "%s: <%s> seems like domain ID\n",
                     cmd->def->name, optname);
            dom = virDomainLookupByID(ctl->conn, id);
        }
    }
    /* try it by UUID */
    if (dom==NULL && (flag & VSH_BYUUID) && strlen(n)==VIR_UUID_STRING_BUFLEN-1) {
        vshDebug(ctl, 5, "%s: <%s> trying as domain UUID\n",
                 cmd->def->name, optname);
        dom = virDomainLookupByUUIDString(ctl->conn, n);
    }
    /* try it by NAME */
    if (dom==NULL && (flag & VSH_BYNAME)) {
        vshDebug(ctl, 5, "%s: <%s> trying as domain NAME\n",
                 cmd->def->name, optname);
        dom = virDomainLookupByName(ctl->conn, n);
    }

    if (!dom)
        vshError(ctl, _("failed to get domain '%s'"), n);

    return dom;
}

static virNetworkPtr
vshCommandOptNetworkBy(vshControl *ctl, const vshCmd *cmd,
                       const char **name, int flag)
{
    virNetworkPtr network = NULL;
    const char *n = NULL;
    const char *optname = "network";
    if (!cmd_has_option (ctl, cmd, optname))
        return NULL;

    if (vshCommandOptString(cmd, optname, &n) <= 0)
        return NULL;

    vshDebug(ctl, 5, "%s: found option <%s>: %s\n",
             cmd->def->name, optname, n);

    if (name)
        *name = n;

    /* try it by UUID */
    if ((flag & VSH_BYUUID) && (strlen(n) == VIR_UUID_STRING_BUFLEN-1)) {
        vshDebug(ctl, 5, "%s: <%s> trying as network UUID\n",
                 cmd->def->name, optname);
        network = virNetworkLookupByUUIDString(ctl->conn, n);
    }
    /* try it by NAME */
    if (network==NULL && (flag & VSH_BYNAME)) {
        vshDebug(ctl, 5, "%s: <%s> trying as network NAME\n",
                 cmd->def->name, optname);
        network = virNetworkLookupByName(ctl->conn, n);
    }

    if (!network)
        vshError(ctl, _("failed to get network '%s'"), n);

    return network;
}


static virNWFilterPtr
vshCommandOptNWFilterBy(vshControl *ctl, const vshCmd *cmd,
                        const char **name, int flag)
{
    virNWFilterPtr nwfilter = NULL;
    const char *n = NULL;
    const char *optname = "nwfilter";
    if (!cmd_has_option (ctl, cmd, optname))
        return NULL;

    if (vshCommandOptString(cmd, optname, &n) <= 0)
        return NULL;

    vshDebug(ctl, 5, "%s: found option <%s>: %s\n",
             cmd->def->name, optname, n);

    if (name)
        *name = n;

    /* try it by UUID */
    if ((flag & VSH_BYUUID) && (strlen(n) == VIR_UUID_STRING_BUFLEN-1)) {
        vshDebug(ctl, 5, "%s: <%s> trying as nwfilter UUID\n",
                 cmd->def->name, optname);
        nwfilter = virNWFilterLookupByUUIDString(ctl->conn, n);
    }
    /* try it by NAME */
    if (nwfilter == NULL && (flag & VSH_BYNAME)) {
        vshDebug(ctl, 5, "%s: <%s> trying as nwfilter NAME\n",
                 cmd->def->name, optname);
        nwfilter = virNWFilterLookupByName(ctl->conn, n);
    }

    if (!nwfilter)
        vshError(ctl, _("failed to get nwfilter '%s'"), n);

    return nwfilter;
}

static virInterfacePtr
vshCommandOptInterfaceBy(vshControl *ctl, const vshCmd *cmd,
                         const char **name, int flag)
{
    virInterfacePtr iface = NULL;
    const char *n = NULL;
    const char *optname = "interface";
    if (!cmd_has_option (ctl, cmd, optname))
        return NULL;

    if (vshCommandOptString(cmd, optname, &n) <= 0)
        return NULL;

    vshDebug(ctl, 5, "%s: found option <%s>: %s\n",
             cmd->def->name, optname, n);

    if (name)
        *name = n;

    /* try it by NAME */
    if ((flag & VSH_BYNAME)) {
        vshDebug(ctl, 5, "%s: <%s> trying as interface NAME\n",
                 cmd->def->name, optname);
        iface = virInterfaceLookupByName(ctl->conn, n);
    }
    /* try it by MAC */
    if ((iface == NULL) && (flag & VSH_BYMAC)) {
        vshDebug(ctl, 5, "%s: <%s> trying as interface MAC\n",
                 cmd->def->name, optname);
        iface = virInterfaceLookupByMACString(ctl->conn, n);
    }

    if (!iface)
        vshError(ctl, _("failed to get interface '%s'"), n);

    return iface;
}

static virStoragePoolPtr
vshCommandOptPoolBy(vshControl *ctl, const vshCmd *cmd, const char *optname,
                    const char **name, int flag)
{
    virStoragePoolPtr pool = NULL;
    const char *n = NULL;

    if (vshCommandOptString(cmd, optname, &n) <= 0)
        return NULL;

    vshDebug(ctl, 5, "%s: found option <%s>: %s\n",
             cmd->def->name, optname, n);

    if (name)
        *name = n;

    /* try it by UUID */
    if ((flag & VSH_BYUUID) && (strlen(n) == VIR_UUID_STRING_BUFLEN-1)) {
        vshDebug(ctl, 5, "%s: <%s> trying as pool UUID\n",
                 cmd->def->name, optname);
        pool = virStoragePoolLookupByUUIDString(ctl->conn, n);
    }
    /* try it by NAME */
    if (pool == NULL && (flag & VSH_BYNAME)) {
        vshDebug(ctl, 5, "%s: <%s> trying as pool NAME\n",
                 cmd->def->name, optname);
        pool = virStoragePoolLookupByName(ctl->conn, n);
    }

    if (!pool)
        vshError(ctl, _("failed to get pool '%s'"), n);

    return pool;
}

static virStorageVolPtr
vshCommandOptVolBy(vshControl *ctl, const vshCmd *cmd,
                   const char *optname,
                   const char *pooloptname,
                   const char **name, int flag)
{
    virStorageVolPtr vol = NULL;
    virStoragePoolPtr pool = NULL;
    const char *n = NULL, *p = NULL;

    if (vshCommandOptString(cmd, optname, &n) <= 0)
        return NULL;

    if (vshCommandOptString(cmd, pooloptname, &p) < 0) {
        vshError(ctl, "%s", _("missing option"));
        return NULL;
    }

    if (p)
        pool = vshCommandOptPoolBy(ctl, cmd, pooloptname, name, flag);

    vshDebug(ctl, 5, "%s: found option <%s>: %s\n",
             cmd->def->name, optname, n);

    if (name)
        *name = n;

    /* try it by name */
    if (pool && (flag & VSH_BYNAME)) {
        vshDebug(ctl, 5, "%s: <%s> trying as vol name\n",
                 cmd->def->name, optname);
        vol = virStorageVolLookupByName(pool, n);
    }
    /* try it by key */
    if (vol == NULL && (flag & VSH_BYUUID)) {
        vshDebug(ctl, 5, "%s: <%s> trying as vol key\n",
                 cmd->def->name, optname);
        vol = virStorageVolLookupByKey(ctl->conn, n);
    }
    /* try it by path */
    if (vol == NULL && (flag & VSH_BYUUID)) {
        vshDebug(ctl, 5, "%s: <%s> trying as vol path\n",
                 cmd->def->name, optname);
        vol = virStorageVolLookupByPath(ctl->conn, n);
    }

    if (!vol)
        vshError(ctl, _("failed to get vol '%s'"), n);

    if (pool)
        virStoragePoolFree(pool);

    return vol;
}

static virSecretPtr
vshCommandOptSecret(vshControl *ctl, const vshCmd *cmd, const char **name)
{
    virSecretPtr secret = NULL;
    const char *n = NULL;
    const char *optname = "secret";

    if (!cmd_has_option (ctl, cmd, optname))
        return NULL;

    if (vshCommandOptString(cmd, optname, &n) <= 0)
        return NULL;

    vshDebug(ctl, 5, "%s: found option <%s>: %s\n", cmd->def->name, optname, n);

    if (name != NULL)
        *name = n;

    secret = virSecretLookupByUUIDString(ctl->conn, n);

    if (secret == NULL)
        vshError(ctl, _("failed to get secret '%s'"), n);

    return secret;
}

/*
 * Executes command(s) and returns return code from last command
 */
static bool
vshCommandRun(vshControl *ctl, const vshCmd *cmd)
{
    bool ret = true;

    while (cmd) {
        struct timeval before, after;
        bool enable_timing = ctl->timing;

        if ((ctl->conn == NULL) || (disconnected != 0))
            vshReconnect(ctl);

        if (enable_timing)
            GETTIMEOFDAY(&before);

        ret = cmd->def->handler(ctl, cmd);

        if (enable_timing)
            GETTIMEOFDAY(&after);

        if (ret == false)
            virshReportError(ctl);

        /* try to automatically catch disconnections */
        if ((ret == false) &&
            ((disconnected != 0) ||
             ((last_error != NULL) &&
              (((last_error->code == VIR_ERR_SYSTEM_ERROR) &&
                (last_error->domain == VIR_FROM_REMOTE)) ||
               (last_error->code == VIR_ERR_RPC) ||
               (last_error->code == VIR_ERR_NO_CONNECT) ||
               (last_error->code == VIR_ERR_INVALID_CONN)))))
            vshReconnect(ctl);

        if (STREQ(cmd->def->name, "quit"))        /* hack ... */
            return ret;

        if (enable_timing)
            vshPrint(ctl, _("\n(Time: %.3f ms)\n\n"),
                     DIFF_MSEC(&after, &before));
        else
            vshPrintExtra(ctl, "\n");
        cmd = cmd->next;
    }
    return ret;
}

/* ---------------
 * Command parsing
 * ---------------
 */

typedef enum {
    VSH_TK_ERROR, /* Failed to parse a token */
    VSH_TK_ARG, /* Arbitrary argument, might be option or empty */
    VSH_TK_SUBCMD_END, /* Separation between commands */
    VSH_TK_END /* No more commands */
} vshCommandToken;

typedef struct __vshCommandParser {
    vshCommandToken (*getNextArg)(vshControl *, struct __vshCommandParser *,
                                  char **);
    /* vshCommandStringGetArg() */
    char *pos;
    /* vshCommandArgvGetArg() */
    char **arg_pos;
    char **arg_end;
} vshCommandParser;

static bool
vshCommandParse(vshControl *ctl, vshCommandParser *parser)
{
    char *tkdata = NULL;
    vshCmd *clast = NULL;
    vshCmdOpt *first = NULL;

    if (ctl->cmd) {
        vshCommandFree(ctl->cmd);
        ctl->cmd = NULL;
    }

    while (1) {
        vshCmdOpt *last = NULL;
        const vshCmdDef *cmd = NULL;
        vshCommandToken tk;
        bool data_only = false;
        uint32_t opts_need_arg = 0;
        uint32_t opts_required = 0;
        uint32_t opts_seen = 0;

        first = NULL;

        while (1) {
            const vshCmdOptDef *opt = NULL;

            tkdata = NULL;
            tk = parser->getNextArg(ctl, parser, &tkdata);

            if (tk == VSH_TK_ERROR)
                goto syntaxError;
            if (tk != VSH_TK_ARG) {
                VIR_FREE(tkdata);
                break;
            }

            if (cmd == NULL) {
                /* first token must be command name */
                if (!(cmd = vshCmddefSearch(tkdata))) {
                    vshError(ctl, _("unknown command: '%s'"), tkdata);
                    goto syntaxError;   /* ... or ignore this command only? */
                }
                if (vshCmddefOptParse(cmd, &opts_need_arg,
                                      &opts_required) < 0) {
                    vshError(ctl,
                             _("internal error: bad options in command: '%s'"),
                             tkdata);
                    goto syntaxError;
                }
                VIR_FREE(tkdata);
            } else if (data_only) {
                goto get_data;
            } else if (tkdata[0] == '-' && tkdata[1] == '-' &&
                       c_isalnum(tkdata[2])) {
                char *optstr = strchr(tkdata + 2, '=');
                if (optstr) {
                    *optstr = '\0'; /* convert the '=' to '\0' */
                    optstr = vshStrdup(ctl, optstr + 1);
                }
                if (!(opt = vshCmddefGetOption(ctl, cmd, tkdata + 2,
                                               &opts_seen))) {
                    VIR_FREE(optstr);
                    goto syntaxError;
                }
                VIR_FREE(tkdata);

                if (opt->type != VSH_OT_BOOL) {
                    /* option data */
                    if (optstr)
                        tkdata = optstr;
                    else
                        tk = parser->getNextArg(ctl, parser, &tkdata);
                    if (tk == VSH_TK_ERROR)
                        goto syntaxError;
                    if (tk != VSH_TK_ARG) {
                        vshError(ctl,
                                 _("expected syntax: --%s <%s>"),
                                 opt->name,
                                 opt->type ==
                                 VSH_OT_INT ? _("number") : _("string"));
                        goto syntaxError;
                    }
                    opts_need_arg &= ~opts_seen;
                } else {
                    tkdata = NULL;
                    if (optstr) {
                        vshError(ctl, _("invalid '=' after option --%s"),
                                opt->name);
                        VIR_FREE(optstr);
                        goto syntaxError;
                    }
                }
            } else if (tkdata[0] == '-' && tkdata[1] == '-' &&
                       tkdata[2] == '\0') {
                data_only = true;
                continue;
            } else {
get_data:
                if (!(opt = vshCmddefGetData(cmd, &opts_need_arg,
                                             &opts_seen))) {
                    vshError(ctl, _("unexpected data '%s'"), tkdata);
                    goto syntaxError;
                }
            }
            if (opt) {
                /* save option */
                vshCmdOpt *arg = vshMalloc(ctl, sizeof(vshCmdOpt));

                arg->def = opt;
                arg->data = tkdata;
                arg->next = NULL;
                tkdata = NULL;

                if (!first)
                    first = arg;
                if (last)
                    last->next = arg;
                last = arg;

                vshDebug(ctl, 4, "%s: %s(%s): %s\n",
                         cmd->name,
                         opt->name,
                         opt->type != VSH_OT_BOOL ? _("optdata") : _("bool"),
                         opt->type != VSH_OT_BOOL ? arg->data : _("(none)"));
            }
        }

        /* command parsed -- allocate new struct for the command */
        if (cmd) {
            vshCmd *c = vshMalloc(ctl, sizeof(vshCmd));

            c->opts = first;
            c->def = cmd;
            c->next = NULL;

            if (vshCommandCheckOpts(ctl, c, opts_required, opts_seen) < 0) {
                VIR_FREE(c);
                goto syntaxError;
            }

            if (!ctl->cmd)
                ctl->cmd = c;
            if (clast)
                clast->next = c;
            clast = c;
        }

        if (tk == VSH_TK_END)
            break;
    }

    return true;

 syntaxError:
    if (ctl->cmd) {
        vshCommandFree(ctl->cmd);
        ctl->cmd = NULL;
    }
    if (first)
        vshCommandOptFree(first);
    VIR_FREE(tkdata);
    return false;
}

/* --------------------
 * Command argv parsing
 * --------------------
 */

static vshCommandToken ATTRIBUTE_NONNULL(2) ATTRIBUTE_NONNULL(3)
vshCommandArgvGetArg(vshControl *ctl, vshCommandParser *parser, char **res)
{
    if (parser->arg_pos == parser->arg_end) {
        *res = NULL;
        return VSH_TK_END;
    }

    *res = vshStrdup(ctl, *parser->arg_pos);
    parser->arg_pos++;
    return VSH_TK_ARG;
}

static bool
vshCommandArgvParse(vshControl *ctl, int nargs, char **argv)
{
    vshCommandParser parser;

    if (nargs <= 0)
        return false;

    parser.arg_pos = argv;
    parser.arg_end = argv + nargs;
    parser.getNextArg = vshCommandArgvGetArg;
    return vshCommandParse(ctl, &parser);
}

/* ----------------------
 * Command string parsing
 * ----------------------
 */

static vshCommandToken ATTRIBUTE_NONNULL(2) ATTRIBUTE_NONNULL(3)
vshCommandStringGetArg(vshControl *ctl, vshCommandParser *parser, char **res)
{
    bool single_quote = false;
    bool double_quote = false;
    int sz = 0;
    char *p = parser->pos;
    char *q = vshStrdup(ctl, p);

    *res = q;

    while (*p && (*p == ' ' || *p == '\t'))
        p++;

    if (*p == '\0')
        return VSH_TK_END;
    if (*p == ';') {
        parser->pos = ++p;             /* = \0 or begin of next command */
        return VSH_TK_SUBCMD_END;
    }

    while (*p) {
        /* end of token is blank space or ';' */
        if (!double_quote && !single_quote &&
            (*p == ' ' || *p == '\t' || *p == ';'))
            break;

        if (!double_quote && *p == '\'') { /* single quote */
            single_quote = !single_quote;
            p++;
            continue;
        } else if (!single_quote && *p == '\\') { /* escape */
            /*
             * The same as the bash, a \ in "" is an escaper,
             * but a \ in '' is not an escaper.
             */
            p++;
            if (*p == '\0') {
                vshError(ctl, "%s", _("dangling \\"));
                return VSH_TK_ERROR;
            }
        } else if (!single_quote && *p == '"') { /* double quote */
            double_quote = !double_quote;
            p++;
            continue;
        }

        *q++ = *p++;
        sz++;
    }
    if (double_quote) {
        vshError(ctl, "%s", _("missing \""));
        return VSH_TK_ERROR;
    }

    *q = '\0';
    parser->pos = p;
    return VSH_TK_ARG;
}

static bool
vshCommandStringParse(vshControl *ctl, char *cmdstr)
{
    vshCommandParser parser;

    if (cmdstr == NULL || *cmdstr == '\0')
        return false;

    parser.pos = cmdstr;
    parser.getNextArg = vshCommandStringGetArg;
    return vshCommandParse(ctl, &parser);
}

/* ---------------
 * Misc utils
 * ---------------
 */
static const char *
vshDomainStateToString(int state)
{
    switch (state) {
    case VIR_DOMAIN_RUNNING:
        return N_("running");
    case VIR_DOMAIN_BLOCKED:
        return N_("idle");
    case VIR_DOMAIN_PAUSED:
        return N_("paused");
    case VIR_DOMAIN_SHUTDOWN:
        return N_("in shutdown");
    case VIR_DOMAIN_SHUTOFF:
        return N_("shut off");
    case VIR_DOMAIN_CRASHED:
        return N_("crashed");
    default:
        ;/*FALLTHROUGH*/
    }
    return N_("no state");  /* = dom0 state */
}

static const char *
vshDomainVcpuStateToString(int state)
{
    switch (state) {
    case VIR_VCPU_OFFLINE:
        return N_("offline");
    case VIR_VCPU_BLOCKED:
        return N_("idle");
    case VIR_VCPU_RUNNING:
        return N_("running");
    default:
        ;/*FALLTHROUGH*/
    }
    return N_("no state");
}

static bool
vshConnectionUsability(vshControl *ctl, virConnectPtr conn)
{
    /* TODO: use something like virConnectionState() to
     *       check usability of the connection
     */
    if (!conn) {
        vshError(ctl, "%s", _("no valid connection"));
        return false;
    }
    return true;
}

static void
vshDebug(vshControl *ctl, int level, const char *format, ...)
{
    va_list ap;
    char *str;

    va_start(ap, format);
    vshOutputLogFile(ctl, VSH_ERR_DEBUG, format, ap);
    va_end(ap);

    if (level > ctl->debug)
        return;

    va_start(ap, format);
    if (virVasprintf(&str, format, ap) < 0) {
        /* Skip debug messages on low memory */
        va_end(ap);
        return;
    }
    va_end(ap);
    fputs(str, stdout);
    VIR_FREE(str);
}

static void
vshPrintExtra(vshControl *ctl, const char *format, ...)
{
    va_list ap;
    char *str;

    if (ctl && ctl->quiet == true)
        return;

    va_start(ap, format);
    if (virVasprintf(&str, format, ap) < 0) {
        vshError(ctl, "%s", _("Out of memory"));
        va_end(ap);
        return;
    }
    va_end(ap);
    fputs(str, stdout);
    VIR_FREE(str);
}


static void
vshError(vshControl *ctl, const char *format, ...)
{
    va_list ap;
    char *str;

    if (ctl != NULL) {
        va_start(ap, format);
        vshOutputLogFile(ctl, VSH_ERR_ERROR, format, ap);
        va_end(ap);
    }

    fputs(_("error: "), stderr);

    va_start(ap, format);
    /* We can't recursively call vshError on an OOM situation, so ignore
       failure here. */
    ignore_value(virVasprintf(&str, format, ap));
    va_end(ap);

    fprintf(stderr, "%s\n", NULLSTR(str));
    VIR_FREE(str);
}

/*
 * Initialize connection.
 */
static bool
vshInit(vshControl *ctl)
{
    if (ctl->conn)
        return false;

    vshOpenLogFile(ctl);

    /* set up the library error handler */
    virSetErrorFunc(NULL, virshErrorHandler);

    /* set up the signals handlers to catch disconnections */
    vshSetupSignals();

    if (virInitialize() < 0)
<<<<<<< HEAD
        return FALSE;
=======
        return false;
>>>>>>> 8b28d137

    if (virEventRegisterDefaultImpl() < 0)
        return false;

    ctl->conn = virConnectOpenAuth(ctl->name,
                                   virConnectAuthPtrDefault,
                                   ctl->readonly ? VIR_CONNECT_RO : 0);


    /* This is not necessarily fatal.  All the individual commands check
     * vshConnectionUsability, except ones which don't need a connection
     * such as "help".
     */
    if (!ctl->conn) {
        virshReportError(ctl);
        vshError(ctl, "%s", _("failed to connect to the hypervisor"));
        return false;
    }

    return true;
}

#define LOGFILE_FLAGS (O_WRONLY | O_APPEND | O_CREAT | O_SYNC)

/**
 * vshOpenLogFile:
 *
 * Open log file.
 */
static void
vshOpenLogFile(vshControl *ctl)
{
    struct stat st;

    if (ctl->logfile == NULL)
        return;

    /* check log file */
    if (stat(ctl->logfile, &st) == -1) {
        switch (errno) {
            case ENOENT:
                break;
            default:
                vshError(ctl, "%s",
                         _("failed to get the log file information"));
                exit(EXIT_FAILURE);
        }
    } else {
        if (!S_ISREG(st.st_mode)) {
            vshError(ctl, "%s", _("the log path is not a file"));
            exit(EXIT_FAILURE);
        }
    }

    /* log file open */
    if ((ctl->log_fd = open(ctl->logfile, LOGFILE_FLAGS, FILE_MODE)) < 0) {
        vshError(ctl, "%s",
                 _("failed to open the log file. check the log file path"));
        exit(EXIT_FAILURE);
    }
}

/**
 * vshOutputLogFile:
 *
 * Outputting an error to log file.
 */
static void
vshOutputLogFile(vshControl *ctl, int log_level, const char *msg_format,
                 va_list ap)
{
    char *msg_buf;
    const char *lvl = "";
    struct timeval stTimeval;
    struct tm *stTm;

    if (ctl->log_fd == -1)
        return;

    msg_buf = vshMalloc(ctl, MSG_BUFFER);

    /**
     * create log format
     *
     * [YYYY.MM.DD HH:MM:SS SIGNATURE PID] LOG_LEVEL message
    */
    gettimeofday(&stTimeval, NULL);
    stTm = localtime(&stTimeval.tv_sec);
    snprintf(msg_buf, MSG_BUFFER,
             "[%d.%02d.%02d %02d:%02d:%02d ",
             (1900 + stTm->tm_year),
             (1 + stTm->tm_mon),
             (stTm->tm_mday),
             (stTm->tm_hour),
             (stTm->tm_min),
             (stTm->tm_sec));
    snprintf(msg_buf + strlen(msg_buf), MSG_BUFFER - strlen(msg_buf),
             "%s] ", SIGN_NAME);
    switch (log_level) {
        case VSH_ERR_DEBUG:
            lvl = LVL_DEBUG;
            break;
        case VSH_ERR_INFO:
            lvl = LVL_INFO;
            break;
        case VSH_ERR_NOTICE:
            lvl = LVL_INFO;
            break;
        case VSH_ERR_WARNING:
            lvl = LVL_WARNING;
            break;
        case VSH_ERR_ERROR:
            lvl = LVL_ERROR;
            break;
        default:
            lvl = LVL_DEBUG;
            break;
    }
    snprintf(msg_buf + strlen(msg_buf), MSG_BUFFER - strlen(msg_buf),
             "%s ", lvl);
    vsnprintf(msg_buf + strlen(msg_buf), MSG_BUFFER - strlen(msg_buf),
              msg_format, ap);

    if (msg_buf[strlen(msg_buf) - 1] != '\n')
        snprintf(msg_buf + strlen(msg_buf), MSG_BUFFER - strlen(msg_buf), "\n");

    /* write log */
    if (safewrite(ctl->log_fd, msg_buf, strlen(msg_buf)) < 0) {
        vshCloseLogFile(ctl);
        vshError(ctl, "%s", _("failed to write the log file"));
    }

    VIR_FREE(msg_buf);
}

/**
 * vshCloseLogFile:
 *
 * Close log file.
 */
static void
vshCloseLogFile(vshControl *ctl)
{
    /* log file close */
    if (VIR_CLOSE(ctl->log_fd) < 0) {
        vshError(ctl, _("%s: failed to write log file: %s"),
                 ctl->logfile ? ctl->logfile : "?", strerror (errno));
    }

    if (ctl->logfile) {
        VIR_FREE(ctl->logfile);
        ctl->logfile = NULL;
    }
}

#ifdef USE_READLINE

/* -----------------
 * Readline stuff
 * -----------------
 */

/*
 * Generator function for command completion.  STATE lets us
 * know whether to start from scratch; without any state
 * (i.e. STATE == 0), then we start at the top of the list.
 */
static char *
vshReadlineCommandGenerator(const char *text, int state)
{
    static int grp_list_index, cmd_list_index, len;
    const char *name;
    const vshCmdGrp *grp;
    const vshCmdDef *cmds;

    if (!state) {
        grp_list_index = 0;
        cmd_list_index = 0;
        len = strlen(text);
    }

    grp = cmdGroups;

    /* Return the next name which partially matches from the
     * command list.
     */
    while (grp[grp_list_index].name) {
        cmds = grp[grp_list_index].commands;

        if (cmds[cmd_list_index].name) {
            while ((name = cmds[cmd_list_index].name)) {
                cmd_list_index++;

                if (STREQLEN(name, text, len))
                    return vshStrdup(NULL, name);
            }
        } else {
            cmd_list_index = 0;
            grp_list_index++;
        }
    }

    /* If no names matched, then return NULL. */
    return NULL;
}

static char *
vshReadlineOptionsGenerator(const char *text, int state)
{
    static int list_index, len;
    static const vshCmdDef *cmd = NULL;
    const char *name;

    if (!state) {
        /* determine command name */
        char *p;
        char *cmdname;

        if (!(p = strchr(rl_line_buffer, ' ')))
            return NULL;

        cmdname = vshCalloc(NULL, (p - rl_line_buffer) + 1, 1);
        memcpy(cmdname, rl_line_buffer, p - rl_line_buffer);

        cmd = vshCmddefSearch(cmdname);
        list_index = 0;
        len = strlen(text);
        VIR_FREE(cmdname);
    }

    if (!cmd)
        return NULL;

    if (!cmd->opts)
        return NULL;

    while ((name = cmd->opts[list_index].name)) {
        const vshCmdOptDef *opt = &cmd->opts[list_index];
        char *res;

        list_index++;

        if (opt->type == VSH_OT_DATA)
            /* ignore non --option */
            continue;

        if (len > 2) {
            if (STRNEQLEN(name, text + 2, len - 2))
                continue;
        }
        res = vshMalloc(NULL, strlen(name) + 3);
        snprintf(res, strlen(name) + 3,  "--%s", name);
        return res;
    }

    /* If no names matched, then return NULL. */
    return NULL;
}

static char **
vshReadlineCompletion(const char *text, int start,
                      int end ATTRIBUTE_UNUSED)
{
    char **matches = (char **) NULL;

    if (start == 0)
        /* command name generator */
        matches = rl_completion_matches(text, vshReadlineCommandGenerator);
    else
        /* commands options */
        matches = rl_completion_matches(text, vshReadlineOptionsGenerator);
    return matches;
}


static int
vshReadlineInit(vshControl *ctl)
{
    char *userdir = NULL;

    /* Allow conditional parsing of the ~/.inputrc file. */
    rl_readline_name = "virsh";

    /* Tell the completer that we want a crack first. */
    rl_attempted_completion_function = vshReadlineCompletion;

    /* Limit the total size of the history buffer */
    stifle_history(500);

    /* Prepare to read/write history from/to the ~/.virsh/history file */
    userdir = virGetUserDirectory(getuid());

    if (userdir == NULL)
        return -1;

    if (virAsprintf(&ctl->historydir, "%s/.virsh", userdir) < 0) {
        vshError(ctl, "%s", _("Out of memory"));
        VIR_FREE(userdir);
        return -1;
    }

    if (virAsprintf(&ctl->historyfile, "%s/history", ctl->historydir) < 0) {
        vshError(ctl, "%s", _("Out of memory"));
        VIR_FREE(userdir);
        return -1;
    }

    VIR_FREE(userdir);

    read_history(ctl->historyfile);

    return 0;
}

static void
vshReadlineDeinit (vshControl *ctl)
{
    if (ctl->historyfile != NULL) {
        if (mkdir(ctl->historydir, 0755) < 0 && errno != EEXIST) {
            char ebuf[1024];
            vshError(ctl, _("Failed to create '%s': %s"),
                     ctl->historydir, virStrerror(errno, ebuf, sizeof ebuf));
        } else
            write_history(ctl->historyfile);
    }

    VIR_FREE(ctl->historydir);
    VIR_FREE(ctl->historyfile);
}

static char *
vshReadline (vshControl *ctl ATTRIBUTE_UNUSED, const char *prompt)
{
    return readline (prompt);
}

#else /* !USE_READLINE */

static int
vshReadlineInit (vshControl *ctl ATTRIBUTE_UNUSED)
{
    /* empty */
    return 0;
}

static void
vshReadlineDeinit (vshControl *ctl ATTRIBUTE_UNUSED)
{
    /* empty */
}

static char *
vshReadline (vshControl *ctl, const char *prompt)
{
    char line[1024];
    char *r;
    int len;

    fputs (prompt, stdout);
    r = fgets (line, sizeof line, stdin);
    if (r == NULL) return NULL; /* EOF */

    /* Chomp trailing \n */
    len = strlen (r);
    if (len > 0 && r[len-1] == '\n')
        r[len-1] = '\0';

    return vshStrdup (ctl, r);
}

#endif /* !USE_READLINE */

/*
 * Deinitialize virsh
 */
static bool
vshDeinit(vshControl *ctl)
{
    vshReadlineDeinit(ctl);
    vshCloseLogFile(ctl);
    VIR_FREE(ctl->name);
    if (ctl->conn) {
        int ret;
        if ((ret = virConnectClose(ctl->conn)) != 0) {
            vshError(ctl, _("Failed to disconnect from the hypervisor, %d leaked reference(s)"), ret);
        }
    }
    virResetLastError();

    return true;
}

/*
 * Print usage
 */
static void
vshUsage(void)
{
    const vshCmdGrp *grp;
    const vshCmdDef *cmd;

    fprintf(stdout, _("\n%s [options]... [<command_string>]"
                      "\n%s [options]... <command> [args...]\n\n"
                      "  options:\n"
                      "    -c | --connect <uri>    hypervisor connection URI\n"
                      "    -r | --readonly         connect readonly\n"
                      "    -d | --debug <num>      debug level [0-5]\n"
                      "    -h | --help             this help\n"
                      "    -q | --quiet            quiet mode\n"
                      "    -t | --timing           print timing information\n"
                      "    -l | --log <file>       output logging to file\n"
                      "    -v | --version[=short]  program version\n"
                      "    -V | --version=long     version and full options\n\n"
                      "  commands (non interactive mode):\n\n"), progname, progname);

    for (grp = cmdGroups; grp->name; grp++) {
        fprintf(stdout, _(" %s (help keyword '%s')\n"), grp->name, grp->keyword);

        for (cmd = grp->commands; cmd->name; cmd++)
            fprintf(stdout,
                    "    %-30s %s\n", cmd->name, _(vshCmddefGetInfo(cmd, "help")));

        fprintf(stdout, "\n");
    }

    fprintf(stdout, "%s",
            _("\n  (specify help <group> for details about the commands in the group)\n"));
    fprintf(stdout, "%s",
            _("\n  (specify help <command> for details about the command)\n\n"));
    return;
}

/*
 * Show version and options compiled in
 */
static void
vshShowVersion(vshControl *ctl ATTRIBUTE_UNUSED)
{
    /* FIXME - list a copyright blurb, as in GNU programs?  */
    vshPrint(ctl, _("Virsh command line tool of libvirt %s\n"), VERSION);
    vshPrint(ctl, _("See web site at %s\n\n"), "http://libvirt.org/");

    vshPrint(ctl, "%s", _("Compiled with support for:\n"));
    vshPrint(ctl, "%s", _(" Hypervisors:"));
#ifdef WITH_XEN
    vshPrint(ctl, " Xen");
#endif
#ifdef WITH_QEMU
    vshPrint(ctl, " QEmu/KVM");
#endif
#ifdef WITH_UML
    vshPrint(ctl, " UML");
#endif
#ifdef WITH_OPENVZ
    vshPrint(ctl, " OpenVZ");
#endif
#ifdef WITH_VBOX
    vshPrint(ctl, " VirtualBox");
#endif
#ifdef WITH_XENAPI
    vshPrint(ctl, " XenAPI");
#endif
#ifdef WITH_LXC
    vshPrint(ctl, " LXC");
#endif
#ifdef WITH_ESX
    vshPrint(ctl, " ESX");
#endif
#ifdef WITH_PHYP
    vshPrint(ctl, " PHYP");
#endif
#ifdef WITH_ONE
    vshPrint(ctl, " ONE");
#endif
#ifdef WITH_TEST
    vshPrint(ctl, " Test");
#endif
    vshPrint(ctl, "\n");

    vshPrint(ctl, "%s", _(" Networking:"));
#ifdef WITH_REMOTE
    vshPrint(ctl, " Remote");
#endif
#ifdef WITH_PROXY
    vshPrint(ctl, " Proxy");
#endif
#ifdef WITH_LIBVIRTD
    vshPrint(ctl, " Daemon");
#endif
#ifdef WITH_NETWORK
    vshPrint(ctl, " Network");
#endif
#ifdef WITH_BRIDGE
    vshPrint(ctl, " Bridging");
#endif
#ifdef WITH_NETCF
    vshPrint(ctl, " Netcf");
#endif
#ifdef WITH_NWFILTER
    vshPrint(ctl, " Nwfilter");
#endif
#ifdef WITH_VIRTUALPORT
    vshPrint(ctl, " VirtualPort");
#endif
    vshPrint(ctl, "\n");

    vshPrint(ctl, "%s", _(" Storage:"));
#ifdef WITH_STORAGE_DIR
    vshPrint(ctl, " Dir");
#endif
#ifdef WITH_STORAGE_DISK
    vshPrint(ctl, " Disk");
#endif
#ifdef WITH_STORAGE_FS
    vshPrint(ctl, " Filesystem");
#endif
#ifdef WITH_STORAGE_SCSI
    vshPrint(ctl, " SCSI");
#endif
#ifdef WITH_STORAGE_MPATH
    vshPrint(ctl, " Multipath");
#endif
#ifdef WITH_STORAGE_ISCSI
    vshPrint(ctl, " iSCSI");
#endif
#ifdef WITH_STORAGE_LVM
    vshPrint(ctl, " LVM");
#endif
    vshPrint(ctl, "\n");

    vshPrint(ctl, "%s", _(" Miscellaneous:"));
#ifdef WITH_SECDRIVER_APPARMOR
    vshPrint(ctl, " AppArmor");
#endif
#ifdef WITH_SECDRIVER_SELINUX
    vshPrint(ctl, " SELinux");
#endif
#ifdef WITH_SECRETS
    vshPrint(ctl, " Secrets");
#endif
#ifdef ENABLE_DEBUG
    vshPrint(ctl, " Debug");
#endif
#ifdef WITH_DTRACE
    vshPrint(ctl, " DTrace");
#endif
#ifdef USE_READLINE
    vshPrint(ctl, " Readline");
#endif
#ifdef WITH_DRIVER_MODULES
    vshPrint(ctl, " Modular");
#endif
    vshPrint(ctl, "\n");
}

/*
 * argv[]:  virsh [options] [command]
 *
 */
static bool
vshParseArgv(vshControl *ctl, int argc, char **argv)
{
    bool help = false;
    int arg;
    struct option opt[] = {
        {"debug", required_argument, NULL, 'd'},
        {"help", no_argument, NULL, 'h'},
        {"quiet", no_argument, NULL, 'q'},
        {"timing", no_argument, NULL, 't'},
        {"version", optional_argument, NULL, 'v'},
        {"connect", required_argument, NULL, 'c'},
        {"readonly", no_argument, NULL, 'r'},
        {"log", required_argument, NULL, 'l'},
        {NULL, 0, NULL, 0}
    };

    /* Standard (non-command) options. The leading + ensures that no
     * argument reordering takes place, so that command options are
     * not confused with top-level virsh options. */
    while ((arg = getopt_long(argc, argv, "+d:hqtc:vVrl:", opt, NULL)) != -1) {
        switch (arg) {
        case 'd':
            if (virStrToLong_i(optarg, NULL, 10, &ctl->debug) < 0) {
                vshError(ctl, "%s", _("option -d takes a numeric argument"));
                exit(EXIT_FAILURE);
            }
            break;
        case 'h':
            help = true;
            break;
        case 'q':
            ctl->quiet = true;
            break;
        case 't':
            ctl->timing = true;
            break;
        case 'c':
            ctl->name = vshStrdup(ctl, optarg);
            break;
        case 'v':
            if (STRNEQ_NULLABLE(optarg, "long")) {
                puts(VERSION);
                exit(EXIT_SUCCESS);
            }
            /* fall through */
        case 'V':
            vshShowVersion(ctl);
            exit(EXIT_SUCCESS);
        case 'r':
            ctl->readonly = true;
            break;
        case 'l':
            ctl->logfile = vshStrdup(ctl, optarg);
            break;
        default:
            vshError(ctl, _("unsupported option '-%c'. See --help."), arg);
            exit(EXIT_FAILURE);
        }
    }

    if (help) {
        if (optind < argc) {
            vshError(ctl, _("extra argument '%s'. See --help."), argv[optind]);
            exit(EXIT_FAILURE);
        }

        /* list all command */
        vshUsage();
        exit(EXIT_SUCCESS);
    }

    if (argc > optind) {
        /* parse command */
        ctl->imode = false;
        if (argc - optind == 1) {
            vshDebug(ctl, 2, "commands: \"%s\"\n", argv[optind]);
            return vshCommandStringParse(ctl, argv[optind]);
        } else {
            return vshCommandArgvParse(ctl, argc - optind, argv + optind);
        }
    }
    return true;
}

int
main(int argc, char **argv)
{
    vshControl _ctl, *ctl = &_ctl;
    char *defaultConn;
    bool ret = true;

    if (!setlocale(LC_ALL, "")) {
        perror("setlocale");
        /* failure to setup locale is not fatal */
    }
    if (!bindtextdomain(PACKAGE, LOCALEDIR)) {
        perror("bindtextdomain");
        return EXIT_FAILURE;
    }
    if (!textdomain(PACKAGE)) {
        perror("textdomain");
        return EXIT_FAILURE;
    }

    if (!(progname = strrchr(argv[0], '/')))
        progname = argv[0];
    else
        progname++;

    memset(ctl, 0, sizeof(vshControl));
    ctl->imode = true;          /* default is interactive mode */
    ctl->log_fd = -1;           /* Initialize log file descriptor */

    if ((defaultConn = getenv("VIRSH_DEFAULT_CONNECT_URI"))) {
        ctl->name = vshStrdup(ctl, defaultConn);
    }

    if (!vshParseArgv(ctl, argc, argv)) {
        vshDeinit(ctl);
        exit(EXIT_FAILURE);
    }

    if (!vshInit(ctl)) {
        vshDeinit(ctl);
        exit(EXIT_FAILURE);
    }

    if (!ctl->imode) {
        ret = vshCommandRun(ctl, ctl->cmd);
    } else {
        /* interactive mode */
        if (!ctl->quiet) {
            vshPrint(ctl,
                     _("Welcome to %s, the virtualization interactive terminal.\n\n"),
                     progname);
            vshPrint(ctl, "%s",
                     _("Type:  'help' for help with commands\n"
                       "       'quit' to quit\n\n"));
        }

        if (vshReadlineInit(ctl) < 0) {
            vshDeinit(ctl);
            exit(EXIT_FAILURE);
        }

        do {
            const char *prompt = ctl->readonly ? VSH_PROMPT_RO : VSH_PROMPT_RW;
            ctl->cmdstr =
                vshReadline(ctl, prompt);
            if (ctl->cmdstr == NULL)
                break;          /* EOF */
            if (*ctl->cmdstr) {
#if USE_READLINE
                add_history(ctl->cmdstr);
#endif
                if (vshCommandStringParse(ctl, ctl->cmdstr))
                    vshCommandRun(ctl, ctl->cmd);
            }
            VIR_FREE(ctl->cmdstr);
        } while (ctl->imode);

        if (ctl->cmdstr == NULL)
            fputc('\n', stdout);        /* line break after alone prompt */
    }

    vshDeinit(ctl);
    exit(ret ? EXIT_SUCCESS : EXIT_FAILURE);
}<|MERGE_RESOLUTION|>--- conflicted
+++ resolved
@@ -12162,11 +12162,7 @@
     vshSetupSignals();
 
     if (virInitialize() < 0)
-<<<<<<< HEAD
-        return FALSE;
-=======
-        return false;
->>>>>>> 8b28d137
+        return false;
 
     if (virEventRegisterDefaultImpl() < 0)
         return false;
