/*
 * virsh.c: a shell to exercise the libvirt API
 *
 * Copyright (C) 2005, 2007-2011 Red Hat, Inc.
 *
 * See COPYING.LIB for the License of this software
 *
 * Daniel Veillard <veillard@redhat.com>
 * Karel Zak <kzak@redhat.com>
 * Daniel P. Berrange <berrange@redhat.com>
 */

#include <config.h>

#include <stdio.h>
#include <stdlib.h>
#include <string.h>
#include <stdarg.h>
#include <unistd.h>
#include <errno.h>
#include <getopt.h>
#include <sys/types.h>
#include <sys/time.h>
#include <sys/wait.h>
#include "c-ctype.h"
#include <fcntl.h>
#include <locale.h>
#include <time.h>
#include <limits.h>
#include <assert.h>
#include <sys/stat.h>
#include <inttypes.h>
#include <signal.h>
#include <poll.h>

#include <libxml/parser.h>
#include <libxml/tree.h>
#include <libxml/xpath.h>
#include <libxml/xmlsave.h>

#ifdef HAVE_READLINE_READLINE_H
# include <readline/readline.h>
# include <readline/history.h>
#endif

#include "internal.h"
#include "virterror_internal.h"
#include "base64.h"
#include "buf.h"
#include "console.h"
#include "util.h"
#include "memory.h"
#include "xml.h"
#include "libvirt/libvirt-qemu.h"
#include "files.h"
#include "event_poll.h"
#include "configmake.h"
#include "threads.h"
#include "command.h"
#include "count-one-bits.h"

static char *progname;

#define VIRSH_MAX_XML_FILE 10*1024*1024

#define VSH_PROMPT_RW    "virsh # "
#define VSH_PROMPT_RO    "virsh > "

#define GETTIMEOFDAY(T) gettimeofday(T, NULL)
#define DIFF_MSEC(T, U) \
        ((((int) ((T)->tv_sec - (U)->tv_sec)) * 1000000.0 + \
          ((int) ((T)->tv_usec - (U)->tv_usec))) / 1000.0)

/**
 * The log configuration
 */
#define MSG_BUFFER    4096
#define SIGN_NAME     "virsh"
#define DIR_MODE      (S_IWUSR | S_IRUSR | S_IXUSR | S_IRGRP | S_IXGRP | S_IROTH | S_IXOTH)  /* 0755 */
#define FILE_MODE     (S_IWUSR | S_IRUSR | S_IRGRP | S_IROTH)                                /* 0644 */
#define LOCK_MODE     (S_IWUSR | S_IRUSR)                                                    /* 0600 */
#define LVL_DEBUG     "DEBUG"
#define LVL_INFO      "INFO"
#define LVL_NOTICE    "NOTICE"
#define LVL_WARNING   "WARNING"
#define LVL_ERROR     "ERROR"

/**
 * vshErrorLevel:
 *
 * Indicates the level of a log message
 */
typedef enum {
    VSH_ERR_DEBUG = 0,
    VSH_ERR_INFO,
    VSH_ERR_NOTICE,
    VSH_ERR_WARNING,
    VSH_ERR_ERROR
} vshErrorLevel;

/*
 * virsh command line grammar:
 *
 *    command_line    =     <command>\n | <command>; <command>; ...
 *
 *    command         =    <keyword> <option> [--] <data>
 *
 *    option          =     <bool_option> | <int_option> | <string_option>
 *    data            =     <string>
 *
 *    bool_option     =     --optionname
 *    int_option      =     --optionname <number> | --optionname=<number>
 *    string_option   =     --optionname <string> | --optionname=<string>
 *
 *    keyword         =     [a-zA-Z][a-zA-Z-]*
 *    number          =     [0-9]+
 *    string          =     ('[^']*'|"([^\\"]|\\.)*"|([^ \t\n\\'"]|\\.))+
 *
 */

/*
 * vshCmdOptType - command option type
 */
typedef enum {
    VSH_OT_BOOL,     /* optional boolean option */
    VSH_OT_STRING,   /* optional string option */
    VSH_OT_INT,      /* optional or mandatory int option */
    VSH_OT_DATA,     /* string data (as non-option) */
    VSH_OT_ARGV      /* remaining arguments, opt->name should be "" */
} vshCmdOptType;

/*
 * Command group types
 */
#define VSH_CMD_GRP_DOM_MANAGEMENT   "Domain Management"
#define VSH_CMD_GRP_DOM_MONITORING   "Domain Monitoring"
#define VSH_CMD_GRP_STORAGE_POOL     "Storage Pool"
#define VSH_CMD_GRP_STORAGE_VOL      "Storage Volume"
#define VSH_CMD_GRP_NETWORK          "Networking"
#define VSH_CMD_GRP_NODEDEV          "Node Device"
#define VSH_CMD_GRP_IFACE            "Interface"
#define VSH_CMD_GRP_NWFILTER         "Network Filter"
#define VSH_CMD_GRP_SECRET           "Secret"
#define VSH_CMD_GRP_SNAPSHOT         "Snapshot"
#define VSH_CMD_GRP_HOST_AND_HV      "Host and Hypervisor"
#define VSH_CMD_GRP_VIRSH            "Virsh itself"

/*
 * Command Option Flags
 */
enum {
    VSH_OFLAG_NONE     = 0,        /* without flags */
    VSH_OFLAG_REQ      = (1 << 0), /* option required */
    VSH_OFLAG_EMPTY_OK = (1 << 1), /* empty string option allowed */
};

/* dummy */
typedef struct __vshControl vshControl;
typedef struct __vshCmd vshCmd;

/*
 * vshCmdInfo -- information about command
 */
typedef struct {
    const char *name;           /* name of information */
    const char *data;           /* information */
} vshCmdInfo;

/*
 * vshCmdOptDef - command option definition
 */
typedef struct {
    const char *name;           /* the name of option */
    vshCmdOptType type;         /* option type */
    int flag;                   /* flags */
    const char *help;           /* help string */
} vshCmdOptDef;

/*
 * vshCmdOpt - command options
 */
typedef struct vshCmdOpt {
    const vshCmdOptDef *def;    /* pointer to relevant option */
    char *data;                 /* allocated data */
    struct vshCmdOpt *next;
} vshCmdOpt;

/*
 * Command Usage Flags
 */
enum {
    VSH_CMD_FLAG_NOCONNECT = (1 << 0),  /* no prior connection needed */
};

/*
 * vshCmdDef - command definition
 */
typedef struct {
    const char *name;
    bool (*handler) (vshControl *, const vshCmd *);    /* command handler */
    const vshCmdOptDef *opts;   /* definition of command options */
    const vshCmdInfo *info;     /* details about command */
    int flags;                  /* bitwise OR of VSH_CMD_FLAG */
} vshCmdDef;

/*
 * vshCmd - parsed command
 */
typedef struct __vshCmd {
    const vshCmdDef *def;       /* command definition */
    vshCmdOpt *opts;            /* list of command arguments */
    struct __vshCmd *next;      /* next command */
} __vshCmd;

/*
 * vshControl
 */
typedef struct __vshControl {
    char *name;                 /* connection name */
    virConnectPtr conn;         /* connection to hypervisor (MAY BE NULL) */
    vshCmd *cmd;                /* the current command */
    char *cmdstr;               /* string with command */
    bool imode;                 /* interactive mode? */
    bool quiet;                 /* quiet mode */
    int debug;                  /* print debug messages? */
    bool timing;                /* print timing info? */
    bool readonly;              /* connect readonly (first time only, not
                                 * during explicit connect command)
                                 */
    char *logfile;              /* log file name */
    int log_fd;                 /* log file descriptor */
    char *historydir;           /* readline history directory name */
    char *historyfile;          /* readline history file name */
    bool useGetInfo;            /* must use virDomainGetInfo, since
                                   virDomainGetState is not supported */
} __vshControl;

typedef struct vshCmdGrp {
    const char *name;
    const char *keyword; /* help keyword */
    const vshCmdDef *commands;
} vshCmdGrp;

static const vshCmdGrp cmdGroups[];

static void vshError(vshControl *ctl, const char *format, ...)
    ATTRIBUTE_FMT_PRINTF(2, 3);
static bool vshInit(vshControl *ctl);
static bool vshDeinit(vshControl *ctl);
static void vshUsage(void);
static void vshOpenLogFile(vshControl *ctl);
static void vshOutputLogFile(vshControl *ctl, int log_level, const char *format, va_list ap)
    ATTRIBUTE_FMT_PRINTF(3, 0);
static void vshCloseLogFile(vshControl *ctl);

static bool vshParseArgv(vshControl *ctl, int argc, char **argv);

static const char *vshCmddefGetInfo(const vshCmdDef *cmd, const char *info);
static const vshCmdDef *vshCmddefSearch(const char *cmdname);
static bool vshCmddefHelp(vshControl *ctl, const char *name);
static const vshCmdGrp *vshCmdGrpSearch(const char *grpname);
static bool vshCmdGrpHelp(vshControl *ctl, const char *name);

static vshCmdOpt *vshCommandOpt(const vshCmd *cmd, const char *name);
static int vshCommandOptInt(const vshCmd *cmd, const char *name, int *value)
    ATTRIBUTE_NONNULL(3) ATTRIBUTE_RETURN_CHECK;
static int vshCommandOptUInt(const vshCmd *cmd, const char *name,
                             unsigned int *value)
    ATTRIBUTE_NONNULL(3) ATTRIBUTE_RETURN_CHECK;
static int vshCommandOptUL(const vshCmd *cmd, const char *name,
                           unsigned long *value)
    ATTRIBUTE_NONNULL(3) ATTRIBUTE_RETURN_CHECK;
static int vshCommandOptString(const vshCmd *cmd, const char *name,
                               const char **value)
    ATTRIBUTE_NONNULL(3) ATTRIBUTE_RETURN_CHECK;
static int vshCommandOptLongLong(const vshCmd *cmd, const char *name,
                                 long long *value)
    ATTRIBUTE_NONNULL(3) ATTRIBUTE_RETURN_CHECK;
static int vshCommandOptULongLong(const vshCmd *cmd, const char *name,
                                  unsigned long long *value)
    ATTRIBUTE_NONNULL(3) ATTRIBUTE_RETURN_CHECK;
static bool vshCommandOptBool(const vshCmd *cmd, const char *name);
static char *vshCommandOptArgv(const vshCmd *cmd, int count);

#define VSH_BYID     (1 << 1)
#define VSH_BYUUID   (1 << 2)
#define VSH_BYNAME   (1 << 3)
#define VSH_BYMAC    (1 << 4)

static virDomainPtr vshCommandOptDomainBy(vshControl *ctl, const vshCmd *cmd,
                                          const char **name, int flag);

/* default is lookup by Id, Name and UUID */
#define vshCommandOptDomain(_ctl, _cmd, _name)                      \
    vshCommandOptDomainBy(_ctl, _cmd, _name, VSH_BYID|VSH_BYUUID|VSH_BYNAME)

static virNetworkPtr vshCommandOptNetworkBy(vshControl *ctl, const vshCmd *cmd,
                                            const char **name, int flag);

/* default is lookup by Name and UUID */
#define vshCommandOptNetwork(_ctl, _cmd, _name)                    \
    vshCommandOptNetworkBy(_ctl, _cmd, _name,                      \
                           VSH_BYUUID|VSH_BYNAME)

static virNWFilterPtr vshCommandOptNWFilterBy(vshControl *ctl, const vshCmd *cmd,
                                                  const char **name, int flag);

/* default is lookup by Name and UUID */
#define vshCommandOptNWFilter(_ctl, _cmd, _name)                    \
    vshCommandOptNWFilterBy(_ctl, _cmd, _name,                      \
                            VSH_BYUUID|VSH_BYNAME)

static virInterfacePtr vshCommandOptInterfaceBy(vshControl *ctl, const vshCmd *cmd,
                                                const char **name, int flag);

/* default is lookup by Name and MAC */
#define vshCommandOptInterface(_ctl, _cmd, _name)                    \
    vshCommandOptInterfaceBy(_ctl, _cmd, _name,                      \
                           VSH_BYMAC|VSH_BYNAME)

static virStoragePoolPtr vshCommandOptPoolBy(vshControl *ctl, const vshCmd *cmd,
                            const char *optname, const char **name, int flag);

/* default is lookup by Name and UUID */
#define vshCommandOptPool(_ctl, _cmd, _optname, _name)           \
    vshCommandOptPoolBy(_ctl, _cmd, _optname, _name,             \
                           VSH_BYUUID|VSH_BYNAME)

static virStorageVolPtr vshCommandOptVolBy(vshControl *ctl, const vshCmd *cmd,
                                           const char *optname,
                                           const char *pooloptname,
                                           const char **name, int flag);

/* default is lookup by Name and UUID */
#define vshCommandOptVol(_ctl, _cmd, _optname, _pooloptname, _name)   \
    vshCommandOptVolBy(_ctl, _cmd, _optname, _pooloptname, _name,     \
                           VSH_BYUUID|VSH_BYNAME)

static virSecretPtr vshCommandOptSecret(vshControl *ctl, const vshCmd *cmd,
                                        const char **name);

static void vshPrintExtra(vshControl *ctl, const char *format, ...)
    ATTRIBUTE_FMT_PRINTF(2, 3);
static void vshDebug(vshControl *ctl, int level, const char *format, ...)
    ATTRIBUTE_FMT_PRINTF(3, 4);

/* XXX: add batch support */
#define vshPrint(_ctl, ...)   vshPrintExtra(NULL, __VA_ARGS__)

static int vshDomainState(vshControl *ctl, virDomainPtr dom, int *reason);
static const char *vshDomainStateToString(int state);
static const char *vshDomainStateReasonToString(int state, int reason);
static const char *vshDomainVcpuStateToString(int state);
static bool vshConnectionUsability(vshControl *ctl, virConnectPtr conn);

static char *editWriteToTempFile (vshControl *ctl, const char *doc);
static int   editFile (vshControl *ctl, const char *filename);
static char *editReadBackFile (vshControl *ctl, const char *filename);

static void *_vshMalloc(vshControl *ctl, size_t sz, const char *filename, int line);
#define vshMalloc(_ctl, _sz)    _vshMalloc(_ctl, _sz, __FILE__, __LINE__)

static void *_vshCalloc(vshControl *ctl, size_t nmemb, size_t sz, const char *filename, int line);
#define vshCalloc(_ctl, _nmemb, _sz)    _vshCalloc(_ctl, _nmemb, _sz, __FILE__, __LINE__)

static void *_vshRealloc(vshControl *ctl, void *ptr, size_t sz, const char *filename, int line);
#define vshRealloc(_ctl, _ptr, _sz)    _vshRealloc(_ctl, _ptr, _sz, __FILE__, __LINE__)

static char *_vshStrdup(vshControl *ctl, const char *s, const char *filename, int line);
#define vshStrdup(_ctl, _s)    _vshStrdup(_ctl, _s, __FILE__, __LINE__)

static void *
_vshMalloc(vshControl *ctl, size_t size, const char *filename, int line)
{
    void *x;

    if ((x = malloc(size)))
        return x;
    vshError(ctl, _("%s: %d: failed to allocate %d bytes"),
             filename, line, (int) size);
    exit(EXIT_FAILURE);
}

static void *
_vshCalloc(vshControl *ctl, size_t nmemb, size_t size, const char *filename, int line)
{
    void *x;

    if ((x = calloc(nmemb, size)))
        return x;
    vshError(ctl, _("%s: %d: failed to allocate %d bytes"),
             filename, line, (int) (size*nmemb));
    exit(EXIT_FAILURE);
}

static void *
_vshRealloc(vshControl *ctl, void *ptr, size_t size, const char *filename, int line)
{
    void *x;

    if ((x = realloc(ptr, size)))
        return x;
    VIR_FREE(ptr);
    vshError(ctl, _("%s: %d: failed to allocate %d bytes"),
             filename, line, (int) size);
    exit(EXIT_FAILURE);
}

static char *
_vshStrdup(vshControl *ctl, const char *s, const char *filename, int line)
{
    char *x;

    if (s == NULL)
        return(NULL);
    if ((x = strdup(s)))
        return x;
    vshError(ctl, _("%s: %d: failed to allocate %lu bytes"),
             filename, line, (unsigned long)strlen(s));
    exit(EXIT_FAILURE);
}

/* Poison the raw allocating identifiers in favor of our vsh variants.  */
#undef malloc
#undef calloc
#undef realloc
#undef strdup
#define malloc use_vshMalloc_instead_of_malloc
#define calloc use_vshCalloc_instead_of_calloc
#define realloc use_vshRealloc_instead_of_realloc
#define strdup use_vshStrdup_instead_of_strdup

static int idsorter(const void *a, const void *b) {
  const int *ia = (const int *)a;
  const int *ib = (const int *)b;

  if (*ia > *ib)
    return 1;
  else if (*ia < *ib)
    return -1;
  return 0;
}
static int namesorter(const void *a, const void *b) {
  const char **sa = (const char**)a;
  const char **sb = (const char**)b;

  /* User visible sort, so we want locale-specific case comparison.  */
  return strcasecmp(*sa, *sb);
}

static double
prettyCapacity(unsigned long long val,
               const char **unit) {
    if (val < 1024) {
        *unit = "";
        return (double)val;
    } else if (val < (1024.0l * 1024.0l)) {
        *unit = "KB";
        return (((double)val / 1024.0l));
    } else if (val < (1024.0l * 1024.0l * 1024.0l)) {
        *unit = "MB";
        return ((double)val / (1024.0l * 1024.0l));
    } else if (val < (1024.0l * 1024.0l * 1024.0l * 1024.0l)) {
        *unit = "GB";
        return ((double)val / (1024.0l * 1024.0l * 1024.0l));
    } else {
        *unit = "TB";
        return ((double)val / (1024.0l * 1024.0l * 1024.0l * 1024.0l));
    }
}


static virErrorPtr last_error;

/*
 * Quieten libvirt until we're done with the command.
 */
static void
virshErrorHandler(void *unused ATTRIBUTE_UNUSED, virErrorPtr error)
{
    virFreeError(last_error);
    last_error = virSaveLastError();
    if (getenv("VIRSH_DEBUG") != NULL)
        virDefaultErrorFunc(error);
}

/*
 * Report an error when a command finishes.  This is better than before
 * (when correct operation would report errors), but it has some
 * problems: we lose the smarter formatting of virDefaultErrorFunc(),
 * and it can become harder to debug problems, if errors get reported
 * twice during one command.  This case shouldn't really happen anyway,
 * and it's IMHO a bug that libvirt does that sometimes.
 */
static void
virshReportError(vshControl *ctl)
{
    if (last_error == NULL) {
        /* Calling directly into libvirt util functions won't trigger the
         * error callback (which sets last_error), so check it ourselves.
         *
         * If the returned error has CODE_OK, this most likely means that
         * no error was ever raised, so just ignore */
        last_error = virSaveLastError();
        if (!last_error || last_error->code == VIR_ERR_OK)
            goto out;
    }

    if (last_error->code == VIR_ERR_OK) {
        vshError(ctl, "%s", _("unknown error"));
        goto out;
    }

    vshError(ctl, "%s", last_error->message);

out:
    virFreeError(last_error);
    last_error = NULL;
}

static volatile sig_atomic_t intCaught = 0;

static void vshCatchInt(int sig ATTRIBUTE_UNUSED,
                        siginfo_t *siginfo ATTRIBUTE_UNUSED,
                        void *context ATTRIBUTE_UNUSED)
{
    intCaught = 1;
}

/*
 * Detection of disconnections and automatic reconnection support
 */
static int disconnected = 0; /* we may have been disconnected */

/* Gnulib doesn't guarantee SA_SIGINFO support.  */
#ifndef SA_SIGINFO
# define SA_SIGINFO 0
#endif

/*
 * vshCatchDisconnect:
 *
 * We get here when a SIGPIPE is being raised, we can't do much in the
 * handler, just save the fact it was raised
 */
static void vshCatchDisconnect(int sig, siginfo_t *siginfo,
                               void *context ATTRIBUTE_UNUSED) {
    if ((sig == SIGPIPE) ||
        (SA_SIGINFO && siginfo->si_signo == SIGPIPE))
        disconnected++;
}

/*
 * vshSetupSignals:
 *
 * Catch SIGPIPE signals which may arise when disconnection
 * from libvirtd occurs
 */
static void
vshSetupSignals(void) {
    struct sigaction sig_action;

    sig_action.sa_sigaction = vshCatchDisconnect;
    sig_action.sa_flags = SA_SIGINFO;
    sigemptyset(&sig_action.sa_mask);

    sigaction(SIGPIPE, &sig_action, NULL);
}

/*
 * vshReconnect:
 *
 * Reconnect after a disconnect from libvirtd
 *
 */
static void
vshReconnect(vshControl *ctl)
{
    bool connected = false;

    if (ctl->conn != NULL) {
        connected = true;
        virConnectClose(ctl->conn);
    }

    ctl->conn = virConnectOpenAuth(ctl->name,
                                   virConnectAuthPtrDefault,
                                   ctl->readonly ? VIR_CONNECT_RO : 0);
    if (!ctl->conn)
        vshError(ctl, "%s", _("Failed to reconnect to the hypervisor"));
    else if (connected)
        vshError(ctl, "%s", _("Reconnected to the hypervisor"));
    disconnected = 0;
    ctl->useGetInfo = false;
}

/* ---------------
 * Commands
 * ---------------
 */

/*
 * "help" command
 */
static const vshCmdInfo info_help[] = {
    {"help", N_("print help")},
    {"desc", N_("Prints global help, command specific help, or help for a\n"
                "    group of related commands")},

    {NULL, NULL}
};

static const vshCmdOptDef opts_help[] = {
    {"command", VSH_OT_DATA, 0, N_("Prints global help, command specific help, or help for a group of related commands")},
    {NULL, 0, 0, NULL}
};

static bool
cmdHelp(vshControl *ctl, const vshCmd *cmd)
 {
    const char *name = NULL;

    if (vshCommandOptString(cmd, "command", &name) <= 0) {
        const vshCmdGrp *grp;
        const vshCmdDef *def;

        vshPrint(ctl, "%s", _("Grouped commands:\n\n"));

        for (grp = cmdGroups; grp->name; grp++) {
            vshPrint(ctl, _(" %s (help keyword '%s'):\n"), grp->name,
                     grp->keyword);

            for (def = grp->commands; def->name; def++)
                vshPrint(ctl, "    %-30s %s\n", def->name,
                         _(vshCmddefGetInfo(def, "help")));

            vshPrint(ctl, "\n");
        }

        return true;
    }

    if (vshCmddefSearch(name)) {
        return vshCmddefHelp(ctl, name);
    } else if (vshCmdGrpSearch(name)) {
        return vshCmdGrpHelp(ctl, name);
    } else {
        vshError(ctl, _("command or command group '%s' doesn't exist"), name);
        return false;
    }
}

/*
 * "autostart" command
 */
static const vshCmdInfo info_autostart[] = {
    {"help", N_("autostart a domain")},
    {"desc",
     N_("Configure a domain to be automatically started at boot.")},
    {NULL, NULL}
};

static const vshCmdOptDef opts_autostart[] = {
    {"domain",  VSH_OT_DATA, VSH_OFLAG_REQ, N_("domain name, id or uuid")},
    {"disable", VSH_OT_BOOL, 0, N_("disable autostarting")},
    {NULL, 0, 0, NULL}
};

static bool
cmdAutostart(vshControl *ctl, const vshCmd *cmd)
{
    virDomainPtr dom;
    const char *name;
    int autostart;

    if (!vshConnectionUsability(ctl, ctl->conn))
        return false;

    if (!(dom = vshCommandOptDomain(ctl, cmd, &name)))
        return false;

    autostart = !vshCommandOptBool(cmd, "disable");

    if (virDomainSetAutostart(dom, autostart) < 0) {
        if (autostart)
            vshError(ctl, _("Failed to mark domain %s as autostarted"), name);
        else
            vshError(ctl, _("Failed to unmark domain %s as autostarted"), name);
        virDomainFree(dom);
        return false;
    }

    if (autostart)
        vshPrint(ctl, _("Domain %s marked as autostarted\n"), name);
    else
        vshPrint(ctl, _("Domain %s unmarked as autostarted\n"), name);

    virDomainFree(dom);
    return true;
}

/*
 * "connect" command
 */
static const vshCmdInfo info_connect[] = {
    {"help", N_("(re)connect to hypervisor")},
    {"desc",
     N_("Connect to local hypervisor. This is built-in command after shell start up.")},
    {NULL, NULL}
};

static const vshCmdOptDef opts_connect[] = {
    {"name",     VSH_OT_DATA, VSH_OFLAG_EMPTY_OK,
     N_("hypervisor connection URI")},
    {"readonly", VSH_OT_BOOL, 0, N_("read-only connection")},
    {NULL, 0, 0, NULL}
};

static bool
cmdConnect(vshControl *ctl, const vshCmd *cmd)
{
    bool ro = vshCommandOptBool(cmd, "readonly");
    const char *name = NULL;

    if (ctl->conn) {
        int ret;
        if ((ret = virConnectClose(ctl->conn)) != 0) {
            vshError(ctl, _("Failed to disconnect from the hypervisor, %d leaked reference(s)"), ret);
            return false;
        }
        ctl->conn = NULL;
    }

    VIR_FREE(ctl->name);
    if (vshCommandOptString(cmd, "name", &name) < 0) {
        vshError(ctl, "%s", _("Please specify valid connection URI"));
        return false;
    }
    ctl->name = vshStrdup(ctl, name);

    ctl->useGetInfo = false;
    ctl->readonly = ro;

    ctl->conn = virConnectOpenAuth(ctl->name, virConnectAuthPtrDefault,
                                   ctl->readonly ? VIR_CONNECT_RO : 0);

    if (!ctl->conn)
        vshError(ctl, "%s", _("Failed to connect to the hypervisor"));

    return !!ctl->conn;
}

#ifndef WIN32

/*
 * "console" command
 */
static const vshCmdInfo info_console[] = {
    {"help", N_("connect to the guest console")},
    {"desc",
     N_("Connect the virtual serial console for the guest")},
    {NULL, NULL}
};

static const vshCmdOptDef opts_console[] = {
    {"domain", VSH_OT_DATA, VSH_OFLAG_REQ, N_("domain name, id or uuid")},
    {"devname", VSH_OT_STRING, 0, N_("character device name")},
    {NULL, 0, 0, NULL}
};

static bool
cmdRunConsole(vshControl *ctl, virDomainPtr dom, const char *name)
{
    bool ret = false;
    int state;

    if ((state = vshDomainState(ctl, dom, NULL)) < 0) {
        vshError(ctl, "%s", _("Unable to get domain status"));
        goto cleanup;
    }

    if (state == VIR_DOMAIN_SHUTOFF) {
        vshError(ctl, "%s", _("The domain is not running"));
        goto cleanup;
    }

    vshPrintExtra(ctl, _("Connected to domain %s\n"), virDomainGetName(dom));
    vshPrintExtra(ctl, "%s", _("Escape character is ^]\n"));
    if (vshRunConsole(dom, name) == 0)
        ret = true;

 cleanup:

    return ret;
}

static bool
cmdConsole(vshControl *ctl, const vshCmd *cmd)
{
    virDomainPtr dom;
    bool ret = false;
    const char *name = NULL;

    if (!vshConnectionUsability(ctl, ctl->conn))
        return false;

    if (!(dom = vshCommandOptDomain(ctl, cmd, NULL)))
        return false;

    if (vshCommandOptString(cmd, "devname", &name) < 0) {
        vshError(ctl, "%s", _("Invalid devname"));
        goto cleanup;
    }

    ret = cmdRunConsole(ctl, dom, name);

cleanup:
    virDomainFree(dom);
    return ret;
}

#endif /* WIN32 */


/*
 * "list" command
 */
static const vshCmdInfo info_list[] = {
    {"help", N_("list domains")},
    {"desc", N_("Returns list of domains.")},
    {NULL, NULL}
};

static const vshCmdOptDef opts_list[] = {
    {"inactive", VSH_OT_BOOL, 0, N_("list inactive domains")},
    {"all", VSH_OT_BOOL, 0, N_("list inactive & active domains")},
    {NULL, 0, 0, NULL}
};


static bool
cmdList(vshControl *ctl, const vshCmd *cmd ATTRIBUTE_UNUSED)
{
    int inactive = vshCommandOptBool(cmd, "inactive");
    int all = vshCommandOptBool(cmd, "all");
    int active = !inactive || all ? 1 : 0;
    int *ids = NULL, maxid = 0, i;
    char **names = NULL;
    int maxname = 0;
    inactive |= all;

    if (!vshConnectionUsability(ctl, ctl->conn))
        return false;

    if (active) {
        maxid = virConnectNumOfDomains(ctl->conn);
        if (maxid < 0) {
            vshError(ctl, "%s", _("Failed to list active domains"));
            return false;
        }
        if (maxid) {
            ids = vshMalloc(ctl, sizeof(int) * maxid);

            if ((maxid = virConnectListDomains(ctl->conn, &ids[0], maxid)) < 0) {
                vshError(ctl, "%s", _("Failed to list active domains"));
                VIR_FREE(ids);
                return false;
            }

            qsort(&ids[0], maxid, sizeof(int), idsorter);
        }
    }
    if (inactive) {
        maxname = virConnectNumOfDefinedDomains(ctl->conn);
        if (maxname < 0) {
            vshError(ctl, "%s", _("Failed to list inactive domains"));
            VIR_FREE(ids);
            return false;
        }
        if (maxname) {
            names = vshMalloc(ctl, sizeof(char *) * maxname);

            if ((maxname = virConnectListDefinedDomains(ctl->conn, names, maxname)) < 0) {
                vshError(ctl, "%s", _("Failed to list inactive domains"));
                VIR_FREE(ids);
                VIR_FREE(names);
                return false;
            }

            qsort(&names[0], maxname, sizeof(char*), namesorter);
        }
    }
    vshPrintExtra(ctl, "%3s %-20s %s\n", _("Id"), _("Name"), _("State"));
    vshPrintExtra(ctl, "----------------------------------\n");

    for (i = 0; i < maxid; i++) {
        virDomainPtr dom = virDomainLookupByID(ctl->conn, ids[i]);

        /* this kind of work with domains is not atomic operation */
        if (!dom)
            continue;

        vshPrint(ctl, "%3d %-20s %s\n",
                 virDomainGetID(dom),
                 virDomainGetName(dom),
                 vshDomainStateToString(vshDomainState(ctl, dom, NULL)));
        virDomainFree(dom);
    }
    for (i = 0; i < maxname; i++) {
        virDomainPtr dom = virDomainLookupByName(ctl->conn, names[i]);

        /* this kind of work with domains is not atomic operation */
        if (!dom) {
            VIR_FREE(names[i]);
            continue;
        }

        vshPrint(ctl, "%3s %-20s %s\n",
                 "-",
                 names[i],
                 vshDomainStateToString(vshDomainState(ctl, dom, NULL)));

        virDomainFree(dom);
        VIR_FREE(names[i]);
    }
    VIR_FREE(ids);
    VIR_FREE(names);
    return true;
}

/*
 * "domstate" command
 */
static const vshCmdInfo info_domstate[] = {
    {"help", N_("domain state")},
    {"desc", N_("Returns state about a domain.")},
    {NULL, NULL}
};

static const vshCmdOptDef opts_domstate[] = {
    {"domain", VSH_OT_DATA, VSH_OFLAG_REQ, N_("domain name, id or uuid")},
    {"reason", VSH_OT_BOOL, 0, N_("also print reason for the state")},
    {NULL, 0, 0, NULL}
};

static bool
cmdDomstate(vshControl *ctl, const vshCmd *cmd)
{
    virDomainPtr dom;
    bool ret = true;
    int showReason = vshCommandOptBool(cmd, "reason");
    int state, reason;

    if (!vshConnectionUsability(ctl, ctl->conn))
        return false;

    if (!(dom = vshCommandOptDomain(ctl, cmd, NULL)))
        return false;

    if ((state = vshDomainState(ctl, dom, &reason)) < 0) {
        ret = false;
        goto cleanup;
    }

    if (showReason) {
        vshPrint(ctl, "%s (%s)\n",
                 _(vshDomainStateToString(state)),
                 vshDomainStateReasonToString(state, reason));
    } else {
        vshPrint(ctl, "%s\n",
                 _(vshDomainStateToString(state)));
    }

cleanup:
    virDomainFree(dom);
    return ret;
}

/* "domblkstat" command
 */
static const vshCmdInfo info_domblkstat[] = {
    {"help", N_("get device block stats for a domain")},
    {"desc", N_("Get device block stats for a running domain.")},
    {NULL,NULL}
};

static const vshCmdOptDef opts_domblkstat[] = {
    {"domain", VSH_OT_DATA, VSH_OFLAG_REQ, N_("domain name, id or uuid")},
    {"device", VSH_OT_DATA, VSH_OFLAG_REQ, N_("block device")},
    {NULL, 0, 0, NULL}
};

static bool
cmdDomblkstat (vshControl *ctl, const vshCmd *cmd)
{
    virDomainPtr dom;
    const char *name = NULL, *device = NULL;
    struct _virDomainBlockStats stats;

    if (!vshConnectionUsability (ctl, ctl->conn))
        return false;

    if (!(dom = vshCommandOptDomain (ctl, cmd, &name)))
        return false;

    if (vshCommandOptString (cmd, "device", &device) <= 0) {
        virDomainFree(dom);
        return false;
    }

    if (virDomainBlockStats (dom, device, &stats, sizeof stats) == -1) {
        vshError(ctl, _("Failed to get block stats %s %s"), name, device);
        virDomainFree(dom);
        return false;
    }

    if (stats.rd_req >= 0)
        vshPrint (ctl, "%s rd_req %lld\n", device, stats.rd_req);

    if (stats.rd_bytes >= 0)
        vshPrint (ctl, "%s rd_bytes %lld\n", device, stats.rd_bytes);

    if (stats.wr_req >= 0)
        vshPrint (ctl, "%s wr_req %lld\n", device, stats.wr_req);

    if (stats.wr_bytes >= 0)
        vshPrint (ctl, "%s wr_bytes %lld\n", device, stats.wr_bytes);

    if (stats.errs >= 0)
        vshPrint (ctl, "%s errs %lld\n", device, stats.errs);

    virDomainFree(dom);
    return true;
}

/* "domifstat" command
 */
static const vshCmdInfo info_domifstat[] = {
    {"help", N_("get network interface stats for a domain")},
    {"desc", N_("Get network interface stats for a running domain.")},
    {NULL,NULL}
};

static const vshCmdOptDef opts_domifstat[] = {
    {"domain", VSH_OT_DATA, VSH_OFLAG_REQ, N_("domain name, id or uuid")},
    {"interface", VSH_OT_DATA, VSH_OFLAG_REQ, N_("interface device")},
    {NULL, 0, 0, NULL}
};

static bool
cmdDomIfstat (vshControl *ctl, const vshCmd *cmd)
{
    virDomainPtr dom;
    const char *name = NULL, *device = NULL;
    struct _virDomainInterfaceStats stats;

    if (!vshConnectionUsability (ctl, ctl->conn))
        return false;

    if (!(dom = vshCommandOptDomain (ctl, cmd, &name)))
        return false;

    if (vshCommandOptString (cmd, "interface", &device) <= 0) {
        virDomainFree(dom);
        return false;
    }

    if (virDomainInterfaceStats (dom, device, &stats, sizeof stats) == -1) {
        vshError(ctl, _("Failed to get interface stats %s %s"), name, device);
        virDomainFree(dom);
        return false;
    }

    if (stats.rx_bytes >= 0)
        vshPrint (ctl, "%s rx_bytes %lld\n", device, stats.rx_bytes);

    if (stats.rx_packets >= 0)
        vshPrint (ctl, "%s rx_packets %lld\n", device, stats.rx_packets);

    if (stats.rx_errs >= 0)
        vshPrint (ctl, "%s rx_errs %lld\n", device, stats.rx_errs);

    if (stats.rx_drop >= 0)
        vshPrint (ctl, "%s rx_drop %lld\n", device, stats.rx_drop);

    if (stats.tx_bytes >= 0)
        vshPrint (ctl, "%s tx_bytes %lld\n", device, stats.tx_bytes);

    if (stats.tx_packets >= 0)
        vshPrint (ctl, "%s tx_packets %lld\n", device, stats.tx_packets);

    if (stats.tx_errs >= 0)
        vshPrint (ctl, "%s tx_errs %lld\n", device, stats.tx_errs);

    if (stats.tx_drop >= 0)
        vshPrint (ctl, "%s tx_drop %lld\n", device, stats.tx_drop);

    virDomainFree(dom);
    return true;
}

/*
 * "dommemstats" command
 */
static const vshCmdInfo info_dommemstat[] = {
    {"help", N_("get memory statistics for a domain")},
    {"desc", N_("Get memory statistics for a runnng domain.")},
    {NULL,NULL}
};

static const vshCmdOptDef opts_dommemstat[] = {
    {"domain", VSH_OT_DATA, VSH_OFLAG_REQ, N_("domain name, id or uuid")},
    {NULL, 0, 0, NULL}
};

static bool
cmdDomMemStat(vshControl *ctl, const vshCmd *cmd)
{
    virDomainPtr dom;
    const char *name;
    struct _virDomainMemoryStat stats[VIR_DOMAIN_MEMORY_STAT_NR];
    unsigned int nr_stats, i;

    if (!vshConnectionUsability(ctl, ctl->conn))
        return false;

    if (!(dom = vshCommandOptDomain(ctl, cmd, &name)))
        return false;

    nr_stats = virDomainMemoryStats (dom, stats, VIR_DOMAIN_MEMORY_STAT_NR, 0);
    if (nr_stats == -1) {
        vshError(ctl, _("Failed to get memory statistics for domain %s"), name);
        virDomainFree(dom);
        return false;
    }

    for (i = 0; i < nr_stats; i++) {
        if (stats[i].tag == VIR_DOMAIN_MEMORY_STAT_SWAP_IN)
            vshPrint (ctl, "swap_in %llu\n", stats[i].val);
        if (stats[i].tag == VIR_DOMAIN_MEMORY_STAT_SWAP_OUT)
            vshPrint (ctl, "swap_out %llu\n", stats[i].val);
        if (stats[i].tag == VIR_DOMAIN_MEMORY_STAT_MAJOR_FAULT)
            vshPrint (ctl, "major_fault %llu\n", stats[i].val);
        if (stats[i].tag == VIR_DOMAIN_MEMORY_STAT_MINOR_FAULT)
            vshPrint (ctl, "minor_fault %llu\n", stats[i].val);
        if (stats[i].tag == VIR_DOMAIN_MEMORY_STAT_UNUSED)
            vshPrint (ctl, "unused %llu\n", stats[i].val);
        if (stats[i].tag == VIR_DOMAIN_MEMORY_STAT_AVAILABLE)
            vshPrint (ctl, "available %llu\n", stats[i].val);
    }

    virDomainFree(dom);
    return true;
}

/*
 * "domblkinfo" command
 */
static const vshCmdInfo info_domblkinfo[] = {
    {"help", N_("domain block device size information")},
    {"desc", N_("Get block device size info for a domain.")},
    {NULL, NULL}
};

static const vshCmdOptDef opts_domblkinfo[] = {
    {"domain", VSH_OT_DATA, VSH_OFLAG_REQ, N_("domain name, id or uuid")},
    {"device", VSH_OT_DATA, VSH_OFLAG_REQ, N_("block device")},
    {NULL, 0, 0, NULL}
};

static bool
cmdDomblkinfo(vshControl *ctl, const vshCmd *cmd)
{
    virDomainBlockInfo info;
    virDomainPtr dom;
    bool ret = true;
    const char *device = NULL;

    if (!vshConnectionUsability(ctl, ctl->conn))
        return false;

    if (!(dom = vshCommandOptDomain(ctl, cmd, NULL)))
        return false;

    if (vshCommandOptString (cmd, "device", &device) <= 0) {
        virDomainFree(dom);
        return false;
    }

    if (virDomainGetBlockInfo(dom, device, &info, 0) < 0) {
        virDomainFree(dom);
        return false;
    }

    vshPrint(ctl, "%-15s %llu\n", _("Capacity:"), info.capacity);
    vshPrint(ctl, "%-15s %llu\n", _("Allocation:"), info.allocation);
    vshPrint(ctl, "%-15s %llu\n", _("Physical:"), info.physical);

    virDomainFree(dom);
    return ret;
}

/*
 * "suspend" command
 */
static const vshCmdInfo info_suspend[] = {
    {"help", N_("suspend a domain")},
    {"desc", N_("Suspend a running domain.")},
    {NULL, NULL}
};

static const vshCmdOptDef opts_suspend[] = {
    {"domain", VSH_OT_DATA, VSH_OFLAG_REQ, N_("domain name, id or uuid")},
    {NULL, 0, 0, NULL}
};

static bool
cmdSuspend(vshControl *ctl, const vshCmd *cmd)
{
    virDomainPtr dom;
    const char *name;
    bool ret = true;

    if (!vshConnectionUsability(ctl, ctl->conn))
        return false;

    if (!(dom = vshCommandOptDomain(ctl, cmd, &name)))
        return false;

    if (virDomainSuspend(dom) == 0) {
        vshPrint(ctl, _("Domain %s suspended\n"), name);
    } else {
        vshError(ctl, _("Failed to suspend domain %s"), name);
        ret = false;
    }

    virDomainFree(dom);
    return ret;
}

/*
 * "create" command
 */
static const vshCmdInfo info_create[] = {
    {"help", N_("create a domain from an XML file")},
    {"desc", N_("Create a domain.")},
    {NULL, NULL}
};

static const vshCmdOptDef opts_create[] = {
    {"file", VSH_OT_DATA, VSH_OFLAG_REQ, N_("file containing an XML domain description")},
#ifndef WIN32
    {"console", VSH_OT_BOOL, 0, N_("attach to console after creation")},
#endif
    {"paused", VSH_OT_BOOL, 0, N_("leave the guest paused after creation")},
    {NULL, 0, 0, NULL}
};

static bool
cmdCreate(vshControl *ctl, const vshCmd *cmd)
{
    virDomainPtr dom;
    const char *from = NULL;
    bool ret = true;
    char *buffer;
#ifndef WIN32
    int console = vshCommandOptBool(cmd, "console");
#endif
    unsigned int flags = VIR_DOMAIN_NONE;

    if (!vshConnectionUsability(ctl, ctl->conn))
        return false;

    if (vshCommandOptString(cmd, "file", &from) <= 0)
        return false;

    if (virFileReadAll(from, VIRSH_MAX_XML_FILE, &buffer) < 0)
        return false;

    if (vshCommandOptBool(cmd, "paused"))
        flags |= VIR_DOMAIN_START_PAUSED;

    dom = virDomainCreateXML(ctl->conn, buffer, flags);
    VIR_FREE(buffer);

    if (dom != NULL) {
        vshPrint(ctl, _("Domain %s created from %s\n"),
                 virDomainGetName(dom), from);
#ifndef WIN32
        if (console)
            cmdRunConsole(ctl, dom, NULL);
#endif
        virDomainFree(dom);
    } else {
        vshError(ctl, _("Failed to create domain from %s"), from);
        ret = false;
    }
    return ret;
}

/*
 * "define" command
 */
static const vshCmdInfo info_define[] = {
    {"help", N_("define (but don't start) a domain from an XML file")},
    {"desc", N_("Define a domain.")},
    {NULL, NULL}
};

static const vshCmdOptDef opts_define[] = {
    {"file", VSH_OT_DATA, VSH_OFLAG_REQ, N_("file containing an XML domain description")},
    {NULL, 0, 0, NULL}
};

static bool
cmdDefine(vshControl *ctl, const vshCmd *cmd)
{
    virDomainPtr dom;
    const char *from = NULL;
    bool ret = true;
    char *buffer;

    if (!vshConnectionUsability(ctl, ctl->conn))
        return false;

    if (vshCommandOptString(cmd, "file", &from) <= 0)
        return false;

    if (virFileReadAll(from, VIRSH_MAX_XML_FILE, &buffer) < 0)
        return false;

    dom = virDomainDefineXML(ctl->conn, buffer);
    VIR_FREE(buffer);

    if (dom != NULL) {
        vshPrint(ctl, _("Domain %s defined from %s\n"),
                 virDomainGetName(dom), from);
        virDomainFree(dom);
    } else {
        vshError(ctl, _("Failed to define domain from %s"), from);
        ret = false;
    }
    return ret;
}

/*
 * "undefine" command
 */
static const vshCmdInfo info_undefine[] = {
    {"help", N_("undefine an inactive domain")},
    {"desc", N_("Undefine the configuration for an inactive domain.")},
    {NULL, NULL}
};

static const vshCmdOptDef opts_undefine[] = {
    {"domain", VSH_OT_DATA, VSH_OFLAG_REQ, N_("domain name or uuid")},
    {NULL, 0, 0, NULL}
};

static bool
cmdUndefine(vshControl *ctl, const vshCmd *cmd)
{
    virDomainPtr dom;
    bool ret = true;
    const char *name = NULL;
    int id;

    if (!vshConnectionUsability(ctl, ctl->conn))
        return false;

    if (vshCommandOptString(cmd, "domain", &name) <= 0)
        return false;

    if (name && virStrToLong_i(name, NULL, 10, &id) == 0
        && id >= 0 && (dom = virDomainLookupByID(ctl->conn, id))) {
        vshError(ctl,
                 _("a running domain like %s cannot be undefined;\n"
                   "to undefine, first shutdown then undefine"
                   " using its name or UUID"),
                 name);
        virDomainFree(dom);
        return false;
    }
    if (!(dom = vshCommandOptDomainBy(ctl, cmd, &name,
                                      VSH_BYNAME|VSH_BYUUID)))
        return false;

    if (virDomainUndefine(dom) == 0) {
        vshPrint(ctl, _("Domain %s has been undefined\n"), name);
    } else {
        vshError(ctl, _("Failed to undefine domain %s"), name);
        ret = false;
    }

    virDomainFree(dom);
    return ret;
}


/*
 * "start" command
 */
static const vshCmdInfo info_start[] = {
    {"help", N_("start a (previously defined) inactive domain")},
    {"desc", N_("Start a domain, either from the last managedsave\n"
                "    state, or via a fresh boot if no managedsave state\n"
                "    is present.")},
    {NULL, NULL}
};

static const vshCmdOptDef opts_start[] = {
    {"domain", VSH_OT_DATA, VSH_OFLAG_REQ, N_("name of the inactive domain")},
#ifndef WIN32
    {"console", VSH_OT_BOOL, 0, N_("attach to console after creation")},
#endif
    {"paused", VSH_OT_BOOL, 0, N_("leave the guest paused after creation")},
    {NULL, 0, 0, NULL}
};

static bool
cmdStart(vshControl *ctl, const vshCmd *cmd)
{
    virDomainPtr dom;
    bool ret = true;
#ifndef WIN32
    int console = vshCommandOptBool(cmd, "console");
#endif
    unsigned int flags = VIR_DOMAIN_NONE;

    if (!vshConnectionUsability(ctl, ctl->conn))
        return false;

    if (!(dom = vshCommandOptDomainBy(ctl, cmd, NULL,
                                      VSH_BYNAME | VSH_BYUUID)))
        return false;

    if (virDomainGetID(dom) != (unsigned int)-1) {
        vshError(ctl, "%s", _("Domain is already active"));
        virDomainFree(dom);
        return false;
    }

    if (vshCommandOptBool(cmd, "paused"))
        flags |= VIR_DOMAIN_START_PAUSED;

    /* Prefer older API unless we have to pass a flag.  */
    if ((flags ? virDomainCreateWithFlags(dom, flags)
         : virDomainCreate(dom)) == 0) {
        vshPrint(ctl, _("Domain %s started\n"),
                 virDomainGetName(dom));
#ifndef WIN32
        if (console)
            cmdRunConsole(ctl, dom, NULL);
#endif
    } else {
        vshError(ctl, _("Failed to start domain %s"), virDomainGetName(dom));
        ret = false;
    }
    virDomainFree(dom);
    return ret;
}

/*
 * "save" command
 */
static const vshCmdInfo info_save[] = {
    {"help", N_("save a domain state to a file")},
    {"desc", N_("Save a running domain.")},
    {NULL, NULL}
};

static const vshCmdOptDef opts_save[] = {
    {"domain", VSH_OT_DATA, VSH_OFLAG_REQ, N_("domain name, id or uuid")},
    {"file", VSH_OT_DATA, VSH_OFLAG_REQ, N_("where to save the data")},
    {NULL, 0, 0, NULL}
};

static bool
cmdSave(vshControl *ctl, const vshCmd *cmd)
{
    virDomainPtr dom;
    const char *name = NULL;
    const char *to = NULL;
    bool ret = true;

    if (!vshConnectionUsability(ctl, ctl->conn))
        return false;

    if (vshCommandOptString(cmd, "file", &to) <= 0)
        return false;

    if (!(dom = vshCommandOptDomain(ctl, cmd, &name)))
        return false;

    if (virDomainSave(dom, to) == 0) {
        vshPrint(ctl, _("Domain %s saved to %s\n"), name, to);
    } else {
        vshError(ctl, _("Failed to save domain %s to %s"), name, to);
        ret = false;
    }

    virDomainFree(dom);
    return ret;
}

/*
 * "managedsave" command
 */
static const vshCmdInfo info_managedsave[] = {
    {"help", N_("managed save of a domain state")},
    {"desc", N_("Save and destroy a running domain, so it can be restarted from\n"
                "    the same state at a later time.  When the virsh 'start'\n"
                "    command is next run for the domain, it will automatically\n"
                "    be started from this saved state.")},
    {NULL, NULL}
};

static const vshCmdOptDef opts_managedsave[] = {
    {"domain", VSH_OT_DATA, VSH_OFLAG_REQ, N_("domain name, id or uuid")},
    {NULL, 0, 0, NULL}
};

static bool
cmdManagedSave(vshControl *ctl, const vshCmd *cmd)
{
    virDomainPtr dom;
    const char *name;
    bool ret = true;

    if (!vshConnectionUsability(ctl, ctl->conn))
        return false;

    if (!(dom = vshCommandOptDomain(ctl, cmd, &name)))
        return false;

    if (virDomainManagedSave(dom, 0) == 0) {
        vshPrint(ctl, _("Domain %s state saved by libvirt\n"), name);
    } else {
        vshError(ctl, _("Failed to save domain %s state"), name);
        ret = false;
    }

    virDomainFree(dom);
    return ret;
}

/*
 * "managedsave-remove" command
 */
static const vshCmdInfo info_managedsaveremove[] = {
    {"help", N_("Remove managed save of a domain")},
    {"desc", N_("Remove an existing managed save state file from a domain")},
    {NULL, NULL}
};

static const vshCmdOptDef opts_managedsaveremove[] = {
    {"domain", VSH_OT_DATA, VSH_OFLAG_REQ, N_("domain name, id or uuid")},
    {NULL, 0, 0, NULL}
};

static bool
cmdManagedSaveRemove(vshControl *ctl, const vshCmd *cmd)
{
    virDomainPtr dom;
    const char *name;
    bool ret = false;
    int hassave;

    if (!vshConnectionUsability(ctl, ctl->conn))
        return false;

    if (!(dom = vshCommandOptDomain(ctl, cmd, &name)))
        return false;

    hassave = virDomainHasManagedSaveImage(dom, 0);
    if (hassave < 0) {
        vshError(ctl, "%s", _("Failed to check for domain managed save image"));
        goto cleanup;
    }

    if (hassave) {
        if (virDomainManagedSaveRemove(dom, 0) < 0) {
            vshError(ctl, _("Failed to remove managed save image for domain %s"),
                     name);
            goto cleanup;
        }
        else
            vshPrint(ctl, _("Removed managedsave image for domain %s"), name);
    }
    else
        vshPrint(ctl, _("Domain %s has no manage save image; removal skipped"),
                 name);

    ret = true;

cleanup:
    virDomainFree(dom);
    return ret;
}

/*
 * "schedinfo" command
 */
static const vshCmdInfo info_schedinfo[] = {
    {"help", N_("show/set scheduler parameters")},
    {"desc", N_("Show/Set scheduler parameters.")},
    {NULL, NULL}
};

static const vshCmdOptDef opts_schedinfo[] = {
    {"domain", VSH_OT_DATA, VSH_OFLAG_REQ, N_("domain name, id or uuid")},
    {"set", VSH_OT_STRING, VSH_OFLAG_NONE, N_("parameter=value")},
    {"weight", VSH_OT_INT, VSH_OFLAG_NONE, N_("weight for XEN_CREDIT")},
    {"cap", VSH_OT_INT, VSH_OFLAG_NONE, N_("cap for XEN_CREDIT")},
    {"current", VSH_OT_BOOL, 0, N_("get/set current scheduler info")},
    {"config", VSH_OT_BOOL, 0, N_("get/set value to be used on next boot")},
    {"live", VSH_OT_BOOL, 0, N_("get/set value from running domain")},
    {NULL, 0, 0, NULL}
};

static int
cmdSchedInfoUpdate(vshControl *ctl, const vshCmd *cmd,
                   virTypedParameterPtr param)
{
    const char *data = NULL;

    /* Legacy 'weight' parameter */
    if (STREQ(param->field, "weight") &&
        param->type == VIR_TYPED_PARAM_UINT &&
        vshCommandOptBool(cmd, "weight")) {
        int val;
        if (vshCommandOptInt(cmd, "weight", &val) <= 0) {
            vshError(ctl, "%s", _("Invalid value of weight"));
            return -1;
        } else {
            param->value.ui = val;
        }
        return 1;
    }

    /* Legacy 'cap' parameter */
    if (STREQ(param->field, "cap") &&
        param->type == VIR_TYPED_PARAM_UINT &&
        vshCommandOptBool(cmd, "cap")) {
        int val;
        if (vshCommandOptInt(cmd, "cap", &val) <= 0) {
            vshError(ctl, "%s", _("Invalid value of cap"));
            return -1;
        } else {
            param->value.ui = val;
        }
        return 1;
    }

    if (vshCommandOptString(cmd, "set", &data) > 0) {
        char *val = strchr(data, '=');
        int match = 0;
        if (!val) {
            vshError(ctl, "%s", _("Invalid syntax for --set, expecting name=value"));
            return -1;
        }
        *val = '\0';
        match = STREQ(data, param->field);
        *val = '=';
        val++;

        if (!match)
            return 0;

        switch (param->type) {
        case VIR_TYPED_PARAM_INT:
            if (virStrToLong_i(val, NULL, 10, &param->value.i) < 0) {
                vshError(ctl, "%s",
                         _("Invalid value for parameter, expecting an int"));
                return -1;
            }
            break;
        case VIR_TYPED_PARAM_UINT:
            if (virStrToLong_ui(val, NULL, 10, &param->value.ui) < 0) {
                vshError(ctl, "%s",
                         _("Invalid value for parameter, expecting an unsigned int"));
                return -1;
            }
            break;
        case VIR_TYPED_PARAM_LLONG:
            if (virStrToLong_ll(val, NULL, 10, &param->value.l) < 0) {
                vshError(ctl, "%s",
                         _("Invalid value for parameter, expecting a long long"));
                return -1;
            }
            break;
        case VIR_TYPED_PARAM_ULLONG:
            if (virStrToLong_ull(val, NULL, 10, &param->value.ul) < 0) {
                vshError(ctl, "%s",
                         _("Invalid value for parameter, expecting an unsigned long long"));
                return -1;
            }
            break;
        case VIR_TYPED_PARAM_DOUBLE:
            if (virStrToDouble(val, NULL, &param->value.d) < 0) {
                vshError(ctl, "%s", _("Invalid value for parameter, expecting a double"));
                return -1;
            }
            break;
        case VIR_TYPED_PARAM_BOOLEAN:
            param->value.b = STREQ(val, "0") ? 0 : 1;
        }
        return 1;
    }

    return 0;
}


static bool
cmdSchedinfo(vshControl *ctl, const vshCmd *cmd)
{
    char *schedulertype;
    virDomainPtr dom;
    virTypedParameterPtr params = NULL;
    int nparams = 0;
    int update = 0;
    int i, ret;
    bool ret_val = false;
    unsigned int flags = 0;
    int current = vshCommandOptBool(cmd, "current");
    int config = vshCommandOptBool(cmd, "config");
    int live = vshCommandOptBool(cmd, "live");

    if (current) {
        if (live || config) {
            vshError(ctl, "%s", _("--current must be specified exclusively"));
            return false;
        }
        flags = VIR_DOMAIN_AFFECT_CURRENT;
    } else {
        if (config)
            flags |= VIR_DOMAIN_AFFECT_CONFIG;
        if (live)
            flags |= VIR_DOMAIN_AFFECT_LIVE;
    }

    if (!vshConnectionUsability(ctl, ctl->conn))
        return false;

    if (!(dom = vshCommandOptDomain(ctl, cmd, NULL)))
        return false;

    /* Print SchedulerType */
    schedulertype = virDomainGetSchedulerType(dom, &nparams);
    if (schedulertype != NULL) {
        vshPrint(ctl, "%-15s: %s\n", _("Scheduler"),
             schedulertype);
        VIR_FREE(schedulertype);
    } else {
        vshPrint(ctl, "%-15s: %s\n", _("Scheduler"), _("Unknown"));
        goto cleanup;
    }

    if (nparams) {
        params = vshMalloc(ctl, sizeof(*params) * nparams);

        memset(params, 0, sizeof(*params) * nparams);
        if (flags || current) {
            /* We cannot query both live and config at once, so settle
               on current in that case.  If we are setting, then the
               two values should match when we re-query; otherwise, we
               report the error later.  */
            ret = virDomainGetSchedulerParametersFlags(dom, params, &nparams,
                                                       ((live && config) ? 0
                                                        : flags));
        } else {
            ret = virDomainGetSchedulerParameters(dom, params, &nparams);
        }
        if (ret == -1)
            goto cleanup;

        /* See if any params are being set */
        for (i = 0; i < nparams; i++) {
            ret = cmdSchedInfoUpdate(ctl, cmd, &(params[i]));
            if (ret == -1)
                goto cleanup;

            if (ret == 1)
                update = 1;
        }

        /* Update parameters & refresh data */
        if (update) {
            if (flags || current)
                ret = virDomainSetSchedulerParametersFlags(dom, params,
                                                           nparams, flags);
            else
                ret = virDomainSetSchedulerParameters(dom, params, nparams);
            if (ret == -1)
                goto cleanup;

            if (flags || current)
                ret = virDomainGetSchedulerParametersFlags(dom, params,
                                                           &nparams,
                                                           ((live && config) ? 0
                                                            : flags));
            else
                ret = virDomainGetSchedulerParameters(dom, params, &nparams);
            if (ret == -1)
                goto cleanup;
        } else {
            /* See if we've tried to --set var=val.  If so, the fact that
               we reach this point (with update == 0) means that "var" did
               not match any of the settable parameters.  Report the error.  */
            const char *var_value_pair = NULL;
            if (vshCommandOptString(cmd, "set", &var_value_pair) > 0) {
                vshError(ctl, _("invalid scheduler option: %s"),
                         var_value_pair);
                goto cleanup;
            }
            /* When not doing --set, --live and --config do not mix.  */
            if (live && config) {
                vshError(ctl, "%s",
                         _("cannot query both live and config at once"));
                goto cleanup;
            }
        }

        ret_val = true;
        for (i = 0; i < nparams; i++) {
            switch (params[i].type) {
            case VIR_TYPED_PARAM_INT:
                 vshPrint(ctl, "%-15s: %d\n",  params[i].field, params[i].value.i);
                 break;
            case VIR_TYPED_PARAM_UINT:
                 vshPrint(ctl, "%-15s: %u\n",  params[i].field, params[i].value.ui);
                 break;
            case VIR_TYPED_PARAM_LLONG:
                 vshPrint(ctl, "%-15s: %lld\n",  params[i].field, params[i].value.l);
                 break;
            case VIR_TYPED_PARAM_ULLONG:
                 vshPrint(ctl, "%-15s: %llu\n",  params[i].field, params[i].value.ul);
                 break;
            case VIR_TYPED_PARAM_DOUBLE:
                 vshPrint(ctl, "%-15s: %f\n",  params[i].field, params[i].value.d);
                 break;
            case VIR_TYPED_PARAM_BOOLEAN:
                 vshPrint(ctl, "%-15s: %d\n",  params[i].field, params[i].value.b);
                 break;
            default:
                 vshPrint(ctl, "not implemented scheduler parameter type\n");
            }
        }
    }

 cleanup:
    VIR_FREE(params);
    virDomainFree(dom);
    return ret_val;
}

/*
 * "restore" command
 */
static const vshCmdInfo info_restore[] = {
    {"help", N_("restore a domain from a saved state in a file")},
    {"desc", N_("Restore a domain.")},
    {NULL, NULL}
};

static const vshCmdOptDef opts_restore[] = {
    {"file", VSH_OT_DATA, VSH_OFLAG_REQ, N_("the state to restore")},
    {NULL, 0, 0, NULL}
};

static bool
cmdRestore(vshControl *ctl, const vshCmd *cmd)
{
    const char *from = NULL;
    bool ret = true;

    if (!vshConnectionUsability(ctl, ctl->conn))
        return false;

    if (vshCommandOptString(cmd, "file", &from) <= 0)
        return false;

    if (virDomainRestore(ctl->conn, from) == 0) {
        vshPrint(ctl, _("Domain restored from %s\n"), from);
    } else {
        vshError(ctl, _("Failed to restore domain from %s"), from);
        ret = false;
    }
    return ret;
}

/*
 * "dump" command
 */
static const vshCmdInfo info_dump[] = {
    {"help", N_("dump the core of a domain to a file for analysis")},
    {"desc", N_("Core dump a domain.")},
    {NULL, NULL}
};

static const vshCmdOptDef opts_dump[] = {
    {"live", VSH_OT_BOOL, 0, N_("perform a live core dump if supported")},
    {"crash", VSH_OT_BOOL, 0, N_("crash the domain after core dump")},
    {"domain", VSH_OT_DATA, VSH_OFLAG_REQ, N_("domain name, id or uuid")},
    {"file", VSH_OT_DATA, VSH_OFLAG_REQ, N_("where to dump the core")},
    {NULL, 0, 0, NULL}
};

static bool
cmdDump(vshControl *ctl, const vshCmd *cmd)
{
    virDomainPtr dom;
    const char *name = NULL;
    const char *to = NULL;
    bool ret = true;
    int flags = 0;

    if (!vshConnectionUsability(ctl, ctl->conn))
        return false;

    if (vshCommandOptString(cmd, "file", &to) <= 0)
        return false;

    if (!(dom = vshCommandOptDomain(ctl, cmd, &name)))
        return false;

    if (vshCommandOptBool (cmd, "live"))
        flags |= VIR_DUMP_LIVE;
    if (vshCommandOptBool (cmd, "crash"))
        flags |= VIR_DUMP_CRASH;

    if (virDomainCoreDump(dom, to, flags) == 0) {
        vshPrint(ctl, _("Domain %s dumped to %s\n"), name, to);
    } else {
        vshError(ctl, _("Failed to core dump domain %s to %s"), name, to);
        ret = false;
    }

    virDomainFree(dom);
    return ret;
}

static const vshCmdInfo info_screenshot[] = {
    {"help", N_("take a screenshot of a current domain console and store it "
                "into a file")},
    {"desc", N_("screenshot of a current domain console")},
    {NULL, NULL}
};

static const vshCmdOptDef opts_screenshot[] = {
    {"domain", VSH_OT_DATA, VSH_OFLAG_REQ, N_("domain name, id or uuid")},
    {"file", VSH_OT_DATA, VSH_OFLAG_NONE, N_("where to store the screenshot")},
    {"screen", VSH_OT_INT, VSH_OFLAG_NONE, N_("ID of a screen to take screenshot of")},
    {NULL, 0, 0, NULL}
};

static int vshStreamSink(virStreamPtr st ATTRIBUTE_UNUSED,
                         const char *bytes, size_t nbytes, void *opaque)
{
    int *fd = opaque;

    return safewrite(*fd, bytes, nbytes);
}

/**
 * Generate string: '<domain name>-<timestamp>[<extension>]'
 */
static char *
vshGenFileName(vshControl *ctl, virDomainPtr dom, const char *mime)
{
    char timestr[100];
    struct timeval cur_time;
    struct tm time_info;
    const char *ext = NULL;
    char *ret = NULL;

    /* We should be already connected, but doesn't
     * hurt to check */
    if (!vshConnectionUsability(ctl, ctl->conn))
        return NULL;

    if (!dom) {
        vshError(ctl, "%s", _("Invalid domain supplied"));
        return NULL;
    }

    if (STREQ(mime, "image/x-portable-pixmap"))
        ext = ".ppm";
    else if (STREQ(mime, "image/png"))
        ext = ".png";
    /* add mime type here */

    gettimeofday(&cur_time, NULL);
    localtime_r(&cur_time.tv_sec, &time_info);
    strftime(timestr, sizeof(timestr), "%Y-%m-%d-%H:%M:%S", &time_info);

    if (virAsprintf(&ret, "%s-%s%s", virDomainGetName(dom),
                    timestr, ext ? ext : "") < 0) {
        vshError(ctl, "%s", _("Out of memory"));
        return NULL;
    }

    return ret;
}

static bool
cmdScreenshot(vshControl *ctl, const vshCmd *cmd)
{
    virDomainPtr dom;
    const char *name = NULL;
    char *file = NULL;
    int fd = -1;
    virStreamPtr st = NULL;
    unsigned int screen = 0;
    unsigned int flags = 0; /* currently unused */
    int ret = false;
    bool created = true;
    bool generated = false;
    char *mime = NULL;

    if (!vshConnectionUsability(ctl, ctl->conn))
        return false;

    if (vshCommandOptString(cmd, "file", (const char **) &file) < 0) {
        vshError(ctl, "%s", _("file must not be empty"));
        return false;
    }

    if (vshCommandOptUInt(cmd, "screen", &screen) < 0) {
        vshError(ctl, "%s", _("invalid screen ID"));
        return false;
    }

    if (!(dom = vshCommandOptDomain(ctl, cmd, &name)))
        return false;

    st = virStreamNew(ctl->conn, 0);

    mime = virDomainScreenshot(dom, st, screen, flags);
    if (!mime) {
        vshError(ctl, _("could not take a screenshot of %s"), name);
        goto cleanup;
    }

    if (!file) {
        if (!(file=vshGenFileName(ctl, dom, mime)))
            return false;
        generated = true;
    }

    if ((fd = open(file, O_WRONLY|O_CREAT|O_EXCL, 0666)) < 0) {
        created = false;
        if (errno != EEXIST ||
            (fd = open(file, O_WRONLY|O_TRUNC, 0666)) < 0) {
            vshError(ctl, _("cannot create file %s"), file);
            goto cleanup;
        }
    }

    if (virStreamRecvAll(st, vshStreamSink, &fd) < 0) {
        vshError(ctl, _("could not receive data from domain %s"), name);
        goto cleanup;
    }

    if (VIR_CLOSE(fd) < 0) {
        vshError(ctl, _("cannot close file %s"), file);
        goto cleanup;
    }

    if (virStreamFinish(st) < 0) {
        vshError(ctl, _("cannot close stream on domain %s"), name);
        goto cleanup;
    }

    vshPrint(ctl, _("Screenshot saved to %s, with type of %s"), file, mime);
    ret = true;

cleanup:
    if (!ret && created)
        unlink(file);
    if (generated)
        VIR_FREE(file);
    virDomainFree(dom);
    if (st)
        virStreamFree(st);
    VIR_FORCE_CLOSE(fd);
    return ret;
}

/*
 * "resume" command
 */
static const vshCmdInfo info_resume[] = {
    {"help", N_("resume a domain")},
    {"desc", N_("Resume a previously suspended domain.")},
    {NULL, NULL}
};

static const vshCmdOptDef opts_resume[] = {
    {"domain", VSH_OT_DATA, VSH_OFLAG_REQ, N_("domain name, id or uuid")},
    {NULL, 0, 0, NULL}
};

static bool
cmdResume(vshControl *ctl, const vshCmd *cmd)
{
    virDomainPtr dom;
    bool ret = true;
    const char *name;

    if (!vshConnectionUsability(ctl, ctl->conn))
        return false;

    if (!(dom = vshCommandOptDomain(ctl, cmd, &name)))
        return false;

    if (virDomainResume(dom) == 0) {
        vshPrint(ctl, _("Domain %s resumed\n"), name);
    } else {
        vshError(ctl, _("Failed to resume domain %s"), name);
        ret = false;
    }

    virDomainFree(dom);
    return ret;
}

/*
 * "shutdown" command
 */
static const vshCmdInfo info_shutdown[] = {
    {"help", N_("gracefully shutdown a domain")},
    {"desc", N_("Run shutdown in the target domain.")},
    {NULL, NULL}
};

static const vshCmdOptDef opts_shutdown[] = {
    {"domain", VSH_OT_DATA, VSH_OFLAG_REQ, N_("domain name, id or uuid")},
    {NULL, 0, 0, NULL}
};

static bool
cmdShutdown(vshControl *ctl, const vshCmd *cmd)
{
    virDomainPtr dom;
    bool ret = true;
    const char *name;

    if (!vshConnectionUsability(ctl, ctl->conn))
        return false;

    if (!(dom = vshCommandOptDomain(ctl, cmd, &name)))
        return false;

    if (virDomainShutdown(dom) == 0) {
        vshPrint(ctl, _("Domain %s is being shutdown\n"), name);
    } else {
        vshError(ctl, _("Failed to shutdown domain %s"), name);
        ret = false;
    }

    virDomainFree(dom);
    return ret;
}

/*
 * "reboot" command
 */
static const vshCmdInfo info_reboot[] = {
    {"help", N_("reboot a domain")},
    {"desc", N_("Run a reboot command in the target domain.")},
    {NULL, NULL}
};

static const vshCmdOptDef opts_reboot[] = {
    {"domain", VSH_OT_DATA, VSH_OFLAG_REQ, N_("domain name, id or uuid")},
    {NULL, 0, 0, NULL}
};

static bool
cmdReboot(vshControl *ctl, const vshCmd *cmd)
{
    virDomainPtr dom;
    bool ret = true;
    const char *name;

    if (!vshConnectionUsability(ctl, ctl->conn))
        return false;

    if (!(dom = vshCommandOptDomain(ctl, cmd, &name)))
        return false;

    if (virDomainReboot(dom, 0) == 0) {
        vshPrint(ctl, _("Domain %s is being rebooted\n"), name);
    } else {
        vshError(ctl, _("Failed to reboot domain %s"), name);
        ret = false;
    }

    virDomainFree(dom);
    return ret;
}

/*
 * "destroy" command
 */
static const vshCmdInfo info_destroy[] = {
    {"help", N_("destroy a domain")},
    {"desc", N_("Destroy a given domain.")},
    {NULL, NULL}
};

static const vshCmdOptDef opts_destroy[] = {
    {"domain", VSH_OT_DATA, VSH_OFLAG_REQ, N_("domain name, id or uuid")},
    {NULL, 0, 0, NULL}
};

static bool
cmdDestroy(vshControl *ctl, const vshCmd *cmd)
{
    virDomainPtr dom;
    bool ret = true;
    const char *name;

    if (!vshConnectionUsability(ctl, ctl->conn))
        return false;

    if (!(dom = vshCommandOptDomain(ctl, cmd, &name)))
        return false;

    if (virDomainDestroy(dom) == 0) {
        vshPrint(ctl, _("Domain %s destroyed\n"), name);
    } else {
        vshError(ctl, _("Failed to destroy domain %s"), name);
        ret = false;
    }

    virDomainFree(dom);
    return ret;
}

/*
 * "dominfo" command
 */
static const vshCmdInfo info_dominfo[] = {
    {"help", N_("domain information")},
    {"desc", N_("Returns basic information about the domain.")},
    {NULL, NULL}
};

static const vshCmdOptDef opts_dominfo[] = {
    {"domain", VSH_OT_DATA, VSH_OFLAG_REQ, N_("domain name, id or uuid")},
    {NULL, 0, 0, NULL}
};

static bool
cmdDominfo(vshControl *ctl, const vshCmd *cmd)
{
    virDomainInfo info;
    virDomainPtr dom;
    virSecurityModel secmodel;
    virSecurityLabelPtr seclabel;
    int persistent = 0;
    bool ret = true;
    int autostart;
    unsigned int id;
    char *str, uuid[VIR_UUID_STRING_BUFLEN];

    if (!vshConnectionUsability(ctl, ctl->conn))
        return false;

    if (!(dom = vshCommandOptDomain(ctl, cmd, NULL)))
        return false;

    id = virDomainGetID(dom);
    if (id == ((unsigned int)-1))
        vshPrint(ctl, "%-15s %s\n", _("Id:"), "-");
    else
        vshPrint(ctl, "%-15s %d\n", _("Id:"), id);
    vshPrint(ctl, "%-15s %s\n", _("Name:"), virDomainGetName(dom));

    if (virDomainGetUUIDString(dom, &uuid[0])==0)
        vshPrint(ctl, "%-15s %s\n", _("UUID:"), uuid);

    if ((str = virDomainGetOSType(dom))) {
        vshPrint(ctl, "%-15s %s\n", _("OS Type:"), str);
        VIR_FREE(str);
    }

    if (virDomainGetInfo(dom, &info) == 0) {
        vshPrint(ctl, "%-15s %s\n", _("State:"),
                 _(vshDomainStateToString(info.state)));

        vshPrint(ctl, "%-15s %d\n", _("CPU(s):"), info.nrVirtCpu);

        if (info.cpuTime != 0) {
            double cpuUsed = info.cpuTime;

            cpuUsed /= 1000000000.0;

            vshPrint(ctl, "%-15s %.1lfs\n", _("CPU time:"), cpuUsed);
        }

        if (info.maxMem != UINT_MAX)
            vshPrint(ctl, "%-15s %lu kB\n", _("Max memory:"),
                 info.maxMem);
        else
            vshPrint(ctl, "%-15s %s\n", _("Max memory:"),
                 _("no limit"));

        vshPrint(ctl, "%-15s %lu kB\n", _("Used memory:"),
                 info.memory);

    } else {
        ret = false;
    }

    /* Check and display whether the domain is persistent or not */
    persistent = virDomainIsPersistent(dom);
    vshDebug(ctl, 5, "Domain persistent flag value: %d\n", persistent);
    if (persistent < 0)
        vshPrint(ctl, "%-15s %s\n", _("Persistent:"), _("unknown"));
    else
        vshPrint(ctl, "%-15s %s\n", _("Persistent:"), persistent ? _("yes") : _("no"));

    /* Check and display whether the domain autostarts or not */
    if (!virDomainGetAutostart(dom, &autostart)) {
        vshPrint(ctl, "%-15s %s\n", _("Autostart:"),
                 autostart ? _("enable") : _("disable") );
    }

    /* Security model and label information */
    memset(&secmodel, 0, sizeof secmodel);
    if (virNodeGetSecurityModel(ctl->conn, &secmodel) == -1) {
        if (last_error->code != VIR_ERR_NO_SUPPORT) {
            virDomainFree(dom);
            return false;
        } else {
            virFreeError(last_error);
            last_error = NULL;
        }
    } else {
        /* Only print something if a security model is active */
        if (secmodel.model[0] != '\0') {
            vshPrint(ctl, "%-15s %s\n", _("Security model:"), secmodel.model);
            vshPrint(ctl, "%-15s %s\n", _("Security DOI:"), secmodel.doi);

            /* Security labels are only valid for active domains */
            if (VIR_ALLOC(seclabel) < 0) {
                virDomainFree(dom);
                return false;
            }

            if (virDomainGetSecurityLabel(dom, seclabel) == -1) {
                virDomainFree(dom);
                VIR_FREE(seclabel);
                return false;
            } else {
                if (seclabel->label[0] != '\0')
                    vshPrint(ctl, "%-15s %s (%s)\n", _("Security label:"),
                             seclabel->label, seclabel->enforcing ? "enforcing" : "permissive");
            }

            VIR_FREE(seclabel);
        }
    }
    virDomainFree(dom);
    return ret;
}

/*
 * "domjobinfo" command
 */
static const vshCmdInfo info_domjobinfo[] = {
    {"help", N_("domain job information")},
    {"desc", N_("Returns information about jobs running on a domain.")},
    {NULL, NULL}
};

static const vshCmdOptDef opts_domjobinfo[] = {
    {"domain", VSH_OT_DATA, VSH_OFLAG_REQ, N_("domain name, id or uuid")},
    {NULL, 0, 0, NULL}
};


static bool
cmdDomjobinfo(vshControl *ctl, const vshCmd *cmd)
{
    virDomainJobInfo info;
    virDomainPtr dom;
    bool ret = true;

    if (!vshConnectionUsability(ctl, ctl->conn))
        return false;

    if (!(dom = vshCommandOptDomain(ctl, cmd, NULL)))
        return false;

    if (virDomainGetJobInfo(dom, &info) == 0) {
        const char *unit;
        double val;

        vshPrint(ctl, "%-17s ", _("Job type:"));
        switch (info.type) {
        case VIR_DOMAIN_JOB_BOUNDED:
            vshPrint(ctl, "%-12s\n", _("Bounded"));
            break;

        case VIR_DOMAIN_JOB_UNBOUNDED:
            vshPrint(ctl, "%-12s\n", _("Unbounded"));
            break;

        case VIR_DOMAIN_JOB_NONE:
        default:
            vshPrint(ctl, "%-12s\n", _("None"));
            goto cleanup;
        }

        vshPrint(ctl, "%-17s %-12llu ms\n", _("Time elapsed:"), info.timeElapsed);
        if (info.type == VIR_DOMAIN_JOB_BOUNDED)
            vshPrint(ctl, "%-17s %-12llu ms\n", _("Time remaining:"), info.timeRemaining);
        if (info.dataTotal || info.dataRemaining || info.dataProcessed) {
            val = prettyCapacity(info.dataProcessed, &unit);
            vshPrint(ctl, "%-17s %-.3lf %s\n", _("Data processed:"), val, unit);
            val = prettyCapacity(info.dataRemaining, &unit);
            vshPrint(ctl, "%-17s %-.3lf %s\n", _("Data remaining:"), val, unit);
            val = prettyCapacity(info.dataTotal, &unit);
            vshPrint(ctl, "%-17s %-.3lf %s\n", _("Data total:"), val, unit);
        }
        if (info.memTotal || info.memRemaining || info.memProcessed) {
            val = prettyCapacity(info.memProcessed, &unit);
            vshPrint(ctl, "%-17s %-.3lf %s\n", _("Memory processed:"), val, unit);
            val = prettyCapacity(info.memRemaining, &unit);
            vshPrint(ctl, "%-17s %-.3lf %s\n", _("Memory remaining:"), val, unit);
            val = prettyCapacity(info.memTotal, &unit);
            vshPrint(ctl, "%-17s %-.3lf %s\n", _("Memory total:"), val, unit);
        }
        if (info.fileTotal || info.fileRemaining || info.fileProcessed) {
            val = prettyCapacity(info.fileProcessed, &unit);
            vshPrint(ctl, "%-17s %-.3lf %s\n", _("File processed:"), val, unit);
            val = prettyCapacity(info.fileRemaining, &unit);
            vshPrint(ctl, "%-17s %-.3lf %s\n", _("File remaining:"), val, unit);
            val = prettyCapacity(info.fileTotal, &unit);
            vshPrint(ctl, "%-17s %-.3lf %s\n", _("File total:"), val, unit);
        }
    } else {
        ret = false;
    }
cleanup:
    virDomainFree(dom);
    return ret;
}

/*
 * "domjobabort" command
 */
static const vshCmdInfo info_domjobabort[] = {
    {"help", N_("abort active domain job")},
    {"desc", N_("Aborts the currently running domain job")},
    {NULL, NULL}
};

static const vshCmdOptDef opts_domjobabort[] = {
    {"domain", VSH_OT_DATA, VSH_OFLAG_REQ, N_("domain name, id or uuid")},
    {NULL, 0, 0, NULL}
};

static bool
cmdDomjobabort(vshControl *ctl, const vshCmd *cmd)
{
    virDomainPtr dom;
    bool ret = true;

    if (!vshConnectionUsability(ctl, ctl->conn))
        return false;

    if (!(dom = vshCommandOptDomain(ctl, cmd, NULL)))
        return false;

    if (virDomainAbortJob(dom) < 0)
        ret = false;

    virDomainFree(dom);
    return ret;
}

/*
 * "freecell" command
 */
static const vshCmdInfo info_freecell[] = {
    {"help", N_("NUMA free memory")},
    {"desc", N_("display available free memory for the NUMA cell.")},
    {NULL, NULL}
};

static const vshCmdOptDef opts_freecell[] = {
    {"cellno", VSH_OT_INT, 0, N_("NUMA cell number")},
    {"all", VSH_OT_BOOL, 0, N_("show free memory for all NUMA cells")},
    {NULL, 0, 0, NULL}
};

static bool
cmdFreecell(vshControl *ctl, const vshCmd *cmd)
{
    bool func_ret = false;
    int ret;
    int cell = -1, cell_given;
    unsigned long long memory;
    xmlNodePtr *nodes = NULL;
    unsigned long nodes_cnt;
    unsigned long *nodes_id = NULL;
    unsigned long long *nodes_free = NULL;
    int all_given;
    int i;
    char *cap_xml = NULL;
    xmlDocPtr xml = NULL;
    xmlXPathContextPtr ctxt = NULL;


    if (!vshConnectionUsability(ctl, ctl->conn))
        return false;

    if ( (cell_given = vshCommandOptInt(cmd, "cellno", &cell)) < 0) {
        vshError(ctl, "%s", _("cell number has to be a number"));
        goto cleanup;
    }
    all_given = vshCommandOptBool(cmd, "all");

    if (all_given && cell_given) {
        vshError(ctl, "%s", _("--cellno and --all are mutually exclusive. "
                              "Please choose only one."));
        goto cleanup;
    }

    if (all_given) {
        cap_xml = virConnectGetCapabilities(ctl->conn);
        if (!cap_xml) {
            vshError(ctl, "%s", _("unable to get node capabilities"));
            goto cleanup;
        }

        xml = xmlReadDoc((const xmlChar *) cap_xml, "node.xml", NULL,
                          XML_PARSE_NOENT | XML_PARSE_NONET |
                          XML_PARSE_NOWARNING);

        if (!xml) {
            vshError(ctl, "%s", _("unable to get node capabilities"));
            goto cleanup;
        }

        ctxt = xmlXPathNewContext(xml);
        nodes_cnt = virXPathNodeSet("/capabilities/host/topology/cells/cell",
                                    ctxt, &nodes);

        if (nodes_cnt == -1) {
            vshError(ctl, "%s", _("could not get information about "
                                  "NUMA topology"));
            goto cleanup;
        }

        nodes_free = vshCalloc(ctl, nodes_cnt, sizeof(*nodes_free));
        nodes_id = vshCalloc(ctl, nodes_cnt, sizeof(*nodes_id));

        for (i = 0; i < nodes_cnt; i++) {
            unsigned long id;
            char *val = virXMLPropString(nodes[i], "id");
            if (virStrToLong_ul(val, NULL, 10, &id)) {
                vshError(ctl, "%s", _("conversion from string failed"));
                VIR_FREE(val);
                goto cleanup;
            }
            VIR_FREE(val);
            nodes_id[i]=id;
            ret = virNodeGetCellsFreeMemory(ctl->conn, &(nodes_free[i]), id, 1);
            if (ret != 1) {
                vshError(ctl, _("failed to get free memory for NUMA node "
                                "number: %lu"), id);
                goto cleanup;
            }
        }

        memory = 0;
        for (cell = 0; cell < nodes_cnt; cell++) {
            vshPrint(ctl, "%5lu: %10llu kB\n", nodes_id[cell],
                    (nodes_free[cell]/1024));
            memory += nodes_free[cell];
        }

        vshPrintExtra(ctl, "--------------------\n");
        vshPrintExtra(ctl, "%5s: %10llu kB\n", _("Total"), memory/1024);
    } else {
        if (!cell_given) {
            memory = virNodeGetFreeMemory(ctl->conn);
            if (memory == 0)
                goto cleanup;
        } else {
            ret = virNodeGetCellsFreeMemory(ctl->conn, &memory, cell, 1);
            if (ret != 1)
                goto cleanup;
        }

        if (cell == -1)
            vshPrint(ctl, "%s: %llu kB\n", _("Total"), (memory/1024));
        else
            vshPrint(ctl, "%d: %llu kB\n", cell, (memory/1024));
    }

    func_ret = true;

cleanup:
    xmlXPathFreeContext(ctxt);
    if (xml)
        xmlFreeDoc(xml);
    VIR_FREE(nodes);
    VIR_FREE(nodes_free);
    VIR_FREE(nodes_id);
    VIR_FREE(cap_xml);
    return func_ret;
}

/*
 * "maxvcpus" command
 */
static const vshCmdInfo info_maxvcpus[] = {
    {"help", N_("connection vcpu maximum")},
    {"desc", N_("Show maximum number of virtual CPUs for guests on this connection.")},
    {NULL, NULL}
};

static const vshCmdOptDef opts_maxvcpus[] = {
    {"type", VSH_OT_STRING, 0, N_("domain type")},
    {NULL, 0, 0, NULL}
};

static bool
cmdMaxvcpus(vshControl *ctl, const vshCmd *cmd)
{
    const char *type = NULL;
    int vcpus;

    if (vshCommandOptString(cmd, "type", &type) < 0) {
        vshError(ctl, "%s", _("Invalid type"));
        return false;
    }

    if (!vshConnectionUsability(ctl, ctl->conn))
        return false;

    vcpus = virConnectGetMaxVcpus(ctl->conn, type);
    if (vcpus < 0)
        return false;
    vshPrint(ctl, "%d\n", vcpus);

    return true;
}

/*
 * "vcpucount" command
 */
static const vshCmdInfo info_vcpucount[] = {
    {"help", N_("domain vcpu counts")},
    {"desc", N_("Returns the number of virtual CPUs used by the domain.")},
    {NULL, NULL}
};

static const vshCmdOptDef opts_vcpucount[] = {
    {"domain", VSH_OT_DATA, VSH_OFLAG_REQ, N_("domain name, id or uuid")},
    {"maximum", VSH_OT_BOOL, 0, N_("get maximum cap on vcpus")},
    {"current", VSH_OT_BOOL, 0, N_("get current vcpu usage")},
    {"config", VSH_OT_BOOL, 0, N_("get value to be used on next boot")},
    {"live", VSH_OT_BOOL, 0, N_("get value from running domain")},
    {NULL, 0, 0, NULL}
};

static bool
cmdVcpucount(vshControl *ctl, const vshCmd *cmd)
{
    virDomainPtr dom;
    bool ret = true;
    int maximum = vshCommandOptBool(cmd, "maximum");
    int current = vshCommandOptBool(cmd, "current");
    int config = vshCommandOptBool(cmd, "config");
    int live = vshCommandOptBool(cmd, "live");
    bool all = maximum + current + config + live == 0;
    int count;

    if (maximum && current) {
        vshError(ctl, "%s",
                 _("--maximum and --current cannot both be specified"));
        return false;
    }
    if (config && live) {
        vshError(ctl, "%s",
                 _("--config and --live cannot both be specified"));
        return false;
    }
    /* We want one of each pair of mutually exclusive options; that
     * is, use of flags requires exactly two options.  */
    if (maximum + current + config + live == 1) {
        vshError(ctl,
                 _("when using --%s, either --%s or --%s must be specified"),
                 (maximum ? "maximum" : current ? "current"
                  : config ? "config" : "live"),
                 maximum + current ? "config" : "maximum",
                 maximum + current ? "live" : "current");
        return false;
    }

    if (!vshConnectionUsability(ctl, ctl->conn))
        return false;

    if (!(dom = vshCommandOptDomain(ctl, cmd, NULL)))
        return false;

    /* In all cases, try the new API first; if it fails because we are
     * talking to an older client, try a fallback API before giving
     * up.  */
    if (all || (maximum && config)) {
        count = virDomainGetVcpusFlags(dom, (VIR_DOMAIN_VCPU_MAXIMUM |
                                             VIR_DOMAIN_VCPU_CONFIG));
        if (count < 0 && (last_error->code == VIR_ERR_NO_SUPPORT
                          || last_error->code == VIR_ERR_INVALID_ARG)) {
            char *tmp;
            char *xml = virDomainGetXMLDesc(dom, VIR_DOMAIN_XML_INACTIVE);
            if (xml && (tmp = strstr(xml, "<vcpu"))) {
                tmp = strchr(tmp, '>');
                if (!tmp || virStrToLong_i(tmp + 1, &tmp, 10, &count) < 0)
                    count = -1;
            }
            virFreeError(last_error);
            last_error = NULL;
            VIR_FREE(xml);
        }

        if (count < 0) {
            virshReportError(ctl);
            ret = false;
        } else if (all) {
            vshPrint(ctl, "%-12s %-12s %3d\n", _("maximum"), _("config"),
                     count);
        } else {
            vshPrint(ctl, "%d\n", count);
        }
        virFreeError(last_error);
        last_error = NULL;
    }

    if (all || (maximum && live)) {
        count = virDomainGetVcpusFlags(dom, (VIR_DOMAIN_VCPU_MAXIMUM |
                                             VIR_DOMAIN_VCPU_LIVE));
        if (count < 0 && (last_error->code == VIR_ERR_NO_SUPPORT
                          || last_error->code == VIR_ERR_INVALID_ARG)) {
            count = virDomainGetMaxVcpus(dom);
        }

        if (count < 0) {
            virshReportError(ctl);
            ret = false;
        } else if (all) {
            vshPrint(ctl, "%-12s %-12s %3d\n", _("maximum"), _("live"),
                     count);
        } else {
            vshPrint(ctl, "%d\n", count);
        }
        virFreeError(last_error);
        last_error = NULL;
    }

    if (all || (current && config)) {
        count = virDomainGetVcpusFlags(dom, VIR_DOMAIN_VCPU_CONFIG);
        if (count < 0 && (last_error->code == VIR_ERR_NO_SUPPORT
                          || last_error->code == VIR_ERR_INVALID_ARG)) {
            char *tmp, *end;
            char *xml = virDomainGetXMLDesc(dom, VIR_DOMAIN_XML_INACTIVE);
            if (xml && (tmp = strstr(xml, "<vcpu"))) {
                end = strchr(tmp, '>');
                if (end) {
                    *end = '\0';
                    tmp = strstr(tmp, "current=");
                    if (!tmp)
                        tmp = end + 1;
                    else {
                        tmp += strlen("current=");
                        tmp += *tmp == '\'' || *tmp == '"';
                    }
                }
                if (!tmp || virStrToLong_i(tmp, &tmp, 10, &count) < 0)
                    count = -1;
            }
            VIR_FREE(xml);
        }

        if (count < 0) {
            virshReportError(ctl);
            ret = false;
        } else if (all) {
            vshPrint(ctl, "%-12s %-12s %3d\n", _("current"), _("config"),
                     count);
        } else {
            vshPrint(ctl, "%d\n", count);
        }
        virFreeError(last_error);
        last_error = NULL;
    }

    if (all || (current && live)) {
        count = virDomainGetVcpusFlags(dom, VIR_DOMAIN_VCPU_LIVE);
        if (count < 0 && (last_error->code == VIR_ERR_NO_SUPPORT
                          || last_error->code == VIR_ERR_INVALID_ARG)) {
            virDomainInfo info;
            if (virDomainGetInfo(dom, &info) == 0)
                count = info.nrVirtCpu;
        }

        if (count < 0) {
            virshReportError(ctl);
            ret = false;
        } else if (all) {
            vshPrint(ctl, "%-12s %-12s %3d\n", _("current"), _("live"),
                     count);
        } else {
            vshPrint(ctl, "%d\n", count);
        }
        virFreeError(last_error);
        last_error = NULL;
    }

    virDomainFree(dom);
    return ret;
}

/*
 * "vcpuinfo" command
 */
static const vshCmdInfo info_vcpuinfo[] = {
    {"help", N_("detailed domain vcpu information")},
    {"desc", N_("Returns basic information about the domain virtual CPUs.")},
    {NULL, NULL}
};

static const vshCmdOptDef opts_vcpuinfo[] = {
    {"domain", VSH_OT_DATA, VSH_OFLAG_REQ, N_("domain name, id or uuid")},
    {NULL, 0, 0, NULL}
};

static bool
cmdVcpuinfo(vshControl *ctl, const vshCmd *cmd)
{
    virDomainInfo info;
    virDomainPtr dom;
    virNodeInfo nodeinfo;
    virVcpuInfoPtr cpuinfo;
    unsigned char *cpumap;
    int ncpus;
    size_t cpumaplen;
    bool ret = true;

    if (!vshConnectionUsability(ctl, ctl->conn))
        return false;

    if (!(dom = vshCommandOptDomain(ctl, cmd, NULL)))
        return false;

    if (virNodeGetInfo(ctl->conn, &nodeinfo) != 0) {
        virDomainFree(dom);
        return false;
    }

    if (virDomainGetInfo(dom, &info) != 0) {
        virDomainFree(dom);
        return false;
    }

    cpuinfo = vshMalloc(ctl, sizeof(virVcpuInfo)*info.nrVirtCpu);
    cpumaplen = VIR_CPU_MAPLEN(VIR_NODEINFO_MAXCPUS(nodeinfo));
    cpumap = vshMalloc(ctl, info.nrVirtCpu * cpumaplen);

    if ((ncpus = virDomainGetVcpus(dom,
                                   cpuinfo, info.nrVirtCpu,
                                   cpumap, cpumaplen)) >= 0) {
        int n;
        for (n = 0 ; n < ncpus ; n++) {
            unsigned int m;
            vshPrint(ctl, "%-15s %d\n", _("VCPU:"), n);
            vshPrint(ctl, "%-15s %d\n", _("CPU:"), cpuinfo[n].cpu);
            vshPrint(ctl, "%-15s %s\n", _("State:"),
                     _(vshDomainVcpuStateToString(cpuinfo[n].state)));
            if (cpuinfo[n].cpuTime != 0) {
                double cpuUsed = cpuinfo[n].cpuTime;

                cpuUsed /= 1000000000.0;

                vshPrint(ctl, "%-15s %.1lfs\n", _("CPU time:"), cpuUsed);
            }
            vshPrint(ctl, "%-15s ", _("CPU Affinity:"));
            for (m = 0 ; m < VIR_NODEINFO_MAXCPUS(nodeinfo) ; m++) {
                vshPrint(ctl, "%c", VIR_CPU_USABLE(cpumap, cpumaplen, n, m) ? 'y' : '-');
            }
            vshPrint(ctl, "\n");
            if (n < (ncpus - 1)) {
                vshPrint(ctl, "\n");
            }
        }
    } else {
        if (info.state == VIR_DOMAIN_SHUTOFF) {
            vshError(ctl, "%s",
                     _("Domain shut off, virtual CPUs not present."));
        }
        ret = false;
    }

    VIR_FREE(cpumap);
    VIR_FREE(cpuinfo);
    virDomainFree(dom);
    return ret;
}

/*
 * "vcpupin" command
 */
static const vshCmdInfo info_vcpupin[] = {
    {"help", N_("control domain vcpu affinity")},
    {"desc", N_("Pin domain VCPUs to host physical CPUs.")},
    {NULL, NULL}
};

static const vshCmdOptDef opts_vcpupin[] = {
    {"domain", VSH_OT_DATA, VSH_OFLAG_REQ, N_("domain name, id or uuid")},
    {"vcpu", VSH_OT_INT, VSH_OFLAG_REQ, N_("vcpu number")},
    {"cpulist", VSH_OT_DATA, VSH_OFLAG_REQ, N_("host cpu number(s) (comma separated)")},
    {NULL, 0, 0, NULL}
};

static bool
cmdVcpupin(vshControl *ctl, const vshCmd *cmd)
{
    virDomainInfo info;
    virDomainPtr dom;
    virNodeInfo nodeinfo;
    int vcpu;
    const char *cpulist = NULL;
    bool ret = true;
    unsigned char *cpumap;
    int cpumaplen;
    int i;
    enum { expect_num, expect_num_or_comma } state;

    if (!vshConnectionUsability(ctl, ctl->conn))
        return false;

    if (!(dom = vshCommandOptDomain(ctl, cmd, NULL)))
        return false;

    if (vshCommandOptInt(cmd, "vcpu", &vcpu) <= 0) {
        vshError(ctl, "%s", _("vcpupin: Invalid or missing vCPU number."));
        virDomainFree(dom);
        return false;
    }

    if (vshCommandOptString(cmd, "cpulist", &cpulist) <= 0) {
        virDomainFree(dom);
        return false;
    }

    if (virNodeGetInfo(ctl->conn, &nodeinfo) != 0) {
        virDomainFree(dom);
        return false;
    }

    if (virDomainGetInfo(dom, &info) != 0) {
        vshError(ctl, "%s", _("vcpupin: failed to get domain informations."));
        virDomainFree(dom);
        return false;
    }

    if (vcpu >= info.nrVirtCpu) {
        vshError(ctl, "%s", _("vcpupin: Invalid vCPU number."));
        virDomainFree(dom);
        return false;
    }

    /* Check that the cpulist parameter is a comma-separated list of
     * numbers and give an intelligent error message if not.
     */
    if (cpulist[0] == '\0') {
        vshError(ctl, "%s", _("cpulist: Invalid format. Empty string."));
        virDomainFree (dom);
        return false;
    }

    state = expect_num;
    for (i = 0; cpulist[i]; i++) {
        switch (state) {
        case expect_num:
          if (!c_isdigit (cpulist[i])) {
                vshError(ctl, _("cpulist: %s: Invalid format. Expecting "
                                "digit at position %d (near '%c')."),
                         cpulist, i, cpulist[i]);
                virDomainFree (dom);
                return false;
            }
            state = expect_num_or_comma;
            break;
        case expect_num_or_comma:
            if (cpulist[i] == ',')
                state = expect_num;
            else if (!c_isdigit (cpulist[i])) {
                vshError(ctl, _("cpulist: %s: Invalid format. Expecting "
                                "digit or comma at position %d (near '%c')."),
                         cpulist, i, cpulist[i]);
                virDomainFree (dom);
                return false;
            }
        }
    }
    if (state == expect_num) {
        vshError(ctl, _("cpulist: %s: Invalid format. Trailing comma "
                        "at position %d."),
                 cpulist, i);
        virDomainFree (dom);
        return false;
    }

    cpumaplen = VIR_CPU_MAPLEN(VIR_NODEINFO_MAXCPUS(nodeinfo));
    cpumap = vshCalloc(ctl, 1, cpumaplen);

    do {
        unsigned int cpu = atoi(cpulist);

        if (cpu < VIR_NODEINFO_MAXCPUS(nodeinfo)) {
            VIR_USE_CPU(cpumap, cpu);
        } else {
            vshError(ctl, _("Physical CPU %d doesn't exist."), cpu);
            VIR_FREE(cpumap);
            virDomainFree(dom);
            return false;
        }
        cpulist = strchr(cpulist, ',');
        if (cpulist)
            cpulist++;
    } while (cpulist);

    if (virDomainPinVcpu(dom, vcpu, cpumap, cpumaplen) != 0) {
        ret = false;
    }

    VIR_FREE(cpumap);
    virDomainFree(dom);
    return ret;
}

/*
 * "setvcpus" command
 */
static const vshCmdInfo info_setvcpus[] = {
    {"help", N_("change number of virtual CPUs")},
    {"desc", N_("Change the number of virtual CPUs in the guest domain.")},
    {NULL, NULL}
};

static const vshCmdOptDef opts_setvcpus[] = {
    {"domain", VSH_OT_DATA, VSH_OFLAG_REQ, N_("domain name, id or uuid")},
    {"count", VSH_OT_INT, VSH_OFLAG_REQ, N_("number of virtual CPUs")},
    {"maximum", VSH_OT_BOOL, 0, N_("set maximum limit on next boot")},
    {"config", VSH_OT_BOOL, 0, N_("affect next boot")},
    {"live", VSH_OT_BOOL, 0, N_("affect running domain")},
    {NULL, 0, 0, NULL}
};

static bool
cmdSetvcpus(vshControl *ctl, const vshCmd *cmd)
{
    virDomainPtr dom;
    int count = 0;
    bool ret = true;
    int maximum = vshCommandOptBool(cmd, "maximum");
    int config = vshCommandOptBool(cmd, "config");
    int live = vshCommandOptBool(cmd, "live");
    int flags = ((maximum ? VIR_DOMAIN_VCPU_MAXIMUM : 0) |
                 (config ? VIR_DOMAIN_VCPU_CONFIG : 0) |
                 (live ? VIR_DOMAIN_VCPU_LIVE : 0));

    if (!vshConnectionUsability(ctl, ctl->conn))
        return false;

    if (!(dom = vshCommandOptDomain(ctl, cmd, NULL)))
        return false;

    if (vshCommandOptInt(cmd, "count", &count) < 0) {
        vshError(ctl, "%s", _("Invalid number of virtual CPUs"));
        goto cleanup;
    }

    if (!flags) {
        if (virDomainSetVcpus(dom, count) != 0) {
            ret = false;
        }
    } else {
        /* If the --maximum flag was given, we need to ensure only the
           --config flag is in effect as well */
        if (maximum) {
            vshDebug(ctl, 5, "--maximum flag was given\n");

            /* If neither the --config nor --live flags were given, OR
               if just the --live flag was given, we need to error out
               warning the user that the --maximum flag can only be used
               with the --config flag */
            if (live || !config) {

                /* Warn the user about the invalid flag combination */
                vshError(ctl, _("--maximum must be used with --config only"));
                ret = false;
                goto cleanup;
            }
        }

        /* Apply the virtual cpu changes */
        if (virDomainSetVcpusFlags(dom, count, flags) < 0) {
            ret = false;
        }
    }

  cleanup:
    virDomainFree(dom);
    return ret;
}

/*
 * "inject-nmi" command
 */
static const vshCmdInfo info_inject_nmi[] = {
    {"help", N_("Inject NMI to the guest")},
    {"desc", N_("Inject NMI to the guest domain.")},
    {NULL, NULL}
};

static const vshCmdOptDef opts_inject_nmi[] = {
    {"domain", VSH_OT_DATA, VSH_OFLAG_REQ, N_("domain name, id or uuid")},
    {NULL, 0, 0, NULL}
};


static bool
cmdInjectNMI(vshControl *ctl, const vshCmd *cmd)
{
    virDomainPtr dom;
    int ret = true;

    if (!vshConnectionUsability(ctl, ctl->conn))
        return false;

    if (!(dom = vshCommandOptDomain(ctl, cmd, NULL)))
        return false;

    if (virDomainInjectNMI(dom, 0) < 0)
            ret = false;

    virDomainFree(dom);
    return ret;
}

/*
 * "setmemory" command
 */
static const vshCmdInfo info_setmem[] = {
    {"help", N_("change memory allocation")},
    {"desc", N_("Change the current memory allocation in the guest domain.")},
    {NULL, NULL}
};

static const vshCmdOptDef opts_setmem[] = {
    {"domain", VSH_OT_DATA, VSH_OFLAG_REQ, N_("domain name, id or uuid")},
    {"kilobytes", VSH_OT_INT, VSH_OFLAG_REQ, N_("number of kilobytes of memory")},
    {"config", VSH_OT_BOOL, 0, N_("affect next boot")},
    {"live", VSH_OT_BOOL, 0, N_("affect running domain")},
    {"current", VSH_OT_BOOL, 0, N_("affect current domain")},
    {NULL, 0, 0, NULL}
};

static bool
cmdSetmem(vshControl *ctl, const vshCmd *cmd)
{
    virDomainPtr dom;
    virDomainInfo info;
    unsigned long kilobytes = 0;
    bool ret = true;
    int config = vshCommandOptBool(cmd, "config");
    int live = vshCommandOptBool(cmd, "live");
    int current = vshCommandOptBool(cmd, "current");
    int flags = 0;

    if (current) {
        if (live || config) {
            vshError(ctl, "%s", _("--current must be specified exclusively"));
            return false;
        }
        flags = VIR_DOMAIN_MEM_CURRENT;
    } else {
        if (config)
            flags |= VIR_DOMAIN_MEM_CONFIG;
        if (live)
            flags |= VIR_DOMAIN_MEM_LIVE;
        /* neither option is specified */
        if (!live && !config)
            flags = -1;
    }

    if (!vshConnectionUsability(ctl, ctl->conn))
        return false;

    if (!(dom = vshCommandOptDomain(ctl, cmd, NULL)))
        return false;

    if (vshCommandOptUL(cmd, "kilobytes", &kilobytes) < 0) {
        vshError(ctl, "%s", _("memory size has to be a number"));
        return false;
    }

    if (kilobytes <= 0) {
        virDomainFree(dom);
        vshError(ctl, _("Invalid value of %lu for memory size"), kilobytes);
        return false;
    }

    if (virDomainGetInfo(dom, &info) != 0) {
        virDomainFree(dom);
        vshError(ctl, "%s", _("Unable to verify MaxMemorySize"));
        return false;
    }

    if (kilobytes > info.maxMem) {
        virDomainFree(dom);
        vshError(ctl, _("Requested memory size %lu kb is larger than maximum of %lu kb"),
                 kilobytes, info.maxMem);
        return false;
    }

    if (flags == -1) {
        if (virDomainSetMemory(dom, kilobytes) != 0) {
            ret = false;
        }
    } else {
        if (virDomainSetMemoryFlags(dom, kilobytes, flags) < 0) {
            ret = false;
        }
    }

    virDomainFree(dom);
    return ret;
}

/*
 * "setmaxmem" command
 */
static const vshCmdInfo info_setmaxmem[] = {
    {"help", N_("change maximum memory limit")},
    {"desc", N_("Change the maximum memory allocation limit in the guest domain.")},
    {NULL, NULL}
};

static const vshCmdOptDef opts_setmaxmem[] = {
    {"domain", VSH_OT_DATA, VSH_OFLAG_REQ, N_("domain name, id or uuid")},
    {"kilobytes", VSH_OT_INT, VSH_OFLAG_REQ, N_("maximum memory limit in kilobytes")},
    {"config", VSH_OT_BOOL, 0, N_("affect next boot")},
    {"live", VSH_OT_BOOL, 0, N_("affect running domain")},
    {"current", VSH_OT_BOOL, 0, N_("affect current domain")},
    {NULL, 0, 0, NULL}
};

static bool
cmdSetmaxmem(vshControl *ctl, const vshCmd *cmd)
{
    virDomainPtr dom;
    int kilobytes = 0;
    bool ret = true;
    int config = vshCommandOptBool(cmd, "config");
    int live = vshCommandOptBool(cmd, "live");
    int current = vshCommandOptBool(cmd, "current");
    int flags = VIR_DOMAIN_MEM_MAXIMUM;

    if (current) {
        if (live || config) {
            vshError(ctl, "%s", _("--current must be specified exclusively"));
            return false;
        }
    } else {
        if (config)
            flags |= VIR_DOMAIN_MEM_CONFIG;
        if (live)
            flags |= VIR_DOMAIN_MEM_LIVE;
        /* neither option is specified */
        if (!live && !config)
            flags = -1;
    }

    if (!vshConnectionUsability(ctl, ctl->conn))
        return false;

    if (!(dom = vshCommandOptDomain(ctl, cmd, NULL)))
        return false;

    if (vshCommandOptInt(cmd, "kilobytes", &kilobytes) < 0) {
        vshError(ctl, "%s", _("memory size has to be a number"));
        return false;
    }

    if (kilobytes <= 0) {
        virDomainFree(dom);
        vshError(ctl, _("Invalid value of %d for memory size"), kilobytes);
        return false;
    }

    if (flags == -1) {
        if (virDomainSetMaxMemory(dom, kilobytes) != 0) {
            vshError(ctl, "%s", _("Unable to change MaxMemorySize"));
            ret = false;
        }
    } else {
        if (virDomainSetMemoryFlags(dom, kilobytes, flags) < 0) {
            vshError(ctl, "%s", _("Unable to change MaxMemorySize"));
            ret = false;
        }
    }

    virDomainFree(dom);
    return ret;
}

/*
 * "blkiotune" command
 */
static const vshCmdInfo info_blkiotune[] = {
    {"help", N_("Get or set blkio parameters")},
    {"desc", N_("Get or set the current blkio parameters for a guest" \
                " domain.\n" \
                "    To get the blkio parameters use following command: \n\n" \
                "    virsh # blkiotune <domain>")},
    {NULL, NULL}
};

static const vshCmdOptDef opts_blkiotune[] = {
    {"domain", VSH_OT_DATA, VSH_OFLAG_REQ, N_("domain name, id or uuid")},
    {"weight", VSH_OT_INT, VSH_OFLAG_NONE,
     N_("IO Weight in range [100, 1000]")},
    {NULL, 0, 0, NULL}
};

static bool
cmdBlkiotune(vshControl * ctl, const vshCmd * cmd)
{
    virDomainPtr dom;
    int weight = 0;
    int nparams = 0;
    unsigned int i = 0;
    virTypedParameterPtr params = NULL, temp = NULL;
    bool ret = false;

    if (!vshConnectionUsability(ctl, ctl->conn))
        return false;

    if (!(dom = vshCommandOptDomain(ctl, cmd, NULL)))
        return false;

    if (vshCommandOptInt(cmd, "weight", &weight) < 0) {
        vshError(ctl, "%s",
                 _("Unable to parse integer parameter"));
        goto cleanup;
    }

    if (weight) {
        nparams++;
        if (weight < 0) {
            virDomainFree(dom);
            vshError(ctl, _("Invalid value of %d for I/O weight"), weight);
            goto cleanup;
        }
    }

    if (nparams == 0) {
        /* get the number of blkio parameters */
        if (virDomainGetBlkioParameters(dom, NULL, &nparams, 0) != 0) {
            vshError(ctl, "%s",
                     _("Unable to get number of blkio parameters"));
            goto cleanup;
        }

        if (nparams == 0) {
            /* nothing to output */
            ret = true;
            goto cleanup;
        }

        /* now go get all the blkio parameters */
        params = vshCalloc(ctl, nparams, sizeof(*params));
        if (virDomainGetBlkioParameters(dom, params, &nparams, 0) != 0) {
            vshError(ctl, "%s", _("Unable to get blkio parameters"));
            goto cleanup;
        }

        for (i = 0; i < nparams; i++) {
            switch (params[i].type) {
                case VIR_TYPED_PARAM_INT:
                    vshPrint(ctl, "%-15s: %d\n", params[i].field,
                             params[i].value.i);
                    break;
                case VIR_TYPED_PARAM_UINT:
                    vshPrint(ctl, "%-15s: %u\n", params[i].field,
                             params[i].value.ui);
                    break;
                case VIR_TYPED_PARAM_LLONG:
                    vshPrint(ctl, "%-15s: %lld\n", params[i].field,
                             params[i].value.l);
                    break;
                case VIR_TYPED_PARAM_ULLONG:
                    vshPrint(ctl, "%-15s: %llu\n", params[i].field,
                                 params[i].value.ul);
                    break;
                case VIR_TYPED_PARAM_DOUBLE:
                    vshPrint(ctl, "%-15s: %f\n", params[i].field,
                             params[i].value.d);
                    break;
                case VIR_TYPED_PARAM_BOOLEAN:
                    vshPrint(ctl, "%-15s: %d\n", params[i].field,
                             params[i].value.b);
                    break;
                default:
                    vshPrint(ctl, "unimplemented blkio parameter type\n");
            }
        }

        ret = true;
    } else {
        /* set the blkio parameters */
        params = vshCalloc(ctl, nparams, sizeof(*params));

        for (i = 0; i < nparams; i++) {
            temp = &params[i];
            temp->type = VIR_TYPED_PARAM_UINT;

            if (weight) {
                temp->value.ui = weight;
                strncpy(temp->field, VIR_DOMAIN_BLKIO_WEIGHT,
                        sizeof(temp->field));
                weight = 0;
            }
        }
        if (virDomainSetBlkioParameters(dom, params, nparams, 0) != 0)
            vshError(ctl, "%s", _("Unable to change blkio parameters"));
        else
            ret = true;
    }

  cleanup:
    VIR_FREE(params);
    virDomainFree(dom);
    return ret;
}

/*
 * "memtune" command
 */
static const vshCmdInfo info_memtune[] = {
    {"help", N_("Get or set memory parameters")},
    {"desc", N_("Get or set the current memory parameters for a guest" \
                " domain.\n" \
                "    To get the memory parameters use following command: \n\n" \
                "    virsh # memtune <domain>")},
    {NULL, NULL}
};

static const vshCmdOptDef opts_memtune[] = {
    {"domain", VSH_OT_DATA, VSH_OFLAG_REQ, N_("domain name, id or uuid")},
    {"hard-limit", VSH_OT_INT, VSH_OFLAG_NONE,
     N_("Max memory in kilobytes")},
    {"soft-limit", VSH_OT_INT, VSH_OFLAG_NONE,
     N_("Memory during contention in kilobytes")},
    {"swap-hard-limit", VSH_OT_INT, VSH_OFLAG_NONE,
     N_("Max memory plus swap in kilobytes")},
    {"min-guarantee", VSH_OT_INT, VSH_OFLAG_NONE,
     N_("Min guaranteed memory in kilobytes")},
    {"config", VSH_OT_BOOL, 0, N_("affect next boot")},
    {"live", VSH_OT_BOOL, 0, N_("affect running domain")},
    {"current", VSH_OT_BOOL, 0, N_("affect current domain")},
    {NULL, 0, 0, NULL}
};

static bool
cmdMemtune(vshControl * ctl, const vshCmd * cmd)
{
    virDomainPtr dom;
    long long hard_limit = 0, soft_limit = 0, swap_hard_limit = 0;
    long long min_guarantee = 0;
    int nparams = 0;
    unsigned int i = 0;
    virTypedParameterPtr params = NULL, temp = NULL;
    bool ret = false;
    unsigned int flags = 0;
    int current = vshCommandOptBool(cmd, "current");
    int config = vshCommandOptBool(cmd, "config");
    int live = vshCommandOptBool(cmd, "live");

    if (current) {
        if (live || config) {
            vshError(ctl, "%s", _("--current must be specified exclusively"));
            return false;
        }
        flags = VIR_DOMAIN_AFFECT_CURRENT;
    } else {
        if (config)
            flags |= VIR_DOMAIN_AFFECT_CONFIG;
        if (live)
            flags |= VIR_DOMAIN_AFFECT_LIVE;
    }

    if (!vshConnectionUsability(ctl, ctl->conn))
        return false;

    if (!(dom = vshCommandOptDomain(ctl, cmd, NULL)))
        return false;

    if (vshCommandOptLongLong(cmd, "hard-limit", &hard_limit) < 0 ||
        vshCommandOptLongLong(cmd, "soft-limit", &soft_limit) < 0 ||
        vshCommandOptLongLong(cmd, "swap-hard-limit", &swap_hard_limit) < 0 ||
        vshCommandOptLongLong(cmd, "min-guarantee", &min_guarantee) < 0) {
        vshError(ctl, "%s",
                 _("Unable to parse integer parameter"));
        goto cleanup;
    }

    if (hard_limit)
        nparams++;

    if (soft_limit)
        nparams++;

    if (swap_hard_limit)
        nparams++;

    if (min_guarantee)
        nparams++;

    if (nparams == 0) {
        /* get the number of memory parameters */
        if (virDomainGetMemoryParameters(dom, NULL, &nparams, flags) != 0) {
            vshError(ctl, "%s",
                     _("Unable to get number of memory parameters"));
            goto cleanup;
        }

        if (nparams == 0) {
            /* nothing to output */
            ret = true;
            goto cleanup;
        }

        /* now go get all the memory parameters */
        params = vshCalloc(ctl, nparams, sizeof(*params));
        if (virDomainGetMemoryParameters(dom, params, &nparams, flags) != 0) {
            vshError(ctl, "%s", _("Unable to get memory parameters"));
            goto cleanup;
        }

        for (i = 0; i < nparams; i++) {
            switch (params[i].type) {
                case VIR_TYPED_PARAM_INT:
                    vshPrint(ctl, "%-15s: %d\n", params[i].field,
                             params[i].value.i);
                    break;
                case VIR_TYPED_PARAM_UINT:
                    vshPrint(ctl, "%-15s: %u\n", params[i].field,
                             params[i].value.ui);
                    break;
                case VIR_TYPED_PARAM_LLONG:
                    vshPrint(ctl, "%-15s: %lld\n", params[i].field,
                             params[i].value.l);
                    break;
                case VIR_TYPED_PARAM_ULLONG:
                    if (params[i].value.ul == VIR_DOMAIN_MEMORY_PARAM_UNLIMITED)
                        vshPrint(ctl, "%-15s: unlimited\n", params[i].field);
                    else
                        vshPrint(ctl, "%-15s: %llu kB\n", params[i].field,
                                 params[i].value.ul);
                    break;
                case VIR_TYPED_PARAM_DOUBLE:
                    vshPrint(ctl, "%-15s: %f\n", params[i].field,
                             params[i].value.d);
                    break;
                case VIR_TYPED_PARAM_BOOLEAN:
                    vshPrint(ctl, "%-15s: %d\n", params[i].field,
                             params[i].value.b);
                    break;
                default:
                    vshPrint(ctl, "unimplemented memory parameter type\n");
            }
        }

        ret = true;
    } else {
        /* set the memory parameters */
        params = vshCalloc(ctl, nparams, sizeof(*params));

        for (i = 0; i < nparams; i++) {
            temp = &params[i];
            temp->type = VIR_TYPED_PARAM_ULLONG;

            /*
             * Some magic here, this is used to fill the params structure with
             * the valid arguments passed, after filling the particular
             * argument we purposely make them 0, so on the next pass it goes
             * to the next valid argument and so on.
             */
            if (soft_limit) {
                temp->value.ul = soft_limit;
                strncpy(temp->field, VIR_DOMAIN_MEMORY_SOFT_LIMIT,
                        sizeof(temp->field));
                soft_limit = 0;
            } else if (hard_limit) {
                temp->value.ul = hard_limit;
                strncpy(temp->field, VIR_DOMAIN_MEMORY_HARD_LIMIT,
                        sizeof(temp->field));
                hard_limit = 0;
            } else if (swap_hard_limit) {
                temp->value.ul = swap_hard_limit;
                strncpy(temp->field, VIR_DOMAIN_MEMORY_SWAP_HARD_LIMIT,
                        sizeof(temp->field));
                swap_hard_limit = 0;
            } else if (min_guarantee) {
                temp->value.ul = min_guarantee;
                strncpy(temp->field, VIR_DOMAIN_MEMORY_MIN_GUARANTEE,
                        sizeof(temp->field));
                min_guarantee = 0;
            }

            /* If the user has passed -1, we interpret it as unlimited */
            if (temp->value.ul == -1)
                temp->value.ul = VIR_DOMAIN_MEMORY_PARAM_UNLIMITED;
        }
        if (virDomainSetMemoryParameters(dom, params, nparams, flags) != 0)
            vshError(ctl, "%s", _("Unable to change memory parameters"));
        else
            ret = true;
    }

  cleanup:
    VIR_FREE(params);
    virDomainFree(dom);
    return ret;
}

/*
 * "nodeinfo" command
 */
static const vshCmdInfo info_nodeinfo[] = {
    {"help", N_("node information")},
    {"desc", N_("Returns basic information about the node.")},
    {NULL, NULL}
};

static bool
cmdNodeinfo(vshControl *ctl, const vshCmd *cmd ATTRIBUTE_UNUSED)
{
    virNodeInfo info;

    if (!vshConnectionUsability(ctl, ctl->conn))
        return false;

    if (virNodeGetInfo(ctl->conn, &info) < 0) {
        vshError(ctl, "%s", _("failed to get node information"));
        return false;
    }
    vshPrint(ctl, "%-20s %s\n", _("CPU model:"), info.model);
    vshPrint(ctl, "%-20s %d\n", _("CPU(s):"), info.cpus);
    vshPrint(ctl, "%-20s %d MHz\n", _("CPU frequency:"), info.mhz);
    vshPrint(ctl, "%-20s %d\n", _("CPU socket(s):"), info.sockets);
    vshPrint(ctl, "%-20s %d\n", _("Core(s) per socket:"), info.cores);
    vshPrint(ctl, "%-20s %d\n", _("Thread(s) per core:"), info.threads);
    vshPrint(ctl, "%-20s %d\n", _("NUMA cell(s):"), info.nodes);
    vshPrint(ctl, "%-20s %lu kB\n", _("Memory size:"), info.memory);

    return true;
}

/*
 * "capabilities" command
 */
static const vshCmdInfo info_capabilities[] = {
    {"help", N_("capabilities")},
    {"desc", N_("Returns capabilities of hypervisor/driver.")},
    {NULL, NULL}
};

static bool
cmdCapabilities (vshControl *ctl, const vshCmd *cmd ATTRIBUTE_UNUSED)
{
    char *caps;

    if (!vshConnectionUsability(ctl, ctl->conn))
        return false;

    if ((caps = virConnectGetCapabilities (ctl->conn)) == NULL) {
        vshError(ctl, "%s", _("failed to get capabilities"));
        return false;
    }
    vshPrint (ctl, "%s\n", caps);
    VIR_FREE(caps);

    return true;
}

/*
 * "dumpxml" command
 */
static const vshCmdInfo info_dumpxml[] = {
    {"help", N_("domain information in XML")},
    {"desc", N_("Output the domain information as an XML dump to stdout.")},
    {NULL, NULL}
};

static const vshCmdOptDef opts_dumpxml[] = {
    {"domain", VSH_OT_DATA, VSH_OFLAG_REQ, N_("domain name, id or uuid")},
    {"inactive", VSH_OT_BOOL, 0, N_("show inactive defined XML")},
    {"security-info", VSH_OT_BOOL, 0, N_("include security sensitive information in XML dump")},
    {"update-cpu", VSH_OT_BOOL, 0, N_("update guest CPU according to host CPU")},
    {NULL, 0, 0, NULL}
};

static bool
cmdDumpXML(vshControl *ctl, const vshCmd *cmd)
{
    virDomainPtr dom;
    bool ret = true;
    char *dump;
    int flags = 0;
    int inactive = vshCommandOptBool(cmd, "inactive");
    int secure = vshCommandOptBool(cmd, "security-info");
    int update = vshCommandOptBool(cmd, "update-cpu");

    if (inactive)
        flags |= VIR_DOMAIN_XML_INACTIVE;
    if (secure)
        flags |= VIR_DOMAIN_XML_SECURE;
    if (update)
        flags |= VIR_DOMAIN_XML_UPDATE_CPU;

    if (!vshConnectionUsability(ctl, ctl->conn))
        return false;

    if (!(dom = vshCommandOptDomain(ctl, cmd, NULL)))
        return false;

    dump = virDomainGetXMLDesc(dom, flags);
    if (dump != NULL) {
        vshPrint(ctl, "%s", dump);
        VIR_FREE(dump);
    } else {
        ret = false;
    }

    virDomainFree(dom);
    return ret;
}

/*
 * "domxml-from-native" command
 */
static const vshCmdInfo info_domxmlfromnative[] = {
    {"help", N_("Convert native config to domain XML")},
    {"desc", N_("Convert native guest configuration format to domain XML format.")},
    {NULL, NULL}
};

static const vshCmdOptDef opts_domxmlfromnative[] = {
    {"format", VSH_OT_DATA, VSH_OFLAG_REQ, N_("source config data format")},
    {"config", VSH_OT_DATA, VSH_OFLAG_REQ, N_("config data file to import from")},
    {NULL, 0, 0, NULL}
};

static bool
cmdDomXMLFromNative(vshControl *ctl, const vshCmd *cmd)
{
    bool ret = true;
    const char *format = NULL;
    const char *configFile = NULL;
    char *configData;
    char *xmlData;
    int flags = 0;

    if (!vshConnectionUsability(ctl, ctl->conn))
        return false;

    if (vshCommandOptString(cmd, "format", &format) < 0 ||
        vshCommandOptString(cmd, "config", &configFile) < 0)
        return false;

    if (virFileReadAll(configFile, 1024*1024, &configData) < 0)
        return false;

    xmlData = virConnectDomainXMLFromNative(ctl->conn, format, configData, flags);
    if (xmlData != NULL) {
        vshPrint(ctl, "%s", xmlData);
        VIR_FREE(xmlData);
    } else {
        ret = false;
    }

    return ret;
}

/*
 * "domxml-to-native" command
 */
static const vshCmdInfo info_domxmltonative[] = {
    {"help", N_("Convert domain XML to native config")},
    {"desc", N_("Convert domain XML config to a native guest configuration format.")},
    {NULL, NULL}
};

static const vshCmdOptDef opts_domxmltonative[] = {
    {"format", VSH_OT_DATA, VSH_OFLAG_REQ, N_("target config data type format")},
    {"xml", VSH_OT_DATA, VSH_OFLAG_REQ, N_("xml data file to export from")},
    {NULL, 0, 0, NULL}
};

static bool
cmdDomXMLToNative(vshControl *ctl, const vshCmd *cmd)
{
    bool ret = true;
    const char *format = NULL;
    const char *xmlFile = NULL;
    char *configData;
    char *xmlData;
    int flags = 0;

    if (!vshConnectionUsability(ctl, ctl->conn))
        return false;

    if (vshCommandOptString(cmd, "format", &format) < 0
        || vshCommandOptString(cmd, "xml", &xmlFile) < 0)
        return false;

    if (virFileReadAll(xmlFile, 1024*1024, &xmlData) < 0)
        return false;

    configData = virConnectDomainXMLToNative(ctl->conn, format, xmlData, flags);
    if (configData != NULL) {
        vshPrint(ctl, "%s", configData);
        VIR_FREE(configData);
    } else {
        ret = false;
    }

    return ret;
}

/*
 * "domname" command
 */
static const vshCmdInfo info_domname[] = {
    {"help", N_("convert a domain id or UUID to domain name")},
    {"desc", ""},
    {NULL, NULL}
};

static const vshCmdOptDef opts_domname[] = {
    {"domain", VSH_OT_DATA, VSH_OFLAG_REQ, N_("domain id or uuid")},
    {NULL, 0, 0, NULL}
};

static bool
cmdDomname(vshControl *ctl, const vshCmd *cmd)
{
    virDomainPtr dom;

    if (!vshConnectionUsability(ctl, ctl->conn))
        return false;
    if (!(dom = vshCommandOptDomainBy(ctl, cmd, NULL,
                                      VSH_BYID|VSH_BYUUID)))
        return false;

    vshPrint(ctl, "%s\n", virDomainGetName(dom));
    virDomainFree(dom);
    return true;
}

/*
 * "domid" command
 */
static const vshCmdInfo info_domid[] = {
    {"help", N_("convert a domain name or UUID to domain id")},
    {"desc", ""},
    {NULL, NULL}
};

static const vshCmdOptDef opts_domid[] = {
    {"domain", VSH_OT_DATA, VSH_OFLAG_REQ, N_("domain name or uuid")},
    {NULL, 0, 0, NULL}
};

static bool
cmdDomid(vshControl *ctl, const vshCmd *cmd)
{
    virDomainPtr dom;
    unsigned int id;

    if (!vshConnectionUsability(ctl, ctl->conn))
        return false;
    if (!(dom = vshCommandOptDomainBy(ctl, cmd, NULL,
                                      VSH_BYNAME|VSH_BYUUID)))
        return false;

    id = virDomainGetID(dom);
    if (id == ((unsigned int)-1))
        vshPrint(ctl, "%s\n", "-");
    else
        vshPrint(ctl, "%d\n", id);
    virDomainFree(dom);
    return true;
}

/*
 * "domuuid" command
 */
static const vshCmdInfo info_domuuid[] = {
    {"help", N_("convert a domain name or id to domain UUID")},
    {"desc", ""},
    {NULL, NULL}
};

static const vshCmdOptDef opts_domuuid[] = {
    {"domain", VSH_OT_DATA, VSH_OFLAG_REQ, N_("domain id or name")},
    {NULL, 0, 0, NULL}
};

static bool
cmdDomuuid(vshControl *ctl, const vshCmd *cmd)
{
    virDomainPtr dom;
    char uuid[VIR_UUID_STRING_BUFLEN];

    if (!vshConnectionUsability(ctl, ctl->conn))
        return false;
    if (!(dom = vshCommandOptDomainBy(ctl, cmd, NULL,
                                      VSH_BYNAME|VSH_BYID)))
        return false;

    if (virDomainGetUUIDString(dom, uuid) != -1)
        vshPrint(ctl, "%s\n", uuid);
    else
        vshError(ctl, "%s", _("failed to get domain UUID"));

    virDomainFree(dom);
    return true;
}

/*
 * "migrate" command
 */
static const vshCmdInfo info_migrate[] = {
    {"help", N_("migrate domain to another host")},
    {"desc", N_("Migrate domain to another host.  Add --live for live migration.")},
    {NULL, NULL}
};

static const vshCmdOptDef opts_migrate[] = {
    {"live", VSH_OT_BOOL, 0, N_("live migration")},
    {"p2p", VSH_OT_BOOL, 0, N_("peer-2-peer migration")},
    {"direct", VSH_OT_BOOL, 0, N_("direct migration")},
    {"tunnelled", VSH_OT_BOOL, 0, N_("tunnelled migration")},
    {"persistent", VSH_OT_BOOL, 0, N_("persist VM on destination")},
    {"undefinesource", VSH_OT_BOOL, 0, N_("undefine VM on source")},
    {"suspend", VSH_OT_BOOL, 0, N_("do not restart the domain on the destination host")},
    {"copy-storage-all", VSH_OT_BOOL, 0, N_("migration with non-shared storage with full disk copy")},
    {"copy-storage-inc", VSH_OT_BOOL, 0, N_("migration with non-shared storage with incremental copy (same base image shared between source and destination)")},
    {"verbose", VSH_OT_BOOL, 0, N_("display the progress of migration")},
    {"domain", VSH_OT_DATA, VSH_OFLAG_REQ, N_("domain name, id or uuid")},
    {"desturi", VSH_OT_DATA, VSH_OFLAG_REQ, N_("connection URI of the destination host as seen from the client(normal migration) or source(p2p migration)")},
    {"migrateuri", VSH_OT_DATA, 0, N_("migration URI, usually can be omitted")},
    {"dname", VSH_OT_DATA, 0, N_("rename to new name during migration (if supported)")},
    {"timeout", VSH_OT_INT, 0, N_("force guest to suspend if live migration exceeds timeout (in seconds)")},
    {"xml", VSH_OT_STRING, 0, N_("filename containing updated XML for the target")},
    {NULL, 0, 0, NULL}
};

typedef struct __vshCtrlData {
    vshControl *ctl;
    const vshCmd *cmd;
    int writefd;
} vshCtrlData;

static void
doMigrate (void *opaque)
{
    char ret = '1';
    virDomainPtr dom = NULL;
    const char *desturi = NULL;
    const char *migrateuri = NULL;
    const char *dname = NULL;
    int flags = 0;
    vshCtrlData *data = opaque;
    vshControl *ctl = data->ctl;
    const vshCmd *cmd = data->cmd;
    const char *xmlfile = NULL;
    char *xml = NULL;
#if HAVE_PTHREAD_SIGMASK
    sigset_t sigmask, oldsigmask;

    sigemptyset(&sigmask);
    sigaddset(&sigmask, SIGINT);
    if (pthread_sigmask(SIG_BLOCK, &sigmask, &oldsigmask) < 0)
        goto out_sig;
#endif

    if (!vshConnectionUsability (ctl, ctl->conn))
        goto out;

    if (!(dom = vshCommandOptDomain (ctl, cmd, NULL)))
        goto out;

    if (vshCommandOptString(cmd, "desturi", &desturi) <= 0 ||
        vshCommandOptString(cmd, "migrateuri", &migrateuri) < 0 ||
        vshCommandOptString(cmd, "dname", &dname) < 0) {
        vshError(ctl, "%s", _("missing argument"));
        goto out;
    }

    if (vshCommandOptString(cmd, "xml", &xmlfile) < 0) {
        vshError(ctl, "%s", _("malformed xml argument"));
        goto out;
    }

    if (vshCommandOptBool (cmd, "live"))
        flags |= VIR_MIGRATE_LIVE;
    if (vshCommandOptBool (cmd, "p2p"))
        flags |= VIR_MIGRATE_PEER2PEER;
    if (vshCommandOptBool (cmd, "tunnelled"))
        flags |= VIR_MIGRATE_TUNNELLED;

    if (vshCommandOptBool (cmd, "persistent"))
        flags |= VIR_MIGRATE_PERSIST_DEST;
    if (vshCommandOptBool (cmd, "undefinesource"))
        flags |= VIR_MIGRATE_UNDEFINE_SOURCE;

    if (vshCommandOptBool (cmd, "suspend"))
        flags |= VIR_MIGRATE_PAUSED;

    if (vshCommandOptBool (cmd, "copy-storage-all"))
        flags |= VIR_MIGRATE_NON_SHARED_DISK;

    if (vshCommandOptBool (cmd, "copy-storage-inc"))
        flags |= VIR_MIGRATE_NON_SHARED_INC;


    if (xmlfile &&
        virFileReadAll(xmlfile, 8192, &xml) < 0)
        goto out;


    if ((flags & VIR_MIGRATE_PEER2PEER) ||
        vshCommandOptBool (cmd, "direct")) {
        /* For peer2peer migration or direct migration we only expect one URI
         * a libvirt URI, or a hypervisor specific URI. */

        if (migrateuri != NULL) {
            vshError(ctl, "%s", _("migrate: Unexpected migrateuri for peer2peer/direct migration"));
            goto out;
        }

        if (virDomainMigrateToURI2(dom, desturi, NULL, xml, flags, dname, 0) == 0)
            ret = '0';
    } else {
        /* For traditional live migration, connect to the destination host directly. */
        virConnectPtr dconn = NULL;
        virDomainPtr ddom = NULL;

        dconn = virConnectOpenAuth (desturi, virConnectAuthPtrDefault, 0);
        if (!dconn) goto out;

        ddom = virDomainMigrate2(dom, dconn, xml, flags, dname, migrateuri, 0);
        if (ddom) {
            virDomainFree(ddom);
            ret = '0';
        }
        virConnectClose (dconn);
    }

out:
#if HAVE_PTHREAD_SIGMASK
    pthread_sigmask(SIG_SETMASK, &oldsigmask, NULL);
out_sig:
#endif
    if (dom) virDomainFree (dom);
    VIR_FREE(xml);
    ignore_value(safewrite(data->writefd, &ret, sizeof(ret)));
}

static void
print_job_progress(unsigned long long remaining, unsigned long long total)
{
    int progress;

    if (total == 0)
        /* migration has not been started */
        return;

    if (remaining == 0) {
        /* migration has completed */
        progress = 100;
    } else {
        /* use float to avoid overflow */
        progress = (int)(100.0 - remaining * 100.0 / total);
        if (progress >= 100) {
            /* migration has not completed, do not print [100 %] */
            progress = 99;
        }
    }

    fprintf(stderr, "\rMigration: [%3d %%]", progress);
}

static bool
cmdMigrate (vshControl *ctl, const vshCmd *cmd)
{
    virDomainPtr dom = NULL;
    int p[2] = {-1, -1};
    int ret = -1;
    bool functionReturn = false;
    virThread workerThread;
    struct pollfd pollfd;
    char retchar;
    struct sigaction sig_action;
    struct sigaction old_sig_action;
    virDomainJobInfo jobinfo;
    bool verbose = false;
    int timeout = 0;
    struct timeval start, curr;
    bool live_flag = false;
    vshCtrlData data;
#if HAVE_PTHREAD_SIGMASK
    sigset_t sigmask, oldsigmask;

    sigemptyset(&sigmask);
    sigaddset(&sigmask, SIGINT);
#endif

    if (!(dom = vshCommandOptDomain(ctl, cmd, NULL)))
        return false;

    if (vshCommandOptBool (cmd, "verbose"))
        verbose = true;

    if (vshCommandOptBool (cmd, "live"))
        live_flag = true;
    if (vshCommandOptInt(cmd, "timeout", &timeout) > 0) {
        if (! live_flag) {
            vshError(ctl, "%s", _("migrate: Unexpected timeout for offline migration"));
            goto cleanup;
        }

        if (timeout < 1) {
            vshError(ctl, "%s", _("migrate: Invalid timeout"));
            goto cleanup;
        }

        /* Ensure that we can multiply by 1000 without overflowing. */
        if (timeout > INT_MAX / 1000) {
            vshError(ctl, "%s", _("migrate: Timeout is too big"));
            goto cleanup;
        }
    }

    if (pipe(p) < 0)
        goto cleanup;

    data.ctl = ctl;
    data.cmd = cmd;
    data.writefd = p[1];

    if (virThreadCreate(&workerThread,
                        true,
                        doMigrate,
                        &data) < 0)
        goto cleanup;

    intCaught = 0;
    sig_action.sa_sigaction = vshCatchInt;
    sig_action.sa_flags = SA_SIGINFO;
    sigemptyset(&sig_action.sa_mask);
    sigaction(SIGINT, &sig_action, &old_sig_action);

    pollfd.fd = p[0];
    pollfd.events = POLLIN;
    pollfd.revents = 0;

    GETTIMEOFDAY(&start);
    while (1) {
repoll:
        ret = poll(&pollfd, 1, 500);
        if (ret > 0) {
            if (saferead(p[0], &retchar, sizeof(retchar)) > 0) {
                if (retchar == '0') {
                    functionReturn = true;
                    if (verbose) {
                        /* print [100 %] */
                        print_job_progress(0, 1);
                    }
                } else
                    functionReturn = false;
            } else
                functionReturn = false;
            break;
        }

        if (ret < 0) {
            if (errno == EINTR) {
                if (intCaught) {
                    virDomainAbortJob(dom);
                    intCaught = 0;
                } else
                    goto repoll;
            }
            functionReturn = false;
            break;
        }

        GETTIMEOFDAY(&curr);
        if ( timeout && ((int)(curr.tv_sec - start.tv_sec)  * 1000 + \
                         (int)(curr.tv_usec - start.tv_usec) / 1000) > timeout * 1000 ) {
            /* suspend the domain when migration timeouts. */
            vshDebug(ctl, 5, "suspend the domain when migration timeouts\n");
            virDomainSuspend(dom);
            timeout = 0;
        }

        if (verbose) {
#if HAVE_PTHREAD_SIGMASK
            pthread_sigmask(SIG_BLOCK, &sigmask, &oldsigmask);
#endif
            ret = virDomainGetJobInfo(dom, &jobinfo);
#if HAVE_PTHREAD_SIGMASK
            pthread_sigmask(SIG_SETMASK, &oldsigmask, NULL);
#endif
            if (ret == 0)
                print_job_progress(jobinfo.dataRemaining, jobinfo.dataTotal);
        }
    }

    sigaction(SIGINT, &old_sig_action, NULL);

    virThreadJoin(&workerThread);

cleanup:
    virDomainFree(dom);
    VIR_FORCE_CLOSE(p[0]);
    VIR_FORCE_CLOSE(p[1]);
    return functionReturn;
}

/*
 * "migrate-setmaxdowntime" command
 */
static const vshCmdInfo info_migrate_setmaxdowntime[] = {
    {"help", N_("set maximum tolerable downtime")},
    {"desc", N_("Set maximum tolerable downtime of a domain which is being live-migrated to another host.")},
    {NULL, NULL}
};

static const vshCmdOptDef opts_migrate_setmaxdowntime[] = {
    {"domain", VSH_OT_DATA, VSH_OFLAG_REQ, N_("domain name, id or uuid")},
    {"downtime", VSH_OT_INT, VSH_OFLAG_REQ, N_("maximum tolerable downtime (in milliseconds) for migration")},
    {NULL, 0, 0, NULL}
};

static bool
cmdMigrateSetMaxDowntime(vshControl *ctl, const vshCmd *cmd)
{
    virDomainPtr dom = NULL;
    long long downtime = 0;
    bool ret = false;

    if (!vshConnectionUsability(ctl, ctl->conn))
        return false;

    if (!(dom = vshCommandOptDomain(ctl, cmd, NULL)))
        return false;

    if (vshCommandOptLongLong(cmd, "downtime", &downtime) < 0 ||
        downtime < 1) {
        vshError(ctl, "%s", _("migrate: Invalid downtime"));
        goto done;
    }

    if (virDomainMigrateSetMaxDowntime(dom, downtime, 0))
        goto done;

    ret = true;

done:
    virDomainFree(dom);
    return ret;
}

/*
 * "net-autostart" command
 */
static const vshCmdInfo info_network_autostart[] = {
    {"help", N_("autostart a network")},
    {"desc",
     N_("Configure a network to be automatically started at boot.")},
    {NULL, NULL}
};

static const vshCmdOptDef opts_network_autostart[] = {
    {"network",  VSH_OT_DATA, VSH_OFLAG_REQ, N_("network name or uuid")},
    {"disable", VSH_OT_BOOL, 0, N_("disable autostarting")},
    {NULL, 0, 0, NULL}
};

static bool
cmdNetworkAutostart(vshControl *ctl, const vshCmd *cmd)
{
    virNetworkPtr network;
    const char *name;
    int autostart;

    if (!vshConnectionUsability(ctl, ctl->conn))
        return false;

    if (!(network = vshCommandOptNetwork(ctl, cmd, &name)))
        return false;

    autostart = !vshCommandOptBool(cmd, "disable");

    if (virNetworkSetAutostart(network, autostart) < 0) {
        if (autostart)
            vshError(ctl, _("failed to mark network %s as autostarted"), name);
        else
            vshError(ctl, _("failed to unmark network %s as autostarted"), name);
        virNetworkFree(network);
        return false;
    }

    if (autostart)
        vshPrint(ctl, _("Network %s marked as autostarted\n"), name);
    else
        vshPrint(ctl, _("Network %s unmarked as autostarted\n"), name);

    virNetworkFree(network);
    return true;
}

/*
 * "net-create" command
 */
static const vshCmdInfo info_network_create[] = {
    {"help", N_("create a network from an XML file")},
    {"desc", N_("Create a network.")},
    {NULL, NULL}
};

static const vshCmdOptDef opts_network_create[] = {
    {"file", VSH_OT_DATA, VSH_OFLAG_REQ, N_("file containing an XML network description")},
    {NULL, 0, 0, NULL}
};

static bool
cmdNetworkCreate(vshControl *ctl, const vshCmd *cmd)
{
    virNetworkPtr network;
    const char *from = NULL;
    bool ret = true;
    char *buffer;

    if (!vshConnectionUsability(ctl, ctl->conn))
        return false;

    if (vshCommandOptString(cmd, "file", &from) <= 0)
        return false;

    if (virFileReadAll(from, VIRSH_MAX_XML_FILE, &buffer) < 0)
        return false;

    network = virNetworkCreateXML(ctl->conn, buffer);
    VIR_FREE(buffer);

    if (network != NULL) {
        vshPrint(ctl, _("Network %s created from %s\n"),
                 virNetworkGetName(network), from);
        virNetworkFree(network);
    } else {
        vshError(ctl, _("Failed to create network from %s"), from);
        ret = false;
    }
    return ret;
}


/*
 * "net-define" command
 */
static const vshCmdInfo info_network_define[] = {
    {"help", N_("define (but don't start) a network from an XML file")},
    {"desc", N_("Define a network.")},
    {NULL, NULL}
};

static const vshCmdOptDef opts_network_define[] = {
    {"file", VSH_OT_DATA, VSH_OFLAG_REQ, N_("file containing an XML network description")},
    {NULL, 0, 0, NULL}
};

static bool
cmdNetworkDefine(vshControl *ctl, const vshCmd *cmd)
{
    virNetworkPtr network;
    const char *from = NULL;
    bool ret = true;
    char *buffer;

    if (!vshConnectionUsability(ctl, ctl->conn))
        return false;

    if (vshCommandOptString(cmd, "file", &from) <= 0)
        return false;

    if (virFileReadAll(from, VIRSH_MAX_XML_FILE, &buffer) < 0)
        return false;

    network = virNetworkDefineXML(ctl->conn, buffer);
    VIR_FREE(buffer);

    if (network != NULL) {
        vshPrint(ctl, _("Network %s defined from %s\n"),
                 virNetworkGetName(network), from);
        virNetworkFree(network);
    } else {
        vshError(ctl, _("Failed to define network from %s"), from);
        ret = false;
    }
    return ret;
}


/*
 * "net-destroy" command
 */
static const vshCmdInfo info_network_destroy[] = {
    {"help", N_("destroy a network")},
    {"desc", N_("Destroy a given network.")},
    {NULL, NULL}
};

static const vshCmdOptDef opts_network_destroy[] = {
    {"network", VSH_OT_DATA, VSH_OFLAG_REQ, N_("network name or uuid")},
    {NULL, 0, 0, NULL}
};

static bool
cmdNetworkDestroy(vshControl *ctl, const vshCmd *cmd)
{
    virNetworkPtr network;
    bool ret = true;
    const char *name;

    if (!vshConnectionUsability(ctl, ctl->conn))
        return false;

    if (!(network = vshCommandOptNetwork(ctl, cmd, &name)))
        return false;

    if (virNetworkDestroy(network) == 0) {
        vshPrint(ctl, _("Network %s destroyed\n"), name);
    } else {
        vshError(ctl, _("Failed to destroy network %s"), name);
        ret = false;
    }

    virNetworkFree(network);
    return ret;
}


/*
 * "net-dumpxml" command
 */
static const vshCmdInfo info_network_dumpxml[] = {
    {"help", N_("network information in XML")},
    {"desc", N_("Output the network information as an XML dump to stdout.")},
    {NULL, NULL}
};

static const vshCmdOptDef opts_network_dumpxml[] = {
    {"network", VSH_OT_DATA, VSH_OFLAG_REQ, N_("network name or uuid")},
    {NULL, 0, 0, NULL}
};

static bool
cmdNetworkDumpXML(vshControl *ctl, const vshCmd *cmd)
{
    virNetworkPtr network;
    bool ret = true;
    char *dump;

    if (!vshConnectionUsability(ctl, ctl->conn))
        return false;

    if (!(network = vshCommandOptNetwork(ctl, cmd, NULL)))
        return false;

    dump = virNetworkGetXMLDesc(network, 0);
    if (dump != NULL) {
        vshPrint(ctl, "%s", dump);
        VIR_FREE(dump);
    } else {
        ret = false;
    }

    virNetworkFree(network);
    return ret;
}

/*
 * "net-info" command
 */
static const vshCmdInfo info_network_info[] = {
    {"help", N_("network information")},
    {"desc", "Returns basic information about the network"},
    {NULL, NULL}
};

static const vshCmdOptDef opts_network_info[] = {
    {"network", VSH_OT_DATA, VSH_OFLAG_REQ, N_("network name")},
    {NULL, 0, 0, NULL}
};

static bool
cmdNetworkInfo(vshControl *ctl, const vshCmd *cmd)
{
    virNetworkPtr network;
    char uuid[VIR_UUID_STRING_BUFLEN];
    int autostart;
    int persistent = -1;
    int active = -1;
    char *bridge = NULL;

    if (!vshConnectionUsability(ctl, ctl->conn))
        return false;

    if (!(network = vshCommandOptNetworkBy(ctl, cmd, NULL,
                                           VSH_BYNAME)))
        return false;

    vshPrint(ctl, "%-15s %s\n", _("Name"), virNetworkGetName(network));

    if (virNetworkGetUUIDString(network, uuid) == 0)
        vshPrint(ctl, "%-15s %s\n", _("UUID"), uuid);

    active = virNetworkIsActive(network);
    if (active >= 0)
        vshPrint(ctl, "%-15s %s\n", _("Active:"), active? _("yes") : _("no"));

    persistent = virNetworkIsPersistent(network);
    if (persistent < 0)
        vshPrint(ctl, "%-15s %s\n", _("Persistent:"), _("unknown"));
    else
        vshPrint(ctl, "%-15s %s\n", _("Persistent:"), persistent ? _("yes") : _("no"));

    if (virNetworkGetAutostart(network, &autostart) < 0)
        vshPrint(ctl, "%-15s %s\n", _("Autostart:"), _("no autostart"));
    else
        vshPrint(ctl, "%-15s %s\n", _("Autostart:"), autostart ? _("yes") : _("no"));

    bridge = virNetworkGetBridgeName(network);
    if (bridge)
        vshPrint(ctl, "%-15s %s\n", _("Bridge:"), bridge);

    virNetworkFree(network);
    return true;
}

/*
 * "iface-edit" command
 */
static const vshCmdInfo info_interface_edit[] = {
    {"help", N_("edit XML configuration for a physical host interface")},
    {"desc", N_("Edit the XML configuration for a physical host interface.")},
    {NULL, NULL}
};

static const vshCmdOptDef opts_interface_edit[] = {
    {"interface", VSH_OT_DATA, VSH_OFLAG_REQ, N_("interface name or MAC address")},
    {NULL, 0, 0, NULL}
};

static bool
cmdInterfaceEdit (vshControl *ctl, const vshCmd *cmd)
{
    bool ret = false;
    virInterfacePtr iface = NULL;
    char *tmp = NULL;
    char *doc = NULL;
    char *doc_edited = NULL;
    char *doc_reread = NULL;
    int flags = VIR_INTERFACE_XML_INACTIVE;

    if (!vshConnectionUsability(ctl, ctl->conn))
        goto cleanup;

    iface = vshCommandOptInterface (ctl, cmd, NULL);
    if (iface == NULL)
        goto cleanup;

    /* Get the XML configuration of the interface. */
    doc = virInterfaceGetXMLDesc (iface, flags);
    if (!doc)
        goto cleanup;

    /* Create and open the temporary file. */
    tmp = editWriteToTempFile (ctl, doc);
    if (!tmp) goto cleanup;

    /* Start the editor. */
    if (editFile (ctl, tmp) == -1) goto cleanup;

    /* Read back the edited file. */
    doc_edited = editReadBackFile (ctl, tmp);
    if (!doc_edited) goto cleanup;

    /* Compare original XML with edited.  Has it changed at all? */
    if (STREQ (doc, doc_edited)) {
        vshPrint (ctl, _("Interface %s XML configuration not changed.\n"),
                  virInterfaceGetName (iface));
        ret = true;
        goto cleanup;
    }

    /* Now re-read the interface XML.  Did someone else change it while
     * it was being edited?  This also catches problems such as us
     * losing a connection or the interface going away.
     */
    doc_reread = virInterfaceGetXMLDesc (iface, flags);
    if (!doc_reread)
        goto cleanup;

    if (STRNEQ (doc, doc_reread)) {
        vshError(ctl, "%s",
                 _("ERROR: the XML configuration was changed by another user"));
        goto cleanup;
    }

    /* Everything checks out, so redefine the interface. */
    virInterfaceFree (iface);
    iface = virInterfaceDefineXML (ctl->conn, doc_edited, 0);
    if (!iface)
        goto cleanup;

    vshPrint (ctl, _("Interface %s XML configuration edited.\n"),
              virInterfaceGetName(iface));

    ret = true;

cleanup:
    if (iface)
        virInterfaceFree (iface);

    VIR_FREE(doc);
    VIR_FREE(doc_edited);
    VIR_FREE(doc_reread);

    if (tmp) {
        unlink (tmp);
        VIR_FREE(tmp);
    }

    return ret;
}

/*
 * "net-list" command
 */
static const vshCmdInfo info_network_list[] = {
    {"help", N_("list networks")},
    {"desc", N_("Returns list of networks.")},
    {NULL, NULL}
};

static const vshCmdOptDef opts_network_list[] = {
    {"inactive", VSH_OT_BOOL, 0, N_("list inactive networks")},
    {"all", VSH_OT_BOOL, 0, N_("list inactive & active networks")},
    {NULL, 0, 0, NULL}
};

static bool
cmdNetworkList(vshControl *ctl, const vshCmd *cmd ATTRIBUTE_UNUSED)
{
    int inactive = vshCommandOptBool(cmd, "inactive");
    int all = vshCommandOptBool(cmd, "all");
    int active = !inactive || all ? 1 : 0;
    int maxactive = 0, maxinactive = 0, i;
    char **activeNames = NULL, **inactiveNames = NULL;
    inactive |= all;

    if (!vshConnectionUsability(ctl, ctl->conn))
        return false;

    if (active) {
        maxactive = virConnectNumOfNetworks(ctl->conn);
        if (maxactive < 0) {
            vshError(ctl, "%s", _("Failed to list active networks"));
            return false;
        }
        if (maxactive) {
            activeNames = vshMalloc(ctl, sizeof(char *) * maxactive);

            if ((maxactive = virConnectListNetworks(ctl->conn, activeNames,
                                                    maxactive)) < 0) {
                vshError(ctl, "%s", _("Failed to list active networks"));
                VIR_FREE(activeNames);
                return false;
            }

            qsort(&activeNames[0], maxactive, sizeof(char *), namesorter);
        }
    }
    if (inactive) {
        maxinactive = virConnectNumOfDefinedNetworks(ctl->conn);
        if (maxinactive < 0) {
            vshError(ctl, "%s", _("Failed to list inactive networks"));
            VIR_FREE(activeNames);
            return false;
        }
        if (maxinactive) {
            inactiveNames = vshMalloc(ctl, sizeof(char *) * maxinactive);

            if ((maxinactive =
                     virConnectListDefinedNetworks(ctl->conn, inactiveNames,
                                                   maxinactive)) < 0) {
                vshError(ctl, "%s", _("Failed to list inactive networks"));
                VIR_FREE(activeNames);
                VIR_FREE(inactiveNames);
                return false;
            }

            qsort(&inactiveNames[0], maxinactive, sizeof(char*), namesorter);
        }
    }
    vshPrintExtra(ctl, "%-20s %-10s %s\n", _("Name"), _("State"),
                  _("Autostart"));
    vshPrintExtra(ctl, "-----------------------------------------\n");

    for (i = 0; i < maxactive; i++) {
        virNetworkPtr network =
            virNetworkLookupByName(ctl->conn, activeNames[i]);
        const char *autostartStr;
        int autostart = 0;

        /* this kind of work with networks is not atomic operation */
        if (!network) {
            VIR_FREE(activeNames[i]);
            continue;
        }

        if (virNetworkGetAutostart(network, &autostart) < 0)
            autostartStr = _("no autostart");
        else
            autostartStr = autostart ? _("yes") : _("no");

        vshPrint(ctl, "%-20s %-10s %-10s\n",
                 virNetworkGetName(network),
                 _("active"),
                 autostartStr);
        virNetworkFree(network);
        VIR_FREE(activeNames[i]);
    }
    for (i = 0; i < maxinactive; i++) {
        virNetworkPtr network = virNetworkLookupByName(ctl->conn, inactiveNames[i]);
        const char *autostartStr;
        int autostart = 0;

        /* this kind of work with networks is not atomic operation */
        if (!network) {
            VIR_FREE(inactiveNames[i]);
            continue;
        }

        if (virNetworkGetAutostart(network, &autostart) < 0)
            autostartStr = _("no autostart");
        else
            autostartStr = autostart ? _("yes") : _("no");

        vshPrint(ctl, "%-20s %-10s %-10s\n",
                 inactiveNames[i],
                 _("inactive"),
                 autostartStr);

        virNetworkFree(network);
        VIR_FREE(inactiveNames[i]);
    }
    VIR_FREE(activeNames);
    VIR_FREE(inactiveNames);
    return true;
}


/*
 * "net-name" command
 */
static const vshCmdInfo info_network_name[] = {
    {"help", N_("convert a network UUID to network name")},
    {"desc", ""},
    {NULL, NULL}
};

static const vshCmdOptDef opts_network_name[] = {
    {"network", VSH_OT_DATA, VSH_OFLAG_REQ, N_("network uuid")},
    {NULL, 0, 0, NULL}
};

static bool
cmdNetworkName(vshControl *ctl, const vshCmd *cmd)
{
    virNetworkPtr network;

    if (!vshConnectionUsability(ctl, ctl->conn))
        return false;
    if (!(network = vshCommandOptNetworkBy(ctl, cmd, NULL,
                                           VSH_BYUUID)))
        return false;

    vshPrint(ctl, "%s\n", virNetworkGetName(network));
    virNetworkFree(network);
    return true;
}


/*
 * "net-start" command
 */
static const vshCmdInfo info_network_start[] = {
    {"help", N_("start a (previously defined) inactive network")},
    {"desc", N_("Start a network.")},
    {NULL, NULL}
};

static const vshCmdOptDef opts_network_start[] = {
    {"network", VSH_OT_DATA, VSH_OFLAG_REQ, N_("name of the inactive network")},
    {NULL, 0, 0, NULL}
};

static bool
cmdNetworkStart(vshControl *ctl, const vshCmd *cmd)
{
    virNetworkPtr network;
    bool ret = true;

    if (!vshConnectionUsability(ctl, ctl->conn))
        return false;

    if (!(network = vshCommandOptNetworkBy(ctl, cmd, NULL, VSH_BYNAME)))
         return false;

    if (virNetworkCreate(network) == 0) {
        vshPrint(ctl, _("Network %s started\n"),
                 virNetworkGetName(network));
    } else {
        vshError(ctl, _("Failed to start network %s"),
                 virNetworkGetName(network));
        ret = false;
    }
    virNetworkFree(network);
    return ret;
}


/*
 * "net-undefine" command
 */
static const vshCmdInfo info_network_undefine[] = {
    {"help", N_("undefine an inactive network")},
    {"desc", N_("Undefine the configuration for an inactive network.")},
    {NULL, NULL}
};

static const vshCmdOptDef opts_network_undefine[] = {
    {"network", VSH_OT_DATA, VSH_OFLAG_REQ, N_("network name or uuid")},
    {NULL, 0, 0, NULL}
};

static bool
cmdNetworkUndefine(vshControl *ctl, const vshCmd *cmd)
{
    virNetworkPtr network;
    bool ret = true;
    const char *name;

    if (!vshConnectionUsability(ctl, ctl->conn))
        return false;

    if (!(network = vshCommandOptNetwork(ctl, cmd, &name)))
        return false;

    if (virNetworkUndefine(network) == 0) {
        vshPrint(ctl, _("Network %s has been undefined\n"), name);
    } else {
        vshError(ctl, _("Failed to undefine network %s"), name);
        ret = false;
    }

    virNetworkFree(network);
    return ret;
}


/*
 * "net-uuid" command
 */
static const vshCmdInfo info_network_uuid[] = {
    {"help", N_("convert a network name to network UUID")},
    {"desc", ""},
    {NULL, NULL}
};

static const vshCmdOptDef opts_network_uuid[] = {
    {"network", VSH_OT_DATA, VSH_OFLAG_REQ, N_("network name")},
    {NULL, 0, 0, NULL}
};

static bool
cmdNetworkUuid(vshControl *ctl, const vshCmd *cmd)
{
    virNetworkPtr network;
    char uuid[VIR_UUID_STRING_BUFLEN];

    if (!vshConnectionUsability(ctl, ctl->conn))
        return false;

    if (!(network = vshCommandOptNetworkBy(ctl, cmd, NULL,
                                           VSH_BYNAME)))
        return false;

    if (virNetworkGetUUIDString(network, uuid) != -1)
        vshPrint(ctl, "%s\n", uuid);
    else
        vshError(ctl, "%s", _("failed to get network UUID"));

    virNetworkFree(network);
    return true;
}


/**************************************************************************/
/*
 * "iface-list" command
 */
static const vshCmdInfo info_interface_list[] = {
    {"help", N_("list physical host interfaces")},
    {"desc", N_("Returns list of physical host interfaces.")},
    {NULL, NULL}
};

static const vshCmdOptDef opts_interface_list[] = {
    {"inactive", VSH_OT_BOOL, 0, N_("list inactive interfaces")},
    {"all", VSH_OT_BOOL, 0, N_("list inactive & active interfaces")},
    {NULL, 0, 0, NULL}
};
static bool
cmdInterfaceList(vshControl *ctl, const vshCmd *cmd ATTRIBUTE_UNUSED)
{
    int inactive = vshCommandOptBool(cmd, "inactive");
    int all = vshCommandOptBool(cmd, "all");
    int active = !inactive || all ? 1 : 0;
    int maxactive = 0, maxinactive = 0, i;
    char **activeNames = NULL, **inactiveNames = NULL;
    inactive |= all;

    if (!vshConnectionUsability(ctl, ctl->conn))
        return false;

    if (active) {
        maxactive = virConnectNumOfInterfaces(ctl->conn);
        if (maxactive < 0) {
            vshError(ctl, "%s", _("Failed to list active interfaces"));
            return false;
        }
        if (maxactive) {
            activeNames = vshMalloc(ctl, sizeof(char *) * maxactive);

            if ((maxactive = virConnectListInterfaces(ctl->conn, activeNames,
                                                    maxactive)) < 0) {
                vshError(ctl, "%s", _("Failed to list active interfaces"));
                VIR_FREE(activeNames);
                return false;
            }

            qsort(&activeNames[0], maxactive, sizeof(char *), namesorter);
        }
    }
    if (inactive) {
        maxinactive = virConnectNumOfDefinedInterfaces(ctl->conn);
        if (maxinactive < 0) {
            vshError(ctl, "%s", _("Failed to list inactive interfaces"));
            VIR_FREE(activeNames);
            return false;
        }
        if (maxinactive) {
            inactiveNames = vshMalloc(ctl, sizeof(char *) * maxinactive);

            if ((maxinactive =
                     virConnectListDefinedInterfaces(ctl->conn, inactiveNames,
                                                     maxinactive)) < 0) {
                vshError(ctl, "%s", _("Failed to list inactive interfaces"));
                VIR_FREE(activeNames);
                VIR_FREE(inactiveNames);
                return false;
            }

            qsort(&inactiveNames[0], maxinactive, sizeof(char*), namesorter);
        }
    }
    vshPrintExtra(ctl, "%-20s %-10s %s\n", _("Name"), _("State"),
                  _("MAC Address"));
    vshPrintExtra(ctl, "--------------------------------------------\n");

    for (i = 0; i < maxactive; i++) {
        virInterfacePtr iface =
            virInterfaceLookupByName(ctl->conn, activeNames[i]);

        /* this kind of work with interfaces is not atomic */
        if (!iface) {
            VIR_FREE(activeNames[i]);
            continue;
        }

        vshPrint(ctl, "%-20s %-10s %s\n",
                 virInterfaceGetName(iface),
                 _("active"),
                 virInterfaceGetMACString(iface));
        virInterfaceFree(iface);
        VIR_FREE(activeNames[i]);
    }
    for (i = 0; i < maxinactive; i++) {
        virInterfacePtr iface =
            virInterfaceLookupByName(ctl->conn, inactiveNames[i]);

        /* this kind of work with interfaces is not atomic */
        if (!iface) {
            VIR_FREE(inactiveNames[i]);
            continue;
        }

        vshPrint(ctl, "%-20s %-10s %s\n",
                 virInterfaceGetName(iface),
                 _("inactive"),
                 virInterfaceGetMACString(iface));
        virInterfaceFree(iface);
        VIR_FREE(inactiveNames[i]);
    }
    VIR_FREE(activeNames);
    VIR_FREE(inactiveNames);
    return true;

}

/*
 * "iface-name" command
 */
static const vshCmdInfo info_interface_name[] = {
    {"help", N_("convert an interface MAC address to interface name")},
    {"desc", ""},
    {NULL, NULL}
};

static const vshCmdOptDef opts_interface_name[] = {
    {"interface", VSH_OT_DATA, VSH_OFLAG_REQ, N_("interface mac")},
    {NULL, 0, 0, NULL}
};

static bool
cmdInterfaceName(vshControl *ctl, const vshCmd *cmd)
{
    virInterfacePtr iface;

    if (!vshConnectionUsability(ctl, ctl->conn))
        return false;
    if (!(iface = vshCommandOptInterfaceBy(ctl, cmd, NULL,
                                           VSH_BYMAC)))
        return false;

    vshPrint(ctl, "%s\n", virInterfaceGetName(iface));
    virInterfaceFree(iface);
    return true;
}

/*
 * "iface-mac" command
 */
static const vshCmdInfo info_interface_mac[] = {
    {"help", N_("convert an interface name to interface MAC address")},
    {"desc", ""},
    {NULL, NULL}
};

static const vshCmdOptDef opts_interface_mac[] = {
    {"interface", VSH_OT_DATA, VSH_OFLAG_REQ, N_("interface name")},
    {NULL, 0, 0, NULL}
};

static bool
cmdInterfaceMAC(vshControl *ctl, const vshCmd *cmd)
{
    virInterfacePtr iface;

    if (!vshConnectionUsability(ctl, ctl->conn))
        return false;
    if (!(iface = vshCommandOptInterfaceBy(ctl, cmd, NULL,
                                           VSH_BYNAME)))
        return false;

    vshPrint(ctl, "%s\n", virInterfaceGetMACString(iface));
    virInterfaceFree(iface);
    return true;
}

/*
 * "iface-dumpxml" command
 */
static const vshCmdInfo info_interface_dumpxml[] = {
    {"help", N_("interface information in XML")},
    {"desc", N_("Output the physical host interface information as an XML dump to stdout.")},
    {NULL, NULL}
};

static const vshCmdOptDef opts_interface_dumpxml[] = {
    {"interface", VSH_OT_DATA, VSH_OFLAG_REQ, N_("interface name or MAC address")},
    {"inactive", VSH_OT_BOOL, 0, N_("show inactive defined XML")},
    {NULL, 0, 0, NULL}
};

static bool
cmdInterfaceDumpXML(vshControl *ctl, const vshCmd *cmd)
{
    virInterfacePtr iface;
    bool ret = true;
    char *dump;
    int flags = 0;
    int inactive = vshCommandOptBool(cmd, "inactive");

    if (inactive)
        flags |= VIR_INTERFACE_XML_INACTIVE;

    if (!vshConnectionUsability(ctl, ctl->conn))
        return false;

    if (!(iface = vshCommandOptInterface(ctl, cmd, NULL)))
        return false;

    dump = virInterfaceGetXMLDesc(iface, flags);
    if (dump != NULL) {
        vshPrint(ctl, "%s", dump);
        VIR_FREE(dump);
    } else {
        ret = false;
    }

    virInterfaceFree(iface);
    return ret;
}

/*
 * "iface-define" command
 */
static const vshCmdInfo info_interface_define[] = {
    {"help", N_("define (but don't start) a physical host interface from an XML file")},
    {"desc", N_("Define a physical host interface.")},
    {NULL, NULL}
};

static const vshCmdOptDef opts_interface_define[] = {
    {"file", VSH_OT_DATA, VSH_OFLAG_REQ, N_("file containing an XML interface description")},
    {NULL, 0, 0, NULL}
};

static bool
cmdInterfaceDefine(vshControl *ctl, const vshCmd *cmd)
{
    virInterfacePtr iface;
    const char *from = NULL;
    bool ret = true;
    char *buffer;

    if (!vshConnectionUsability(ctl, ctl->conn))
        return false;

    if (vshCommandOptString(cmd, "file", &from) <= 0)
        return false;

    if (virFileReadAll(from, VIRSH_MAX_XML_FILE, &buffer) < 0)
        return false;

    iface = virInterfaceDefineXML(ctl->conn, buffer, 0);
    VIR_FREE(buffer);

    if (iface != NULL) {
        vshPrint(ctl, _("Interface %s defined from %s\n"),
                 virInterfaceGetName(iface), from);
        virInterfaceFree (iface);
    } else {
        vshError(ctl, _("Failed to define interface from %s"), from);
        ret = false;
    }
    return ret;
}

/*
 * "iface-undefine" command
 */
static const vshCmdInfo info_interface_undefine[] = {
    {"help", N_("undefine a physical host interface (remove it from configuration)")},
    {"desc", N_("undefine an interface.")},
    {NULL, NULL}
};

static const vshCmdOptDef opts_interface_undefine[] = {
    {"interface", VSH_OT_DATA, VSH_OFLAG_REQ, N_("interface name or MAC address")},
    {NULL, 0, 0, NULL}
};

static bool
cmdInterfaceUndefine(vshControl *ctl, const vshCmd *cmd)
{
    virInterfacePtr iface;
    bool ret = true;
    const char *name;

    if (!vshConnectionUsability(ctl, ctl->conn))
        return false;

    if (!(iface = vshCommandOptInterface(ctl, cmd, &name)))
        return false;

    if (virInterfaceUndefine(iface) == 0) {
        vshPrint(ctl, _("Interface %s undefined\n"), name);
    } else {
        vshError(ctl, _("Failed to undefine interface %s"), name);
        ret = false;
    }

    virInterfaceFree(iface);
    return ret;
}

/*
 * "iface-start" command
 */
static const vshCmdInfo info_interface_start[] = {
    {"help", N_("start a physical host interface (enable it / \"if-up\")")},
    {"desc", N_("start a physical host interface.")},
    {NULL, NULL}
};

static const vshCmdOptDef opts_interface_start[] = {
    {"interface", VSH_OT_DATA, VSH_OFLAG_REQ, N_("interface name or MAC address")},
    {NULL, 0, 0, NULL}
};

static bool
cmdInterfaceStart(vshControl *ctl, const vshCmd *cmd)
{
    virInterfacePtr iface;
    bool ret = true;
    const char *name;

    if (!vshConnectionUsability(ctl, ctl->conn))
        return false;

    if (!(iface = vshCommandOptInterface(ctl, cmd, &name)))
        return false;

    if (virInterfaceCreate(iface, 0) == 0) {
        vshPrint(ctl, _("Interface %s started\n"), name);
    } else {
        vshError(ctl, _("Failed to start interface %s"), name);
        ret = false;
    }

    virInterfaceFree(iface);
    return ret;
}

/*
 * "iface-destroy" command
 */
static const vshCmdInfo info_interface_destroy[] = {
    {"help", N_("destroy a physical host interface (disable it / \"if-down\")")},
    {"desc", N_("destroy a physical host interface.")},
    {NULL, NULL}
};

static const vshCmdOptDef opts_interface_destroy[] = {
    {"interface", VSH_OT_DATA, VSH_OFLAG_REQ, N_("interface name or MAC address")},
    {NULL, 0, 0, NULL}
};

static bool
cmdInterfaceDestroy(vshControl *ctl, const vshCmd *cmd)
{
    virInterfacePtr iface;
    bool ret = true;
    const char *name;

    if (!vshConnectionUsability(ctl, ctl->conn))
        return false;

    if (!(iface = vshCommandOptInterface(ctl, cmd, &name)))
        return false;

    if (virInterfaceDestroy(iface, 0) == 0) {
        vshPrint(ctl, _("Interface %s destroyed\n"), name);
    } else {
        vshError(ctl, _("Failed to destroy interface %s"), name);
        ret = false;
    }

    virInterfaceFree(iface);
    return ret;
}

/*
 * "iface-begin" command
 */
static const vshCmdInfo info_interface_begin[] = {
    {"help", N_("create a snapshot of current interfaces settings, "
                "which can be later commited (iface-commit) or "
                "restored (iface-rollback)")},
    {"desc", N_("Create a restore point for interfaces settings")},
    {NULL, NULL}
};

static const vshCmdOptDef opts_interface_begin[] = {
    {NULL, 0, 0, NULL}
};

static bool
cmdInterfaceBegin(vshControl *ctl, const vshCmd *cmd ATTRIBUTE_UNUSED)
{
    if (!vshConnectionUsability(ctl, ctl->conn))
        return false;

    if (virInterfaceChangeBegin(ctl->conn, 0) < 0) {
        vshError(ctl, "%s", _("Failed to begin network config change transaction"));
        return false;
    }

    vshPrint(ctl, "%s", _("Network config change transaction started\n"));
    return true;
}

/*
 * "iface-commit" command
 */
static const vshCmdInfo info_interface_commit[] = {
    {"help", N_("commit changes made since iface-begin and free restore point")},
    {"desc", N_("commit changes and free restore point")},
    {NULL, NULL}
};

static const vshCmdOptDef opts_interface_commit[] = {
    {NULL, 0, 0, NULL}
};

static bool
cmdInterfaceCommit(vshControl *ctl, const vshCmd *cmd ATTRIBUTE_UNUSED)
{
    if (!vshConnectionUsability(ctl, ctl->conn))
        return false;

    if (virInterfaceChangeCommit(ctl->conn, 0) < 0) {
        vshError(ctl, "%s", _("Failed to commit network config change transaction"));
        return false;
    }

    vshPrint(ctl, "%s", _("Network config change transaction committed\n"));
    return true;
}

/*
 * "iface-rollback" command
 */
static const vshCmdInfo info_interface_rollback[] = {
    {"help", N_("rollback to previous saved configuration created via iface-begin")},
    {"desc", N_("rollback to previous restore point")},
    {NULL, NULL}
};

static const vshCmdOptDef opts_interface_rollback[] = {
    {NULL, 0, 0, NULL}
};

static bool
cmdInterfaceRollback(vshControl *ctl, const vshCmd *cmd ATTRIBUTE_UNUSED)
{
    if (!vshConnectionUsability(ctl, ctl->conn))
        return false;

    if (virInterfaceChangeRollback(ctl->conn, 0) < 0) {
        vshError(ctl, "%s", _("Failed to rollback network config change transaction"));
        return false;
    }

    vshPrint(ctl, "%s", _("Network config change transaction rolled back\n"));
    return true;
}

/*
 * "nwfilter-define" command
 */
static const vshCmdInfo info_nwfilter_define[] = {
    {"help", N_("define or update a network filter from an XML file")},
    {"desc", N_("Define a new network filter or update an existing one.")},
    {NULL, NULL}
};

static const vshCmdOptDef opts_nwfilter_define[] = {
    {"file", VSH_OT_DATA, VSH_OFLAG_REQ, N_("file containing an XML network filter description")},
    {NULL, 0, 0, NULL}
};

static bool
cmdNWFilterDefine(vshControl *ctl, const vshCmd *cmd)
{
    virNWFilterPtr nwfilter;
    const char *from = NULL;
    bool ret = true;
    char *buffer;

    if (!vshConnectionUsability(ctl, ctl->conn))
        return false;

    if (vshCommandOptString(cmd, "file", &from) <= 0)
        return false;

    if (virFileReadAll(from, VIRSH_MAX_XML_FILE, &buffer) < 0)
        return false;

    nwfilter = virNWFilterDefineXML(ctl->conn, buffer);
    VIR_FREE(buffer);

    if (nwfilter != NULL) {
        vshPrint(ctl, _("Network filter %s defined from %s\n"),
                 virNWFilterGetName(nwfilter), from);
        virNWFilterFree(nwfilter);
    } else {
        vshError(ctl, _("Failed to define network filter from %s"), from);
        ret = false;
    }
    return ret;
}


/*
 * "nwfilter-undefine" command
 */
static const vshCmdInfo info_nwfilter_undefine[] = {
    {"help", N_("undefine a network filter")},
    {"desc", N_("Undefine a given network filter.")},
    {NULL, NULL}
};

static const vshCmdOptDef opts_nwfilter_undefine[] = {
    {"nwfilter", VSH_OT_DATA, VSH_OFLAG_REQ, N_("network filter name or uuid")},
    {NULL, 0, 0, NULL}
};

static bool
cmdNWFilterUndefine(vshControl *ctl, const vshCmd *cmd)
{
    virNWFilterPtr nwfilter;
    bool ret = true;
    const char *name;

    if (!vshConnectionUsability(ctl, ctl->conn))
        return false;

    if (!(nwfilter = vshCommandOptNWFilter(ctl, cmd, &name)))
        return false;

    if (virNWFilterUndefine(nwfilter) == 0) {
        vshPrint(ctl, _("Network filter %s undefined\n"), name);
    } else {
        vshError(ctl, _("Failed to undefine network filter %s"), name);
        ret = false;
    }

    virNWFilterFree(nwfilter);
    return ret;
}


/*
 * "nwfilter-dumpxml" command
 */
static const vshCmdInfo info_nwfilter_dumpxml[] = {
    {"help", N_("network filter information in XML")},
    {"desc", N_("Output the network filter information as an XML dump to stdout.")},
    {NULL, NULL}
};

static const vshCmdOptDef opts_nwfilter_dumpxml[] = {
    {"nwfilter", VSH_OT_DATA, VSH_OFLAG_REQ, N_("network filter name or uuid")},
    {NULL, 0, 0, NULL}
};

static bool
cmdNWFilterDumpXML(vshControl *ctl, const vshCmd *cmd)
{
    virNWFilterPtr nwfilter;
    bool ret = true;
    char *dump;

    if (!vshConnectionUsability(ctl, ctl->conn))
        return false;

    if (!(nwfilter = vshCommandOptNWFilter(ctl, cmd, NULL)))
        return false;

    dump = virNWFilterGetXMLDesc(nwfilter, 0);
    if (dump != NULL) {
        vshPrint(ctl, "%s", dump);
        VIR_FREE(dump);
    } else {
        ret = false;
    }

    virNWFilterFree(nwfilter);
    return ret;
}

/*
 * "nwfilter-list" command
 */
static const vshCmdInfo info_nwfilter_list[] = {
    {"help", N_("list network filters")},
    {"desc", N_("Returns list of network filters.")},
    {NULL, NULL}
};

static const vshCmdOptDef opts_nwfilter_list[] = {
    {NULL, 0, 0, NULL}
};

static bool
cmdNWFilterList(vshControl *ctl, const vshCmd *cmd ATTRIBUTE_UNUSED)
{
    int numfilters, i;
    char **names;
    char uuid[VIR_UUID_STRING_BUFLEN];

    if (!vshConnectionUsability(ctl, ctl->conn))
        return false;

    numfilters = virConnectNumOfNWFilters(ctl->conn);
    if (numfilters < 0) {
        vshError(ctl, "%s", _("Failed to list network filters"));
        return false;
    }

    names = vshMalloc(ctl, sizeof(char *) * numfilters);

    if ((numfilters = virConnectListNWFilters(ctl->conn, names,
                                              numfilters)) < 0) {
        vshError(ctl, "%s", _("Failed to list network filters"));
        VIR_FREE(names);
        return false;
    }

    qsort(&names[0], numfilters, sizeof(char *), namesorter);

    vshPrintExtra(ctl, "%-36s  %-20s \n", _("UUID"), _("Name"));
    vshPrintExtra(ctl,
       "----------------------------------------------------------------\n");

    for (i = 0; i < numfilters; i++) {
        virNWFilterPtr nwfilter =
            virNWFilterLookupByName(ctl->conn, names[i]);

        /* this kind of work with networks is not atomic operation */
        if (!nwfilter) {
            VIR_FREE(names[i]);
            continue;
        }

        virNWFilterGetUUIDString(nwfilter, uuid);
        vshPrint(ctl, "%-36s  %-20s\n",
                 uuid,
                 virNWFilterGetName(nwfilter));
        virNWFilterFree(nwfilter);
        VIR_FREE(names[i]);
    }

    VIR_FREE(names);
    return true;
}


/*
 * "nwfilter-edit" command
 */
static const vshCmdInfo info_nwfilter_edit[] = {
    {"help", N_("edit XML configuration for a network filter")},
    {"desc", N_("Edit the XML configuration for a network filter.")},
    {NULL, NULL}
};

static const vshCmdOptDef opts_nwfilter_edit[] = {
    {"nwfilter", VSH_OT_DATA, VSH_OFLAG_REQ, N_("network filter name or uuid")},
    {NULL, 0, 0, NULL}
};

static bool
cmdNWFilterEdit (vshControl *ctl, const vshCmd *cmd)
{
    bool ret = false;
    virNWFilterPtr nwfilter = NULL;
    char *tmp = NULL;
    char *doc = NULL;
    char *doc_edited = NULL;
    char *doc_reread = NULL;

    if (!vshConnectionUsability(ctl, ctl->conn))
        goto cleanup;

    nwfilter = vshCommandOptNWFilter (ctl, cmd, NULL);
    if (nwfilter == NULL)
        goto cleanup;

    /* Get the XML configuration of the interface. */
    doc = virNWFilterGetXMLDesc (nwfilter, 0);
    if (!doc)
        goto cleanup;

    /* Create and open the temporary file. */
    tmp = editWriteToTempFile (ctl, doc);
    if (!tmp) goto cleanup;

    /* Start the editor. */
    if (editFile (ctl, tmp) == -1) goto cleanup;

    /* Read back the edited file. */
    doc_edited = editReadBackFile (ctl, tmp);
    if (!doc_edited) goto cleanup;

    /* Compare original XML with edited.  Has it changed at all? */
    if (STREQ (doc, doc_edited)) {
        vshPrint (ctl, _("Network filter %s XML configuration not changed.\n"),
                  virNWFilterGetName (nwfilter));
        ret = true;
        goto cleanup;
    }

    /* Now re-read the network filter XML.  Did someone else change it while
     * it was being edited?  This also catches problems such as us
     * losing a connection or the interface going away.
     */
    doc_reread = virNWFilterGetXMLDesc (nwfilter, 0);
    if (!doc_reread)
        goto cleanup;

    if (STRNEQ (doc, doc_reread)) {
        vshError(ctl, "%s",
                 _("ERROR: the XML configuration was changed by another user"));
        goto cleanup;
    }

    /* Everything checks out, so redefine the interface. */
    virNWFilterFree (nwfilter);
    nwfilter = virNWFilterDefineXML (ctl->conn, doc_edited);
    if (!nwfilter)
        goto cleanup;

    vshPrint (ctl, _("Network filter %s XML configuration edited.\n"),
              virNWFilterGetName(nwfilter));

    ret = true;

cleanup:
    if (nwfilter)
        virNWFilterFree (nwfilter);

    VIR_FREE(doc);
    VIR_FREE(doc_edited);
    VIR_FREE(doc_reread);

    if (tmp) {
        unlink (tmp);
        VIR_FREE(tmp);
    }

    return ret;
}


/**************************************************************************/
/*
 * "pool-autostart" command
 */
static const vshCmdInfo info_pool_autostart[] = {
    {"help", N_("autostart a pool")},
    {"desc",
     N_("Configure a pool to be automatically started at boot.")},
    {NULL, NULL}
};

static const vshCmdOptDef opts_pool_autostart[] = {
    {"pool",  VSH_OT_DATA, VSH_OFLAG_REQ, N_("pool name or uuid")},
    {"disable", VSH_OT_BOOL, 0, N_("disable autostarting")},
    {NULL, 0, 0, NULL}
};

static bool
cmdPoolAutostart(vshControl *ctl, const vshCmd *cmd)
{
    virStoragePoolPtr pool;
    const char *name;
    int autostart;

    if (!vshConnectionUsability(ctl, ctl->conn))
        return false;

    if (!(pool = vshCommandOptPool(ctl, cmd, "pool", &name)))
        return false;

    autostart = !vshCommandOptBool(cmd, "disable");

    if (virStoragePoolSetAutostart(pool, autostart) < 0) {
        if (autostart)
            vshError(ctl, _("failed to mark pool %s as autostarted"), name);
        else
            vshError(ctl, _("failed to unmark pool %s as autostarted"), name);
        virStoragePoolFree(pool);
        return false;
    }

    if (autostart)
        vshPrint(ctl, _("Pool %s marked as autostarted\n"), name);
    else
        vshPrint(ctl, _("Pool %s unmarked as autostarted\n"), name);

    virStoragePoolFree(pool);
    return true;
}

/*
 * "pool-create" command
 */
static const vshCmdInfo info_pool_create[] = {
    {"help", N_("create a pool from an XML file")},
    {"desc", N_("Create a pool.")},
    {NULL, NULL}
};

static const vshCmdOptDef opts_pool_create[] = {
    {"file", VSH_OT_DATA, VSH_OFLAG_REQ,
     N_("file containing an XML pool description")},
    {NULL, 0, 0, NULL}
};

static bool
cmdPoolCreate(vshControl *ctl, const vshCmd *cmd)
{
    virStoragePoolPtr pool;
    const char *from = NULL;
    bool ret = true;
    char *buffer;

    if (!vshConnectionUsability(ctl, ctl->conn))
        return false;

    if (vshCommandOptString(cmd, "file", &from) <= 0)
        return false;

    if (virFileReadAll(from, VIRSH_MAX_XML_FILE, &buffer) < 0)
        return false;

    pool = virStoragePoolCreateXML(ctl->conn, buffer, 0);
    VIR_FREE(buffer);

    if (pool != NULL) {
        vshPrint(ctl, _("Pool %s created from %s\n"),
                 virStoragePoolGetName(pool), from);
        virStoragePoolFree(pool);
    } else {
        vshError(ctl, _("Failed to create pool from %s"), from);
        ret = false;
    }
    return ret;
}


/*
 * "nodedev-create" command
 */
static const vshCmdInfo info_node_device_create[] = {
    {"help", N_("create a device defined "
                          "by an XML file on the node")},
    {"desc", N_("Create a device on the node.  Note that this "
                          "command creates devices on the physical host "
                          "that can then be assigned to a virtual machine.")},
    {NULL, NULL}
};

static const vshCmdOptDef opts_node_device_create[] = {
    {"file", VSH_OT_DATA, VSH_OFLAG_REQ,
     N_("file containing an XML description of the device")},
    {NULL, 0, 0, NULL}
};

static bool
cmdNodeDeviceCreate(vshControl *ctl, const vshCmd *cmd)
{
    virNodeDevicePtr dev = NULL;
    const char *from = NULL;
    bool ret = true;
    char *buffer;

    if (!vshConnectionUsability(ctl, ctl->conn))
        return false;

    if (vshCommandOptString(cmd, "file", &from) <= 0)
        return false;

    if (virFileReadAll(from, VIRSH_MAX_XML_FILE, &buffer) < 0)
        return false;

    dev = virNodeDeviceCreateXML(ctl->conn, buffer, 0);
    VIR_FREE(buffer);

    if (dev != NULL) {
        vshPrint(ctl, _("Node device %s created from %s\n"),
                 virNodeDeviceGetName(dev), from);
        virNodeDeviceFree(dev);
    } else {
        vshError(ctl, _("Failed to create node device from %s"), from);
        ret = false;
    }

    return ret;
}


/*
 * "nodedev-destroy" command
 */
static const vshCmdInfo info_node_device_destroy[] = {
    {"help", N_("destroy a device on the node")},
    {"desc", N_("Destroy a device on the node.  Note that this "
                          "command destroys devices on the physical host ")},
    {NULL, NULL}
};

static const vshCmdOptDef opts_node_device_destroy[] = {
    {"name", VSH_OT_DATA, VSH_OFLAG_REQ,
     N_("name of the device to be destroyed")},
    {NULL, 0, 0, NULL}
};

static bool
cmdNodeDeviceDestroy(vshControl *ctl, const vshCmd *cmd)
{
    virNodeDevicePtr dev = NULL;
    bool ret = true;
    const char *name = NULL;

    if (!vshConnectionUsability(ctl, ctl->conn)) {
        return false;
    }

    if (vshCommandOptString(cmd, "name", &name) <= 0)
        return false;

    dev = virNodeDeviceLookupByName(ctl->conn, name);

    if (virNodeDeviceDestroy(dev) == 0) {
        vshPrint(ctl, _("Destroyed node device '%s'\n"), name);
    } else {
        vshError(ctl, _("Failed to destroy node device '%s'"), name);
        ret = false;
    }

    virNodeDeviceFree(dev);
    return ret;
}


/*
 * XML Building helper for pool-define-as and pool-create-as
 */
static const vshCmdOptDef opts_pool_X_as[] = {
    {"name", VSH_OT_DATA, VSH_OFLAG_REQ, N_("name of the pool")},
    {"print-xml", VSH_OT_BOOL, 0, N_("print XML document, but don't define/create")},
    {"type", VSH_OT_DATA, VSH_OFLAG_REQ, N_("type of the pool")},
    {"source-host", VSH_OT_DATA, 0, N_("source-host for underlying storage")},
    {"source-path", VSH_OT_DATA, 0, N_("source path for underlying storage")},
    {"source-dev", VSH_OT_DATA, 0, N_("source device for underlying storage")},
    {"source-name", VSH_OT_DATA, 0, N_("source name for underlying storage")},
    {"target", VSH_OT_DATA, 0, N_("target for underlying storage")},
    {"source-format", VSH_OT_STRING, 0, N_("format for underlying storage")},
    {NULL, 0, 0, NULL}
};

static int buildPoolXML(const vshCmd *cmd, const char **retname, char **xml) {

    const char *name = NULL, *type = NULL, *srcHost = NULL, *srcPath = NULL,
               *srcDev = NULL, *srcName = NULL, *srcFormat = NULL, *target = NULL;
    virBuffer buf = VIR_BUFFER_INITIALIZER;

    if (vshCommandOptString(cmd, "name", &name) <= 0)
        goto cleanup;
    if (vshCommandOptString(cmd, "type", &type) <= 0)
        goto cleanup;

    if (vshCommandOptString(cmd, "source-host", &srcHost) < 0 ||
        vshCommandOptString(cmd, "source-path", &srcPath) < 0 ||
        vshCommandOptString(cmd, "source-dev", &srcDev) < 0 ||
        vshCommandOptString(cmd, "source-name", &srcName) < 0 ||
        vshCommandOptString(cmd, "source-format", &srcFormat) < 0 ||
        vshCommandOptString(cmd, "target", &target) < 0) {
        vshError(NULL, "%s", _("missing argument"));
        goto cleanup;
    }

    virBufferAsprintf(&buf, "<pool type='%s'>\n", type);
    virBufferAsprintf(&buf, "  <name>%s</name>\n", name);
    if (srcHost || srcPath || srcDev) {
        virBufferAddLit(&buf, "  <source>\n");

        if (srcHost)
            virBufferAsprintf(&buf, "    <host name='%s'/>\n", srcHost);
        if (srcPath)
            virBufferAsprintf(&buf, "    <dir path='%s'/>\n", srcPath);
        if (srcDev)
            virBufferAsprintf(&buf, "    <device path='%s'/>\n", srcDev);
        if (srcFormat)
            virBufferAsprintf(&buf, "    <format type='%s'/>\n", srcFormat);
        if (srcName)
            virBufferAsprintf(&buf, "    <name>%s</name>\n", srcName);

        virBufferAddLit(&buf, "  </source>\n");
    }
    if (target) {
        virBufferAddLit(&buf, "  <target>\n");
        virBufferAsprintf(&buf, "    <path>%s</path>\n", target);
        virBufferAddLit(&buf, "  </target>\n");
    }
    virBufferAddLit(&buf, "</pool>\n");

    if (virBufferError(&buf)) {
        vshPrint(ctl, "%s", _("Failed to allocate XML buffer"));
        return false;
    }

    *xml = virBufferContentAndReset(&buf);
    *retname = name;
    return true;

cleanup:
    virBufferFreeAndReset(&buf);
    return false;
}

/*
 * "pool-create-as" command
 */
static const vshCmdInfo info_pool_create_as[] = {
    {"help", N_("create a pool from a set of args")},
    {"desc", N_("Create a pool.")},
    {NULL, NULL}
};

static bool
cmdPoolCreateAs(vshControl *ctl, const vshCmd *cmd)
{
    virStoragePoolPtr pool;
    const char *name;
    char *xml;
    int printXML = vshCommandOptBool(cmd, "print-xml");

    if (!vshConnectionUsability(ctl, ctl->conn))
        return false;

    if (!buildPoolXML(cmd, &name, &xml))
        return false;

    if (printXML) {
        vshPrint(ctl, "%s", xml);
        VIR_FREE(xml);
    } else {
        pool = virStoragePoolCreateXML(ctl->conn, xml, 0);
        VIR_FREE(xml);

        if (pool != NULL) {
            vshPrint(ctl, _("Pool %s created\n"), name);
            virStoragePoolFree(pool);
        } else {
            vshError(ctl, _("Failed to create pool %s"), name);
            return false;
        }
    }
    return true;
}


/*
 * "pool-define" command
 */
static const vshCmdInfo info_pool_define[] = {
    {"help", N_("define (but don't start) a pool from an XML file")},
    {"desc", N_("Define a pool.")},
    {NULL, NULL}
};

static const vshCmdOptDef opts_pool_define[] = {
    {"file", VSH_OT_DATA, VSH_OFLAG_REQ, N_("file containing an XML pool description")},
    {NULL, 0, 0, NULL}
};

static bool
cmdPoolDefine(vshControl *ctl, const vshCmd *cmd)
{
    virStoragePoolPtr pool;
    const char *from = NULL;
    bool ret = true;
    char *buffer;

    if (!vshConnectionUsability(ctl, ctl->conn))
        return false;

    if (vshCommandOptString(cmd, "file", &from) <= 0)
        return false;

    if (virFileReadAll(from, VIRSH_MAX_XML_FILE, &buffer) < 0)
        return false;

    pool = virStoragePoolDefineXML(ctl->conn, buffer, 0);
    VIR_FREE(buffer);

    if (pool != NULL) {
        vshPrint(ctl, _("Pool %s defined from %s\n"),
                 virStoragePoolGetName(pool), from);
        virStoragePoolFree(pool);
    } else {
        vshError(ctl, _("Failed to define pool from %s"), from);
        ret = false;
    }
    return ret;
}


/*
 * "pool-define-as" command
 */
static const vshCmdInfo info_pool_define_as[] = {
    {"help", N_("define a pool from a set of args")},
    {"desc", N_("Define a pool.")},
    {NULL, NULL}
};

static bool
cmdPoolDefineAs(vshControl *ctl, const vshCmd *cmd)
{
    virStoragePoolPtr pool;
    const char *name;
    char *xml;
    int printXML = vshCommandOptBool(cmd, "print-xml");

    if (!vshConnectionUsability(ctl, ctl->conn))
        return false;

    if (!buildPoolXML(cmd, &name, &xml))
        return false;

    if (printXML) {
        vshPrint(ctl, "%s", xml);
        VIR_FREE(xml);
    } else {
        pool = virStoragePoolDefineXML(ctl->conn, xml, 0);
        VIR_FREE(xml);

        if (pool != NULL) {
            vshPrint(ctl, _("Pool %s defined\n"), name);
            virStoragePoolFree(pool);
        } else {
            vshError(ctl, _("Failed to define pool %s"), name);
            return false;
        }
    }
    return true;
}


/*
 * "pool-build" command
 */
static const vshCmdInfo info_pool_build[] = {
    {"help", N_("build a pool")},
    {"desc", N_("Build a given pool.")},
    {NULL, NULL}
};

static const vshCmdOptDef opts_pool_build[] = {
    {"pool", VSH_OT_DATA, VSH_OFLAG_REQ, N_("pool name or uuid")},
    {NULL, 0, 0, NULL}
};

static bool
cmdPoolBuild(vshControl *ctl, const vshCmd *cmd)
{
    virStoragePoolPtr pool;
    bool ret = true;
    const char *name;

    if (!vshConnectionUsability(ctl, ctl->conn))
        return false;

    if (!(pool = vshCommandOptPool(ctl, cmd, "pool", &name)))
        return false;

    if (virStoragePoolBuild(pool, 0) == 0) {
        vshPrint(ctl, _("Pool %s built\n"), name);
    } else {
        vshError(ctl, _("Failed to build pool %s"), name);
        ret = false;
    }

    virStoragePoolFree(pool);

    return ret;
}


/*
 * "pool-destroy" command
 */
static const vshCmdInfo info_pool_destroy[] = {
    {"help", N_("destroy a pool")},
    {"desc", N_("Destroy a given pool.")},
    {NULL, NULL}
};

static const vshCmdOptDef opts_pool_destroy[] = {
    {"pool", VSH_OT_DATA, VSH_OFLAG_REQ, N_("pool name or uuid")},
    {NULL, 0, 0, NULL}
};

static bool
cmdPoolDestroy(vshControl *ctl, const vshCmd *cmd)
{
    virStoragePoolPtr pool;
    bool ret = true;
    const char *name;

    if (!vshConnectionUsability(ctl, ctl->conn))
        return false;

    if (!(pool = vshCommandOptPool(ctl, cmd, "pool", &name)))
        return false;

    if (virStoragePoolDestroy(pool) == 0) {
        vshPrint(ctl, _("Pool %s destroyed\n"), name);
    } else {
        vshError(ctl, _("Failed to destroy pool %s"), name);
        ret = false;
    }

    virStoragePoolFree(pool);
    return ret;
}


/*
 * "pool-delete" command
 */
static const vshCmdInfo info_pool_delete[] = {
    {"help", N_("delete a pool")},
    {"desc", N_("Delete a given pool.")},
    {NULL, NULL}
};

static const vshCmdOptDef opts_pool_delete[] = {
    {"pool", VSH_OT_DATA, VSH_OFLAG_REQ, N_("pool name or uuid")},
    {NULL, 0, 0, NULL}
};

static bool
cmdPoolDelete(vshControl *ctl, const vshCmd *cmd)
{
    virStoragePoolPtr pool;
    bool ret = true;
    const char *name;

    if (!vshConnectionUsability(ctl, ctl->conn))
        return false;

    if (!(pool = vshCommandOptPool(ctl, cmd, "pool", &name)))
        return false;

    if (virStoragePoolDelete(pool, 0) == 0) {
        vshPrint(ctl, _("Pool %s deleted\n"), name);
    } else {
        vshError(ctl, _("Failed to delete pool %s"), name);
        ret = false;
    }

    virStoragePoolFree(pool);
    return ret;
}


/*
 * "pool-refresh" command
 */
static const vshCmdInfo info_pool_refresh[] = {
    {"help", N_("refresh a pool")},
    {"desc", N_("Refresh a given pool.")},
    {NULL, NULL}
};

static const vshCmdOptDef opts_pool_refresh[] = {
    {"pool", VSH_OT_DATA, VSH_OFLAG_REQ, N_("pool name or uuid")},
    {NULL, 0, 0, NULL}
};

static bool
cmdPoolRefresh(vshControl *ctl, const vshCmd *cmd)
{
    virStoragePoolPtr pool;
    bool ret = true;
    const char *name;

    if (!vshConnectionUsability(ctl, ctl->conn))
        return false;

    if (!(pool = vshCommandOptPool(ctl, cmd, "pool", &name)))
        return false;

    if (virStoragePoolRefresh(pool, 0) == 0) {
        vshPrint(ctl, _("Pool %s refreshed\n"), name);
    } else {
        vshError(ctl, _("Failed to refresh pool %s"), name);
        ret = false;
    }
    virStoragePoolFree(pool);

    return ret;
}


/*
 * "pool-dumpxml" command
 */
static const vshCmdInfo info_pool_dumpxml[] = {
    {"help", N_("pool information in XML")},
    {"desc", N_("Output the pool information as an XML dump to stdout.")},
    {NULL, NULL}
};

static const vshCmdOptDef opts_pool_dumpxml[] = {
    {"pool", VSH_OT_DATA, VSH_OFLAG_REQ, N_("pool name or uuid")},
    {NULL, 0, 0, NULL}
};

static bool
cmdPoolDumpXML(vshControl *ctl, const vshCmd *cmd)
{
    virStoragePoolPtr pool;
    bool ret = true;
    char *dump;

    if (!vshConnectionUsability(ctl, ctl->conn))
        return false;

    if (!(pool = vshCommandOptPool(ctl, cmd, "pool", NULL)))
        return false;

    dump = virStoragePoolGetXMLDesc(pool, 0);
    if (dump != NULL) {
        vshPrint(ctl, "%s", dump);
        VIR_FREE(dump);
    } else {
        ret = false;
    }

    virStoragePoolFree(pool);
    return ret;
}


/*
 * "pool-list" command
 */
static const vshCmdInfo info_pool_list[] = {
    {"help", N_("list pools")},
    {"desc", N_("Returns list of pools.")},
    {NULL, NULL}
};

static const vshCmdOptDef opts_pool_list[] = {
    {"inactive", VSH_OT_BOOL, 0, N_("list inactive pools")},
    {"all", VSH_OT_BOOL, 0, N_("list inactive & active pools")},
    {"details", VSH_OT_BOOL, 0, N_("display extended details for pools")},
    {NULL, 0, 0, NULL}
};

static bool
cmdPoolList(vshControl *ctl, const vshCmd *cmd ATTRIBUTE_UNUSED)
{
    virStoragePoolInfo info;
    char **poolNames = NULL;
    int i, ret;
    bool functionReturn;
    int numActivePools = 0, numInactivePools = 0, numAllPools = 0;
    size_t stringLength = 0, nameStrLength = 0;
    size_t autostartStrLength = 0, persistStrLength = 0;
    size_t stateStrLength = 0, capStrLength = 0;
    size_t allocStrLength = 0, availStrLength = 0;
    struct poolInfoText {
        char *state;
        char *autostart;
        char *persistent;
        char *capacity;
        char *allocation;
        char *available;
    };
    struct poolInfoText *poolInfoTexts = NULL;

    /* Determine the options passed by the user */
    int all = vshCommandOptBool(cmd, "all");
    int details = vshCommandOptBool(cmd, "details");
    int inactive = vshCommandOptBool(cmd, "inactive");
    int active = !inactive || all ? 1 : 0;
    inactive |= all;

    /* Check the connection to libvirtd daemon is still working */
    if (!vshConnectionUsability(ctl, ctl->conn))
        return false;

    /* Retrieve the number of active storage pools */
    if (active) {
        numActivePools = virConnectNumOfStoragePools(ctl->conn);
        if (numActivePools < 0) {
            vshError(ctl, "%s", _("Failed to list active pools"));
            return false;
        }
    }

    /* Retrieve the number of inactive storage pools */
    if (inactive) {
        numInactivePools = virConnectNumOfDefinedStoragePools(ctl->conn);
        if (numInactivePools < 0) {
            vshError(ctl, "%s", _("Failed to list inactive pools"));
            return false;
        }
    }

    /* Determine the total number of pools to list */
    numAllPools = numActivePools + numInactivePools;

    /* Allocate memory for arrays of storage pool names and info */
    poolNames = vshCalloc(ctl, numAllPools, sizeof(*poolNames));
    poolInfoTexts =
        vshCalloc(ctl, numAllPools, sizeof(*poolInfoTexts));

    /* Retrieve a list of active storage pool names */
    if (active) {
        if ((virConnectListStoragePools(ctl->conn,
                                        poolNames, numActivePools)) < 0) {
            vshError(ctl, "%s", _("Failed to list active pools"));
            VIR_FREE(poolInfoTexts);
            VIR_FREE(poolNames);
            return false;
        }
    }

    /* Add the inactive storage pools to the end of the name list */
    if (inactive) {
        if ((virConnectListDefinedStoragePools(ctl->conn,
                                               &poolNames[numActivePools],
                                               numInactivePools)) < 0) {
            vshError(ctl, "%s", _("Failed to list inactive pools"));
            VIR_FREE(poolInfoTexts);
            VIR_FREE(poolNames);
            return false;
        }
    }

    /* Sort the storage pool names */
    qsort(poolNames, numAllPools, sizeof(*poolNames), namesorter);

    /* Collect the storage pool information for display */
    for (i = 0; i < numAllPools; i++) {
        int autostart = 0, persistent = 0;

        /* Retrieve a pool object, looking it up by name */
        virStoragePoolPtr pool = virStoragePoolLookupByName(ctl->conn,
                                                            poolNames[i]);
        if (!pool) {
            VIR_FREE(poolNames[i]);
            continue;
        }

        /* Retrieve the autostart status of the pool */
        if (virStoragePoolGetAutostart(pool, &autostart) < 0)
            poolInfoTexts[i].autostart = vshStrdup(ctl, _("no autostart"));
        else
            poolInfoTexts[i].autostart = vshStrdup(ctl, autostart ?
                                                    _("yes") : _("no"));

        /* Retrieve the persistence status of the pool */
        if (details) {
            persistent = virStoragePoolIsPersistent(pool);
            vshDebug(ctl, 5, "Persistent flag value: %d\n", persistent);
            if (persistent < 0)
                poolInfoTexts[i].persistent = vshStrdup(ctl, _("unknown"));
            else
                poolInfoTexts[i].persistent = vshStrdup(ctl, persistent ?
                                                         _("yes") : _("no"));

            /* Keep the length of persistent string if longest so far */
            stringLength = strlen(poolInfoTexts[i].persistent);
            if (stringLength > persistStrLength)
                persistStrLength = stringLength;
        }

        /* Collect further extended information about the pool */
        if (virStoragePoolGetInfo(pool, &info) != 0) {
            /* Something went wrong retrieving pool info, cope with it */
            vshError(ctl, "%s", _("Could not retrieve pool information"));
            poolInfoTexts[i].state = vshStrdup(ctl, _("unknown"));
            if (details) {
                poolInfoTexts[i].capacity = vshStrdup(ctl, _("unknown"));
                poolInfoTexts[i].allocation = vshStrdup(ctl, _("unknown"));
                poolInfoTexts[i].available = vshStrdup(ctl, _("unknown"));
            }
        } else {
            /* Decide which state string to display */
            if (details) {
                /* --details option was specified, we're using detailed state
                 * strings */
                switch (info.state) {
                case VIR_STORAGE_POOL_INACTIVE:
                    poolInfoTexts[i].state = vshStrdup(ctl, _("inactive"));
                    break;
                case VIR_STORAGE_POOL_BUILDING:
                    poolInfoTexts[i].state = vshStrdup(ctl, _("building"));
                    break;
                case VIR_STORAGE_POOL_RUNNING:
                    poolInfoTexts[i].state = vshStrdup(ctl, _("running"));
                    break;
                case VIR_STORAGE_POOL_DEGRADED:
                    poolInfoTexts[i].state = vshStrdup(ctl, _("degraded"));
                    break;
                case VIR_STORAGE_POOL_INACCESSIBLE:
                    poolInfoTexts[i].state = vshStrdup(ctl, _("inaccessible"));
                    break;
                }

                /* Create the pool size related strings */
                if (info.state == VIR_STORAGE_POOL_RUNNING ||
                    info.state == VIR_STORAGE_POOL_DEGRADED) {
                    double val;
                    const char *unit;

                    /* Create the capacity output string */
                    val = prettyCapacity(info.capacity, &unit);
                    ret = virAsprintf(&poolInfoTexts[i].capacity,
                                      "%.2lf %s", val, unit);
                    if (ret < 0) {
                        /* An error occurred creating the string, return */
                        goto asprintf_failure;
                    }

                    /* Create the allocation output string */
                    val = prettyCapacity(info.allocation, &unit);
                    ret = virAsprintf(&poolInfoTexts[i].allocation,
                                      "%.2lf %s", val, unit);
                    if (ret < 0) {
                        /* An error occurred creating the string, return */
                        goto asprintf_failure;
                    }

                    /* Create the available space output string */
                    val = prettyCapacity(info.available, &unit);
                    ret = virAsprintf(&poolInfoTexts[i].available,
                                      "%.2lf %s", val, unit);
                    if (ret < 0) {
                        /* An error occurred creating the string, return */
                        goto asprintf_failure;
                    }
                } else {
                    /* Capacity related information isn't available */
                    poolInfoTexts[i].capacity = vshStrdup(ctl, _("-"));
                    poolInfoTexts[i].allocation = vshStrdup(ctl, _("-"));
                    poolInfoTexts[i].available = vshStrdup(ctl, _("-"));
                }

                /* Keep the length of capacity string if longest so far */
                stringLength = strlen(poolInfoTexts[i].capacity);
                if (stringLength > capStrLength)
                    capStrLength = stringLength;

                /* Keep the length of allocation string if longest so far */
                stringLength = strlen(poolInfoTexts[i].allocation);
                if (stringLength > allocStrLength)
                    allocStrLength = stringLength;

                /* Keep the length of available string if longest so far */
                stringLength = strlen(poolInfoTexts[i].available);
                if (stringLength > availStrLength)
                    availStrLength = stringLength;
            } else {
                /* --details option was not specified, only active/inactive
                * state strings are used */
                if (info.state == VIR_STORAGE_POOL_INACTIVE)
                    poolInfoTexts[i].state = vshStrdup(ctl, _("inactive"));
                else
                    poolInfoTexts[i].state = vshStrdup(ctl, _("active"));
            }
        }

        /* Keep the length of name string if longest so far */
        stringLength = strlen(poolNames[i]);
        if (stringLength > nameStrLength)
            nameStrLength = stringLength;

        /* Keep the length of state string if longest so far */
        stringLength = strlen(poolInfoTexts[i].state);
        if (stringLength > stateStrLength)
            stateStrLength = stringLength;

        /* Keep the length of autostart string if longest so far */
        stringLength = strlen(poolInfoTexts[i].autostart);
        if (stringLength > autostartStrLength)
            autostartStrLength = stringLength;

        /* Free the pool object */
        virStoragePoolFree(pool);
    }

    /* If the --details option wasn't selected, we output the pool
     * info using the fixed string format from previous versions to
     * maintain backward compatibility.
     */

    /* Output basic info then return if --details option not selected */
    if (!details) {
        /* Output old style header */
        vshPrintExtra(ctl, "%-20s %-10s %-10s\n", _("Name"), _("State"),
                      _("Autostart"));
        vshPrintExtra(ctl, "-----------------------------------------\n");

        /* Output old style pool info */
        for (i = 0; i < numAllPools; i++) {
            vshPrint(ctl, "%-20s %-10s %-10s\n",
                 poolNames[i],
                 poolInfoTexts[i].state,
                 poolInfoTexts[i].autostart);
        }

        /* Cleanup and return */
        functionReturn = true;
        goto cleanup;
    }

    /* We only get here if the --details option was selected. */

    /* Use the length of name header string if it's longest */
    stringLength = strlen(_("Name"));
    if (stringLength > nameStrLength)
        nameStrLength = stringLength;

    /* Use the length of state header string if it's longest */
    stringLength = strlen(_("State"));
    if (stringLength > stateStrLength)
        stateStrLength = stringLength;

    /* Use the length of autostart header string if it's longest */
    stringLength = strlen(_("Autostart"));
    if (stringLength > autostartStrLength)
        autostartStrLength = stringLength;

    /* Use the length of persistent header string if it's longest */
    stringLength = strlen(_("Persistent"));
    if (stringLength > persistStrLength)
        persistStrLength = stringLength;

    /* Use the length of capacity header string if it's longest */
    stringLength = strlen(_("Capacity"));
    if (stringLength > capStrLength)
        capStrLength = stringLength;

    /* Use the length of allocation header string if it's longest */
    stringLength = strlen(_("Allocation"));
    if (stringLength > allocStrLength)
        allocStrLength = stringLength;

    /* Use the length of available header string if it's longest */
    stringLength = strlen(_("Available"));
    if (stringLength > availStrLength)
        availStrLength = stringLength;

    /* Display the string lengths for debugging. */
    vshDebug(ctl, 5, "Longest name string = %lu chars\n",
             (unsigned long) nameStrLength);
    vshDebug(ctl, 5, "Longest state string = %lu chars\n",
             (unsigned long) stateStrLength);
    vshDebug(ctl, 5, "Longest autostart string = %lu chars\n",
             (unsigned long) autostartStrLength);
    vshDebug(ctl, 5, "Longest persistent string = %lu chars\n",
             (unsigned long) persistStrLength);
    vshDebug(ctl, 5, "Longest capacity string = %lu chars\n",
             (unsigned long) capStrLength);
    vshDebug(ctl, 5, "Longest allocation string = %lu chars\n",
             (unsigned long) allocStrLength);
    vshDebug(ctl, 5, "Longest available string = %lu chars\n",
             (unsigned long) availStrLength);

    /* Create the output template.  Each column is sized according to
     * the longest string.
     */
    char *outputStr;
    ret = virAsprintf(&outputStr,
              "%%-%lus  %%-%lus  %%-%lus  %%-%lus  %%%lus  %%%lus  %%%lus\n",
              (unsigned long) nameStrLength,
              (unsigned long) stateStrLength,
              (unsigned long) autostartStrLength,
              (unsigned long) persistStrLength,
              (unsigned long) capStrLength,
              (unsigned long) allocStrLength,
              (unsigned long) availStrLength);
    if (ret < 0) {
        /* An error occurred creating the string, return */
        goto asprintf_failure;
    }

    /* Display the header */
    vshPrint(ctl, outputStr, _("Name"), _("State"), _("Autostart"),
             _("Persistent"), _("Capacity"), _("Allocation"), _("Available"));
    for (i = nameStrLength + stateStrLength + autostartStrLength
                           + persistStrLength + capStrLength
                           + allocStrLength + availStrLength
                           + 12; i > 0; i--)
        vshPrintExtra(ctl, "-");
    vshPrintExtra(ctl, "\n");

    /* Display the pool info rows */
    for (i = 0; i < numAllPools; i++) {
        vshPrint(ctl, outputStr,
                 poolNames[i],
                 poolInfoTexts[i].state,
                 poolInfoTexts[i].autostart,
                 poolInfoTexts[i].persistent,
                 poolInfoTexts[i].capacity,
                 poolInfoTexts[i].allocation,
                 poolInfoTexts[i].available);
    }

    /* Cleanup and return */
    functionReturn = true;
    goto cleanup;

asprintf_failure:

    /* Display an appropriate error message then cleanup and return */
    switch (errno) {
    case ENOMEM:
        /* Couldn't allocate memory */
        vshError(ctl, "%s", _("Out of memory"));
        break;
    default:
        /* Some other error */
        vshError(ctl, _("virAsprintf failed (errno %d)"), errno);
    }
    functionReturn = false;

cleanup:

    /* Safely free the memory allocated in this function */
    for (i = 0; i < numAllPools; i++) {
        /* Cleanup the memory for one pool info structure */
        VIR_FREE(poolInfoTexts[i].state);
        VIR_FREE(poolInfoTexts[i].autostart);
        VIR_FREE(poolInfoTexts[i].persistent);
        VIR_FREE(poolInfoTexts[i].capacity);
        VIR_FREE(poolInfoTexts[i].allocation);
        VIR_FREE(poolInfoTexts[i].available);
        VIR_FREE(poolNames[i]);
    }

    /* Cleanup the memory for the initial arrays*/
    VIR_FREE(poolInfoTexts);
    VIR_FREE(poolNames);

    /* Return the desired value */
    return functionReturn;
}

/*
 * "find-storage-pool-sources-as" command
 */
static const vshCmdInfo info_find_storage_pool_sources_as[] = {
    {"help", N_("find potential storage pool sources")},
    {"desc", N_("Returns XML <sources> document.")},
    {NULL, NULL}
};

static const vshCmdOptDef opts_find_storage_pool_sources_as[] = {
    {"type", VSH_OT_DATA, VSH_OFLAG_REQ,
     N_("type of storage pool sources to find")},
    {"host", VSH_OT_DATA, VSH_OFLAG_NONE, N_("optional host to query")},
    {"port", VSH_OT_DATA, VSH_OFLAG_NONE, N_("optional port to query")},
    {"initiator", VSH_OT_DATA, VSH_OFLAG_NONE, N_("optional initiator IQN to use for query")},
    {NULL, 0, 0, NULL}
};

static bool
cmdPoolDiscoverSourcesAs(vshControl * ctl, const vshCmd * cmd ATTRIBUTE_UNUSED)
{
    const char *type = NULL, *host = NULL;
    char *srcSpec = NULL;
    char *srcList;
    const char *initiator = NULL;

    if (vshCommandOptString(cmd, "type", &type) <= 0 ||
        vshCommandOptString(cmd, "host", &host) < 0 ||
        vshCommandOptString(cmd, "initiator", &initiator) < 0) {
        vshError(ctl,"%s", _("missing argument"));
        return false;
    }

    if (!vshConnectionUsability(ctl, ctl->conn))
        return false;

    if (host) {
        const char *port = NULL;
        virBuffer buf = VIR_BUFFER_INITIALIZER;

        if (vshCommandOptString(cmd, "port", &port) < 0) {
            vshError(ctl, "%s", _("missing argument"));
            virBufferFreeAndReset(&buf);
            return false;
        }
        virBufferAddLit(&buf, "<source>\n");
        virBufferAsprintf(&buf, "  <host name='%s'", host);
        if (port)
            virBufferAsprintf(&buf, " port='%s'", port);
        virBufferAddLit(&buf, "/>\n");
        if (initiator) {
            virBufferAddLit(&buf, "  <initiator>\n");
            virBufferAsprintf(&buf, "    <iqn name='%s'/>\n", initiator);
            virBufferAddLit(&buf, "  </initiator>\n");
        }
        virBufferAddLit(&buf, "</source>\n");
        if (virBufferError(&buf)) {
            vshError(ctl, "%s", _("Out of memory"));
            return false;
        }
        srcSpec = virBufferContentAndReset(&buf);
    }

    srcList = virConnectFindStoragePoolSources(ctl->conn, type, srcSpec, 0);
    VIR_FREE(srcSpec);
    if (srcList == NULL) {
        vshError(ctl, _("Failed to find any %s pool sources"), type);
        return false;
    }
    vshPrint(ctl, "%s", srcList);
    VIR_FREE(srcList);

    return true;
}


/*
 * "find-storage-pool-sources" command
 */
static const vshCmdInfo info_find_storage_pool_sources[] = {
    {"help", N_("discover potential storage pool sources")},
    {"desc", N_("Returns XML <sources> document.")},
    {NULL, NULL}
};

static const vshCmdOptDef opts_find_storage_pool_sources[] = {
    {"type", VSH_OT_DATA, VSH_OFLAG_REQ,
     N_("type of storage pool sources to discover")},
    {"srcSpec", VSH_OT_DATA, VSH_OFLAG_NONE,
     N_("optional file of source xml to query for pools")},
    {NULL, 0, 0, NULL}
};

static bool
cmdPoolDiscoverSources(vshControl * ctl, const vshCmd * cmd ATTRIBUTE_UNUSED)
{
    const char *type = NULL, *srcSpecFile = NULL;
    char *srcSpec = NULL, *srcList;

    if (vshCommandOptString(cmd, "type", &type) <= 0)
        return false;

    if (vshCommandOptString(cmd, "srcSpec", &srcSpecFile) < 0) {
        vshError(ctl, "%s", _("missing option"));
        return false;
    }

    if (!vshConnectionUsability(ctl, ctl->conn))
        return false;

    if (srcSpecFile && virFileReadAll(srcSpecFile, VIRSH_MAX_XML_FILE, &srcSpec) < 0)
        return false;

    srcList = virConnectFindStoragePoolSources(ctl->conn, type, srcSpec, 0);
    VIR_FREE(srcSpec);
    if (srcList == NULL) {
        vshError(ctl, _("Failed to find any %s pool sources"), type);
        return false;
    }
    vshPrint(ctl, "%s", srcList);
    VIR_FREE(srcList);

    return true;
}


/*
 * "pool-info" command
 */
static const vshCmdInfo info_pool_info[] = {
    {"help", N_("storage pool information")},
    {"desc", N_("Returns basic information about the storage pool.")},
    {NULL, NULL}
};

static const vshCmdOptDef opts_pool_info[] = {
    {"pool", VSH_OT_DATA, VSH_OFLAG_REQ, N_("pool name or uuid")},
    {NULL, 0, 0, NULL}
};

static bool
cmdPoolInfo(vshControl *ctl, const vshCmd *cmd)
{
    virStoragePoolInfo info;
    virStoragePoolPtr pool;
    int autostart = 0;
    int persistent = 0;
    bool ret = true;
    char uuid[VIR_UUID_STRING_BUFLEN];

    if (!vshConnectionUsability(ctl, ctl->conn))
        return false;

    if (!(pool = vshCommandOptPool(ctl, cmd, "pool", NULL)))
        return false;

    vshPrint(ctl, "%-15s %s\n", _("Name:"), virStoragePoolGetName(pool));

    if (virStoragePoolGetUUIDString(pool, &uuid[0])==0)
        vshPrint(ctl, "%-15s %s\n", _("UUID:"), uuid);

    if (virStoragePoolGetInfo(pool, &info) == 0) {
        double val;
        const char *unit;
        switch (info.state) {
        case VIR_STORAGE_POOL_INACTIVE:
            vshPrint(ctl, "%-15s %s\n", _("State:"),
                     _("inactive"));
            break;
        case VIR_STORAGE_POOL_BUILDING:
            vshPrint(ctl, "%-15s %s\n", _("State:"),
                     _("building"));
            break;
        case VIR_STORAGE_POOL_RUNNING:
            vshPrint(ctl, "%-15s %s\n", _("State:"),
                     _("running"));
            break;
        case VIR_STORAGE_POOL_DEGRADED:
            vshPrint(ctl, "%-15s %s\n", _("State:"),
                     _("degraded"));
            break;
        case VIR_STORAGE_POOL_INACCESSIBLE:
            vshPrint(ctl, "%-15s %s\n", _("State:"),
                     _("inaccessible"));
            break;
        }

        /* Check and display whether the pool is persistent or not */
        persistent = virStoragePoolIsPersistent(pool);
        vshDebug(ctl, 5, "Pool persistent flag value: %d\n", persistent);
        if (persistent < 0)
            vshPrint(ctl, "%-15s %s\n", _("Persistent:"),  _("unknown"));
        else
            vshPrint(ctl, "%-15s %s\n", _("Persistent:"), persistent ? _("yes") : _("no"));

        /* Check and display whether the pool is autostarted or not */
        virStoragePoolGetAutostart(pool, &autostart);
        vshDebug(ctl, 5, "Pool autostart flag value: %d\n", autostart);
        if (autostart < 0)
            vshPrint(ctl, "%-15s %s\n", _("Autostart:"), _("no autostart"));
        else
            vshPrint(ctl, "%-15s %s\n", _("Autostart:"), autostart ? _("yes") : _("no"));

        if (info.state == VIR_STORAGE_POOL_RUNNING ||
            info.state == VIR_STORAGE_POOL_DEGRADED) {
            val = prettyCapacity(info.capacity, &unit);
            vshPrint(ctl, "%-15s %2.2lf %s\n", _("Capacity:"), val, unit);

            val = prettyCapacity(info.allocation, &unit);
            vshPrint(ctl, "%-15s %2.2lf %s\n", _("Allocation:"), val, unit);

            val = prettyCapacity(info.available, &unit);
            vshPrint(ctl, "%-15s %2.2lf %s\n", _("Available:"), val, unit);
        }
    } else {
        ret = false;
    }

    virStoragePoolFree(pool);
    return ret;
}


/*
 * "pool-name" command
 */
static const vshCmdInfo info_pool_name[] = {
    {"help", N_("convert a pool UUID to pool name")},
    {"desc", ""},
    {NULL, NULL}
};

static const vshCmdOptDef opts_pool_name[] = {
    {"pool", VSH_OT_DATA, VSH_OFLAG_REQ, N_("pool uuid")},
    {NULL, 0, 0, NULL}
};

static bool
cmdPoolName(vshControl *ctl, const vshCmd *cmd)
{
    virStoragePoolPtr pool;

    if (!vshConnectionUsability(ctl, ctl->conn))
        return false;
    if (!(pool = vshCommandOptPoolBy(ctl, cmd, "pool", NULL,
                                           VSH_BYUUID)))
        return false;

    vshPrint(ctl, "%s\n", virStoragePoolGetName(pool));
    virStoragePoolFree(pool);
    return true;
}


/*
 * "pool-start" command
 */
static const vshCmdInfo info_pool_start[] = {
    {"help", N_("start a (previously defined) inactive pool")},
    {"desc", N_("Start a pool.")},
    {NULL, NULL}
};

static const vshCmdOptDef opts_pool_start[] = {
    {"pool", VSH_OT_DATA, VSH_OFLAG_REQ, N_("name of the inactive pool")},
    {NULL, 0, 0, NULL}
};

static bool
cmdPoolStart(vshControl *ctl, const vshCmd *cmd)
{
    virStoragePoolPtr pool;
    bool ret = true;

    if (!vshConnectionUsability(ctl, ctl->conn))
        return false;

    if (!(pool = vshCommandOptPoolBy(ctl, cmd, "pool", NULL, VSH_BYNAME)))
         return false;

    if (virStoragePoolCreate(pool, 0) == 0) {
        vshPrint(ctl, _("Pool %s started\n"),
                 virStoragePoolGetName(pool));
    } else {
        vshError(ctl, _("Failed to start pool %s"), virStoragePoolGetName(pool));
        ret = false;
    }

    virStoragePoolFree(pool);
    return ret;
}


/*
 * "vol-create-as" command
 */
static const vshCmdInfo info_vol_create_as[] = {
    {"help", N_("create a volume from a set of args")},
    {"desc", N_("Create a vol.")},
    {NULL, NULL}
};

static const vshCmdOptDef opts_vol_create_as[] = {
    {"pool", VSH_OT_DATA, VSH_OFLAG_REQ, N_("pool name")},
    {"name", VSH_OT_DATA, VSH_OFLAG_REQ, N_("name of the volume")},
    {"capacity", VSH_OT_DATA, VSH_OFLAG_REQ, N_("size of the vol with optional k,M,G,T suffix")},
    {"allocation", VSH_OT_STRING, 0, N_("initial allocation size with optional k,M,G,T suffix")},
    {"format", VSH_OT_STRING, 0, N_("file format type raw,bochs,qcow,qcow2,vmdk")},
    {"backing-vol", VSH_OT_STRING, 0, N_("the backing volume if taking a snapshot")},
    {"backing-vol-format", VSH_OT_STRING, 0, N_("format of backing volume if taking a snapshot")},
    {NULL, 0, 0, NULL}
};

static int cmdVolSize(const char *data, unsigned long long *val)
{
    char *end;
    if (virStrToLong_ull(data, &end, 10, val) < 0)
        return -1;

    if (end && *end) {
        /* Deliberate fallthrough cases here :-) */
        switch (*end) {
        case 'T':
            *val *= 1024;
        case 'G':
            *val *= 1024;
        case 'M':
            *val *= 1024;
        case 'k':
            *val *= 1024;
            break;
        default:
            return -1;
        }
        end++;
        if (*end)
            return -1;
    }
    return 0;
}

static bool
cmdVolCreateAs(vshControl *ctl, const vshCmd *cmd)
{
    virStoragePoolPtr pool;
    virStorageVolPtr vol;
    char *xml;
    const char *name, *capacityStr = NULL, *allocationStr = NULL, *format = NULL;
    const char *snapshotStrVol = NULL, *snapshotStrFormat = NULL;
    unsigned long long capacity, allocation = 0;
    virBuffer buf = VIR_BUFFER_INITIALIZER;

    if (!vshConnectionUsability(ctl, ctl->conn))
        return false;

    if (!(pool = vshCommandOptPoolBy(ctl, cmd, "pool", NULL,
                                     VSH_BYNAME)))
        return false;

    if (vshCommandOptString(cmd, "name", &name) <= 0)
        goto cleanup;

    if (vshCommandOptString(cmd, "capacity", &capacityStr) <= 0)
        goto cleanup;
    if (cmdVolSize(capacityStr, &capacity) < 0)
        vshError(ctl, _("Malformed size %s"), capacityStr);

    if ((vshCommandOptString(cmd, "allocation", &allocationStr) > 0) &&
        (cmdVolSize(allocationStr, &allocation) < 0))
        vshError(ctl, _("Malformed size %s"), allocationStr);

    if (vshCommandOptString(cmd, "format", &format) < 0 ||
        vshCommandOptString(cmd, "backing-vol", &snapshotStrVol) < 0 ||
        vshCommandOptString(cmd, "backing-vol-format",
                            &snapshotStrFormat) < 0) {
        vshError(ctl, "%s", _("missing argument"));
    }


    virBufferAddLit(&buf, "<volume>\n");
    virBufferAsprintf(&buf, "  <name>%s</name>\n", name);
    virBufferAsprintf(&buf, "  <capacity>%llu</capacity>\n", capacity);
    if (allocationStr)
        virBufferAsprintf(&buf, "  <allocation>%llu</allocation>\n", allocation);

    if (format) {
        virBufferAddLit(&buf, "  <target>\n");
        virBufferAsprintf(&buf, "    <format type='%s'/>\n",format);
        virBufferAddLit(&buf, "  </target>\n");
    }

    /* Convert the snapshot parameters into backingStore XML */
    if (snapshotStrVol) {
        /* Lookup snapshot backing volume.  Try the backing-vol
         *  parameter as a name */
        vshDebug(ctl, 5, "%s: Look up backing store volume '%s' as name\n",
                 cmd->def->name, snapshotStrVol);
        virStorageVolPtr snapVol = virStorageVolLookupByName(pool, snapshotStrVol);
        if (snapVol)
                vshDebug(ctl, 5, "%s: Backing store volume found using '%s' as name\n",
                         cmd->def->name, snapshotStrVol);

        if (snapVol == NULL) {
            /* Snapshot backing volume not found by name.  Try the
             *  backing-vol parameter as a key */
            vshDebug(ctl, 5, "%s: Look up backing store volume '%s' as key\n",
                     cmd->def->name, snapshotStrVol);
            snapVol = virStorageVolLookupByKey(ctl->conn, snapshotStrVol);
            if (snapVol)
                vshDebug(ctl, 5, "%s: Backing store volume found using '%s' as key\n",
                         cmd->def->name, snapshotStrVol);
        }
        if (snapVol == NULL) {
            /* Snapshot backing volume not found by key.  Try the
             *  backing-vol parameter as a path */
            vshDebug(ctl, 5, "%s: Look up backing store volume '%s' as path\n",
                     cmd->def->name, snapshotStrVol);
            snapVol = virStorageVolLookupByPath(ctl->conn, snapshotStrVol);
            if (snapVol)
                vshDebug(ctl, 5, "%s: Backing store volume found using '%s' as path\n",
                         cmd->def->name, snapshotStrVol);
        }
        if (snapVol == NULL) {
            vshError(ctl, _("failed to get vol '%s'"), snapshotStrVol);
            return false;
        }

        char *snapshotStrVolPath;
        if ((snapshotStrVolPath = virStorageVolGetPath(snapVol)) == NULL) {
            virStorageVolFree(snapVol);
            return false;
        }

        /* Create XML for the backing store */
        virBufferAddLit(&buf, "  <backingStore>\n");
        virBufferAsprintf(&buf, "    <path>%s</path>\n",snapshotStrVolPath);
        if (snapshotStrFormat)
            virBufferAsprintf(&buf, "    <format type='%s'/>\n",snapshotStrFormat);
        virBufferAddLit(&buf, "  </backingStore>\n");

        /* Cleanup snapshot allocations */
        VIR_FREE(snapshotStrVolPath);
        virStorageVolFree(snapVol);
    }

    virBufferAddLit(&buf, "</volume>\n");

    if (virBufferError(&buf)) {
        vshPrint(ctl, "%s", _("Failed to allocate XML buffer"));
        return false;
    }
    xml = virBufferContentAndReset(&buf);
    vol = virStorageVolCreateXML(pool, xml, 0);
    VIR_FREE(xml);
    virStoragePoolFree(pool);

    if (vol != NULL) {
        vshPrint(ctl, _("Vol %s created\n"), name);
        virStorageVolFree(vol);
        return true;
    } else {
        vshError(ctl, _("Failed to create vol %s"), name);
        return false;
    }

 cleanup:
    virBufferFreeAndReset(&buf);
    virStoragePoolFree(pool);
    return false;
}


/*
 * "pool-undefine" command
 */
static const vshCmdInfo info_pool_undefine[] = {
    {"help", N_("undefine an inactive pool")},
    {"desc", N_("Undefine the configuration for an inactive pool.")},
    {NULL, NULL}
};

static const vshCmdOptDef opts_pool_undefine[] = {
    {"pool", VSH_OT_DATA, VSH_OFLAG_REQ, N_("pool name or uuid")},
    {NULL, 0, 0, NULL}
};

static bool
cmdPoolUndefine(vshControl *ctl, const vshCmd *cmd)
{
    virStoragePoolPtr pool;
    bool ret = true;
    const char *name;

    if (!vshConnectionUsability(ctl, ctl->conn))
        return false;

    if (!(pool = vshCommandOptPool(ctl, cmd, "pool", &name)))
        return false;

    if (virStoragePoolUndefine(pool) == 0) {
        vshPrint(ctl, _("Pool %s has been undefined\n"), name);
    } else {
        vshError(ctl, _("Failed to undefine pool %s"), name);
        ret = false;
    }

    virStoragePoolFree(pool);
    return ret;
}


/*
 * "pool-uuid" command
 */
static const vshCmdInfo info_pool_uuid[] = {
    {"help", N_("convert a pool name to pool UUID")},
    {"desc", ""},
    {NULL, NULL}
};

static const vshCmdOptDef opts_pool_uuid[] = {
    {"pool", VSH_OT_DATA, VSH_OFLAG_REQ, N_("pool name")},
    {NULL, 0, 0, NULL}
};

static bool
cmdPoolUuid(vshControl *ctl, const vshCmd *cmd)
{
    virStoragePoolPtr pool;
    char uuid[VIR_UUID_STRING_BUFLEN];

    if (!vshConnectionUsability(ctl, ctl->conn))
        return false;

    if (!(pool = vshCommandOptPoolBy(ctl, cmd, "pool", NULL,
                                           VSH_BYNAME)))
        return false;

    if (virStoragePoolGetUUIDString(pool, uuid) != -1)
        vshPrint(ctl, "%s\n", uuid);
    else
        vshError(ctl, "%s", _("failed to get pool UUID"));

    virStoragePoolFree(pool);
    return true;
}


/*
 * "vol-create" command
 */
static const vshCmdInfo info_vol_create[] = {
    {"help", N_("create a vol from an XML file")},
    {"desc", N_("Create a vol.")},
    {NULL, NULL}
};

static const vshCmdOptDef opts_vol_create[] = {
    {"pool", VSH_OT_DATA, VSH_OFLAG_REQ, N_("pool name")},
    {"file", VSH_OT_DATA, VSH_OFLAG_REQ, N_("file containing an XML vol description")},
    {NULL, 0, 0, NULL}
};

static bool
cmdVolCreate(vshControl *ctl, const vshCmd *cmd)
{
    virStoragePoolPtr pool;
    virStorageVolPtr vol;
    const char *from = NULL;
    bool ret = true;
    char *buffer;

    if (!vshConnectionUsability(ctl, ctl->conn))
        return false;

    if (!(pool = vshCommandOptPoolBy(ctl, cmd, "pool", NULL,
                                           VSH_BYNAME)))
        return false;

    if (vshCommandOptString(cmd, "file", &from) <= 0) {
        virStoragePoolFree(pool);
        return false;
    }

    if (virFileReadAll(from, VIRSH_MAX_XML_FILE, &buffer) < 0) {
        virshReportError(ctl);
        virStoragePoolFree(pool);
        return false;
    }

    vol = virStorageVolCreateXML(pool, buffer, 0);
    VIR_FREE(buffer);
    virStoragePoolFree(pool);

    if (vol != NULL) {
        vshPrint(ctl, _("Vol %s created from %s\n"),
                 virStorageVolGetName(vol), from);
        virStorageVolFree(vol);
    } else {
        vshError(ctl, _("Failed to create vol from %s"), from);
        ret = false;
    }
    return ret;
}

/*
 * "vol-create-from" command
 */
static const vshCmdInfo info_vol_create_from[] = {
    {"help", N_("create a vol, using another volume as input")},
    {"desc", N_("Create a vol from an existing volume.")},
    {NULL, NULL}
};

static const vshCmdOptDef opts_vol_create_from[] = {
    {"pool", VSH_OT_DATA, VSH_OFLAG_REQ, N_("pool name")},
    {"file", VSH_OT_DATA, VSH_OFLAG_REQ, N_("file containing an XML vol description")},
    {"vol", VSH_OT_DATA, VSH_OFLAG_REQ, N_("input vol name or key")},
    {"inputpool", VSH_OT_STRING, 0, N_("pool name or uuid of the input volume's pool")},
    {NULL, 0, 0, NULL}
};

static bool
cmdVolCreateFrom(vshControl *ctl, const vshCmd *cmd)
{
    virStoragePoolPtr pool = NULL;
    virStorageVolPtr newvol = NULL, inputvol = NULL;
    const char *from = NULL;
    bool ret = false;
    char *buffer = NULL;

    if (!vshConnectionUsability(ctl, ctl->conn))
        goto cleanup;

    if (!(pool = vshCommandOptPoolBy(ctl, cmd, "pool", NULL, VSH_BYNAME)))
        goto cleanup;

    if (vshCommandOptString(cmd, "file", &from) <= 0) {
        goto cleanup;
    }

    if (!(inputvol = vshCommandOptVol(ctl, cmd, "vol", "inputpool", NULL)))
        goto cleanup;

    if (virFileReadAll(from, VIRSH_MAX_XML_FILE, &buffer) < 0) {
        virshReportError(ctl);
        goto cleanup;
    }

    newvol = virStorageVolCreateXMLFrom(pool, buffer, inputvol, 0);

    if (newvol != NULL) {
        vshPrint(ctl, _("Vol %s created from input vol %s\n"),
                 virStorageVolGetName(newvol), virStorageVolGetName(inputvol));
    } else {
        vshError(ctl, _("Failed to create vol from %s"), from);
        goto cleanup;
    }

    ret = true;
cleanup:
    VIR_FREE(buffer);
    if (pool)
        virStoragePoolFree(pool);
    if (inputvol)
        virStorageVolFree(inputvol);
    if (newvol)
        virStorageVolFree(newvol);
    return ret;
}

static xmlChar *
makeCloneXML(const char *origxml, const char *newname) {

    xmlDocPtr doc = NULL;
    xmlXPathContextPtr ctxt = NULL;
    xmlXPathObjectPtr obj = NULL;
    xmlChar *newxml = NULL;
    int size;

    doc = xmlReadDoc((const xmlChar *) origxml, "domain.xml", NULL,
                     XML_PARSE_NOENT | XML_PARSE_NONET | XML_PARSE_NOWARNING);
    if (!doc)
        goto cleanup;
    ctxt = xmlXPathNewContext(doc);
    if (!ctxt)
        goto cleanup;

    obj = xmlXPathEval(BAD_CAST "/volume/name", ctxt);
    if ((obj == NULL) || (obj->nodesetval == NULL) ||
        (obj->nodesetval->nodeTab == NULL))
        goto cleanup;

    xmlNodeSetContent(obj->nodesetval->nodeTab[0], (const xmlChar *)newname);
    xmlDocDumpMemory(doc, &newxml, &size);

cleanup:
    xmlXPathFreeObject(obj);
    xmlXPathFreeContext(ctxt);
    xmlFreeDoc(doc);
    return newxml;
}

/*
 * "vol-clone" command
 */
static const vshCmdInfo info_vol_clone[] = {
    {"help", N_("clone a volume.")},
    {"desc", N_("Clone an existing volume.")},
    {NULL, NULL}
};

static const vshCmdOptDef opts_vol_clone[] = {
    {"vol", VSH_OT_DATA, VSH_OFLAG_REQ, N_("orig vol name or key")},
    {"newname", VSH_OT_DATA, VSH_OFLAG_REQ, N_("clone name")},
    {"pool", VSH_OT_STRING, 0, N_("pool name or uuid")},
    {NULL, 0, 0, NULL}
};

static bool
cmdVolClone(vshControl *ctl, const vshCmd *cmd)
{
    virStoragePoolPtr origpool = NULL;
    virStorageVolPtr origvol = NULL, newvol = NULL;
    const char *name = NULL;
    char *origxml = NULL;
    xmlChar *newxml = NULL;
    bool ret = false;

    if (!vshConnectionUsability(ctl, ctl->conn))
        goto cleanup;

    if (!(origvol = vshCommandOptVol(ctl, cmd, "vol", "pool", NULL)))
        goto cleanup;

    origpool = virStoragePoolLookupByVolume(origvol);
    if (!origpool) {
        vshError(ctl, "%s", _("failed to get parent pool"));
        goto cleanup;
    }

    if (vshCommandOptString(cmd, "newname", &name) <= 0)
        goto cleanup;

    origxml = virStorageVolGetXMLDesc(origvol, 0);
    if (!origxml)
        goto cleanup;

    newxml = makeCloneXML(origxml, name);
    if (!newxml) {
        vshPrint(ctl, "%s", _("Failed to allocate XML buffer"));
        goto cleanup;
    }

    newvol = virStorageVolCreateXMLFrom(origpool, (char *) newxml, origvol, 0);

    if (newvol != NULL) {
        vshPrint(ctl, _("Vol %s cloned from %s\n"),
                 virStorageVolGetName(newvol), virStorageVolGetName(origvol));
    } else {
        vshError(ctl, _("Failed to clone vol from %s"),
                 virStorageVolGetName(origvol));
        goto cleanup;
    }

    ret = true;

cleanup:
    VIR_FREE(origxml);
    xmlFree(newxml);
    if (origvol)
        virStorageVolFree(origvol);
    if (newvol)
        virStorageVolFree(newvol);
    if (origpool)
        virStoragePoolFree(origpool);
    return ret;
}


/*
 * "vol-upload" command
 */
static const vshCmdInfo info_vol_upload[] = {
    {"help", N_("upload a file into a volume")},
    {"desc", N_("Upload a file into a volume")},
    {NULL, NULL}
};

static const vshCmdOptDef opts_vol_upload[] = {
    {"vol", VSH_OT_DATA, VSH_OFLAG_REQ, N_("vol name, key or path")},
    {"file", VSH_OT_DATA, VSH_OFLAG_REQ, N_("file")},
    {"pool", VSH_OT_STRING, 0, N_("pool name or uuid")},
    {"offset", VSH_OT_INT, 0, N_("volume offset to upload to") },
    {"length", VSH_OT_INT, 0, N_("amount of data to upload") },
    {NULL, 0, 0, NULL}
};

static int
cmdVolUploadSource(virStreamPtr st ATTRIBUTE_UNUSED,
                   char *bytes, size_t nbytes, void *opaque)
{
    int *fd = opaque;

    return saferead(*fd, bytes, nbytes);
}

static bool
cmdVolUpload (vshControl *ctl, const vshCmd *cmd)
{
    const char *file = NULL;
    virStorageVolPtr vol = NULL;
    bool ret = false;
    int fd = -1;
    virStreamPtr st = NULL;
    const char *name = NULL;
    unsigned long long offset = 0, length = 0;

    if (!vshConnectionUsability(ctl, ctl->conn))
        goto cleanup;

    if (vshCommandOptULongLong(cmd, "offset", &offset) < 0) {
        vshError(ctl, _("Unable to parse integer"));
        return false;
    }

    if (vshCommandOptULongLong(cmd, "length", &length) < 0) {
        vshError(ctl, _("Unable to parse integer"));
        return false;
    }

    if (!(vol = vshCommandOptVol(ctl, cmd, "vol", "pool", &name))) {
        return false;
    }

    if (vshCommandOptString(cmd, "file", &file) < 0) {
        vshError(ctl, _("file must not be empty"));
        goto cleanup;
    }

    if ((fd = open(file, O_RDONLY)) < 0) {
        vshError(ctl, _("cannot read %s"), file);
        goto cleanup;
    }

    st = virStreamNew(ctl->conn, 0);
    if (virStorageVolUpload(vol, st, offset, length, 0) < 0) {
        vshError(ctl, _("cannot upload to volume %s"), name);
        goto cleanup;
    }

    if (virStreamSendAll(st, cmdVolUploadSource, &fd) < 0) {
        vshError(ctl, _("cannot send data to volume %s"), name);
        goto cleanup;
    }

    if (VIR_CLOSE(fd) < 0) {
        vshError(ctl, _("cannot close file %s"), file);
        virStreamAbort(st);
        goto cleanup;
    }

    if (virStreamFinish(st) < 0) {
        vshError(ctl, _("cannot close volume %s"), name);
        goto cleanup;
    }

    ret = true;

cleanup:
    if (vol)
        virStorageVolFree(vol);
    if (st)
        virStreamFree(st);
    VIR_FORCE_CLOSE(fd);
    return ret;
}



/*
 * "vol-download" command
 */
static const vshCmdInfo info_vol_download[] = {
    {"help", N_("Download a volume to a file")},
    {"desc", N_("Download a volume to a file")},
    {NULL, NULL}
};

static const vshCmdOptDef opts_vol_download[] = {
    {"vol", VSH_OT_DATA, VSH_OFLAG_REQ, N_("vol name, key or path")},
    {"file", VSH_OT_DATA, VSH_OFLAG_REQ, N_("file")},
    {"pool", VSH_OT_STRING, 0, N_("pool name or uuid")},
    {"offset", VSH_OT_INT, 0, N_("volume offset to download from") },
    {"length", VSH_OT_INT, 0, N_("amount of data to download") },
    {NULL, 0, 0, NULL}
};

static bool
cmdVolDownload (vshControl *ctl, const vshCmd *cmd)
{
    const char *file = NULL;
    virStorageVolPtr vol = NULL;
    bool ret = false;
    int fd = -1;
    virStreamPtr st = NULL;
    const char *name = NULL;
    unsigned long long offset = 0, length = 0;
    bool created = false;

    if (!vshConnectionUsability(ctl, ctl->conn))
        return false;

    if (vshCommandOptULongLong(cmd, "offset", &offset) < 0) {
        vshError(ctl, _("Unable to parse integer"));
        return false;
    }

    if (vshCommandOptULongLong(cmd, "length", &length) < 0) {
        vshError(ctl, _("Unable to parse integer"));
        return false;
    }

    if (!(vol = vshCommandOptVol(ctl, cmd, "vol", "pool", &name)))
        return false;

    if (vshCommandOptString(cmd, "file", &file) < 0) {
        vshError(ctl, _("file must not be empty"));
        goto cleanup;
    }

    if ((fd = open(file, O_WRONLY|O_CREAT|O_EXCL, 0666)) < 0) {
        if (errno != EEXIST ||
            (fd = open(file, O_WRONLY|O_TRUNC, 0666)) < 0) {
            vshError(ctl, _("cannot create %s"), file);
            goto cleanup;
        }
    } else {
        created = true;
    }

    st = virStreamNew(ctl->conn, 0);
    if (virStorageVolDownload(vol, st, offset, length, 0) < 0) {
        vshError(ctl, _("cannot download from volume %s"), name);
        goto cleanup;
    }

    if (virStreamRecvAll(st, vshStreamSink, &fd) < 0) {
        vshError(ctl, _("cannot receive data from volume %s"), name);
        goto cleanup;
    }

    if (VIR_CLOSE(fd) < 0) {
        vshError(ctl, _("cannot close file %s"), file);
        virStreamAbort(st);
        goto cleanup;
    }

    if (virStreamFinish(st) < 0) {
        vshError(ctl, _("cannot close volume %s"), name);
        goto cleanup;
    }

    ret = true;

cleanup:
    VIR_FORCE_CLOSE(fd);
    if (!ret && created)
        unlink(file);
    if (vol)
        virStorageVolFree(vol);
    if (st)
        virStreamFree(st);
    return ret;
}


/*
 * "vol-delete" command
 */
static const vshCmdInfo info_vol_delete[] = {
    {"help", N_("delete a vol")},
    {"desc", N_("Delete a given vol.")},
    {NULL, NULL}
};

static const vshCmdOptDef opts_vol_delete[] = {
    {"vol", VSH_OT_DATA, VSH_OFLAG_REQ, N_("vol name, key or path")},
    {"pool", VSH_OT_STRING, 0, N_("pool name or uuid")},
    {NULL, 0, 0, NULL}
};

static bool
cmdVolDelete(vshControl *ctl, const vshCmd *cmd)
{
    virStorageVolPtr vol;
    bool ret = true;
    const char *name;

    if (!vshConnectionUsability(ctl, ctl->conn))
        return false;

    if (!(vol = vshCommandOptVol(ctl, cmd, "vol", "pool", &name))) {
        return false;
    }

    if (virStorageVolDelete(vol, 0) == 0) {
        vshPrint(ctl, _("Vol %s deleted\n"), name);
    } else {
        vshError(ctl, _("Failed to delete vol %s"), name);
        ret = false;
    }

    virStorageVolFree(vol);
    return ret;
}


/*
 * "vol-wipe" command
 */
static const vshCmdInfo info_vol_wipe[] = {
    {"help", N_("wipe a vol")},
    {"desc", N_("Ensure data previously on a volume is not accessible to future reads")},
    {NULL, NULL}
};

static const vshCmdOptDef opts_vol_wipe[] = {
    {"vol", VSH_OT_DATA, VSH_OFLAG_REQ, N_("vol name, key or path")},
    {"pool", VSH_OT_STRING, 0, N_("pool name or uuid")},
    {NULL, 0, 0, NULL}
};

static bool
cmdVolWipe(vshControl *ctl, const vshCmd *cmd)
{
    virStorageVolPtr vol;
    bool ret = true;
    const char *name;

    if (!vshConnectionUsability(ctl, ctl->conn))
        return false;

    if (!(vol = vshCommandOptVol(ctl, cmd, "vol", "pool", &name))) {
        return false;
    }

    if (virStorageVolWipe(vol, 0) == 0) {
        vshPrint(ctl, _("Vol %s wiped\n"), name);
    } else {
        vshError(ctl, _("Failed to wipe vol %s"), name);
        ret = false;
    }

    virStorageVolFree(vol);
    return ret;
}


/*
 * "vol-info" command
 */
static const vshCmdInfo info_vol_info[] = {
    {"help", N_("storage vol information")},
    {"desc", N_("Returns basic information about the storage vol.")},
    {NULL, NULL}
};

static const vshCmdOptDef opts_vol_info[] = {
    {"vol", VSH_OT_DATA, VSH_OFLAG_REQ, N_("vol name, key or path")},
    {"pool", VSH_OT_STRING, 0, N_("pool name or uuid")},
    {NULL, 0, 0, NULL}
};

static bool
cmdVolInfo(vshControl *ctl, const vshCmd *cmd)
{
    virStorageVolInfo info;
    virStorageVolPtr vol;
    bool ret = true;

    if (!vshConnectionUsability(ctl, ctl->conn))
        return false;

    if (!(vol = vshCommandOptVol(ctl, cmd, "vol", "pool", NULL)))
        return false;

    vshPrint(ctl, "%-15s %s\n", _("Name:"), virStorageVolGetName(vol));

    if (virStorageVolGetInfo(vol, &info) == 0) {
        double val;
        const char *unit;
        vshPrint(ctl, "%-15s %s\n", _("Type:"),
                 info.type == VIR_STORAGE_VOL_FILE ?
                 _("file") : _("block"));

        val = prettyCapacity(info.capacity, &unit);
        vshPrint(ctl, "%-15s %2.2lf %s\n", _("Capacity:"), val, unit);

        val = prettyCapacity(info.allocation, &unit);
        vshPrint(ctl, "%-15s %2.2lf %s\n", _("Allocation:"), val, unit);
    } else {
        ret = false;
    }

    virStorageVolFree(vol);
    return ret;
}


/*
 * "vol-dumpxml" command
 */
static const vshCmdInfo info_vol_dumpxml[] = {
    {"help", N_("vol information in XML")},
    {"desc", N_("Output the vol information as an XML dump to stdout.")},
    {NULL, NULL}
};

static const vshCmdOptDef opts_vol_dumpxml[] = {
    {"vol", VSH_OT_DATA, VSH_OFLAG_REQ, N_("vol name, key or path")},
    {"pool", VSH_OT_STRING, 0, N_("pool name or uuid")},
    {NULL, 0, 0, NULL}
};

static bool
cmdVolDumpXML(vshControl *ctl, const vshCmd *cmd)
{
    virStorageVolPtr vol;
    bool ret = true;
    char *dump;

    if (!vshConnectionUsability(ctl, ctl->conn))
        return false;

    if (!(vol = vshCommandOptVol(ctl, cmd, "vol", "pool", NULL)))
        return false;

    dump = virStorageVolGetXMLDesc(vol, 0);
    if (dump != NULL) {
        vshPrint(ctl, "%s", dump);
        VIR_FREE(dump);
    } else {
        ret = false;
    }

    virStorageVolFree(vol);
    return ret;
}


/*
 * "vol-list" command
 */
static const vshCmdInfo info_vol_list[] = {
    {"help", N_("list vols")},
    {"desc", N_("Returns list of vols by pool.")},
    {NULL, NULL}
};

static const vshCmdOptDef opts_vol_list[] = {
    {"pool", VSH_OT_DATA, VSH_OFLAG_REQ, N_("pool name or uuid")},
    {"details", VSH_OT_BOOL, 0, N_("display extended details for volumes")},
    {NULL, 0, 0, NULL}
};

static bool
cmdVolList(vshControl *ctl, const vshCmd *cmd ATTRIBUTE_UNUSED)
{
    virStorageVolInfo volumeInfo;
    virStoragePoolPtr pool;
    char **activeNames = NULL;
    char *outputStr = NULL;
    const char *unit;
    double val;
    int details = vshCommandOptBool(cmd, "details");
    int numVolumes = 0, i;
    int ret;
    bool functionReturn;
    int stringLength = 0;
    size_t allocStrLength = 0, capStrLength = 0;
    size_t nameStrLength = 0, pathStrLength = 0;
    size_t typeStrLength = 0;
    struct volInfoText {
        char *allocation;
        char *capacity;
        char *path;
        char *type;
    };
    struct volInfoText *volInfoTexts = NULL;

    /* Check the connection to libvirtd daemon is still working */
    if (!vshConnectionUsability(ctl, ctl->conn))
        return false;

    /* Look up the pool information given to us by the user */
    if (!(pool = vshCommandOptPool(ctl, cmd, "pool", NULL)))
        return false;

    /* Determine the number of volumes in the pool */
    numVolumes = virStoragePoolNumOfVolumes(pool);

    if (numVolumes < 0) {
        vshError(ctl, "%s", _("Failed to list storage volumes"));
        virStoragePoolFree(pool);
        return false;
    }

    /* Retrieve the list of volume names in the pool */
    if (numVolumes > 0) {
        activeNames = vshCalloc(ctl, numVolumes, sizeof(*activeNames));
        if ((numVolumes = virStoragePoolListVolumes(pool, activeNames,
                                                    numVolumes)) < 0) {
            vshError(ctl, "%s", _("Failed to list active vols"));
            VIR_FREE(activeNames);
            virStoragePoolFree(pool);
            return false;
        }

        /* Sort the volume names */
        qsort(&activeNames[0], numVolumes, sizeof(*activeNames), namesorter);

        /* Set aside memory for volume information pointers */
        volInfoTexts = vshCalloc(ctl, numVolumes, sizeof(*volInfoTexts));
    }

    /* Collect the rest of the volume information for display */
    for (i = 0; i < numVolumes; i++) {
        /* Retrieve volume info */
        virStorageVolPtr vol = virStorageVolLookupByName(pool,
                                                         activeNames[i]);

        /* Retrieve the volume path */
        if ((volInfoTexts[i].path = virStorageVolGetPath(vol)) == NULL) {
            /* Something went wrong retrieving a volume path, cope with it */
            volInfoTexts[i].path = vshStrdup(ctl, _("unknown"));
        }

        /* If requested, retrieve volume type and sizing information */
        if (details) {
            if (virStorageVolGetInfo(vol, &volumeInfo) != 0) {
                /* Something went wrong retrieving volume info, cope with it */
                volInfoTexts[i].allocation = vshStrdup(ctl, _("unknown"));
                volInfoTexts[i].capacity = vshStrdup(ctl, _("unknown"));
                volInfoTexts[i].type = vshStrdup(ctl, _("unknown"));
            } else {
                /* Convert the returned volume info into output strings */

                /* Volume type */
                if (volumeInfo.type == VIR_STORAGE_VOL_FILE)
                    volInfoTexts[i].type = vshStrdup(ctl, _("file"));
                else
                    volInfoTexts[i].type = vshStrdup(ctl, _("block"));

                /* Create the capacity output string */
                val = prettyCapacity(volumeInfo.capacity, &unit);
                ret = virAsprintf(&volInfoTexts[i].capacity,
                                  "%.2lf %s", val, unit);
                if (ret < 0) {
                    /* An error occurred creating the string, return */
                    goto asprintf_failure;
                }

                /* Create the allocation output string */
                val = prettyCapacity(volumeInfo.allocation, &unit);
                ret = virAsprintf(&volInfoTexts[i].allocation,
                                  "%.2lf %s", val, unit);
                if (ret < 0) {
                    /* An error occurred creating the string, return */
                    goto asprintf_failure;
                }
            }

            /* Remember the largest length for each output string.
             * This lets us displaying header and volume information rows
             * using a single, properly sized, printf style output string.
             */

            /* Keep the length of name string if longest so far */
            stringLength = strlen(activeNames[i]);
            if (stringLength > nameStrLength)
                nameStrLength = stringLength;

            /* Keep the length of path string if longest so far */
            stringLength = strlen(volInfoTexts[i].path);
            if (stringLength > pathStrLength)
                pathStrLength = stringLength;

            /* Keep the length of type string if longest so far */
            stringLength = strlen(volInfoTexts[i].type);
            if (stringLength > typeStrLength)
                typeStrLength = stringLength;

            /* Keep the length of capacity string if longest so far */
            stringLength = strlen(volInfoTexts[i].capacity);
            if (stringLength > capStrLength)
                capStrLength = stringLength;

            /* Keep the length of allocation string if longest so far */
            stringLength = strlen(volInfoTexts[i].allocation);
            if (stringLength > allocStrLength)
                allocStrLength = stringLength;
        }

        /* Cleanup memory allocation */
        virStorageVolFree(vol);
    }

    /* If the --details option wasn't selected, we output the volume
     * info using the fixed string format from previous versions to
     * maintain backward compatibility.
     */

    /* Output basic info then return if --details option not selected */
    if (!details) {
        /* The old output format */
        vshPrintExtra(ctl, "%-20s %-40s\n", _("Name"), _("Path"));
        vshPrintExtra(ctl, "-----------------------------------------\n");
        for (i = 0; i < numVolumes; i++) {
            vshPrint(ctl, "%-20s %-40s\n", activeNames[i],
                     volInfoTexts[i].path);
        }

        /* Cleanup and return */
        functionReturn = true;
        goto cleanup;
    }

    /* We only get here if the --details option was selected. */

    /* Use the length of name header string if it's longest */
    stringLength = strlen(_("Name"));
    if (stringLength > nameStrLength)
        nameStrLength = stringLength;

    /* Use the length of path header string if it's longest */
    stringLength = strlen(_("Path"));
    if (stringLength > pathStrLength)
        pathStrLength = stringLength;

    /* Use the length of type header string if it's longest */
    stringLength = strlen(_("Type"));
    if (stringLength > typeStrLength)
        typeStrLength = stringLength;

    /* Use the length of capacity header string if it's longest */
    stringLength = strlen(_("Capacity"));
    if (stringLength > capStrLength)
        capStrLength = stringLength;

    /* Use the length of allocation header string if it's longest */
    stringLength = strlen(_("Allocation"));
    if (stringLength > allocStrLength)
        allocStrLength = stringLength;

    /* Display the string lengths for debugging */
    vshDebug(ctl, 5, "Longest name string = %zu chars\n", nameStrLength);
    vshDebug(ctl, 5, "Longest path string = %zu chars\n", pathStrLength);
    vshDebug(ctl, 5, "Longest type string = %zu chars\n", typeStrLength);
    vshDebug(ctl, 5, "Longest capacity string = %zu chars\n", capStrLength);
    vshDebug(ctl, 5, "Longest allocation string = %zu chars\n", allocStrLength);

    /* Create the output template */
    ret = virAsprintf(&outputStr,
                      "%%-%lus  %%-%lus  %%-%lus  %%%lus  %%%lus\n",
                      (unsigned long) nameStrLength,
                      (unsigned long) pathStrLength,
                      (unsigned long) typeStrLength,
                      (unsigned long) capStrLength,
                      (unsigned long) allocStrLength);
    if (ret < 0) {
        /* An error occurred creating the string, return */
        goto asprintf_failure;
    }

    /* Display the header */
    vshPrint(ctl, outputStr, _("Name"), _("Path"), _("Type"),
             ("Capacity"), _("Allocation"));
    for (i = nameStrLength + pathStrLength + typeStrLength
                           + capStrLength + allocStrLength
                           + 8; i > 0; i--)
        vshPrintExtra(ctl, "-");
    vshPrintExtra(ctl, "\n");

    /* Display the volume info rows */
    for (i = 0; i < numVolumes; i++) {
        vshPrint(ctl, outputStr,
                 activeNames[i],
                 volInfoTexts[i].path,
                 volInfoTexts[i].type,
                 volInfoTexts[i].capacity,
                 volInfoTexts[i].allocation);
    }

    /* Cleanup and return */
    functionReturn = true;
    goto cleanup;

asprintf_failure:

    /* Display an appropriate error message then cleanup and return */
    switch (errno) {
    case ENOMEM:
        /* Couldn't allocate memory */
        vshError(ctl, "%s", _("Out of memory"));
        break;
    default:
        /* Some other error */
        vshError(ctl, _("virAsprintf failed (errno %d)"), errno);
    }
    functionReturn = false;

cleanup:

    /* Safely free the memory allocated in this function */
    for (i = 0; i < numVolumes; i++) {
        /* Cleanup the memory for one volume info structure per loop */
        VIR_FREE(volInfoTexts[i].path);
        VIR_FREE(volInfoTexts[i].type);
        VIR_FREE(volInfoTexts[i].capacity);
        VIR_FREE(volInfoTexts[i].allocation);
        VIR_FREE(activeNames[i]);
    }

    /* Cleanup remaining memory */
    VIR_FREE(outputStr);
    VIR_FREE(volInfoTexts);
    VIR_FREE(activeNames);
    virStoragePoolFree(pool);

    /* Return the desired value */
    return functionReturn;
}


/*
 * "vol-name" command
 */
static const vshCmdInfo info_vol_name[] = {
    {"help", N_("returns the volume name for a given volume key or path")},
    {"desc", ""},
    {NULL, NULL}
};

static const vshCmdOptDef opts_vol_name[] = {
    {"vol", VSH_OT_DATA, VSH_OFLAG_REQ, N_("volume key or path")},
    {NULL, 0, 0, NULL}
};

static bool
cmdVolName(vshControl *ctl, const vshCmd *cmd)
{
    virStorageVolPtr vol;

    if (!vshConnectionUsability(ctl, ctl->conn))
        return false;

    if (!(vol = vshCommandOptVolBy(ctl, cmd, "vol", "pool", NULL,
                                   VSH_BYUUID)))
        return false;

    vshPrint(ctl, "%s\n", virStorageVolGetName(vol));
    virStorageVolFree(vol);
    return true;
}


/*
 * "vol-pool" command
 */
static const vshCmdInfo info_vol_pool[] = {
    {"help", N_("returns the storage pool for a given volume key or path")},
    {"desc", ""},
    {NULL, NULL}
};

static const vshCmdOptDef opts_vol_pool[] = {
    {"uuid", VSH_OT_BOOL, 0, N_("return the pool uuid rather than pool name")},
    {"vol", VSH_OT_DATA, VSH_OFLAG_REQ, N_("volume key or path")},
    {NULL, 0, 0, NULL}
};

static bool
cmdVolPool(vshControl *ctl, const vshCmd *cmd)
{
    virStoragePoolPtr pool;
    virStorageVolPtr vol;
    char uuid[VIR_UUID_STRING_BUFLEN];

    /* Check the connection to libvirtd daemon is still working */
    if (!vshConnectionUsability(ctl, ctl->conn))
        return false;

    /* Use the supplied string to locate the volume */
    if (!(vol = vshCommandOptVolBy(ctl, cmd, "vol", "pool", NULL,
                                   VSH_BYUUID))) {
        return false;
    }

    /* Look up the parent storage pool for the volume */
    pool = virStoragePoolLookupByVolume(vol);
    if (pool == NULL) {
        vshError(ctl, "%s", _("failed to get parent pool"));
        virStorageVolFree(vol);
        return false;
    }

    /* Return the requested details of the parent storage pool */
    if (vshCommandOptBool(cmd, "uuid")) {
        /* Retrieve and return pool UUID string */
        if (virStoragePoolGetUUIDString(pool, &uuid[0]) == 0)
            vshPrint(ctl, "%s\n", uuid);
    } else {
        /* Return the storage pool name */
        vshPrint(ctl, "%s\n", virStoragePoolGetName(pool));
    }

    /* Cleanup */
    virStorageVolFree(vol);
    virStoragePoolFree(pool);
    return true;
}


/*
 * "vol-key" command
 */
static const vshCmdInfo info_vol_key[] = {
    {"help", N_("returns the volume key for a given volume name or path")},
    {"desc", ""},
    {NULL, NULL}
};

static const vshCmdOptDef opts_vol_key[] = {
    {"vol", VSH_OT_DATA, VSH_OFLAG_REQ, N_("volume name or path")},
    {"pool", VSH_OT_STRING, 0, N_("pool name or uuid")},
    {NULL, 0, 0, NULL}
};

static bool
cmdVolKey(vshControl *ctl, const vshCmd *cmd)
{
    virStorageVolPtr vol;

    if (!vshConnectionUsability(ctl, ctl->conn))
        return false;

    if (!(vol = vshCommandOptVol(ctl, cmd, "vol", "pool", NULL)))
        return false;

    vshPrint(ctl, "%s\n", virStorageVolGetKey(vol));
    virStorageVolFree(vol);
    return true;
}



/*
 * "vol-path" command
 */
static const vshCmdInfo info_vol_path[] = {
    {"help", N_("returns the volume path for a given volume name or key")},
    {"desc", ""},
    {NULL, NULL}
};

static const vshCmdOptDef opts_vol_path[] = {
    {"vol", VSH_OT_DATA, VSH_OFLAG_REQ, N_("volume name or key")},
    {"pool", VSH_OT_STRING, 0, N_("pool name or uuid")},
    {NULL, 0, 0, NULL}
};

static bool
cmdVolPath(vshControl *ctl, const vshCmd *cmd)
{
    virStorageVolPtr vol;
    const char *name = NULL;

    if (!vshConnectionUsability(ctl, ctl->conn))
        return false;

    if (!(vol = vshCommandOptVol(ctl, cmd, "vol", "pool", &name))) {
        return false;
    }

    vshPrint(ctl, "%s\n", virStorageVolGetPath(vol));
    virStorageVolFree(vol);
    return true;
}


/*
 * "secret-define" command
 */
static const vshCmdInfo info_secret_define[] = {
    {"help", N_("define or modify a secret from an XML file")},
    {"desc", N_("Define or modify a secret.")},
    {NULL, NULL}
};

static const vshCmdOptDef opts_secret_define[] = {
    {"file", VSH_OT_DATA, VSH_OFLAG_REQ, N_("file containing secret attributes in XML")},
    {NULL, 0, 0, NULL}
};

static bool
cmdSecretDefine(vshControl *ctl, const vshCmd *cmd)
{
    const char *from = NULL;
    char *buffer;
    virSecretPtr res;
    char uuid[VIR_UUID_STRING_BUFLEN];

    if (!vshConnectionUsability(ctl, ctl->conn))
        return false;

    if (vshCommandOptString(cmd, "file", &from) <= 0)
        return false;

    if (virFileReadAll(from, VIRSH_MAX_XML_FILE, &buffer) < 0)
        return false;

    res = virSecretDefineXML(ctl->conn, buffer, 0);
    VIR_FREE(buffer);

    if (res == NULL) {
        vshError(ctl, _("Failed to set attributes from %s"), from);
        return false;
    }
    if (virSecretGetUUIDString(res, &(uuid[0])) < 0) {
        vshError(ctl, "%s", _("Failed to get UUID of created secret"));
        virSecretFree(res);
        return false;
    }
    vshPrint(ctl, _("Secret %s created\n"), uuid);
    virSecretFree(res);
    return true;
}

/*
 * "secret-dumpxml" command
 */
static const vshCmdInfo info_secret_dumpxml[] = {
    {"help", N_("secret attributes in XML")},
    {"desc", N_("Output attributes of a secret as an XML dump to stdout.")},
    {NULL, NULL}
};

static const vshCmdOptDef opts_secret_dumpxml[] = {
    {"secret", VSH_OT_DATA, VSH_OFLAG_REQ, N_("secret UUID")},
    {NULL, 0, 0, NULL}
};

static bool
cmdSecretDumpXML(vshControl *ctl, const vshCmd *cmd)
{
    virSecretPtr secret;
    bool ret = false;
    char *xml;

    if (!vshConnectionUsability(ctl, ctl->conn))
        return false;

    secret = vshCommandOptSecret(ctl, cmd, NULL);
    if (secret == NULL)
        return false;

    xml = virSecretGetXMLDesc(secret, 0);
    if (xml == NULL)
        goto cleanup;
    vshPrint(ctl, "%s", xml);
    VIR_FREE(xml);
    ret = true;

cleanup:
    virSecretFree(secret);
    return ret;
}

/*
 * "secret-set-value" command
 */
static const vshCmdInfo info_secret_set_value[] = {
    {"help", N_("set a secret value")},
    {"desc", N_("Set a secret value.")},
    {NULL, NULL}
};

static const vshCmdOptDef opts_secret_set_value[] = {
    {"secret", VSH_OT_DATA, VSH_OFLAG_REQ, N_("secret UUID")},
    {"base64", VSH_OT_DATA, VSH_OFLAG_REQ, N_("base64-encoded secret value")},
    {NULL, 0, 0, NULL}
};

static bool
cmdSecretSetValue(vshControl *ctl, const vshCmd *cmd)
{
    virSecretPtr secret;
    size_t value_size;
    const char *base64 = NULL;
    char *value;
    int res;
    bool ret = false;

    if (!vshConnectionUsability(ctl, ctl->conn))
        return false;

    secret = vshCommandOptSecret(ctl, cmd, NULL);
    if (secret == NULL)
        return false;

    if (vshCommandOptString(cmd, "base64", &base64) <= 0)
        goto cleanup;

    if (!base64_decode_alloc(base64, strlen(base64), &value, &value_size)) {
        vshError(ctl, "%s", _("Invalid base64 data"));
        goto cleanup;
    }
    if (value == NULL) {
        vshError(ctl, "%s", _("Failed to allocate memory"));
        return false;
    }

    res = virSecretSetValue(secret, (unsigned char *)value, value_size, 0);
    memset(value, 0, value_size);
    VIR_FREE(value);

    if (res != 0) {
        vshError(ctl, "%s", _("Failed to set secret value"));
        goto cleanup;
    }
    vshPrint(ctl, "%s", _("Secret value set\n"));
    ret = true;

cleanup:
    virSecretFree(secret);
    return ret;
}

/*
 * "secret-get-value" command
 */
static const vshCmdInfo info_secret_get_value[] = {
    {"help", N_("Output a secret value")},
    {"desc", N_("Output a secret value to stdout.")},
    {NULL, NULL}
};

static const vshCmdOptDef opts_secret_get_value[] = {
    {"secret", VSH_OT_DATA, VSH_OFLAG_REQ, N_("secret UUID")},
    {NULL, 0, 0, NULL}
};

static bool
cmdSecretGetValue(vshControl *ctl, const vshCmd *cmd)
{
    virSecretPtr secret;
    char *base64;
    unsigned char *value;
    size_t value_size;
    bool ret = false;

    if (!vshConnectionUsability(ctl, ctl->conn))
        return false;

    secret = vshCommandOptSecret(ctl, cmd, NULL);
    if (secret == NULL)
        return false;

    value = virSecretGetValue(secret, &value_size, 0);
    if (value == NULL)
        goto cleanup;

    base64_encode_alloc((char *)value, value_size, &base64);
    memset(value, 0, value_size);
    VIR_FREE(value);

    if (base64 == NULL) {
        vshError(ctl, "%s", _("Failed to allocate memory"));
        goto cleanup;
    }
    vshPrint(ctl, "%s", base64);
    memset(base64, 0, strlen(base64));
    VIR_FREE(base64);
    ret = true;

cleanup:
    virSecretFree(secret);
    return ret;
}

/*
 * "secret-undefine" command
 */
static const vshCmdInfo info_secret_undefine[] = {
    {"help", N_("undefine a secret")},
    {"desc", N_("Undefine a secret.")},
    {NULL, NULL}
};

static const vshCmdOptDef opts_secret_undefine[] = {
    {"secret", VSH_OT_DATA, VSH_OFLAG_REQ, N_("secret UUID")},
    {NULL, 0, 0, NULL}
};

static bool
cmdSecretUndefine(vshControl *ctl, const vshCmd *cmd)
{
    virSecretPtr secret;
    bool ret = false;
    const char *uuid;

    if (!vshConnectionUsability(ctl, ctl->conn))
        return false;

    secret = vshCommandOptSecret(ctl, cmd, &uuid);
    if (secret == NULL)
        return false;

    if (virSecretUndefine(secret) < 0) {
        vshError(ctl, _("Failed to delete secret %s"), uuid);
        goto cleanup;
    }
    vshPrint(ctl, _("Secret %s deleted\n"), uuid);
    ret = true;

cleanup:
    virSecretFree(secret);
    return ret;
}

/*
 * "secret-list" command
 */
static const vshCmdInfo info_secret_list[] = {
    {"help", N_("list secrets")},
    {"desc", N_("Returns a list of secrets")},
    {NULL, NULL}
};

static bool
cmdSecretList(vshControl *ctl, const vshCmd *cmd ATTRIBUTE_UNUSED)
{
    int maxuuids = 0, i;
    char **uuids = NULL;

    if (!vshConnectionUsability(ctl, ctl->conn))
        return false;

    maxuuids = virConnectNumOfSecrets(ctl->conn);
    if (maxuuids < 0) {
        vshError(ctl, "%s", _("Failed to list secrets"));
        return false;
    }
    uuids = vshMalloc(ctl, sizeof(*uuids) * maxuuids);

    maxuuids = virConnectListSecrets(ctl->conn, uuids, maxuuids);
    if (maxuuids < 0) {
        vshError(ctl, "%s", _("Failed to list secrets"));
        VIR_FREE(uuids);
        return false;
    }

    qsort(uuids, maxuuids, sizeof(char *), namesorter);

    vshPrintExtra(ctl, "%-36s %s\n", _("UUID"), _("Usage"));
    vshPrintExtra(ctl, "-----------------------------------------------------------\n");

    for (i = 0; i < maxuuids; i++) {
        virSecretPtr sec = virSecretLookupByUUIDString(ctl->conn, uuids[i]);
        const char *usageType = NULL;

        if (!sec) {
            VIR_FREE(uuids[i]);
            continue;
        }

        switch (virSecretGetUsageType(sec)) {
        case VIR_SECRET_USAGE_TYPE_VOLUME:
            usageType = _("Volume");
            break;
        }

        if (usageType) {
            vshPrint(ctl, "%-36s %s %s\n",
                     uuids[i], usageType,
                     virSecretGetUsageID(sec));
        } else {
            vshPrint(ctl, "%-36s %s\n",
                     uuids[i], _("Unused"));
        }
        virSecretFree(sec);
        VIR_FREE(uuids[i]);
    }
    VIR_FREE(uuids);
    return true;
}


/*
 * "version" command
 */
static const vshCmdInfo info_version[] = {
    {"help", N_("show version")},
    {"desc", N_("Display the system version information.")},
    {NULL, NULL}
};


static bool
cmdVersion(vshControl *ctl, const vshCmd *cmd ATTRIBUTE_UNUSED)
{
    unsigned long hvVersion;
    const char *hvType;
    unsigned long libVersion;
    unsigned long includeVersion;
    unsigned long apiVersion;
    int ret;
    unsigned int major;
    unsigned int minor;
    unsigned int rel;

    if (!vshConnectionUsability(ctl, ctl->conn))
        return false;

    hvType = virConnectGetType(ctl->conn);
    if (hvType == NULL) {
        vshError(ctl, "%s", _("failed to get hypervisor type"));
        return false;
    }

    includeVersion = LIBVIR_VERSION_NUMBER;
    major = includeVersion / 1000000;
    includeVersion %= 1000000;
    minor = includeVersion / 1000;
    rel = includeVersion % 1000;
    vshPrint(ctl, _("Compiled against library: libvir %d.%d.%d\n"),
             major, minor, rel);

    ret = virGetVersion(&libVersion, hvType, &apiVersion);
    if (ret < 0) {
        vshError(ctl, "%s", _("failed to get the library version"));
        return false;
    }
    major = libVersion / 1000000;
    libVersion %= 1000000;
    minor = libVersion / 1000;
    rel = libVersion % 1000;
    vshPrint(ctl, _("Using library: libvir %d.%d.%d\n"),
             major, minor, rel);

    major = apiVersion / 1000000;
    apiVersion %= 1000000;
    minor = apiVersion / 1000;
    rel = apiVersion % 1000;
    vshPrint(ctl, _("Using API: %s %d.%d.%d\n"), hvType,
             major, minor, rel);

    ret = virConnectGetVersion(ctl->conn, &hvVersion);
    if (ret < 0) {
        vshError(ctl, "%s", _("failed to get the hypervisor version"));
        return false;
    }
    if (hvVersion == 0) {
        vshPrint(ctl,
                 _("Cannot extract running %s hypervisor version\n"), hvType);
    } else {
        major = hvVersion / 1000000;
        hvVersion %= 1000000;
        minor = hvVersion / 1000;
        rel = hvVersion % 1000;

        vshPrint(ctl, _("Running hypervisor: %s %d.%d.%d\n"),
                 hvType, major, minor, rel);
    }
    return true;
}

/*
 * "nodedev-list" command
 */
static const vshCmdInfo info_node_list_devices[] = {
    {"help", N_("enumerate devices on this host")},
    {"desc", ""},
    {NULL, NULL}
};

static const vshCmdOptDef opts_node_list_devices[] = {
    {"tree", VSH_OT_BOOL, 0, N_("list devices in a tree")},
    {"cap", VSH_OT_STRING, VSH_OFLAG_NONE, N_("capability name")},
    {NULL, 0, 0, NULL}
};

#define MAX_DEPTH 100
#define INDENT_SIZE 4
#define INDENT_BUFLEN ((MAX_DEPTH * INDENT_SIZE) + 1)

static void
cmdNodeListDevicesPrint(vshControl *ctl,
                        char **devices,
                        char **parents,
                        int num_devices,
                        int devid,
                        int lastdev,
                        unsigned int depth,
                        unsigned int indentIdx,
                        char *indentBuf)
{
    int i;
    int nextlastdev = -1;

    /* Prepare indent for this device, but not if at root */
    if (depth && depth < MAX_DEPTH) {
        indentBuf[indentIdx] = '+';
        indentBuf[indentIdx+1] = '-';
        indentBuf[indentIdx+2] = ' ';
        indentBuf[indentIdx+3] = '\0';
    }

    /* Print this device */
    vshPrint(ctl, "%s", indentBuf);
    vshPrint(ctl, "%s\n", devices[devid]);


    /* Update indent to show '|' or ' ' for child devices */
    if (depth && depth < MAX_DEPTH) {
        if (devid == lastdev)
            indentBuf[indentIdx] = ' ';
        else
            indentBuf[indentIdx] = '|';
        indentBuf[indentIdx+1] = ' ';
        indentIdx+=2;
    }

    /* Determine the index of the last child device */
    for (i = 0 ; i < num_devices ; i++) {
        if (parents[i] &&
            STREQ(parents[i], devices[devid])) {
            nextlastdev = i;
        }
    }

    /* If there is a child device, then print another blank line */
    if (nextlastdev != -1) {
        vshPrint(ctl, "%s", indentBuf);
        vshPrint(ctl, " |\n");
    }

    /* Finally print all children */
    if (depth < MAX_DEPTH)
        indentBuf[indentIdx] = ' ';
    for (i = 0 ; i < num_devices ; i++) {
        if (depth < MAX_DEPTH) {
            indentBuf[indentIdx] = ' ';
            indentBuf[indentIdx+1] = ' ';
        }
        if (parents[i] &&
            STREQ(parents[i], devices[devid]))
            cmdNodeListDevicesPrint(ctl, devices, parents,
                                    num_devices, i, nextlastdev,
                                    depth + 1, indentIdx + 2, indentBuf);
        if (depth < MAX_DEPTH)
            indentBuf[indentIdx] = '\0';
    }

    /* If there was no child device, and we're the last in
     * a list of devices, then print another blank line */
    if (nextlastdev == -1 && devid == lastdev) {
        vshPrint(ctl, "%s", indentBuf);
        vshPrint(ctl, "\n");
    }
}

static bool
cmdNodeListDevices (vshControl *ctl, const vshCmd *cmd ATTRIBUTE_UNUSED)
{
    const char *cap = NULL;
    char **devices;
    int num_devices, i;
    int tree = vshCommandOptBool(cmd, "tree");

    if (!vshConnectionUsability(ctl, ctl->conn))
        return false;

    if (vshCommandOptString(cmd, "cap", &cap) <= 0)
        cap = NULL;

    num_devices = virNodeNumOfDevices(ctl->conn, cap, 0);
    if (num_devices < 0) {
        vshError(ctl, "%s", _("Failed to count node devices"));
        return false;
    } else if (num_devices == 0) {
        return true;
    }

    devices = vshMalloc(ctl, sizeof(char *) * num_devices);
    num_devices =
        virNodeListDevices(ctl->conn, cap, devices, num_devices, 0);
    if (num_devices < 0) {
        vshError(ctl, "%s", _("Failed to list node devices"));
        VIR_FREE(devices);
        return false;
    }
    qsort(&devices[0], num_devices, sizeof(char*), namesorter);
    if (tree) {
        char indentBuf[INDENT_BUFLEN];
        char **parents = vshMalloc(ctl, sizeof(char *) * num_devices);
        for (i = 0; i < num_devices; i++) {
            virNodeDevicePtr dev = virNodeDeviceLookupByName(ctl->conn, devices[i]);
            if (dev && STRNEQ(devices[i], "computer")) {
                const char *parent = virNodeDeviceGetParent(dev);
                parents[i] = parent ? vshStrdup(ctl, parent) : NULL;
            } else {
                parents[i] = NULL;
            }
            virNodeDeviceFree(dev);
        }
        for (i = 0 ; i < num_devices ; i++) {
            memset(indentBuf, '\0', sizeof indentBuf);
            if (parents[i] == NULL)
                cmdNodeListDevicesPrint(ctl,
                                        devices,
                                        parents,
                                        num_devices,
                                        i,
                                        i,
                                        0,
                                        0,
                                        indentBuf);
        }
        for (i = 0 ; i < num_devices ; i++) {
            VIR_FREE(devices[i]);
            VIR_FREE(parents[i]);
        }
        VIR_FREE(parents);
    } else {
        for (i = 0; i < num_devices; i++) {
            vshPrint(ctl, "%s\n", devices[i]);
            VIR_FREE(devices[i]);
        }
    }
    VIR_FREE(devices);
    return true;
}

/*
 * "nodedev-dumpxml" command
 */
static const vshCmdInfo info_node_device_dumpxml[] = {
    {"help", N_("node device details in XML")},
    {"desc", N_("Output the node device details as an XML dump to stdout.")},
    {NULL, NULL}
};


static const vshCmdOptDef opts_node_device_dumpxml[] = {
    {"device", VSH_OT_DATA, VSH_OFLAG_REQ, N_("device key")},
    {NULL, 0, 0, NULL}
};

static bool
cmdNodeDeviceDumpXML (vshControl *ctl, const vshCmd *cmd)
{
    const char *name = NULL;
    virNodeDevicePtr device;
    char *xml;

    if (!vshConnectionUsability(ctl, ctl->conn))
        return false;
    if (vshCommandOptString(cmd, "device", &name) <= 0)
        return false;
    if (!(device = virNodeDeviceLookupByName(ctl->conn, name))) {
        vshError(ctl, "%s '%s'", _("Could not find matching device"), name);
        return false;
    }

    xml = virNodeDeviceGetXMLDesc(device, 0);
    if (!xml) {
        virNodeDeviceFree(device);
        return false;
    }

    vshPrint(ctl, "%s\n", xml);
    VIR_FREE(xml);
    virNodeDeviceFree(device);
    return true;
}

/*
 * "nodedev-dettach" command
 */
static const vshCmdInfo info_node_device_dettach[] = {
    {"help", N_("dettach node device from its device driver")},
    {"desc", N_("Dettach node device from its device driver before assigning to a domain.")},
    {NULL, NULL}
};


static const vshCmdOptDef opts_node_device_dettach[] = {
    {"device", VSH_OT_DATA, VSH_OFLAG_REQ, N_("device key")},
    {NULL, 0, 0, NULL}
};

static bool
cmdNodeDeviceDettach (vshControl *ctl, const vshCmd *cmd)
{
    const char *name = NULL;
    virNodeDevicePtr device;
    bool ret = true;

    if (!vshConnectionUsability(ctl, ctl->conn))
        return false;
    if (vshCommandOptString(cmd, "device", &name) <= 0)
        return false;
    if (!(device = virNodeDeviceLookupByName(ctl->conn, name))) {
        vshError(ctl, "%s '%s'", _("Could not find matching device"), name);
        return false;
    }

    if (virNodeDeviceDettach(device) == 0) {
        vshPrint(ctl, _("Device %s dettached\n"), name);
    } else {
        vshError(ctl, _("Failed to dettach device %s"), name);
        ret = false;
    }
    virNodeDeviceFree(device);
    return ret;
}

/*
 * "nodedev-reattach" command
 */
static const vshCmdInfo info_node_device_reattach[] = {
    {"help", N_("reattach node device to its device driver")},
    {"desc", N_("Reattach node device to its device driver once released by the domain.")},
    {NULL, NULL}
};


static const vshCmdOptDef opts_node_device_reattach[] = {
    {"device", VSH_OT_DATA, VSH_OFLAG_REQ, N_("device key")},
    {NULL, 0, 0, NULL}
};

static bool
cmdNodeDeviceReAttach (vshControl *ctl, const vshCmd *cmd)
{
    const char *name = NULL;
    virNodeDevicePtr device;
    bool ret = true;

    if (!vshConnectionUsability(ctl, ctl->conn))
        return false;
    if (vshCommandOptString(cmd, "device", &name) <= 0)
        return false;
    if (!(device = virNodeDeviceLookupByName(ctl->conn, name))) {
        vshError(ctl, "%s '%s'", _("Could not find matching device"), name);
        return false;
    }

    if (virNodeDeviceReAttach(device) == 0) {
        vshPrint(ctl, _("Device %s re-attached\n"), name);
    } else {
        vshError(ctl, _("Failed to re-attach device %s"), name);
        ret = false;
    }
    virNodeDeviceFree(device);
    return ret;
}

/*
 * "nodedev-reset" command
 */
static const vshCmdInfo info_node_device_reset[] = {
    {"help", N_("reset node device")},
    {"desc", N_("Reset node device before or after assigning to a domain.")},
    {NULL, NULL}
};


static const vshCmdOptDef opts_node_device_reset[] = {
    {"device", VSH_OT_DATA, VSH_OFLAG_REQ, N_("device key")},
    {NULL, 0, 0, NULL}
};

static bool
cmdNodeDeviceReset (vshControl *ctl, const vshCmd *cmd)
{
    const char *name = NULL;
    virNodeDevicePtr device;
    bool ret = true;

    if (!vshConnectionUsability(ctl, ctl->conn))
        return false;
    if (vshCommandOptString(cmd, "device", &name) <= 0)
        return false;
    if (!(device = virNodeDeviceLookupByName(ctl->conn, name))) {
        vshError(ctl, "%s '%s'", _("Could not find matching device"), name);
        return false;
    }

    if (virNodeDeviceReset(device) == 0) {
        vshPrint(ctl, _("Device %s reset\n"), name);
    } else {
        vshError(ctl, _("Failed to reset device %s"), name);
        ret = false;
    }
    virNodeDeviceFree(device);
    return ret;
}

/*
 * "hostname" command
 */
static const vshCmdInfo info_hostname[] = {
    {"help", N_("print the hypervisor hostname")},
    {"desc", ""},
    {NULL, NULL}
};

static bool
cmdHostname (vshControl *ctl, const vshCmd *cmd ATTRIBUTE_UNUSED)
{
    char *hostname;

    if (!vshConnectionUsability(ctl, ctl->conn))
        return false;

    hostname = virConnectGetHostname (ctl->conn);
    if (hostname == NULL) {
        vshError(ctl, "%s", _("failed to get hostname"));
        return false;
    }

    vshPrint (ctl, "%s\n", hostname);
    VIR_FREE(hostname);

    return true;
}

/*
 * "uri" command
 */
static const vshCmdInfo info_uri[] = {
    {"help", N_("print the hypervisor canonical URI")},
    {"desc", ""},
    {NULL, NULL}
};

static bool
cmdURI (vshControl *ctl, const vshCmd *cmd ATTRIBUTE_UNUSED)
{
    char *uri;

    if (!vshConnectionUsability(ctl, ctl->conn))
        return false;

    uri = virConnectGetURI (ctl->conn);
    if (uri == NULL) {
        vshError(ctl, "%s", _("failed to get URI"));
        return false;
    }

    vshPrint (ctl, "%s\n", uri);
    VIR_FREE(uri);

    return true;
}

/*
 * "sysinfo" command
 */
static const vshCmdInfo info_sysinfo[] = {
    {"help", N_("print the hypervisor sysinfo")},
    {"desc",
     N_("output an XML string for the hypervisor sysinfo, if available")},
    {NULL, NULL}
};

static bool
cmdSysinfo (vshControl *ctl, const vshCmd *cmd ATTRIBUTE_UNUSED)
{
    char *sysinfo;

    if (!vshConnectionUsability(ctl, ctl->conn))
        return false;

    sysinfo = virConnectGetSysinfo (ctl->conn, 0);
    if (sysinfo == NULL) {
        vshError(ctl, "%s", _("failed to get sysinfo"));
        return false;
    }

    vshPrint (ctl, "%s", sysinfo);
    VIR_FREE(sysinfo);

    return true;
}

/*
 * "vncdisplay" command
 */
static const vshCmdInfo info_vncdisplay[] = {
    {"help", N_("vnc display")},
    {"desc", N_("Output the IP address and port number for the VNC display.")},
    {NULL, NULL}
};

static const vshCmdOptDef opts_vncdisplay[] = {
    {"domain", VSH_OT_DATA, VSH_OFLAG_REQ, N_("domain name, id or uuid")},
    {NULL, 0, 0, NULL}
};

static bool
cmdVNCDisplay(vshControl *ctl, const vshCmd *cmd)
{
    xmlDocPtr xml = NULL;
    xmlXPathObjectPtr obj = NULL;
    xmlXPathContextPtr ctxt = NULL;
    virDomainPtr dom;
    bool ret = false;
    int port = 0;
    char *doc;

    if (!vshConnectionUsability(ctl, ctl->conn))
        return false;

    if (!(dom = vshCommandOptDomain(ctl, cmd, NULL)))
        return false;

    doc = virDomainGetXMLDesc(dom, 0);
    if (!doc)
        goto cleanup;

    xml = xmlReadDoc((const xmlChar *) doc, "domain.xml", NULL,
                     XML_PARSE_NOENT | XML_PARSE_NONET |
                     XML_PARSE_NOWARNING);
    VIR_FREE(doc);
    if (!xml)
        goto cleanup;
    ctxt = xmlXPathNewContext(xml);
    if (!ctxt)
        goto cleanup;

    obj = xmlXPathEval(BAD_CAST "string(/domain/devices/graphics[@type='vnc']/@port)", ctxt);
    if ((obj == NULL) || (obj->type != XPATH_STRING) ||
        (obj->stringval == NULL) || (obj->stringval[0] == 0)) {
        goto cleanup;
    }
    if (virStrToLong_i((const char *)obj->stringval, NULL, 10, &port) || port < 0)
        goto cleanup;
    xmlXPathFreeObject(obj);

    obj = xmlXPathEval(BAD_CAST "string(/domain/devices/graphics[@type='vnc']/@listen)", ctxt);
    if ((obj == NULL) || (obj->type != XPATH_STRING) ||
        (obj->stringval == NULL) || (obj->stringval[0] == 0) ||
        STREQ((const char*)obj->stringval, "0.0.0.0")) {
        vshPrint(ctl, ":%d\n", port-5900);
    } else {
        vshPrint(ctl, "%s:%d\n", (const char *)obj->stringval, port-5900);
    }
    xmlXPathFreeObject(obj);
    obj = NULL;
    ret = true;

 cleanup:
    xmlXPathFreeObject(obj);
    xmlXPathFreeContext(ctxt);
    if (xml)
        xmlFreeDoc(xml);
    virDomainFree(dom);
    return ret;
}

/*
 * "ttyconsole" command
 */
static const vshCmdInfo info_ttyconsole[] = {
    {"help", N_("tty console")},
    {"desc", N_("Output the device for the TTY console.")},
    {NULL, NULL}
};

static const vshCmdOptDef opts_ttyconsole[] = {
    {"domain", VSH_OT_DATA, VSH_OFLAG_REQ, N_("domain name, id or uuid")},
    {NULL, 0, 0, NULL}
};

static bool
cmdTTYConsole(vshControl *ctl, const vshCmd *cmd)
{
    xmlDocPtr xml = NULL;
    xmlXPathObjectPtr obj = NULL;
    xmlXPathContextPtr ctxt = NULL;
    virDomainPtr dom;
    bool ret = false;
    char *doc;

    if (!vshConnectionUsability(ctl, ctl->conn))
        return false;

    if (!(dom = vshCommandOptDomain(ctl, cmd, NULL)))
        return false;

    doc = virDomainGetXMLDesc(dom, 0);
    if (!doc)
        goto cleanup;

    xml = xmlReadDoc((const xmlChar *) doc, "domain.xml", NULL,
                     XML_PARSE_NOENT | XML_PARSE_NONET |
                     XML_PARSE_NOWARNING);
    VIR_FREE(doc);
    if (!xml)
        goto cleanup;
    ctxt = xmlXPathNewContext(xml);
    if (!ctxt)
        goto cleanup;

    obj = xmlXPathEval(BAD_CAST "string(/domain/devices/console/@tty)", ctxt);
    if ((obj == NULL) || (obj->type != XPATH_STRING) ||
        (obj->stringval == NULL) || (obj->stringval[0] == 0)) {
        goto cleanup;
    }
    vshPrint(ctl, "%s\n", (const char *)obj->stringval);
    ret = true;

 cleanup:
    xmlXPathFreeObject(obj);
    xmlXPathFreeContext(ctxt);
    if (xml)
        xmlFreeDoc(xml);
    virDomainFree(dom);
    return ret;
}

/*
 * "attach-device" command
 */
static const vshCmdInfo info_attach_device[] = {
    {"help", N_("attach device from an XML file")},
    {"desc", N_("Attach device from an XML <file>.")},
    {NULL, NULL}
};

static const vshCmdOptDef opts_attach_device[] = {
    {"domain", VSH_OT_DATA, VSH_OFLAG_REQ, N_("domain name, id or uuid")},
    {"file",   VSH_OT_DATA, VSH_OFLAG_REQ, N_("XML file")},
    {"persistent", VSH_OT_BOOL, 0, N_("persist device attachment")},
    {NULL, 0, 0, NULL}
};

static bool
cmdAttachDevice(vshControl *ctl, const vshCmd *cmd)
{
    virDomainPtr dom;
    const char *from = NULL;
    char *buffer;
    int ret;
    unsigned int flags;

    if (!vshConnectionUsability(ctl, ctl->conn))
        return false;

    if (!(dom = vshCommandOptDomain(ctl, cmd, NULL)))
        return false;

    if (vshCommandOptString(cmd, "file", &from) <= 0) {
        virDomainFree(dom);
        return false;
    }

    if (virFileReadAll(from, VIRSH_MAX_XML_FILE, &buffer) < 0) {
        virshReportError(ctl);
        virDomainFree(dom);
        return false;
    }

    if (vshCommandOptBool(cmd, "persistent")) {
        flags = VIR_DOMAIN_DEVICE_MODIFY_CONFIG;
        if (virDomainIsActive(dom) == 1)
           flags |= VIR_DOMAIN_DEVICE_MODIFY_LIVE;
        ret = virDomainAttachDeviceFlags(dom, buffer, flags);
    } else {
        ret = virDomainAttachDevice(dom, buffer);
    }
    VIR_FREE(buffer);

    if (ret < 0) {
        vshError(ctl, _("Failed to attach device from %s"), from);
        virDomainFree(dom);
        return false;
    } else {
        vshPrint(ctl, "%s", _("Device attached successfully\n"));
    }

    virDomainFree(dom);
    return true;
}


/*
 * "detach-device" command
 */
static const vshCmdInfo info_detach_device[] = {
    {"help", N_("detach device from an XML file")},
    {"desc", N_("Detach device from an XML <file>")},
    {NULL, NULL}
};

static const vshCmdOptDef opts_detach_device[] = {
    {"domain", VSH_OT_DATA, VSH_OFLAG_REQ, N_("domain name, id or uuid")},
    {"file",   VSH_OT_DATA, VSH_OFLAG_REQ, N_("XML file")},
    {"persistent", VSH_OT_BOOL, 0, N_("persist device detachment")},
    {NULL, 0, 0, NULL}
};

static bool
cmdDetachDevice(vshControl *ctl, const vshCmd *cmd)
{
    virDomainPtr dom;
    const char *from = NULL;
    char *buffer;
    int ret;
    unsigned int flags;

    if (!vshConnectionUsability(ctl, ctl->conn))
        return false;

    if (!(dom = vshCommandOptDomain(ctl, cmd, NULL)))
        return false;

    if (vshCommandOptString(cmd, "file", &from) <= 0) {
        virDomainFree(dom);
        return false;
    }

    if (virFileReadAll(from, VIRSH_MAX_XML_FILE, &buffer) < 0) {
        virshReportError(ctl);
        virDomainFree(dom);
        return false;
    }

    if (vshCommandOptBool(cmd, "persistent")) {
        flags = VIR_DOMAIN_DEVICE_MODIFY_CONFIG;
        if (virDomainIsActive(dom) == 1)
           flags |= VIR_DOMAIN_DEVICE_MODIFY_LIVE;
        ret = virDomainDetachDeviceFlags(dom, buffer, flags);
    } else {
        ret = virDomainDetachDevice(dom, buffer);
    }
    VIR_FREE(buffer);

    if (ret < 0) {
        vshError(ctl, _("Failed to detach device from %s"), from);
        virDomainFree(dom);
        return false;
    } else {
        vshPrint(ctl, "%s", _("Device detached successfully\n"));
    }

    virDomainFree(dom);
    return true;
}


/*
 * "update-device" command
 */
static const vshCmdInfo info_update_device[] = {
    {"help", N_("update device from an XML file")},
    {"desc", N_("Update device from an XML <file>.")},
    {NULL, NULL}
};

static const vshCmdOptDef opts_update_device[] = {
    {"domain", VSH_OT_DATA, VSH_OFLAG_REQ, N_("domain name, id or uuid")},
    {"file",   VSH_OT_DATA, VSH_OFLAG_REQ, N_("XML file")},
    {"persistent", VSH_OT_BOOL, 0, N_("persist device update")},
    {"force",  VSH_OT_BOOL, 0, N_("force device update")},
    {NULL, 0, 0, NULL}
};

static bool
cmdUpdateDevice(vshControl *ctl, const vshCmd *cmd)
{
    virDomainPtr dom;
    const char *from = NULL;
    char *buffer;
    int ret;
    unsigned int flags;

    if (!vshConnectionUsability(ctl, ctl->conn))
        return false;

    if (!(dom = vshCommandOptDomain(ctl, cmd, NULL)))
        return false;

    if (vshCommandOptString(cmd, "file", &from) <= 0) {
        virDomainFree(dom);
        return false;
    }

    if (virFileReadAll(from, VIRSH_MAX_XML_FILE, &buffer) < 0) {
        virshReportError(ctl);
        virDomainFree(dom);
        return false;
    }

    if (vshCommandOptBool(cmd, "persistent")) {
        flags = VIR_DOMAIN_DEVICE_MODIFY_CONFIG;
        if (virDomainIsActive(dom) == 1)
           flags |= VIR_DOMAIN_DEVICE_MODIFY_LIVE;
    } else {
        flags = VIR_DOMAIN_DEVICE_MODIFY_LIVE;
    }

    if (vshCommandOptBool(cmd, "force"))
        flags |= VIR_DOMAIN_DEVICE_MODIFY_FORCE;

    ret = virDomainUpdateDeviceFlags(dom, buffer, flags);
    VIR_FREE(buffer);

    if (ret < 0) {
        vshError(ctl, _("Failed to update device from %s"), from);
        virDomainFree(dom);
        return false;
    } else {
        vshPrint(ctl, "%s", _("Device updated successfully\n"));
    }

    virDomainFree(dom);
    return true;
}


/*
 * "attach-interface" command
 */
static const vshCmdInfo info_attach_interface[] = {
    {"help", N_("attach network interface")},
    {"desc", N_("Attach new network interface.")},
    {NULL, NULL}
};

static const vshCmdOptDef opts_attach_interface[] = {
    {"domain", VSH_OT_DATA, VSH_OFLAG_REQ, N_("domain name, id or uuid")},
    {"type",   VSH_OT_DATA, VSH_OFLAG_REQ, N_("network interface type")},
    {"source", VSH_OT_DATA, VSH_OFLAG_REQ, N_("source of network interface")},
    {"target", VSH_OT_DATA, 0, N_("target network name")},
    {"mac",    VSH_OT_DATA, 0, N_("MAC address")},
    {"script", VSH_OT_DATA, 0, N_("script used to bridge network interface")},
    {"model", VSH_OT_DATA, 0, N_("model type")},
    {"persistent", VSH_OT_BOOL, 0, N_("persist interface attachment")},
    {NULL, 0, 0, NULL}
};

static bool
cmdAttachInterface(vshControl *ctl, const vshCmd *cmd)
{
    virDomainPtr dom = NULL;
    const char *mac = NULL, *target = NULL, *script = NULL,
                *type = NULL, *source = NULL, *model = NULL;
    int typ;
    int ret;
    bool functionReturn = false;
    unsigned int flags;
    virBuffer buf = VIR_BUFFER_INITIALIZER;
    char *xml;

    if (!vshConnectionUsability(ctl, ctl->conn))
        goto cleanup;

    if (!(dom = vshCommandOptDomain(ctl, cmd, NULL)))
        goto cleanup;

    if (vshCommandOptString(cmd, "type", &type) <= 0)
        goto cleanup;

    if (vshCommandOptString(cmd, "source", &source) < 0 ||
        vshCommandOptString(cmd, "target", &target) < 0 ||
        vshCommandOptString(cmd, "mac", &mac) < 0 ||
        vshCommandOptString(cmd, "script", &script) < 0 ||
        vshCommandOptString(cmd, "model", &model) < 0) {
        vshError(ctl, "missing argument");
        goto cleanup;
    }

    /* check interface type */
    if (STREQ(type, "network")) {
        typ = 1;
    } else if (STREQ(type, "bridge")) {
        typ = 2;
    } else {
        vshError(ctl, _("No support for %s in command 'attach-interface'"),
                 type);
        goto cleanup;
    }

    /* Make XML of interface */
    virBufferAsprintf(&buf, "<interface type='%s'>\n", type);

    if (typ == 1)
        virBufferAsprintf(&buf, "  <source network='%s'/>\n", source);
    else if (typ == 2)
        virBufferAsprintf(&buf, "  <source bridge='%s'/>\n", source);

    if (target != NULL)
        virBufferAsprintf(&buf, "  <target dev='%s'/>\n", target);
    if (mac != NULL)
        virBufferAsprintf(&buf, "  <mac address='%s'/>\n", mac);
    if (script != NULL)
        virBufferAsprintf(&buf, "  <script path='%s'/>\n", script);
    if (model != NULL)
        virBufferAsprintf(&buf, "  <model type='%s'/>\n", model);

    virBufferAddLit(&buf, "</interface>\n");

    if (virBufferError(&buf)) {
        vshPrint(ctl, "%s", _("Failed to allocate XML buffer"));
        goto cleanup;
    }

    xml = virBufferContentAndReset(&buf);

    if (vshCommandOptBool(cmd, "persistent")) {
        flags = VIR_DOMAIN_DEVICE_MODIFY_CONFIG;
        if (virDomainIsActive(dom) == 1)
            flags |= VIR_DOMAIN_DEVICE_MODIFY_LIVE;
        ret = virDomainAttachDeviceFlags(dom, xml, flags);
    } else {
        ret = virDomainAttachDevice(dom, xml);
    }

    VIR_FREE(xml);

    if (ret != 0) {
        vshError(ctl, "%s", _("Failed to attach interface"));
    } else {
        vshPrint(ctl, "%s", _("Interface attached successfully\n"));
        functionReturn = true;
    }

 cleanup:
    if (dom)
        virDomainFree(dom);
    virBufferFreeAndReset(&buf);
    return functionReturn;
}

/*
 * "detach-interface" command
 */
static const vshCmdInfo info_detach_interface[] = {
    {"help", N_("detach network interface")},
    {"desc", N_("Detach network interface.")},
    {NULL, NULL}
};

static const vshCmdOptDef opts_detach_interface[] = {
    {"domain", VSH_OT_DATA, VSH_OFLAG_REQ, N_("domain name, id or uuid")},
    {"type",   VSH_OT_DATA, VSH_OFLAG_REQ, N_("network interface type")},
    {"mac",    VSH_OT_STRING, 0, N_("MAC address")},
    {"persistent", VSH_OT_BOOL, 0, N_("persist interface detachment")},
    {NULL, 0, 0, NULL}
};

static bool
cmdDetachInterface(vshControl *ctl, const vshCmd *cmd)
{
    virDomainPtr dom = NULL;
    xmlDocPtr xml = NULL;
    xmlXPathObjectPtr obj=NULL;
    xmlXPathContextPtr ctxt = NULL;
    xmlNodePtr cur = NULL;
    xmlBufferPtr xml_buf = NULL;
    const char *mac =NULL, *type = NULL;
    char *doc;
    char buf[64];
    int i = 0, diff_mac;
    int ret;
    int functionReturn = false;
    unsigned int flags;

    if (!vshConnectionUsability(ctl, ctl->conn))
        goto cleanup;

    if (!(dom = vshCommandOptDomain(ctl, cmd, NULL)))
        goto cleanup;

    if (vshCommandOptString(cmd, "type", &type) <= 0)
        goto cleanup;

    if (vshCommandOptString(cmd, "mac", &mac) < 0) {
        vshError(ctl, "%s", _("missing option"));
        goto cleanup;
    }

    doc = virDomainGetXMLDesc(dom, 0);
    if (!doc)
        goto cleanup;

    xml = xmlReadDoc((const xmlChar *) doc, "domain.xml", NULL,
                     XML_PARSE_NOENT | XML_PARSE_NONET |
                     XML_PARSE_NOWARNING);
    VIR_FREE(doc);
    if (!xml) {
        vshError(ctl, "%s", _("Failed to get interface information"));
        goto cleanup;
    }
    ctxt = xmlXPathNewContext(xml);
    if (!ctxt) {
        vshError(ctl, "%s", _("Failed to get interface information"));
        goto cleanup;
    }

    snprintf(buf, sizeof(buf), "/domain/devices/interface[@type='%s']", type);
    obj = xmlXPathEval(BAD_CAST buf, ctxt);
    if ((obj == NULL) || (obj->type != XPATH_NODESET) ||
        (obj->nodesetval == NULL) || (obj->nodesetval->nodeNr == 0)) {
        vshError(ctl, _("No found interface whose type is %s"), type);
        goto cleanup;
    }

    if ((!mac) && (obj->nodesetval->nodeNr > 1)) {
        vshError(ctl, _("Domain has %d interfaces. Please specify which one "
                        "to detach using --mac"), obj->nodesetval->nodeNr);
        goto cleanup;
    }

    if (!mac)
        goto hit;

    /* search mac */
    for (; i < obj->nodesetval->nodeNr; i++) {
        cur = obj->nodesetval->nodeTab[i]->children;
        while (cur != NULL) {
            if (cur->type == XML_ELEMENT_NODE &&
                xmlStrEqual(cur->name, BAD_CAST "mac")) {
                char *tmp_mac = virXMLPropString(cur, "address");
                diff_mac = virMacAddrCompare (tmp_mac, mac);
                VIR_FREE(tmp_mac);
                if (!diff_mac) {
                    goto hit;
                }
            }
            cur = cur->next;
        }
    }
    vshError(ctl, _("No found interface whose MAC address is %s"), mac);
    goto cleanup;

 hit:
    xml_buf = xmlBufferCreate();
    if (!xml_buf) {
        vshError(ctl, "%s", _("Failed to allocate memory"));
        goto cleanup;
    }

    if (xmlNodeDump(xml_buf, xml, obj->nodesetval->nodeTab[i], 0, 0) < 0) {
        vshError(ctl, "%s", _("Failed to create XML"));
        goto cleanup;
    }

    if (vshCommandOptBool(cmd, "persistent")) {
        flags = VIR_DOMAIN_DEVICE_MODIFY_CONFIG;
        if (virDomainIsActive(dom) == 1)
            flags |= VIR_DOMAIN_DEVICE_MODIFY_LIVE;
        ret = virDomainDetachDeviceFlags(dom,
                                         (char *)xmlBufferContent(xml_buf),
                                         flags);
    } else {
        ret = virDomainDetachDevice(dom, (char *)xmlBufferContent(xml_buf));
    }

    if (ret != 0) {
        vshError(ctl, "%s", _("Failed to detach interface"));
    } else {
        vshPrint(ctl, "%s", _("Interface detached successfully\n"));
        functionReturn = true;
    }

 cleanup:
    if (dom)
        virDomainFree(dom);
    xmlXPathFreeObject(obj);
    xmlXPathFreeContext(ctxt);
    if (xml)
        xmlFreeDoc(xml);
    if (xml_buf)
        xmlBufferFree(xml_buf);
    return functionReturn;
}

/*
 * "attach-disk" command
 */
static const vshCmdInfo info_attach_disk[] = {
    {"help", N_("attach disk device")},
    {"desc", N_("Attach new disk device.")},
    {NULL, NULL}
};

static const vshCmdOptDef opts_attach_disk[] = {
    {"domain",  VSH_OT_DATA, VSH_OFLAG_REQ, N_("domain name, id or uuid")},
    {"source",  VSH_OT_DATA, VSH_OFLAG_REQ, N_("source of disk device")},
    {"target",  VSH_OT_DATA, VSH_OFLAG_REQ, N_("target of disk device")},
    {"driver",    VSH_OT_STRING, 0, N_("driver of disk device")},
    {"subdriver", VSH_OT_STRING, 0, N_("subdriver of disk device")},
    {"type",    VSH_OT_STRING, 0, N_("target device type")},
    {"mode",    VSH_OT_STRING, 0, N_("mode of device reading and writing")},
    {"persistent", VSH_OT_BOOL, 0, N_("persist disk attachment")},
    {"sourcetype", VSH_OT_STRING, 0, N_("type of source (block|file)")},
    {NULL, 0, 0, NULL}
};

static bool
cmdAttachDisk(vshControl *ctl, const vshCmd *cmd)
{
    virDomainPtr dom = NULL;
    const char *source = NULL, *target = NULL, *driver = NULL,
                *subdriver = NULL, *type = NULL, *mode = NULL;
    bool isFile = false, functionReturn = false;
    int ret;
    unsigned int flags;
    const char *stype = NULL;
    virBuffer buf = VIR_BUFFER_INITIALIZER;
    char *xml;

    if (!vshConnectionUsability(ctl, ctl->conn))
        goto cleanup;

    if (!(dom = vshCommandOptDomain(ctl, cmd, NULL)))
        goto cleanup;

    if (vshCommandOptString(cmd, "source", &source) <= 0)
        goto cleanup;

    if (vshCommandOptString(cmd, "target", &target) <= 0)
        goto cleanup;

    if (vshCommandOptString(cmd, "driver", &driver) < 0 ||
        vshCommandOptString(cmd, "subdriver", &subdriver) < 0 ||
        vshCommandOptString(cmd, "type", &type) < 0 ||
        vshCommandOptString(cmd, "mode", &mode) < 0 ||
        vshCommandOptString(cmd, "sourcetype", &stype) < 0) {
        vshError(ctl, "%s", _("missing option"));
        goto cleanup;
    }

    if (!stype) {
        if (driver && (STREQ(driver, "file") || STREQ(driver, "tap")))
            isFile = true;
    } else if (STREQ(stype, "file")) {
        isFile = true;
    } else if (STRNEQ(stype, "block")) {
        vshError(ctl, _("Unknown source type: '%s'"), stype);
        goto cleanup;
    }

    if (mode) {
        if (STRNEQ(mode, "readonly") && STRNEQ(mode, "shareable")) {
            vshError(ctl, _("No support for %s in command 'attach-disk'"),
                     mode);
            goto cleanup;
        }
    }

    /* Make XML of disk */
    virBufferAsprintf(&buf, "<disk type='%s'",
                      (isFile) ? "file" : "block");
    if (type)
        virBufferAsprintf(&buf, " device='%s'", type);
    virBufferAddLit(&buf, ">\n");

    if (driver || subdriver)
        virBufferAsprintf(&buf, "  <driver");

    if (driver)
        virBufferAsprintf(&buf, " name='%s'", driver);
    if (subdriver)
        virBufferAsprintf(&buf, " type='%s'", subdriver);

    if (driver || subdriver)
        virBufferAddLit(&buf, "/>\n");

    virBufferAsprintf(&buf, "  <source %s='%s'/>\n",
                      (isFile) ? "file" : "dev",
                      source);
    virBufferAsprintf(&buf, "  <target dev='%s'/>\n", target);
    if (mode)
        virBufferAsprintf(&buf, "  <%s/>\n", mode);

    virBufferAddLit(&buf, "</disk>\n");

    if (virBufferError(&buf)) {
        vshPrint(ctl, "%s", _("Failed to allocate XML buffer"));
        return false;
    }

    xml = virBufferContentAndReset(&buf);

    if (vshCommandOptBool(cmd, "persistent")) {
        flags = VIR_DOMAIN_DEVICE_MODIFY_CONFIG;
        if (virDomainIsActive(dom) == 1)
            flags |= VIR_DOMAIN_DEVICE_MODIFY_LIVE;
        ret = virDomainAttachDeviceFlags(dom, xml, flags);
    } else {
        ret = virDomainAttachDevice(dom, xml);
    }

    VIR_FREE(xml);

    if (ret != 0) {
        vshError(ctl, "%s", _("Failed to attach disk"));
    } else {
        vshPrint(ctl, "%s", _("Disk attached successfully\n"));
        functionReturn = true;
    }

 cleanup:
    if (dom)
        virDomainFree(dom);
    virBufferFreeAndReset(&buf);
    return functionReturn;
}

/*
 * "detach-disk" command
 */
static const vshCmdInfo info_detach_disk[] = {
    {"help", N_("detach disk device")},
    {"desc", N_("Detach disk device.")},
    {NULL, NULL}
};

static const vshCmdOptDef opts_detach_disk[] = {
    {"domain", VSH_OT_DATA, VSH_OFLAG_REQ, N_("domain name, id or uuid")},
    {"target", VSH_OT_DATA, VSH_OFLAG_REQ, N_("target of disk device")},
    {"persistent", VSH_OT_BOOL, 0, N_("persist disk detachment")},
    {NULL, 0, 0, NULL}
};

static bool
cmdDetachDisk(vshControl *ctl, const vshCmd *cmd)
{
    xmlDocPtr xml = NULL;
    xmlXPathObjectPtr obj=NULL;
    xmlXPathContextPtr ctxt = NULL;
    xmlNodePtr cur = NULL;
    xmlBufferPtr xml_buf = NULL;
    virDomainPtr dom = NULL;
    const char *target = NULL;
    char *doc;
    int i = 0, diff_tgt;
    int ret;
    bool functionReturn = false;
    unsigned int flags;

    if (!vshConnectionUsability(ctl, ctl->conn))
        goto cleanup;

    if (!(dom = vshCommandOptDomain(ctl, cmd, NULL)))
        goto cleanup;

    if (vshCommandOptString(cmd, "target", &target) <= 0)
        goto cleanup;

    doc = virDomainGetXMLDesc(dom, 0);
    if (!doc)
        goto cleanup;

    xml = xmlReadDoc((const xmlChar *) doc, "domain.xml", NULL,
                     XML_PARSE_NOENT | XML_PARSE_NONET |
                     XML_PARSE_NOWARNING);
    VIR_FREE(doc);
    if (!xml) {
        vshError(ctl, "%s", _("Failed to get disk information"));
        goto cleanup;
    }
    ctxt = xmlXPathNewContext(xml);
    if (!ctxt) {
        vshError(ctl, "%s", _("Failed to get disk information"));
        goto cleanup;
    }

    obj = xmlXPathEval(BAD_CAST "/domain/devices/disk", ctxt);
    if ((obj == NULL) || (obj->type != XPATH_NODESET) ||
        (obj->nodesetval == NULL) || (obj->nodesetval->nodeNr == 0)) {
        vshError(ctl, "%s", _("Failed to get disk information"));
        goto cleanup;
    }

    /* search target */
    for (; i < obj->nodesetval->nodeNr; i++) {
        cur = obj->nodesetval->nodeTab[i]->children;
        while (cur != NULL) {
            if (cur->type == XML_ELEMENT_NODE &&
                xmlStrEqual(cur->name, BAD_CAST "target")) {
                char *tmp_tgt = virXMLPropString(cur, "dev");
                diff_tgt = STREQ(tmp_tgt, target);
                VIR_FREE(tmp_tgt);
                if (diff_tgt) {
                    goto hit;
                }
            }
            cur = cur->next;
        }
    }
    vshError(ctl, _("No found disk whose target is %s"), target);
    goto cleanup;

 hit:
    xml_buf = xmlBufferCreate();
    if (!xml_buf) {
        vshError(ctl, "%s", _("Failed to allocate memory"));
        goto cleanup;
    }

    if (xmlNodeDump(xml_buf, xml, obj->nodesetval->nodeTab[i], 0, 0) < 0) {
        vshError(ctl, "%s", _("Failed to create XML"));
        goto cleanup;
    }

    if (vshCommandOptBool(cmd, "persistent")) {
        flags = VIR_DOMAIN_DEVICE_MODIFY_CONFIG;
        if (virDomainIsActive(dom) == 1)
            flags |= VIR_DOMAIN_DEVICE_MODIFY_LIVE;
        ret = virDomainDetachDeviceFlags(dom,
                                         (char *)xmlBufferContent(xml_buf),
                                         flags);
    } else {
        ret = virDomainDetachDevice(dom, (char *)xmlBufferContent(xml_buf));
    }

    if (ret != 0) {
        vshError(ctl, "%s", _("Failed to detach disk"));
    } else {
        vshPrint(ctl, "%s", _("Disk detached successfully\n"));
        functionReturn = true;
    }

 cleanup:
    xmlXPathFreeObject(obj);
    xmlXPathFreeContext(ctxt);
    if (xml)
        xmlFreeDoc(xml);
    if (xml_buf)
        xmlBufferFree(xml_buf);
    if (dom)
        virDomainFree(dom);
    return functionReturn;
}

/*
 * "cpu-compare" command
 */
static const vshCmdInfo info_cpu_compare[] = {
    {"help", N_("compare host CPU with a CPU described by an XML file")},
    {"desc", N_("compare CPU with host CPU")},
    {NULL, NULL}
};

static const vshCmdOptDef opts_cpu_compare[] = {
    {"file", VSH_OT_DATA, VSH_OFLAG_REQ, N_("file containing an XML CPU description")},
    {NULL, 0, 0, NULL}
};

static bool
cmdCPUCompare(vshControl *ctl, const vshCmd *cmd)
{
    const char *from = NULL;
    bool ret = true;
    char *buffer;
    int result;

    if (!vshConnectionUsability(ctl, ctl->conn))
        return false;

    if (vshCommandOptString(cmd, "file", &from) <= 0)
        return false;

    if (virFileReadAll(from, VIRSH_MAX_XML_FILE, &buffer) < 0)
        return false;

    result = virConnectCompareCPU(ctl->conn, buffer, 0);
    VIR_FREE(buffer);

    switch (result) {
    case VIR_CPU_COMPARE_INCOMPATIBLE:
        vshPrint(ctl, _("CPU described in %s is incompatible with host CPU\n"),
                 from);
        ret = false;
        break;

    case VIR_CPU_COMPARE_IDENTICAL:
        vshPrint(ctl, _("CPU described in %s is identical to host CPU\n"),
                 from);
        ret = true;
        break;

    case VIR_CPU_COMPARE_SUPERSET:
        vshPrint(ctl, _("Host CPU is a superset of CPU described in %s\n"),
                 from);
        ret = true;
        break;

    case VIR_CPU_COMPARE_ERROR:
    default:
        vshError(ctl, _("Failed to compare host CPU with %s"), from);
        ret = false;
    }

    return ret;
}

/*
 * "cpu-baseline" command
 */
static const vshCmdInfo info_cpu_baseline[] = {
    {"help", N_("compute baseline CPU")},
    {"desc", N_("Compute baseline CPU for a set of given CPUs.")},
    {NULL, NULL}
};

static const vshCmdOptDef opts_cpu_baseline[] = {
    {"file", VSH_OT_DATA, VSH_OFLAG_REQ, N_("file containing XML CPU descriptions")},
    {NULL, 0, 0, NULL}
};

static bool
cmdCPUBaseline(vshControl *ctl, const vshCmd *cmd)
{
    const char *from = NULL;
    bool ret = true;
    char *buffer;
    char *result = NULL;
    const char **list = NULL;
    unsigned int count = 0;
    xmlDocPtr doc = NULL;
    xmlNodePtr node_list;
    xmlXPathContextPtr ctxt = NULL;
    xmlSaveCtxtPtr sctxt = NULL;
    xmlBufferPtr buf = NULL;
    xmlXPathObjectPtr obj = NULL;
    int res, i;

    if (!vshConnectionUsability(ctl, ctl->conn))
        return false;

    if (vshCommandOptString(cmd, "file", &from) <= 0)
        return false;

    if (virFileReadAll(from, VIRSH_MAX_XML_FILE, &buffer) < 0)
        return false;

    doc = xmlNewDoc(NULL);
    if (doc == NULL)
        goto no_memory;

    res = xmlParseBalancedChunkMemory(doc, NULL, NULL, 0,
                                      (const xmlChar *)buffer, &node_list);
    if (res != 0) {
        vshError(ctl, _("Failed to parse XML fragment %s"), from);
        ret = false;
        goto cleanup;
    }

    xmlAddChildList((xmlNodePtr) doc, node_list);

    ctxt = xmlXPathNewContext(doc);
    if (!ctxt)
        goto no_memory;

    obj = xmlXPathEval(BAD_CAST "//cpu[not(ancestor::cpu)]", ctxt);
    if ((obj == NULL) || (obj->nodesetval == NULL) ||
        (obj->nodesetval->nodeTab == NULL))
        goto cleanup;

    for (i = 0;i < obj->nodesetval->nodeNr;i++) {
        buf = xmlBufferCreate();
        if (buf == NULL)
            goto no_memory;
        sctxt = xmlSaveToBuffer(buf, NULL, 0);
        if (sctxt == NULL) {
            xmlBufferFree(buf);
            goto no_memory;
        }

        xmlSaveTree(sctxt, obj->nodesetval->nodeTab[i]);
        xmlSaveClose(sctxt);

        list = vshRealloc(ctl, list, sizeof(char *) * (count + 1));
        list[count++] = (char *) buf->content;
        buf->content = NULL;
        xmlBufferFree(buf);
        buf = NULL;
    }

    if (count == 0) {
        vshError(ctl, _("No host CPU specified in '%s'"), from);
        ret = false;
        goto cleanup;
    }

    result = virConnectBaselineCPU(ctl->conn, list, count, 0);

    if (result)
        vshPrint(ctl, "%s", result);
    else
        ret = false;

cleanup:
    xmlXPathFreeObject(obj);
    xmlXPathFreeContext(ctxt);
    xmlFreeDoc(doc);
    VIR_FREE(result);
    if ((list != NULL) && (count > 0)) {
        for (i = 0;i < count;i++)
            VIR_FREE(list[i]);
    }
    VIR_FREE(list);
    VIR_FREE(buffer);

    return ret;

no_memory:
    vshError(ctl, "%s", _("Out of memory"));
    ret = false;
    goto cleanup;
}

/* Common code for the edit / net-edit / pool-edit functions which follow. */
static char *
editWriteToTempFile (vshControl *ctl, const char *doc)
{
    char *ret;
    const char *tmpdir;
    int fd;

    ret = vshMalloc(ctl, PATH_MAX);

    tmpdir = getenv ("TMPDIR");
    if (!tmpdir) tmpdir = "/tmp";
    snprintf (ret, PATH_MAX, "%s/virshXXXXXX.xml", tmpdir);
    fd = mkstemps(ret, 4);
    if (fd == -1) {
        vshError(ctl, _("mkstemps: failed to create temporary file: %s"),
                 strerror(errno));
        VIR_FREE(ret);
        return NULL;
    }

    if (safewrite (fd, doc, strlen (doc)) == -1) {
        vshError(ctl, _("write: %s: failed to write to temporary file: %s"),
                 ret, strerror(errno));
        VIR_FORCE_CLOSE(fd);
        unlink (ret);
        VIR_FREE(ret);
        return NULL;
    }
    if (VIR_CLOSE(fd) < 0) {
        vshError(ctl, _("close: %s: failed to write or close temporary file: %s"),
                 ret, strerror(errno));
        unlink (ret);
        VIR_FREE(ret);
        return NULL;
    }

    /* Temporary filename: caller frees. */
    return ret;
}

/* Characters permitted in $EDITOR environment variable and temp filename. */
#define ACCEPTED_CHARS \
  "abcdefghijklmnopqrstuvwxyzABCDEFGHIJKLMNOPQRSTUVWXYZ0123456789-/_.:@"

static int
editFile (vshControl *ctl, const char *filename)
{
    const char *editor;
    virCommandPtr cmd;
    int ret = -1;
    int outfd = STDOUT_FILENO;
    int errfd = STDERR_FILENO;

    editor = getenv ("VISUAL");
    if (!editor)
        editor = getenv ("EDITOR");
    if (!editor)
        editor = "vi"; /* could be cruel & default to ed(1) here */

    /* Check that filename doesn't contain shell meta-characters, and
     * if it does, refuse to run.  Follow the Unix conventions for
     * EDITOR: the user can intentionally specify command options, so
     * we don't protect any shell metacharacters there.  Lots more
     * than virsh will misbehave if EDITOR has bogus contents (which
     * is why sudo scrubs it by default).  Conversely, if the editor
     * is safe, we can run it directly rather than wasting a shell.
     */
    if (strspn (editor, ACCEPTED_CHARS) != strlen (editor)) {
        if (strspn (filename, ACCEPTED_CHARS) != strlen (filename)) {
            vshError(ctl,
                     _("%s: temporary filename contains shell meta or other "
                       "unacceptable characters (is $TMPDIR wrong?)"),
                     filename);
            return -1;
        }
        cmd = virCommandNewArgList("sh", "-c", NULL);
        virCommandAddArgFormat(cmd, "%s %s", editor, filename);
    } else {
        cmd = virCommandNewArgList(editor, filename, NULL);
    }

    virCommandSetInputFD(cmd, STDIN_FILENO);
    virCommandSetOutputFD(cmd, &outfd);
    virCommandSetErrorFD(cmd, &errfd);
    if (virCommandRunAsync(cmd, NULL) < 0 ||
        virCommandWait(cmd, NULL) < 0) {
        virshReportError(ctl);
        goto cleanup;
    }
    ret = 0;

cleanup:
    virCommandFree(cmd);
    return ret;
}

static char *
editReadBackFile (vshControl *ctl, const char *filename)
{
    char *ret;

    if (virFileReadAll (filename, VIRSH_MAX_XML_FILE, &ret) == -1) {
        vshError(ctl,
                 _("%s: failed to read temporary file: %s"),
                 filename, strerror(errno));
        return NULL;
    }
    return ret;
}


/*
 * "cd" command
 */
static const vshCmdInfo info_cd[] = {
    {"help", N_("change the current directory")},
    {"desc", N_("Change the current directory.")},
    {NULL, NULL}
};

static const vshCmdOptDef opts_cd[] = {
    {"dir", VSH_OT_DATA, 0, N_("directory to switch to (default: home or else root)")},
    {NULL, 0, 0, NULL}
};

static bool
cmdCd(vshControl *ctl, const vshCmd *cmd)
{
    const char *dir = NULL;
    char *dir_malloced = NULL;
    bool ret = true;

    if (!ctl->imode) {
        vshError(ctl, "%s", _("cd: command valid only in interactive mode"));
        return false;
    }

    if (vshCommandOptString(cmd, "dir", &dir) <= 0) {
        uid_t uid = geteuid();
        dir = dir_malloced = virGetUserDirectory(uid);
    }
    if (!dir)
        dir = "/";

    if (chdir(dir) == -1) {
        vshError(ctl, _("cd: %s: %s"), strerror(errno), dir);
        ret = false;
    }

    VIR_FREE(dir_malloced);
    return ret;
}

/*
 * "pwd" command
 */
static const vshCmdInfo info_pwd[] = {
    {"help", N_("print the current directory")},
    {"desc", N_("Print the current directory.")},
    {NULL, NULL}
};

static bool
cmdPwd(vshControl *ctl, const vshCmd *cmd ATTRIBUTE_UNUSED)
{
    char *cwd;
    bool ret = true;

    cwd = getcwd(NULL, 0);
    if (!cwd) {
        vshError(ctl, _("pwd: cannot get current directory: %s"),
                 strerror(errno));
        ret = false;
    } else {
        vshPrint (ctl, _("%s\n"), cwd);
        VIR_FREE(cwd);
    }

    return ret;
}

/*
 * "echo" command
 */
static const vshCmdInfo info_echo[] = {
    {"help", N_("echo arguments")},
    {"desc", N_("Echo back arguments, possibly with quoting.")},
    {NULL, NULL}
};

static const vshCmdOptDef opts_echo[] = {
    {"shell", VSH_OT_BOOL, 0, N_("escape for shell use")},
    {"xml", VSH_OT_BOOL, 0, N_("escape for XML use")},
    {"", VSH_OT_ARGV, 0, N_("arguments to echo")},
    {NULL, 0, 0, NULL}
};

/* Exists mainly for debugging virsh, but also handy for adding back
 * quotes for later evaluation.
 */
static bool
cmdEcho (vshControl *ctl ATTRIBUTE_UNUSED, const vshCmd *cmd)
{
    bool shell = false;
    bool xml = false;
    int count = 0;
    char *arg;
    virBuffer buf = VIR_BUFFER_INITIALIZER;

    if (vshCommandOptBool(cmd, "shell"))
        shell = true;
    if (vshCommandOptBool(cmd, "xml"))
        xml = true;

    while ((arg = vshCommandOptArgv(cmd, count)) != NULL) {
        bool close_quote = false;
        char *q;

        if (count)
            virBufferAddChar(&buf, ' ');
        /* Add outer '' only if arg included shell metacharacters.  */
        if (shell &&
            (strpbrk(arg, "\r\t\n !\"#$&'()*;<>?[\\]^`{|}~") || !*arg)) {
            virBufferAddChar(&buf, '\'');
            close_quote = true;
        }
        if (xml) {
            virBufferEscapeString(&buf, "%s", arg);
        } else {
            if (shell && (q = strchr(arg, '\''))) {
                do {
                    virBufferAdd(&buf, arg, q - arg);
                    virBufferAddLit(&buf, "'\\''");
                    arg = q + 1;
                    q = strchr(arg, '\'');
                } while (q);
            }
            virBufferAdd(&buf, arg, strlen(arg));
        }
        if (close_quote)
            virBufferAddChar(&buf, '\'');
        count++;
    }

    if (virBufferError(&buf)) {
        vshPrint(ctl, "%s", _("Failed to allocate XML buffer"));
        return false;
    }
    arg = virBufferContentAndReset(&buf);
    if (arg)
        vshPrint(ctl, "%s", arg);
    VIR_FREE(arg);
    return true;
}

/*
 * "edit" command
 */
static const vshCmdInfo info_edit[] = {
    {"help", N_("edit XML configuration for a domain")},
    {"desc", N_("Edit the XML configuration for a domain.")},
    {NULL, NULL}
};

static const vshCmdOptDef opts_edit[] = {
    {"domain", VSH_OT_DATA, VSH_OFLAG_REQ, N_("domain name, id or uuid")},
    {NULL, 0, 0, NULL}
};

/* This function also acts as a template to generate cmdNetworkEdit
 * and cmdPoolEdit functions (below) using a sed script in the Makefile.
 */
static bool
cmdEdit (vshControl *ctl, const vshCmd *cmd)
{
    bool ret = false;
    virDomainPtr dom = NULL;
    char *tmp = NULL;
    char *doc = NULL;
    char *doc_edited = NULL;
    char *doc_reread = NULL;
    int flags = VIR_DOMAIN_XML_SECURE | VIR_DOMAIN_XML_INACTIVE;

    if (!vshConnectionUsability(ctl, ctl->conn))
        goto cleanup;

    dom = vshCommandOptDomain (ctl, cmd, NULL);
    if (dom == NULL)
        goto cleanup;

    /* Get the XML configuration of the domain. */
    doc = virDomainGetXMLDesc (dom, flags);
    if (!doc)
        goto cleanup;

    /* Create and open the temporary file. */
    tmp = editWriteToTempFile (ctl, doc);
    if (!tmp) goto cleanup;

    /* Start the editor. */
    if (editFile (ctl, tmp) == -1) goto cleanup;

    /* Read back the edited file. */
    doc_edited = editReadBackFile (ctl, tmp);
    if (!doc_edited) goto cleanup;

    /* Compare original XML with edited.  Has it changed at all? */
    if (STREQ (doc, doc_edited)) {
        vshPrint (ctl, _("Domain %s XML configuration not changed.\n"),
                  virDomainGetName (dom));
        ret = true;
        goto cleanup;
    }

    /* Now re-read the domain XML.  Did someone else change it while
     * it was being edited?  This also catches problems such as us
     * losing a connection or the domain going away.
     */
    doc_reread = virDomainGetXMLDesc (dom, flags);
    if (!doc_reread)
        goto cleanup;

    if (STRNEQ (doc, doc_reread)) {
        vshError(ctl,
                 "%s", _("ERROR: the XML configuration was changed by another user"));
        goto cleanup;
    }

    /* Everything checks out, so redefine the domain. */
    virDomainFree (dom);
    dom = virDomainDefineXML (ctl->conn, doc_edited);
    if (!dom)
        goto cleanup;

    vshPrint (ctl, _("Domain %s XML configuration edited.\n"),
              virDomainGetName(dom));

    ret = true;

 cleanup:
    if (dom)
        virDomainFree (dom);

    VIR_FREE(doc);
    VIR_FREE(doc_edited);
    VIR_FREE(doc_reread);

    if (tmp) {
        unlink (tmp);
        VIR_FREE(tmp);
    }

    return ret;
}


/*
 * "net-edit" command
 */
static const vshCmdInfo info_network_edit[] = {
    {"help", N_("edit XML configuration for a network")},
    {"desc", N_("Edit the XML configuration for a network.")},
    {NULL, NULL}
};

static const vshCmdOptDef opts_network_edit[] = {
    {"network", VSH_OT_DATA, VSH_OFLAG_REQ, N_("network name or uuid")},
    {NULL, 0, 0, NULL}
};

/* This is generated from this file by a sed script in the Makefile. */
#include "virsh-net-edit.c"

/*
 * "pool-edit" command
 */
static const vshCmdInfo info_pool_edit[] = {
    {"help", N_("edit XML configuration for a storage pool")},
    {"desc", N_("Edit the XML configuration for a storage pool.")},
    {NULL, NULL}
};

static const vshCmdOptDef opts_pool_edit[] = {
    {"pool", VSH_OT_DATA, VSH_OFLAG_REQ, N_("pool name or uuid")},
    {NULL, 0, 0, NULL}
};

/* This is generated from this file by a sed script in the Makefile. */
#include "virsh-pool-edit.c"

/*
 * "quit" command
 */
static const vshCmdInfo info_quit[] = {
    {"help", N_("quit this interactive terminal")},
    {"desc", ""},
    {NULL, NULL}
};

static bool
cmdQuit(vshControl *ctl, const vshCmd *cmd ATTRIBUTE_UNUSED)
{
    ctl->imode = false;
    return true;
}

/*
 * "snapshot-create" command
 */
static const vshCmdInfo info_snapshot_create[] = {
    {"help", N_("Create a snapshot")},
    {"desc", N_("Snapshot create")},
    {NULL, NULL}
};

static const vshCmdOptDef opts_snapshot_create[] = {
    {"domain", VSH_OT_DATA, VSH_OFLAG_REQ, N_("domain name, id or uuid")},
    {"xmlfile", VSH_OT_DATA, 0, N_("domain snapshot XML")},
    {NULL, 0, 0, NULL}
};

static bool
cmdSnapshotCreate(vshControl *ctl, const vshCmd *cmd)
{
    virDomainPtr dom = NULL;
    bool ret = false;
    const char *from = NULL;
    char *buffer = NULL;
    virDomainSnapshotPtr snapshot = NULL;
    xmlDocPtr xml = NULL;
    xmlXPathContextPtr ctxt = NULL;
    char *doc = NULL;
    char *name = NULL;

    if (!vshConnectionUsability(ctl, ctl->conn))
        goto cleanup;

    dom = vshCommandOptDomain(ctl, cmd, NULL);
    if (dom == NULL)
        goto cleanup;

    if (vshCommandOptString(cmd, "xmlfile", &from) <= 0)
        buffer = vshStrdup(ctl, "<domainsnapshot/>");
    else {
        if (virFileReadAll(from, VIRSH_MAX_XML_FILE, &buffer) < 0) {
            /* we have to report the error here because during cleanup
             * we'll run through virDomainFree(), which loses the
             * last error
             */
            virshReportError(ctl);
            goto cleanup;
        }
    }
    if (buffer == NULL) {
        vshError(ctl, "%s", _("Out of memory"));
        goto cleanup;
    }

    snapshot = virDomainSnapshotCreateXML(dom, buffer, 0);
    if (snapshot == NULL)
        goto cleanup;

    doc = virDomainSnapshotGetXMLDesc(snapshot, 0);
    if (!doc)
        goto cleanup;

    xml = xmlReadDoc((const xmlChar *) doc, "domainsnapshot.xml", NULL,
                     XML_PARSE_NOENT | XML_PARSE_NONET |
                     XML_PARSE_NOWARNING);
    if (!xml)
        goto cleanup;
    ctxt = xmlXPathNewContext(xml);
    if (!ctxt)
        goto cleanup;

    name = virXPathString("string(/domainsnapshot/name)", ctxt);
    if (!name) {
        vshError(ctl, "%s",
                 _("Could not find 'name' element in domain snapshot XML"));
        goto cleanup;
    }

    vshPrint(ctl, _("Domain snapshot %s created"), name);
    if (from)
        vshPrint(ctl, _(" from '%s'"), from);
    vshPrint(ctl, "\n");

    ret = true;

cleanup:
    VIR_FREE(name);
    xmlXPathFreeContext(ctxt);
    if (xml)
        xmlFreeDoc(xml);
    if (snapshot)
        virDomainSnapshotFree(snapshot);
    VIR_FREE(doc);
    VIR_FREE(buffer);
    if (dom)
        virDomainFree(dom);

    return ret;
}

/*
 * "snapshot-current" command
 */
static const vshCmdInfo info_snapshot_current[] = {
    {"help", N_("Get the current snapshot")},
    {"desc", N_("Get the current snapshot")},
    {NULL, NULL}
};

static const vshCmdOptDef opts_snapshot_current[] = {
    {"domain", VSH_OT_DATA, VSH_OFLAG_REQ, N_("domain name, id or uuid")},
    {NULL, 0, 0, NULL}
};

static bool
cmdSnapshotCurrent(vshControl *ctl, const vshCmd *cmd)
{
    virDomainPtr dom = NULL;
    bool ret = false;
    int current;
    virDomainSnapshotPtr snapshot = NULL;

    if (!vshConnectionUsability(ctl, ctl->conn))
        goto cleanup;

    dom = vshCommandOptDomain(ctl, cmd, NULL);
    if (dom == NULL)
        goto cleanup;

    current = virDomainHasCurrentSnapshot(dom, 0);
    if (current < 0)
        goto cleanup;
    else if (current) {
        char *xml;

        if (!(snapshot = virDomainSnapshotCurrent(dom, 0)))
            goto cleanup;

        xml = virDomainSnapshotGetXMLDesc(snapshot, 0);
        if (!xml)
            goto cleanup;

        vshPrint(ctl, "%s", xml);
        VIR_FREE(xml);
    }

    ret = true;

cleanup:
    if (snapshot)
        virDomainSnapshotFree(snapshot);
    if (dom)
        virDomainFree(dom);

    return ret;
}

/*
 * "snapshot-list" command
 */
static const vshCmdInfo info_snapshot_list[] = {
    {"help", N_("List snapshots for a domain")},
    {"desc", N_("Snapshot List")},
    {NULL, NULL}
};

static const vshCmdOptDef opts_snapshot_list[] = {
    {"domain", VSH_OT_DATA, VSH_OFLAG_REQ, N_("domain name, id or uuid")},
    {NULL, 0, 0, NULL}
};

static bool
cmdSnapshotList(vshControl *ctl, const vshCmd *cmd)
{
    virDomainPtr dom = NULL;
    bool ret = false;
    int numsnaps;
    char **names = NULL;
    int actual = 0;
    int i;
    xmlDocPtr xml = NULL;
    xmlXPathContextPtr ctxt = NULL;
    char *doc = NULL;
    virDomainSnapshotPtr snapshot = NULL;
    char *state = NULL;
    long long creation_longlong;
    time_t creation_time_t;
    char timestr[100];
    struct tm time_info;

    if (!vshConnectionUsability(ctl, ctl->conn))
        goto cleanup;

    dom = vshCommandOptDomain(ctl, cmd, NULL);
    if (dom == NULL)
        goto cleanup;

    numsnaps = virDomainSnapshotNum(dom, 0);

    if (numsnaps < 0)
        goto cleanup;

    vshPrintExtra(ctl, " %-20s %-25s %s\n", _("Name"), _("Creation Time"), _("State"));
    vshPrintExtra(ctl, "---------------------------------------------------\n");

    if (numsnaps) {
        if (VIR_ALLOC_N(names, numsnaps) < 0)
            goto cleanup;

        actual = virDomainSnapshotListNames(dom, names, numsnaps, 0);
        if (actual < 0)
            goto cleanup;

        qsort(&names[0], actual, sizeof(char*), namesorter);

        for (i = 0; i < actual; i++) {
            /* free up memory from previous iterations of the loop */
            VIR_FREE(state);
            if (snapshot)
                virDomainSnapshotFree(snapshot);
            xmlXPathFreeContext(ctxt);
            if (xml)
                xmlFreeDoc(xml);
            VIR_FREE(doc);

            snapshot = virDomainSnapshotLookupByName(dom, names[i], 0);
            if (snapshot == NULL)
                continue;

            doc = virDomainSnapshotGetXMLDesc(snapshot, 0);
            if (!doc)
                continue;

            xml = xmlReadDoc((const xmlChar *) doc, "domainsnapshot.xml", NULL,
                             XML_PARSE_NOENT | XML_PARSE_NONET |
                             XML_PARSE_NOWARNING);
            if (!xml)
                continue;
            ctxt = xmlXPathNewContext(xml);
            if (!ctxt)
                continue;

            state = virXPathString("string(/domainsnapshot/state)", ctxt);
            if (state == NULL)
                continue;
            if (virXPathLongLong("string(/domainsnapshot/creationTime)", ctxt,
                                 &creation_longlong) < 0)
                continue;
            creation_time_t = creation_longlong;
            if (creation_time_t != creation_longlong) {
                vshError(ctl, "%s", _("time_t overflow"));
                continue;
            }
            localtime_r(&creation_time_t, &time_info);
            strftime(timestr, sizeof(timestr), "%Y-%m-%d %H:%M:%S %z", &time_info);

            vshPrint(ctl, " %-20s %-25s %s\n", names[i], timestr, state);
        }
    }

    ret = true;

cleanup:
    /* this frees up memory from the last iteration of the loop */
    VIR_FREE(state);
    if (snapshot)
        virDomainSnapshotFree(snapshot);
    xmlXPathFreeContext(ctxt);
    if (xml)
        xmlFreeDoc(xml);
    VIR_FREE(doc);
    for (i = 0; i < actual; i++)
        VIR_FREE(names[i]);
    VIR_FREE(names);
    if (dom)
        virDomainFree(dom);

    return ret;
}

/*
 * "snapshot-dumpxml" command
 */
static const vshCmdInfo info_snapshot_dumpxml[] = {
    {"help", N_("Dump XML for a domain snapshot")},
    {"desc", N_("Snapshot Dump XML")},
    {NULL, NULL}
};

static const vshCmdOptDef opts_snapshot_dumpxml[] = {
    {"domain", VSH_OT_DATA, VSH_OFLAG_REQ, N_("domain name, id or uuid")},
    {"snapshotname", VSH_OT_DATA, VSH_OFLAG_REQ, N_("snapshot name")},
    {NULL, 0, 0, NULL}
};

static bool
cmdSnapshotDumpXML(vshControl *ctl, const vshCmd *cmd)
{
    virDomainPtr dom = NULL;
    bool ret = false;
    const char *name = NULL;
    virDomainSnapshotPtr snapshot = NULL;
    char *xml = NULL;

    if (!vshConnectionUsability(ctl, ctl->conn))
        goto cleanup;

    dom = vshCommandOptDomain(ctl, cmd, NULL);
    if (dom == NULL)
        goto cleanup;

    if (vshCommandOptString(cmd, "snapshotname", &name) <= 0)
        goto cleanup;

    snapshot = virDomainSnapshotLookupByName(dom, name, 0);
    if (snapshot == NULL)
        goto cleanup;

    xml = virDomainSnapshotGetXMLDesc(snapshot, 0);
    if (!xml)
        goto cleanup;

    vshPrint(ctl, "%s", xml);

    ret = true;

cleanup:
    VIR_FREE(xml);
    if (snapshot)
        virDomainSnapshotFree(snapshot);
    if (dom)
        virDomainFree(dom);

    return ret;
}

/*
 * "snapshot-revert" command
 */
static const vshCmdInfo info_snapshot_revert[] = {
    {"help", N_("Revert a domain to a snapshot")},
    {"desc", N_("Revert domain to snapshot")},
    {NULL, NULL}
};

static const vshCmdOptDef opts_snapshot_revert[] = {
    {"domain", VSH_OT_DATA, VSH_OFLAG_REQ, N_("domain name, id or uuid")},
    {"snapshotname", VSH_OT_DATA, VSH_OFLAG_REQ, N_("snapshot name")},
    {NULL, 0, 0, NULL}
};

static bool
cmdDomainSnapshotRevert(vshControl *ctl, const vshCmd *cmd)
{
    virDomainPtr dom = NULL;
    bool ret = false;
    const char *name = NULL;
    virDomainSnapshotPtr snapshot = NULL;

    if (!vshConnectionUsability(ctl, ctl->conn))
        goto cleanup;

    dom = vshCommandOptDomain(ctl, cmd, NULL);
    if (dom == NULL)
        goto cleanup;

    if (vshCommandOptString(cmd, "snapshotname", &name) <= 0)
        goto cleanup;

    snapshot = virDomainSnapshotLookupByName(dom, name, 0);
    if (snapshot == NULL)
        goto cleanup;

    if (virDomainRevertToSnapshot(snapshot, 0) < 0)
        goto cleanup;

    ret = true;

cleanup:
    if (snapshot)
        virDomainSnapshotFree(snapshot);
    if (dom)
        virDomainFree(dom);

    return ret;
}

/*
 * "snapshot-delete" command
 */
static const vshCmdInfo info_snapshot_delete[] = {
    {"help", N_("Delete a domain snapshot")},
    {"desc", N_("Snapshot Delete")},
    {NULL, NULL}
};

static const vshCmdOptDef opts_snapshot_delete[] = {
    {"domain", VSH_OT_DATA, VSH_OFLAG_REQ, N_("domain name, id or uuid")},
    {"snapshotname", VSH_OT_DATA, VSH_OFLAG_REQ, N_("snapshot name")},
    {"children", VSH_OT_BOOL, 0, N_("delete snapshot and all children")},
    {NULL, 0, 0, NULL}
};

static bool
cmdSnapshotDelete(vshControl *ctl, const vshCmd *cmd)
{
    virDomainPtr dom = NULL;
    bool ret = false;
    const char *name = NULL;
    virDomainSnapshotPtr snapshot = NULL;
    unsigned int flags = 0;

    if (!vshConnectionUsability(ctl, ctl->conn))
        goto cleanup;

    dom = vshCommandOptDomain(ctl, cmd, NULL);
    if (dom == NULL)
        goto cleanup;

    if (vshCommandOptString(cmd, "snapshotname", &name) <= 0)
        goto cleanup;

    if (vshCommandOptBool(cmd, "children"))
        flags |= VIR_DOMAIN_SNAPSHOT_DELETE_CHILDREN;

    snapshot = virDomainSnapshotLookupByName(dom, name, 0);
    if (snapshot == NULL)
        goto cleanup;

    if (virDomainSnapshotDelete(snapshot, flags) < 0)
        goto cleanup;

    ret = true;

cleanup:
    if (snapshot)
        virDomainSnapshotFree(snapshot);
    if (dom)
        virDomainFree(dom);

    return ret;
}

/*
 * "qemu-monitor-command" command
 */
static const vshCmdInfo info_qemu_monitor_command[] = {
    {"help", N_("Qemu Monitor Command")},
    {"desc", N_("Qemu Monitor Command")},
    {NULL, NULL}
};

static const vshCmdOptDef opts_qemu_monitor_command[] = {
    {"domain", VSH_OT_DATA, VSH_OFLAG_REQ, N_("domain name, id or uuid")},
    {"cmd", VSH_OT_DATA, VSH_OFLAG_REQ, N_("command")},
    {"hmp", VSH_OT_BOOL, 0, N_("command is in human monitor protocol")},
    {NULL, 0, 0, NULL}
};

static bool
cmdQemuMonitorCommand(vshControl *ctl, const vshCmd *cmd)
{
    virDomainPtr dom = NULL;
    bool ret = false;
    const char *monitor_cmd = NULL;
    char *result = NULL;
    unsigned int flags = 0;

    if (!vshConnectionUsability(ctl, ctl->conn))
        goto cleanup;

    dom = vshCommandOptDomain(ctl, cmd, NULL);
    if (dom == NULL)
        goto cleanup;

    if (vshCommandOptString(cmd, "cmd", &monitor_cmd) <= 0) {
        vshError(ctl, "%s", _("missing monitor command"));
        goto cleanup;
    }

    if (vshCommandOptBool(cmd, "hmp"))
        flags |= VIR_DOMAIN_QEMU_MONITOR_COMMAND_HMP;

    if (virDomainQemuMonitorCommand(dom, monitor_cmd, &result, flags) < 0)
        goto cleanup;

    printf("%s\n", result);

    ret = true;

cleanup:
    VIR_FREE(result);
    if (dom)
        virDomainFree(dom);

    return ret;
}

static const vshCmdDef domManagementCmds[] = {
    {"attach-device", cmdAttachDevice, opts_attach_device,
     info_attach_device, 0},
    {"attach-disk", cmdAttachDisk, opts_attach_disk,
     info_attach_disk, 0},
    {"attach-interface", cmdAttachInterface, opts_attach_interface,
     info_attach_interface, 0},
    {"autostart", cmdAutostart, opts_autostart, info_autostart, 0},
    {"blkiotune", cmdBlkiotune, opts_blkiotune, info_blkiotune, 0},
#ifndef WIN32
    {"console", cmdConsole, opts_console, info_console, 0},
#endif
    {"cpu-baseline", cmdCPUBaseline, opts_cpu_baseline, info_cpu_baseline, 0},
    {"cpu-compare", cmdCPUCompare, opts_cpu_compare, info_cpu_compare, 0},
    {"create", cmdCreate, opts_create, info_create, 0},
    {"define", cmdDefine, opts_define, info_define, 0},
    {"destroy", cmdDestroy, opts_destroy, info_destroy, 0},
    {"detach-device", cmdDetachDevice, opts_detach_device,
     info_detach_device, 0},
    {"detach-disk", cmdDetachDisk, opts_detach_disk, info_detach_disk, 0},
    {"detach-interface", cmdDetachInterface, opts_detach_interface,
     info_detach_interface, 0},
    {"domid", cmdDomid, opts_domid, info_domid, 0},
    {"domjobabort", cmdDomjobabort, opts_domjobabort, info_domjobabort, 0},
    {"domjobinfo", cmdDomjobinfo, opts_domjobinfo, info_domjobinfo, 0},
    {"domname", cmdDomname, opts_domname, info_domname, 0},
    {"domuuid", cmdDomuuid, opts_domuuid, info_domuuid, 0},
    {"domxml-from-native", cmdDomXMLFromNative, opts_domxmlfromnative,
     info_domxmlfromnative, 0},
    {"domxml-to-native", cmdDomXMLToNative, opts_domxmltonative,
     info_domxmltonative, 0},
    {"dump", cmdDump, opts_dump, info_dump, 0},
    {"dumpxml", cmdDumpXML, opts_dumpxml, info_dumpxml, 0},
    {"edit", cmdEdit, opts_edit, info_edit, 0},
    {"inject-nmi", cmdInjectNMI, opts_inject_nmi, info_inject_nmi, 0},
    {"managedsave", cmdManagedSave, opts_managedsave, info_managedsave, 0},
    {"managedsave-remove", cmdManagedSaveRemove, opts_managedsaveremove,
     info_managedsaveremove, 0},
    {"maxvcpus", cmdMaxvcpus, opts_maxvcpus, info_maxvcpus, 0},
    {"memtune", cmdMemtune, opts_memtune, info_memtune, 0},
    {"migrate", cmdMigrate, opts_migrate, info_migrate, 0},
    {"migrate-setmaxdowntime", cmdMigrateSetMaxDowntime,
     opts_migrate_setmaxdowntime, info_migrate_setmaxdowntime, 0},
    {"reboot", cmdReboot, opts_reboot, info_reboot, 0},
    {"restore", cmdRestore, opts_restore, info_restore, 0},
    {"resume", cmdResume, opts_resume, info_resume, 0},
    {"save", cmdSave, opts_save, info_save, 0},
    {"schedinfo", cmdSchedinfo, opts_schedinfo, info_schedinfo, 0},
    {"screenshot", cmdScreenshot, opts_screenshot, info_screenshot, 0},
    {"setmaxmem", cmdSetmaxmem, opts_setmaxmem, info_setmaxmem, 0},
    {"setmem", cmdSetmem, opts_setmem, info_setmem, 0},
    {"setvcpus", cmdSetvcpus, opts_setvcpus, info_setvcpus, 0},
    {"shutdown", cmdShutdown, opts_shutdown, info_shutdown, 0},
    {"start", cmdStart, opts_start, info_start, 0},
    {"suspend", cmdSuspend, opts_suspend, info_suspend, 0},
    {"ttyconsole", cmdTTYConsole, opts_ttyconsole, info_ttyconsole, 0},
    {"undefine", cmdUndefine, opts_undefine, info_undefine, 0},
    {"update-device", cmdUpdateDevice, opts_update_device,
     info_update_device, 0},
    {"vcpucount", cmdVcpucount, opts_vcpucount, info_vcpucount, 0},
    {"vcpuinfo", cmdVcpuinfo, opts_vcpuinfo, info_vcpuinfo, 0},
    {"vcpupin", cmdVcpupin, opts_vcpupin, info_vcpupin, 0},
    {"version", cmdVersion, NULL, info_version, 0},
    {"vncdisplay", cmdVNCDisplay, opts_vncdisplay, info_vncdisplay, 0},
    {NULL, NULL, NULL, NULL, 0}
};

static const vshCmdDef domMonitoringCmds[] = {
    {"domblkinfo", cmdDomblkinfo, opts_domblkinfo, info_domblkinfo, 0},
    {"domblkstat", cmdDomblkstat, opts_domblkstat, info_domblkstat, 0},
    {"domifstat", cmdDomIfstat, opts_domifstat, info_domifstat, 0},
    {"dominfo", cmdDominfo, opts_dominfo, info_dominfo, 0},
    {"dommemstat", cmdDomMemStat, opts_dommemstat, info_dommemstat, 0},
    {"domstate", cmdDomstate, opts_domstate, info_domstate, 0},
    {"list", cmdList, opts_list, info_list, 0},
    {NULL, NULL, NULL, NULL, 0}
};

static const vshCmdDef storagePoolCmds[] = {
    {"find-storage-pool-sources-as", cmdPoolDiscoverSourcesAs,
     opts_find_storage_pool_sources_as, info_find_storage_pool_sources_as, 0},
    {"find-storage-pool-sources", cmdPoolDiscoverSources,
     opts_find_storage_pool_sources, info_find_storage_pool_sources, 0},
    {"pool-autostart", cmdPoolAutostart, opts_pool_autostart,
     info_pool_autostart, 0},
    {"pool-build", cmdPoolBuild, opts_pool_build, info_pool_build, 0},
    {"pool-create-as", cmdPoolCreateAs, opts_pool_X_as, info_pool_create_as, 0},
    {"pool-create", cmdPoolCreate, opts_pool_create, info_pool_create, 0},
    {"pool-define-as", cmdPoolDefineAs, opts_pool_X_as, info_pool_define_as, 0},
    {"pool-define", cmdPoolDefine, opts_pool_define, info_pool_define, 0},
    {"pool-delete", cmdPoolDelete, opts_pool_delete, info_pool_delete, 0},
    {"pool-destroy", cmdPoolDestroy, opts_pool_destroy, info_pool_destroy, 0},
    {"pool-dumpxml", cmdPoolDumpXML, opts_pool_dumpxml, info_pool_dumpxml, 0},
    {"pool-edit", cmdPoolEdit, opts_pool_edit, info_pool_edit, 0},
    {"pool-info", cmdPoolInfo, opts_pool_info, info_pool_info, 0},
    {"pool-list", cmdPoolList, opts_pool_list, info_pool_list, 0},
    {"pool-name", cmdPoolName, opts_pool_name, info_pool_name, 0},
    {"pool-refresh", cmdPoolRefresh, opts_pool_refresh, info_pool_refresh, 0},
    {"pool-start", cmdPoolStart, opts_pool_start, info_pool_start, 0},
    {"pool-undefine", cmdPoolUndefine, opts_pool_undefine,
     info_pool_undefine, 0},
    {"pool-uuid", cmdPoolUuid, opts_pool_uuid, info_pool_uuid, 0},
    {NULL, NULL, NULL, NULL, 0}
};

static const vshCmdDef storageVolCmds[] = {
    {"vol-clone", cmdVolClone, opts_vol_clone, info_vol_clone, 0},
    {"vol-create-as", cmdVolCreateAs, opts_vol_create_as,
     info_vol_create_as, 0},
    {"vol-create", cmdVolCreate, opts_vol_create, info_vol_create, 0},
    {"vol-create-from", cmdVolCreateFrom, opts_vol_create_from,
     info_vol_create_from, 0},
    {"vol-delete", cmdVolDelete, opts_vol_delete, info_vol_delete, 0},
    {"vol-download", cmdVolDownload, opts_vol_download, info_vol_download, 0},
    {"vol-dumpxml", cmdVolDumpXML, opts_vol_dumpxml, info_vol_dumpxml, 0},
    {"vol-info", cmdVolInfo, opts_vol_info, info_vol_info, 0},
    {"vol-key", cmdVolKey, opts_vol_key, info_vol_key, 0},
    {"vol-list", cmdVolList, opts_vol_list, info_vol_list, 0},
    {"vol-name", cmdVolName, opts_vol_name, info_vol_name, 0},
    {"vol-path", cmdVolPath, opts_vol_path, info_vol_path, 0},
    {"vol-pool", cmdVolPool, opts_vol_pool, info_vol_pool, 0},
    {"vol-upload", cmdVolUpload, opts_vol_upload, info_vol_upload, 0},
    {"vol-wipe", cmdVolWipe, opts_vol_wipe, info_vol_wipe, 0},
    {NULL, NULL, NULL, NULL, 0}
};

static const vshCmdDef networkCmds[] = {
    {"net-autostart", cmdNetworkAutostart, opts_network_autostart,
     info_network_autostart, 0},
    {"net-create", cmdNetworkCreate, opts_network_create,
     info_network_create, 0},
    {"net-define", cmdNetworkDefine, opts_network_define,
     info_network_define, 0},
    {"net-destroy", cmdNetworkDestroy, opts_network_destroy,
     info_network_destroy, 0},
    {"net-dumpxml", cmdNetworkDumpXML, opts_network_dumpxml,
     info_network_dumpxml, 0},
    {"net-edit", cmdNetworkEdit, opts_network_edit, info_network_edit, 0},
    {"net-info", cmdNetworkInfo, opts_network_info, info_network_info, 0},
    {"net-list", cmdNetworkList, opts_network_list, info_network_list, 0},
    {"net-name", cmdNetworkName, opts_network_name, info_network_name, 0},
    {"net-start", cmdNetworkStart, opts_network_start, info_network_start, 0},
    {"net-undefine", cmdNetworkUndefine, opts_network_undefine,
     info_network_undefine, 0},
    {"net-uuid", cmdNetworkUuid, opts_network_uuid, info_network_uuid, 0},
    {NULL, NULL, NULL, NULL, 0}
};

static const vshCmdDef nodedevCmds[] = {
    {"nodedev-create", cmdNodeDeviceCreate, opts_node_device_create,
     info_node_device_create, 0},
    {"nodedev-destroy", cmdNodeDeviceDestroy, opts_node_device_destroy,
     info_node_device_destroy, 0},
    {"nodedev-dettach", cmdNodeDeviceDettach, opts_node_device_dettach,
     info_node_device_dettach, 0},
    {"nodedev-dumpxml", cmdNodeDeviceDumpXML, opts_node_device_dumpxml,
     info_node_device_dumpxml, 0},
    {"nodedev-list", cmdNodeListDevices, opts_node_list_devices,
     info_node_list_devices, 0},
    {"nodedev-reattach", cmdNodeDeviceReAttach, opts_node_device_reattach,
     info_node_device_reattach, 0},
    {"nodedev-reset", cmdNodeDeviceReset, opts_node_device_reset,
     info_node_device_reset, 0},
    {NULL, NULL, NULL, NULL, 0}
};

static const vshCmdDef ifaceCmds[] = {
    {"iface-begin", cmdInterfaceBegin, opts_interface_begin,
     info_interface_begin, 0},
    {"iface-commit", cmdInterfaceCommit, opts_interface_commit,
     info_interface_commit, 0},
    {"iface-define", cmdInterfaceDefine, opts_interface_define,
     info_interface_define, 0},
    {"iface-destroy", cmdInterfaceDestroy, opts_interface_destroy,
     info_interface_destroy, 0},
    {"iface-dumpxml", cmdInterfaceDumpXML, opts_interface_dumpxml,
     info_interface_dumpxml, 0},
    {"iface-edit", cmdInterfaceEdit, opts_interface_edit,
     info_interface_edit, 0},
    {"iface-list", cmdInterfaceList, opts_interface_list,
     info_interface_list, 0},
    {"iface-mac", cmdInterfaceMAC, opts_interface_mac,
     info_interface_mac, 0},
    {"iface-name", cmdInterfaceName, opts_interface_name,
     info_interface_name, 0},
    {"iface-rollback", cmdInterfaceRollback, opts_interface_rollback,
     info_interface_rollback, 0},
    {"iface-start", cmdInterfaceStart, opts_interface_start,
     info_interface_start, 0},
    {"iface-undefine", cmdInterfaceUndefine, opts_interface_undefine,
     info_interface_undefine, 0},
    {NULL, NULL, NULL, NULL, 0}
};

static const vshCmdDef nwfilterCmds[] = {
    {"nwfilter-define", cmdNWFilterDefine, opts_nwfilter_define,
     info_nwfilter_define, 0},
    {"nwfilter-dumpxml", cmdNWFilterDumpXML, opts_nwfilter_dumpxml,
     info_nwfilter_dumpxml, 0},
    {"nwfilter-edit", cmdNWFilterEdit, opts_nwfilter_edit,
     info_nwfilter_edit, 0},
    {"nwfilter-list", cmdNWFilterList, opts_nwfilter_list,
     info_nwfilter_list, 0},
    {"nwfilter-undefine", cmdNWFilterUndefine, opts_nwfilter_undefine,
     info_nwfilter_undefine, 0},
    {NULL, NULL, NULL, NULL, 0}
};

static const vshCmdDef secretCmds[] = {
    {"secret-define", cmdSecretDefine, opts_secret_define,
     info_secret_define, 0},
    {"secret-dumpxml", cmdSecretDumpXML, opts_secret_dumpxml,
     info_secret_dumpxml, 0},
    {"secret-get-value", cmdSecretGetValue, opts_secret_get_value,
     info_secret_get_value, 0},
    {"secret-list", cmdSecretList, NULL, info_secret_list, 0},
    {"secret-set-value", cmdSecretSetValue, opts_secret_set_value,
     info_secret_set_value, 0},
    {"secret-undefine", cmdSecretUndefine, opts_secret_undefine,
     info_secret_undefine, 0},
    {NULL, NULL, NULL, NULL, 0}
};

static const vshCmdDef virshCmds[] = {
    {"cd", cmdCd, opts_cd, info_cd, VSH_CMD_FLAG_NOCONNECT},
    {"echo", cmdEcho, opts_echo, info_echo, VSH_CMD_FLAG_NOCONNECT},
    {"exit", cmdQuit, NULL, info_quit, VSH_CMD_FLAG_NOCONNECT},
    {"help", cmdHelp, opts_help, info_help, VSH_CMD_FLAG_NOCONNECT},
    {"pwd", cmdPwd, NULL, info_pwd, VSH_CMD_FLAG_NOCONNECT},
    {"quit", cmdQuit, NULL, info_quit, VSH_CMD_FLAG_NOCONNECT},
    {NULL, NULL, NULL, NULL, 0}
};

static const vshCmdDef snapshotCmds[] = {
    {"snapshot-create", cmdSnapshotCreate, opts_snapshot_create,
     info_snapshot_create, 0},
    {"snapshot-current", cmdSnapshotCurrent, opts_snapshot_current,
     info_snapshot_current, 0},
    {"snapshot-delete", cmdSnapshotDelete, opts_snapshot_delete,
     info_snapshot_delete, 0},
    {"snapshot-dumpxml", cmdSnapshotDumpXML, opts_snapshot_dumpxml,
     info_snapshot_dumpxml, 0},
    {"snapshot-list", cmdSnapshotList, opts_snapshot_list,
     info_snapshot_list, 0},
    {"snapshot-revert", cmdDomainSnapshotRevert, opts_snapshot_revert,
     info_snapshot_revert, 0},
    {NULL, NULL, NULL, NULL, 0}
};

static const vshCmdDef hostAndHypervisorCmds[] = {
    {"capabilities", cmdCapabilities, NULL, info_capabilities, 0},
    {"connect", cmdConnect, opts_connect, info_connect,
     VSH_CMD_FLAG_NOCONNECT},
    {"freecell", cmdFreecell, opts_freecell, info_freecell, 0},
    {"hostname", cmdHostname, NULL, info_hostname, 0},
    {"nodeinfo", cmdNodeinfo, NULL, info_nodeinfo, 0},
    {"qemu-monitor-command", cmdQemuMonitorCommand, opts_qemu_monitor_command,
     info_qemu_monitor_command, 0},
    {"sysinfo", cmdSysinfo, NULL, info_sysinfo, 0},
    {"uri", cmdURI, NULL, info_uri, 0},
    {NULL, NULL, NULL, NULL, 0}
};

static const vshCmdGrp cmdGroups[] = {
    {VSH_CMD_GRP_DOM_MANAGEMENT, "domain", domManagementCmds},
    {VSH_CMD_GRP_DOM_MONITORING, "monitor", domMonitoringCmds},
    {VSH_CMD_GRP_HOST_AND_HV, "host", hostAndHypervisorCmds},
    {VSH_CMD_GRP_IFACE, "interface", ifaceCmds},
    {VSH_CMD_GRP_NWFILTER, "filter", nwfilterCmds},
    {VSH_CMD_GRP_NETWORK, "network", networkCmds},
    {VSH_CMD_GRP_NODEDEV, "nodedev", nodedevCmds},
    {VSH_CMD_GRP_SECRET, "secret", secretCmds},
    {VSH_CMD_GRP_SNAPSHOT, "snapshot", snapshotCmds},
    {VSH_CMD_GRP_STORAGE_POOL, "pool", storagePoolCmds},
    {VSH_CMD_GRP_STORAGE_VOL, "volume", storageVolCmds},
    {VSH_CMD_GRP_VIRSH, "virsh", virshCmds},
    {NULL, NULL, NULL}
};


/* ---------------
 * Utils for work with command definition
 * ---------------
 */
static const char *
vshCmddefGetInfo(const vshCmdDef * cmd, const char *name)
{
    const vshCmdInfo *info;

    for (info = cmd->info; info && info->name; info++) {
        if (STREQ(info->name, name))
            return info->data;
    }
    return NULL;
}

static int
vshCmddefOptParse(const vshCmdDef *cmd, uint32_t* opts_need_arg,
                  uint32_t *opts_required)
{
    int i;
    bool optional = false;

    if (!cmd->opts)
        return 0;

    for (i = 0; cmd->opts[i].name; i++) {
        const vshCmdOptDef *opt = &cmd->opts[i];

        if (i > 31)
            return -1; /* too many options */
        if (opt->type == VSH_OT_BOOL) {
            if (opt->flag & VSH_OFLAG_REQ)
                return -1; /* bool options can't be mandatory */
            continue;
        }
        *opts_need_arg |= 1 << i;
        if (opt->flag & VSH_OFLAG_REQ) {
            if (optional)
                return -1; /* mandatory options must be listed first */
            *opts_required |= 1 << i;
        } else {
            optional = true;
        }
    }
    return 0;
}

static const vshCmdOptDef *
vshCmddefGetOption(vshControl *ctl, const vshCmdDef *cmd, const char *name,
                   uint32_t *opts_seen)
{
    int i;

    for (i = 0; cmd->opts && cmd->opts[i].name; i++) {
        const vshCmdOptDef *opt = &cmd->opts[i];

        if (STREQ(opt->name, name)) {
            if (*opts_seen & (1 << i)) {
                vshError(ctl, _("option --%s already seen"), name);
                return NULL;
            }
            *opts_seen |= 1 << i;
            return opt;
        }
    }

    vshError(ctl, _("command '%s' doesn't support option --%s"),
             cmd->name, name);
    return NULL;
}

static const vshCmdOptDef *
vshCmddefGetData(const vshCmdDef *cmd, uint32_t *opts_need_arg,
                 uint32_t *opts_seen)
{
    int i;
    const vshCmdOptDef *opt;

    if (!*opts_need_arg)
        return NULL;

    /* Grab least-significant set bit */
    i = count_one_bits(*opts_need_arg ^ (*opts_need_arg - 1)) - 1;
    opt = &cmd->opts[i];
    if (opt->type != VSH_OT_ARGV)
        *opts_need_arg &= ~(1 << i);
    *opts_seen |= 1 << i;
    return opt;
}

/*
 * Checks for required options
 */
static int
vshCommandCheckOpts(vshControl *ctl, const vshCmd *cmd, uint32_t opts_required,
                    uint32_t opts_seen)
{
    const vshCmdDef *def = cmd->def;
    int i;

    opts_required &= ~opts_seen;
    if (!opts_required)
        return 0;

    for (i = 0; def->opts[i].name; i++) {
        if (opts_required & (1 << i)) {
            const vshCmdOptDef *opt = &def->opts[i];

            vshError(ctl,
                     opt->type == VSH_OT_DATA ?
                     _("command '%s' requires <%s> option") :
                     _("command '%s' requires --%s option"),
                     def->name, opt->name);
        }
    }
    return -1;
}

static const vshCmdDef *
vshCmddefSearch(const char *cmdname)
{
    const vshCmdGrp *g;
    const vshCmdDef *c;

    for (g = cmdGroups; g->name; g++) {
        for (c = g->commands; c->name; c++) {
            if (STREQ(c->name, cmdname))
                return c;
        }
    }

    return NULL;
}

static const vshCmdGrp *
vshCmdGrpSearch(const char *grpname)
{
    const vshCmdGrp *g;

    for (g = cmdGroups; g->name; g++) {
        if (STREQ(g->name, grpname) || STREQ(g->keyword, grpname))
            return g;
    }

    return NULL;
}

static bool
vshCmdGrpHelp(vshControl *ctl, const char *grpname)
{
    const vshCmdGrp *grp = vshCmdGrpSearch(grpname);
    const vshCmdDef *cmd = NULL;

    if (!grp) {
        vshError(ctl, _("command group '%s' doesn't exist"), grpname);
        return false;
    } else {
        vshPrint(ctl, _(" %s (help keyword '%s'):\n"), grp->name,
                 grp->keyword);

        for (cmd = grp->commands; cmd->name; cmd++) {
            vshPrint(ctl, "    %-30s %s\n", cmd->name,
                     _(vshCmddefGetInfo(cmd, "help")));
        }
    }

    return true;
}

static bool
vshCmddefHelp(vshControl *ctl, const char *cmdname)
{
    const vshCmdDef *def = vshCmddefSearch(cmdname);

    if (!def) {
        vshError(ctl, _("command '%s' doesn't exist"), cmdname);
        return false;
    } else {
        const char *desc = _(vshCmddefGetInfo(def, "desc"));
        const char *help = _(vshCmddefGetInfo(def, "help"));
        char buf[256];
        uint32_t opts_need_arg;
        uint32_t opts_required;

        if (vshCmddefOptParse(def, &opts_need_arg, &opts_required)) {
            vshError(ctl, _("internal error: bad options in command: '%s'"),
                     def->name);
            return false;
        }

        fputs(_("  NAME\n"), stdout);
        fprintf(stdout, "    %s - %s\n", def->name, help);

        fputs(_("\n  SYNOPSIS\n"), stdout);
        fprintf(stdout, "    %s", def->name);
        if (def->opts) {
            const vshCmdOptDef *opt;
            for (opt = def->opts; opt->name; opt++) {
                const char *fmt = "%s";
                switch (opt->type) {
                case VSH_OT_BOOL:
                    fmt = "[--%s]";
                    break;
                case VSH_OT_INT:
                    /* xgettext:c-format */
                    fmt = ((opt->flag & VSH_OFLAG_REQ) ? "<%s>"
                           : _("[--%s <number>]"));
                    break;
                case VSH_OT_STRING:
                    /* xgettext:c-format */
                    fmt = _("[--%s <string>]");
                    break;
                case VSH_OT_DATA:
                    fmt = ((opt->flag & VSH_OFLAG_REQ) ? "<%s>" : "[<%s>]");
                    break;
                case VSH_OT_ARGV:
                    /* xgettext:c-format */
                    fmt = _("[<string>]...");
                    break;
                default:
                    assert(0);
                }
                fputc(' ', stdout);
                fprintf(stdout, fmt, opt->name);
            }
        }
        fputc('\n', stdout);

        if (desc[0]) {
            /* Print the description only if it's not empty.  */
            fputs(_("\n  DESCRIPTION\n"), stdout);
            fprintf(stdout, "    %s\n", desc);
        }

        if (def->opts) {
            const vshCmdOptDef *opt;
            fputs(_("\n  OPTIONS\n"), stdout);
            for (opt = def->opts; opt->name; opt++) {
                switch (opt->type) {
                case VSH_OT_BOOL:
                    snprintf(buf, sizeof(buf), "--%s", opt->name);
                    break;
                case VSH_OT_INT:
                    snprintf(buf, sizeof(buf),
                             (opt->flag & VSH_OFLAG_REQ) ? _("[--%s] <number>")
                             : _("--%s <number>"), opt->name);
                    break;
                case VSH_OT_STRING:
                    /* OT_STRING should never be VSH_OFLAG_REQ */
                    snprintf(buf, sizeof(buf), _("--%s <string>"), opt->name);
                    break;
                case VSH_OT_DATA:
                    snprintf(buf, sizeof(buf), _("[--%s] <string>"),
                             opt->name);
                    break;
                case VSH_OT_ARGV:
                    /* Not really an option. */
                    continue;
                default:
                    assert(0);
                }

                fprintf(stdout, "    %-15s  %s\n", buf, _(opt->help));
            }
        }
        fputc('\n', stdout);
    }
    return true;
}

/* ---------------
 * Utils for work with runtime commands data
 * ---------------
 */
static void
vshCommandOptFree(vshCmdOpt * arg)
{
    vshCmdOpt *a = arg;

    while (a) {
        vshCmdOpt *tmp = a;

        a = a->next;

        VIR_FREE(tmp->data);
        VIR_FREE(tmp);
    }
}

static void
vshCommandFree(vshCmd *cmd)
{
    vshCmd *c = cmd;

    while (c) {
        vshCmd *tmp = c;

        c = c->next;

        if (tmp->opts)
            vshCommandOptFree(tmp->opts);
        VIR_FREE(tmp);
    }
}

/*
 * Returns option by name
 */
static vshCmdOpt *
vshCommandOpt(const vshCmd *cmd, const char *name)
{
    vshCmdOpt *opt = cmd->opts;

    while (opt) {
        if (opt->def && STREQ(opt->def->name, name))
            return opt;
        opt = opt->next;
    }
    return NULL;
}

/*
 * @cmd command reference
 * @name option name
 * @value result
 *
 * Convert option to int
 * Return value:
 * >0 if option found and valid (@value updated)
 * 0 in case option not found (@value untouched)
 * <0 in all other cases (@value untouched)
 */
static int
vshCommandOptInt(const vshCmd *cmd, const char *name, int *value)
{
    vshCmdOpt *arg = vshCommandOpt(cmd, name);
    int ret = 0, num;
    char *end_p = NULL;

    if ((arg != NULL) && (arg->data != NULL)) {
        num = strtol(arg->data, &end_p, 10);
        ret = -1;
        if ((arg->data != end_p) && (*end_p == 0)) {
            *value = num;
            ret = 1;
        }
    }
    return ret;
}


/*
 * Convert option to unsigned int
 * See vshCommandOptInt()
 */
static int
vshCommandOptUInt(const vshCmd *cmd, const char *name, unsigned int *value)
{
    vshCmdOpt *arg = vshCommandOpt(cmd, name);
    unsigned int ret = 0, num;
    char *end_p = NULL;

    if ((arg != NULL) && (arg->data != NULL)) {
        num = strtoul(arg->data, &end_p, 10);
        ret = -1;
        if ((arg->data != end_p) && (*end_p == 0)) {
            *value = num;
            ret = 1;
        }
    }
    return ret;
}


/*
 * Convert option to unsigned long
 * See vshCommandOptInt()
 */
static int
vshCommandOptUL(const vshCmd *cmd, const char *name, unsigned long *value)
{
    vshCmdOpt *arg = vshCommandOpt(cmd, name);
    int ret = 0;
    unsigned long num;
    char *end_p = NULL;

    if ((arg != NULL) && (arg->data != NULL)) {
        num = strtoul(arg->data, &end_p, 10);
        ret = -1;
        if ((arg->data != end_p) && (*end_p == 0)) {
            *value = num;
            ret = 1;
        }
    }
    return ret;
}

/*
 * Returns option as STRING
 * See vshCommandOptInt()
 */
static int
vshCommandOptString(const vshCmd *cmd, const char *name, const char **value)
{
    vshCmdOpt *arg = vshCommandOpt(cmd, name);
    int ret = 0;

    if (arg && arg->data) {
        if (*arg->data
            || (arg->def && (arg->def->flag & VSH_OFLAG_EMPTY_OK))) {
            *value = arg->data;
            ret = 1;
        } else if (arg->def && ((arg->def->flag) & VSH_OFLAG_REQ)) {
            vshError(NULL, _("Missing required option '%s'"), name);
            ret = -1;
        } else {
            /* Treat "--option ''" as if option had not been specified. */
            ret = 0;
        }
    }

    return ret;
}

/*
 * Returns option as long long
 * See vshCommandOptInt()
 */
static int
vshCommandOptLongLong(const vshCmd *cmd, const char *name,
                      long long *value)
{
    vshCmdOpt *arg = vshCommandOpt(cmd, name);
    int ret = 0;
    long long num;
    char *end_p = NULL;

    if ((arg != NULL) && (arg->data != NULL)) {
        num = strtoll(arg->data, &end_p, 10);
        ret = -1;
        if ((arg->data != end_p) && (*end_p == 0)) {
            *value = num;
            ret = 1;
        }
    }
    return ret;
}

static int
vshCommandOptULongLong(const vshCmd *cmd, const char *name,
                       unsigned long long *value)
{
    vshCmdOpt *arg = vshCommandOpt(cmd, name);
    int ret = 0;
    unsigned long long num;
    char *end_p = NULL;

    if ((arg != NULL) && (arg->data != NULL)) {
        num = strtoull(arg->data, &end_p, 10);
        ret = -1;
        if ((arg->data != end_p) && (*end_p == 0)) {
            *value = num;
            ret = 1;
        }
    }
    return ret;
}


/*
 * Returns true/false if the option exists
 */
static bool
vshCommandOptBool(const vshCmd *cmd, const char *name)
{
    return vshCommandOpt(cmd, name) != NULL;
}

/*
 * Returns the COUNT argv argument, or NULL after last argument.
 *
 * Requires that a VSH_OT_ARGV option with the name "" be last in the
 * list of supported options in CMD->def->opts.
 */
static char *
vshCommandOptArgv(const vshCmd *cmd, int count)
{
    vshCmdOpt *opt = cmd->opts;

    while (opt) {
        if (opt->def && opt->def->type == VSH_OT_ARGV) {
            if (count-- == 0)
                return opt->data;
        }
        opt = opt->next;
    }
    return NULL;
}

/* Determine whether CMD->opts includes an option with name OPTNAME.
   If not, give a diagnostic and return false.
   If so, return true.  */
static bool
cmd_has_option (vshControl *ctl, const vshCmd *cmd, const char *optname)
{
    /* Iterate through cmd->opts, to ensure that there is an entry
       with name OPTNAME and type VSH_OT_DATA. */
    bool found = false;
    const vshCmdOpt *opt;
    for (opt = cmd->opts; opt; opt = opt->next) {
        if (STREQ (opt->def->name, optname) && opt->def->type == VSH_OT_DATA) {
            found = true;
            break;
        }
    }

    if (!found)
        vshError(ctl, _("internal error: virsh %s: no %s VSH_OT_DATA option"),
                 cmd->def->name, optname);
    return found;
}

static virDomainPtr
vshCommandOptDomainBy(vshControl *ctl, const vshCmd *cmd,
                      const char **name, int flag)
{
    virDomainPtr dom = NULL;
    const char *n = NULL;
    int id;
    const char *optname = "domain";
    if (!cmd_has_option (ctl, cmd, optname))
        return NULL;

    if (vshCommandOptString(cmd, optname, &n) <= 0)
        return NULL;

    vshDebug(ctl, 5, "%s: found option <%s>: %s\n",
             cmd->def->name, optname, n);

    if (name)
        *name = n;

    /* try it by ID */
    if (flag & VSH_BYID) {
        if (virStrToLong_i(n, NULL, 10, &id) == 0 && id >= 0) {
            vshDebug(ctl, 5, "%s: <%s> seems like domain ID\n",
                     cmd->def->name, optname);
            dom = virDomainLookupByID(ctl->conn, id);
        }
    }
    /* try it by UUID */
    if (dom==NULL && (flag & VSH_BYUUID) && strlen(n)==VIR_UUID_STRING_BUFLEN-1) {
        vshDebug(ctl, 5, "%s: <%s> trying as domain UUID\n",
                 cmd->def->name, optname);
        dom = virDomainLookupByUUIDString(ctl->conn, n);
    }
    /* try it by NAME */
    if (dom==NULL && (flag & VSH_BYNAME)) {
        vshDebug(ctl, 5, "%s: <%s> trying as domain NAME\n",
                 cmd->def->name, optname);
        dom = virDomainLookupByName(ctl->conn, n);
    }

    if (!dom)
        vshError(ctl, _("failed to get domain '%s'"), n);

    return dom;
}

static virNetworkPtr
vshCommandOptNetworkBy(vshControl *ctl, const vshCmd *cmd,
                       const char **name, int flag)
{
    virNetworkPtr network = NULL;
    const char *n = NULL;
    const char *optname = "network";
    if (!cmd_has_option (ctl, cmd, optname))
        return NULL;

    if (vshCommandOptString(cmd, optname, &n) <= 0)
        return NULL;

    vshDebug(ctl, 5, "%s: found option <%s>: %s\n",
             cmd->def->name, optname, n);

    if (name)
        *name = n;

    /* try it by UUID */
    if ((flag & VSH_BYUUID) && (strlen(n) == VIR_UUID_STRING_BUFLEN-1)) {
        vshDebug(ctl, 5, "%s: <%s> trying as network UUID\n",
                 cmd->def->name, optname);
        network = virNetworkLookupByUUIDString(ctl->conn, n);
    }
    /* try it by NAME */
    if (network==NULL && (flag & VSH_BYNAME)) {
        vshDebug(ctl, 5, "%s: <%s> trying as network NAME\n",
                 cmd->def->name, optname);
        network = virNetworkLookupByName(ctl->conn, n);
    }

    if (!network)
        vshError(ctl, _("failed to get network '%s'"), n);

    return network;
}


static virNWFilterPtr
vshCommandOptNWFilterBy(vshControl *ctl, const vshCmd *cmd,
                        const char **name, int flag)
{
    virNWFilterPtr nwfilter = NULL;
    const char *n = NULL;
    const char *optname = "nwfilter";
    if (!cmd_has_option (ctl, cmd, optname))
        return NULL;

    if (vshCommandOptString(cmd, optname, &n) <= 0)
        return NULL;

    vshDebug(ctl, 5, "%s: found option <%s>: %s\n",
             cmd->def->name, optname, n);

    if (name)
        *name = n;

    /* try it by UUID */
    if ((flag & VSH_BYUUID) && (strlen(n) == VIR_UUID_STRING_BUFLEN-1)) {
        vshDebug(ctl, 5, "%s: <%s> trying as nwfilter UUID\n",
                 cmd->def->name, optname);
        nwfilter = virNWFilterLookupByUUIDString(ctl->conn, n);
    }
    /* try it by NAME */
    if (nwfilter == NULL && (flag & VSH_BYNAME)) {
        vshDebug(ctl, 5, "%s: <%s> trying as nwfilter NAME\n",
                 cmd->def->name, optname);
        nwfilter = virNWFilterLookupByName(ctl->conn, n);
    }

    if (!nwfilter)
        vshError(ctl, _("failed to get nwfilter '%s'"), n);

    return nwfilter;
}

static virInterfacePtr
vshCommandOptInterfaceBy(vshControl *ctl, const vshCmd *cmd,
                         const char **name, int flag)
{
    virInterfacePtr iface = NULL;
    const char *n = NULL;
    const char *optname = "interface";
    if (!cmd_has_option (ctl, cmd, optname))
        return NULL;

    if (vshCommandOptString(cmd, optname, &n) <= 0)
        return NULL;

    vshDebug(ctl, 5, "%s: found option <%s>: %s\n",
             cmd->def->name, optname, n);

    if (name)
        *name = n;

    /* try it by NAME */
    if ((flag & VSH_BYNAME)) {
        vshDebug(ctl, 5, "%s: <%s> trying as interface NAME\n",
                 cmd->def->name, optname);
        iface = virInterfaceLookupByName(ctl->conn, n);
    }
    /* try it by MAC */
    if ((iface == NULL) && (flag & VSH_BYMAC)) {
        vshDebug(ctl, 5, "%s: <%s> trying as interface MAC\n",
                 cmd->def->name, optname);
        iface = virInterfaceLookupByMACString(ctl->conn, n);
    }

    if (!iface)
        vshError(ctl, _("failed to get interface '%s'"), n);

    return iface;
}

static virStoragePoolPtr
vshCommandOptPoolBy(vshControl *ctl, const vshCmd *cmd, const char *optname,
                    const char **name, int flag)
{
    virStoragePoolPtr pool = NULL;
    const char *n = NULL;

    if (vshCommandOptString(cmd, optname, &n) <= 0)
        return NULL;

    vshDebug(ctl, 5, "%s: found option <%s>: %s\n",
             cmd->def->name, optname, n);

    if (name)
        *name = n;

    /* try it by UUID */
    if ((flag & VSH_BYUUID) && (strlen(n) == VIR_UUID_STRING_BUFLEN-1)) {
        vshDebug(ctl, 5, "%s: <%s> trying as pool UUID\n",
                 cmd->def->name, optname);
        pool = virStoragePoolLookupByUUIDString(ctl->conn, n);
    }
    /* try it by NAME */
    if (pool == NULL && (flag & VSH_BYNAME)) {
        vshDebug(ctl, 5, "%s: <%s> trying as pool NAME\n",
                 cmd->def->name, optname);
        pool = virStoragePoolLookupByName(ctl->conn, n);
    }

    if (!pool)
        vshError(ctl, _("failed to get pool '%s'"), n);

    return pool;
}

static virStorageVolPtr
vshCommandOptVolBy(vshControl *ctl, const vshCmd *cmd,
                   const char *optname,
                   const char *pooloptname,
                   const char **name, int flag)
{
    virStorageVolPtr vol = NULL;
    virStoragePoolPtr pool = NULL;
    const char *n = NULL, *p = NULL;

    if (vshCommandOptString(cmd, optname, &n) <= 0)
        return NULL;

    if (vshCommandOptString(cmd, pooloptname, &p) < 0) {
        vshError(ctl, "%s", _("missing option"));
        return NULL;
    }

    if (p)
        pool = vshCommandOptPoolBy(ctl, cmd, pooloptname, name, flag);

    vshDebug(ctl, 5, "%s: found option <%s>: %s\n",
             cmd->def->name, optname, n);

    if (name)
        *name = n;

    /* try it by name */
    if (pool && (flag & VSH_BYNAME)) {
        vshDebug(ctl, 5, "%s: <%s> trying as vol name\n",
                 cmd->def->name, optname);
        vol = virStorageVolLookupByName(pool, n);
    }
    /* try it by key */
    if (vol == NULL && (flag & VSH_BYUUID)) {
        vshDebug(ctl, 5, "%s: <%s> trying as vol key\n",
                 cmd->def->name, optname);
        vol = virStorageVolLookupByKey(ctl->conn, n);
    }
    /* try it by path */
    if (vol == NULL && (flag & VSH_BYUUID)) {
        vshDebug(ctl, 5, "%s: <%s> trying as vol path\n",
                 cmd->def->name, optname);
        vol = virStorageVolLookupByPath(ctl->conn, n);
    }

    if (!vol)
        vshError(ctl, _("failed to get vol '%s'"), n);

    if (pool)
        virStoragePoolFree(pool);

    return vol;
}

static virSecretPtr
vshCommandOptSecret(vshControl *ctl, const vshCmd *cmd, const char **name)
{
    virSecretPtr secret = NULL;
    const char *n = NULL;
    const char *optname = "secret";

    if (!cmd_has_option (ctl, cmd, optname))
        return NULL;

    if (vshCommandOptString(cmd, optname, &n) <= 0)
        return NULL;

    vshDebug(ctl, 5, "%s: found option <%s>: %s\n", cmd->def->name, optname, n);

    if (name != NULL)
        *name = n;

    secret = virSecretLookupByUUIDString(ctl->conn, n);

    if (secret == NULL)
        vshError(ctl, _("failed to get secret '%s'"), n);

    return secret;
}

/*
 * Executes command(s) and returns return code from last command
 */
static bool
vshCommandRun(vshControl *ctl, const vshCmd *cmd)
{
    bool ret = true;

    while (cmd) {
        struct timeval before, after;
        bool enable_timing = ctl->timing;

        if ((ctl->conn == NULL || disconnected) &&
            !(cmd->def->flags & VSH_CMD_FLAG_NOCONNECT))
            vshReconnect(ctl);

        if (enable_timing)
            GETTIMEOFDAY(&before);

        ret = cmd->def->handler(ctl, cmd);

        if (enable_timing)
            GETTIMEOFDAY(&after);

        if (!ret)
            virshReportError(ctl);

        /* try to automatically catch disconnections */
        if (!ret &&
            ((disconnected != 0) ||
             ((last_error != NULL) &&
              (((last_error->code == VIR_ERR_SYSTEM_ERROR) &&
                (last_error->domain == VIR_FROM_REMOTE)) ||
               (last_error->code == VIR_ERR_RPC) ||
               (last_error->code == VIR_ERR_NO_CONNECT) ||
               (last_error->code == VIR_ERR_INVALID_CONN)))))
            vshReconnect(ctl);

        if (STREQ(cmd->def->name, "quit"))        /* hack ... */
            return ret;

        if (enable_timing)
            vshPrint(ctl, _("\n(Time: %.3f ms)\n\n"),
                     DIFF_MSEC(&after, &before));
        else
            vshPrintExtra(ctl, "\n");
        cmd = cmd->next;
    }
    return ret;
}

/* ---------------
 * Command parsing
 * ---------------
 */

typedef enum {
    VSH_TK_ERROR, /* Failed to parse a token */
    VSH_TK_ARG, /* Arbitrary argument, might be option or empty */
    VSH_TK_SUBCMD_END, /* Separation between commands */
    VSH_TK_END /* No more commands */
} vshCommandToken;

typedef struct __vshCommandParser {
    vshCommandToken (*getNextArg)(vshControl *, struct __vshCommandParser *,
                                  char **);
    /* vshCommandStringGetArg() */
    char *pos;
    /* vshCommandArgvGetArg() */
    char **arg_pos;
    char **arg_end;
} vshCommandParser;

static bool
vshCommandParse(vshControl *ctl, vshCommandParser *parser)
{
    char *tkdata = NULL;
    vshCmd *clast = NULL;
    vshCmdOpt *first = NULL;

    if (ctl->cmd) {
        vshCommandFree(ctl->cmd);
        ctl->cmd = NULL;
    }

    while (1) {
        vshCmdOpt *last = NULL;
        const vshCmdDef *cmd = NULL;
        vshCommandToken tk;
        bool data_only = false;
        uint32_t opts_need_arg = 0;
        uint32_t opts_required = 0;
        uint32_t opts_seen = 0;

        first = NULL;

        while (1) {
            const vshCmdOptDef *opt = NULL;

            tkdata = NULL;
            tk = parser->getNextArg(ctl, parser, &tkdata);

            if (tk == VSH_TK_ERROR)
                goto syntaxError;
            if (tk != VSH_TK_ARG) {
                VIR_FREE(tkdata);
                break;
            }

            if (cmd == NULL) {
                /* first token must be command name */
                if (!(cmd = vshCmddefSearch(tkdata))) {
                    vshError(ctl, _("unknown command: '%s'"), tkdata);
                    goto syntaxError;   /* ... or ignore this command only? */
                }
                if (vshCmddefOptParse(cmd, &opts_need_arg,
                                      &opts_required) < 0) {
                    vshError(ctl,
                             _("internal error: bad options in command: '%s'"),
                             tkdata);
                    goto syntaxError;
                }
                VIR_FREE(tkdata);
            } else if (data_only) {
                goto get_data;
            } else if (tkdata[0] == '-' && tkdata[1] == '-' &&
                       c_isalnum(tkdata[2])) {
                char *optstr = strchr(tkdata + 2, '=');
                if (optstr) {
                    *optstr = '\0'; /* convert the '=' to '\0' */
                    optstr = vshStrdup(ctl, optstr + 1);
                }
                if (!(opt = vshCmddefGetOption(ctl, cmd, tkdata + 2,
                                               &opts_seen))) {
                    VIR_FREE(optstr);
                    goto syntaxError;
                }
                VIR_FREE(tkdata);

                if (opt->type != VSH_OT_BOOL) {
                    /* option data */
                    if (optstr)
                        tkdata = optstr;
                    else
                        tk = parser->getNextArg(ctl, parser, &tkdata);
                    if (tk == VSH_TK_ERROR)
                        goto syntaxError;
                    if (tk != VSH_TK_ARG) {
                        vshError(ctl,
                                 _("expected syntax: --%s <%s>"),
                                 opt->name,
                                 opt->type ==
                                 VSH_OT_INT ? _("number") : _("string"));
                        goto syntaxError;
                    }
                    opts_need_arg &= ~opts_seen;
                } else {
                    tkdata = NULL;
                    if (optstr) {
                        vshError(ctl, _("invalid '=' after option --%s"),
                                opt->name);
                        VIR_FREE(optstr);
                        goto syntaxError;
                    }
                }
            } else if (tkdata[0] == '-' && tkdata[1] == '-' &&
                       tkdata[2] == '\0') {
                data_only = true;
                continue;
            } else {
get_data:
                if (!(opt = vshCmddefGetData(cmd, &opts_need_arg,
                                             &opts_seen))) {
                    vshError(ctl, _("unexpected data '%s'"), tkdata);
                    goto syntaxError;
                }
            }
            if (opt) {
                /* save option */
                vshCmdOpt *arg = vshMalloc(ctl, sizeof(vshCmdOpt));

                arg->def = opt;
                arg->data = tkdata;
                arg->next = NULL;
                tkdata = NULL;

                if (!first)
                    first = arg;
                if (last)
                    last->next = arg;
                last = arg;

                vshDebug(ctl, 4, "%s: %s(%s): %s\n",
                         cmd->name,
                         opt->name,
                         opt->type != VSH_OT_BOOL ? _("optdata") : _("bool"),
                         opt->type != VSH_OT_BOOL ? arg->data : _("(none)"));
            }
        }

        /* command parsed -- allocate new struct for the command */
        if (cmd) {
            vshCmd *c = vshMalloc(ctl, sizeof(vshCmd));

            c->opts = first;
            c->def = cmd;
            c->next = NULL;

            if (vshCommandCheckOpts(ctl, c, opts_required, opts_seen) < 0) {
                VIR_FREE(c);
                goto syntaxError;
            }

            if (!ctl->cmd)
                ctl->cmd = c;
            if (clast)
                clast->next = c;
            clast = c;
        }

        if (tk == VSH_TK_END)
            break;
    }

    return true;

 syntaxError:
    if (ctl->cmd) {
        vshCommandFree(ctl->cmd);
        ctl->cmd = NULL;
    }
    if (first)
        vshCommandOptFree(first);
    VIR_FREE(tkdata);
    return false;
}

/* --------------------
 * Command argv parsing
 * --------------------
 */

static vshCommandToken ATTRIBUTE_NONNULL(2) ATTRIBUTE_NONNULL(3)
vshCommandArgvGetArg(vshControl *ctl, vshCommandParser *parser, char **res)
{
    if (parser->arg_pos == parser->arg_end) {
        *res = NULL;
        return VSH_TK_END;
    }

    *res = vshStrdup(ctl, *parser->arg_pos);
    parser->arg_pos++;
    return VSH_TK_ARG;
}

static bool
vshCommandArgvParse(vshControl *ctl, int nargs, char **argv)
{
    vshCommandParser parser;

    if (nargs <= 0)
        return false;

    parser.arg_pos = argv;
    parser.arg_end = argv + nargs;
    parser.getNextArg = vshCommandArgvGetArg;
    return vshCommandParse(ctl, &parser);
}

/* ----------------------
 * Command string parsing
 * ----------------------
 */

static vshCommandToken ATTRIBUTE_NONNULL(2) ATTRIBUTE_NONNULL(3)
vshCommandStringGetArg(vshControl *ctl, vshCommandParser *parser, char **res)
{
    bool single_quote = false;
    bool double_quote = false;
    int sz = 0;
    char *p = parser->pos;
    char *q = vshStrdup(ctl, p);

    *res = q;

    while (*p && (*p == ' ' || *p == '\t'))
        p++;

    if (*p == '\0')
        return VSH_TK_END;
    if (*p == ';') {
        parser->pos = ++p;             /* = \0 or begin of next command */
        return VSH_TK_SUBCMD_END;
    }

    while (*p) {
        /* end of token is blank space or ';' */
        if (!double_quote && !single_quote &&
            (*p == ' ' || *p == '\t' || *p == ';'))
            break;

        if (!double_quote && *p == '\'') { /* single quote */
            single_quote = !single_quote;
            p++;
            continue;
        } else if (!single_quote && *p == '\\') { /* escape */
            /*
             * The same as the bash, a \ in "" is an escaper,
             * but a \ in '' is not an escaper.
             */
            p++;
            if (*p == '\0') {
                vshError(ctl, "%s", _("dangling \\"));
                return VSH_TK_ERROR;
            }
        } else if (!single_quote && *p == '"') { /* double quote */
            double_quote = !double_quote;
            p++;
            continue;
        }

        *q++ = *p++;
        sz++;
    }
    if (double_quote) {
        vshError(ctl, "%s", _("missing \""));
        return VSH_TK_ERROR;
    }

    *q = '\0';
    parser->pos = p;
    return VSH_TK_ARG;
}

static bool
vshCommandStringParse(vshControl *ctl, char *cmdstr)
{
    vshCommandParser parser;

    if (cmdstr == NULL || *cmdstr == '\0')
        return false;

    parser.pos = cmdstr;
    parser.getNextArg = vshCommandStringGetArg;
    return vshCommandParse(ctl, &parser);
}

/* ---------------
 * Misc utils
 * ---------------
 */
static int
vshDomainState(vshControl *ctl, virDomainPtr dom, int *reason)
{
    virDomainInfo info;

    if (reason)
        *reason = -1;

    if (!ctl->useGetInfo) {
        int state;
        if (virDomainGetState(dom, &state, reason, 0) < 0) {
            virErrorPtr err = virGetLastError();
            if (err && err->code == VIR_ERR_NO_SUPPORT)
                ctl->useGetInfo = true;
            else
                return -1;
        } else {
            return state;
        }
    }

    /* fall back to virDomainGetInfo if virDomainGetState is not supported */
    if (virDomainGetInfo(dom, &info) < 0)
        return -1;
    else
        return info.state;
}

static const char *
vshDomainStateToString(int state)
{
    switch ((virDomainState) state) {
    case VIR_DOMAIN_RUNNING:
        return N_("running");
    case VIR_DOMAIN_BLOCKED:
        return N_("idle");
    case VIR_DOMAIN_PAUSED:
        return N_("paused");
    case VIR_DOMAIN_SHUTDOWN:
        return N_("in shutdown");
    case VIR_DOMAIN_SHUTOFF:
        return N_("shut off");
    case VIR_DOMAIN_CRASHED:
        return N_("crashed");
    case VIR_DOMAIN_NOSTATE:
        ;/*FALLTHROUGH*/
    }
    return N_("no state");  /* = dom0 state */
}

static const char *
vshDomainStateReasonToString(int state, int reason)
{
    switch ((virDomainState) state) {
    case VIR_DOMAIN_NOSTATE:
        switch ((virDomainNostateReason) reason) {
        case VIR_DOMAIN_NOSTATE_UNKNOWN:
            ;
        }
        break;

    case VIR_DOMAIN_RUNNING:
        switch ((virDomainRunningReason) reason) {
        case VIR_DOMAIN_RUNNING_BOOTED:
            return N_("booted");
        case VIR_DOMAIN_RUNNING_MIGRATED:
            return N_("migrated");
        case VIR_DOMAIN_RUNNING_RESTORED:
            return N_("restored");
        case VIR_DOMAIN_RUNNING_FROM_SNAPSHOT:
            return N_("from snapshot");
        case VIR_DOMAIN_RUNNING_UNPAUSED:
            return N_("unpaused");
        case VIR_DOMAIN_RUNNING_MIGRATION_CANCELED:
            return N_("migration canceled");
        case VIR_DOMAIN_RUNNING_SAVE_CANCELED:
            return N_("save canceled");
        case VIR_DOMAIN_RUNNING_UNKNOWN:
            ;
        }
        break;

    case VIR_DOMAIN_BLOCKED:
        switch ((virDomainBlockedReason) reason) {
        case VIR_DOMAIN_BLOCKED_UNKNOWN:
            ;
        }
        break;

    case VIR_DOMAIN_PAUSED:
        switch ((virDomainPausedReason) reason) {
        case VIR_DOMAIN_PAUSED_USER:
            return N_("user");
        case VIR_DOMAIN_PAUSED_MIGRATION:
            return N_("migrating");
        case VIR_DOMAIN_PAUSED_SAVE:
            return N_("saving");
        case VIR_DOMAIN_PAUSED_DUMP:
            return N_("dumping");
        case VIR_DOMAIN_PAUSED_IOERROR:
            return N_("I/O error");
        case VIR_DOMAIN_PAUSED_WATCHDOG:
            return N_("watchdog");
        case VIR_DOMAIN_PAUSED_FROM_SNAPSHOT:
            return N_("from snapshot");
        case VIR_DOMAIN_PAUSED_UNKNOWN:
            ;
        }
        break;

    case VIR_DOMAIN_SHUTDOWN:
        switch ((virDomainShutdownReason) reason) {
        case VIR_DOMAIN_SHUTDOWN_USER:
            return N_("user");
        case VIR_DOMAIN_SHUTDOWN_UNKNOWN:
            ;
        }
        break;

    case VIR_DOMAIN_SHUTOFF:
        switch ((virDomainShutoffReason) reason) {
        case VIR_DOMAIN_SHUTOFF_SHUTDOWN:
            return N_("shutdown");
        case VIR_DOMAIN_SHUTOFF_DESTROYED:
            return N_("destroyed");
        case VIR_DOMAIN_SHUTOFF_CRASHED:
            return N_("crashed");
        case VIR_DOMAIN_SHUTOFF_MIGRATED:
            return N_("migrated");
        case VIR_DOMAIN_SHUTOFF_SAVED:
            return N_("saved");
        case VIR_DOMAIN_SHUTOFF_FAILED:
            return N_("failed");
        case VIR_DOMAIN_SHUTOFF_FROM_SNAPSHOT:
            return N_("from snapshot");
        case VIR_DOMAIN_SHUTOFF_UNKNOWN:
            ;
        }
        break;

    case VIR_DOMAIN_CRASHED:
        switch ((virDomainCrashedReason) reason) {
        case VIR_DOMAIN_CRASHED_UNKNOWN:
            ;
        }
        break;
    }

    return N_("unknown");
}

static const char *
vshDomainVcpuStateToString(int state)
{
    switch (state) {
    case VIR_VCPU_OFFLINE:
        return N_("offline");
    case VIR_VCPU_BLOCKED:
        return N_("idle");
    case VIR_VCPU_RUNNING:
        return N_("running");
    default:
        ;/*FALLTHROUGH*/
    }
    return N_("no state");
}

static bool
vshConnectionUsability(vshControl *ctl, virConnectPtr conn)
{
    /* TODO: use something like virConnectionState() to
     *       check usability of the connection
     */
    if (!conn) {
        vshError(ctl, "%s", _("no valid connection"));
        return false;
    }
    return true;
}

static void
vshDebug(vshControl *ctl, int level, const char *format, ...)
{
    va_list ap;
    char *str;

    va_start(ap, format);
    vshOutputLogFile(ctl, VSH_ERR_DEBUG, format, ap);
    va_end(ap);

    if (level > ctl->debug)
        return;

    va_start(ap, format);
    if (virVasprintf(&str, format, ap) < 0) {
        /* Skip debug messages on low memory */
        va_end(ap);
        return;
    }
    va_end(ap);
    fputs(str, stdout);
    VIR_FREE(str);
}

static void
vshPrintExtra(vshControl *ctl, const char *format, ...)
{
    va_list ap;
    char *str;

    if (ctl && ctl->quiet)
        return;

    va_start(ap, format);
    if (virVasprintf(&str, format, ap) < 0) {
        vshError(ctl, "%s", _("Out of memory"));
        va_end(ap);
        return;
    }
    va_end(ap);
    fputs(str, stdout);
    VIR_FREE(str);
}


static void
vshError(vshControl *ctl, const char *format, ...)
{
    va_list ap;
    char *str;

    if (ctl != NULL) {
        va_start(ap, format);
        vshOutputLogFile(ctl, VSH_ERR_ERROR, format, ap);
        va_end(ap);
    }

    fputs(_("error: "), stderr);

    va_start(ap, format);
    /* We can't recursively call vshError on an OOM situation, so ignore
       failure here. */
    ignore_value(virVasprintf(&str, format, ap));
    va_end(ap);

    fprintf(stderr, "%s\n", NULLSTR(str));
    VIR_FREE(str);
}


/*
 * Initialize connection.
 */
static bool
vshInit(vshControl *ctl)
{
    char *debugEnv;

    if (ctl->conn)
        return false;

    if (ctl->debug == -1) {
        /* log level not set from commandline, check env variable */
        debugEnv = getenv("VIRSH_DEBUG");
        if (debugEnv) {
            if (virStrToLong_i(debugEnv, NULL, 10, &ctl->debug) < 0 ||
                ctl->debug < VSH_ERR_DEBUG || ctl->debug > VSH_ERR_ERROR) {
                vshError(ctl, "%s",
                         _("VIRSH_DEBUG not set with a valid numeric value"));
                ctl->debug = VSH_ERR_DEBUG;
            }
        }
    }

    if (ctl->logfile == NULL) {
        /* log file not set from cmdline */
        debugEnv = getenv("VIRSH_LOG_FILE");
        if (debugEnv && *debugEnv) {
            ctl->logfile = vshStrdup(ctl, debugEnv);
        }
    }

    vshOpenLogFile(ctl);

    /* set up the library error handler */
    virSetErrorFunc(NULL, virshErrorHandler);

    /* set up the signals handlers to catch disconnections */
    vshSetupSignals();

    if (virInitialize() < 0)
<<<<<<< HEAD
        return false;

    if (virEventRegisterDefaultImpl() < 0)
=======
>>>>>>> 71beb30b
        return false;

    if (virEventRegisterDefaultImpl() < 0)
        return false;

    if (ctl->name) {
        ctl->conn = virConnectOpenAuth(ctl->name,
                                       virConnectAuthPtrDefault,
                                       ctl->readonly ? VIR_CONNECT_RO : 0);

        /* Connecting to a named connection must succeed, but we delay
         * connecting to the default connection until we need it
         * (since the first command might be 'connect' which allows a
         * non-default connection, or might be 'help' which needs no
         * connection).
         */
        if (!ctl->conn) {
            virshReportError(ctl);
            vshError(ctl, "%s", _("failed to connect to the hypervisor"));
            return false;
        }
    }

    return true;
}

#define LOGFILE_FLAGS (O_WRONLY | O_APPEND | O_CREAT | O_SYNC)

/**
 * vshOpenLogFile:
 *
 * Open log file.
 */
static void
vshOpenLogFile(vshControl *ctl)
{
    struct stat st;

    if (ctl->logfile == NULL)
        return;

    /* check log file */
    if (stat(ctl->logfile, &st) == -1) {
        switch (errno) {
            case ENOENT:
                break;
            default:
                vshError(ctl, "%s",
                         _("failed to get the log file information"));
                exit(EXIT_FAILURE);
        }
    } else {
        if (!S_ISREG(st.st_mode)) {
            vshError(ctl, "%s", _("the log path is not a file"));
            exit(EXIT_FAILURE);
        }
    }

    /* log file open */
    if ((ctl->log_fd = open(ctl->logfile, LOGFILE_FLAGS, FILE_MODE)) < 0) {
        vshError(ctl, "%s",
                 _("failed to open the log file. check the log file path"));
        exit(EXIT_FAILURE);
    }
}

/**
 * vshOutputLogFile:
 *
 * Outputting an error to log file.
 */
static void
vshOutputLogFile(vshControl *ctl, int log_level, const char *msg_format,
                 va_list ap)
{
    virBuffer buf = VIR_BUFFER_INITIALIZER;
    char *str;
    size_t len;
    const char *lvl = "";
    struct timeval stTimeval;
    struct tm *stTm;

    if (ctl->log_fd == -1)
        return;

    /**
     * create log format
     *
     * [YYYY.MM.DD HH:MM:SS SIGNATURE PID] LOG_LEVEL message
    */
    gettimeofday(&stTimeval, NULL);
    stTm = localtime(&stTimeval.tv_sec);
    virBufferAsprintf(&buf, "[%d.%02d.%02d %02d:%02d:%02d %s %d] ",
                      (1900 + stTm->tm_year),
                      (1 + stTm->tm_mon),
                      stTm->tm_mday,
                      stTm->tm_hour,
                      stTm->tm_min,
                      stTm->tm_sec,
                      SIGN_NAME,
                      (int) getpid());
    switch (log_level) {
        case VSH_ERR_DEBUG:
            lvl = LVL_DEBUG;
            break;
        case VSH_ERR_INFO:
            lvl = LVL_INFO;
            break;
        case VSH_ERR_NOTICE:
            lvl = LVL_INFO;
            break;
        case VSH_ERR_WARNING:
            lvl = LVL_WARNING;
            break;
        case VSH_ERR_ERROR:
            lvl = LVL_ERROR;
            break;
        default:
            lvl = LVL_DEBUG;
            break;
    }
    virBufferAsprintf(&buf, "%s ", lvl);
    virBufferVasprintf(&buf, msg_format, ap);
    virBufferAddChar(&buf, '\n');

    if (virBufferError(&buf))
        goto error;

    str = virBufferContentAndReset(&buf);
    len = strlen(str);
    if (len > 1 && str[len - 2] == '\n') {
        str[len - 1] = '\0';
        len--;
    }

    /* write log */
    if (safewrite(ctl->log_fd, str, len) < 0)
        goto error;

    return;

error:
    vshCloseLogFile(ctl);
    vshError(ctl, "%s", _("failed to write the log file"));
    virBufferFreeAndReset(&buf);
    VIR_FREE(str);
}

/**
 * vshCloseLogFile:
 *
 * Close log file.
 */
static void
vshCloseLogFile(vshControl *ctl)
{
    /* log file close */
    if (VIR_CLOSE(ctl->log_fd) < 0) {
        vshError(ctl, _("%s: failed to write log file: %s"),
                 ctl->logfile ? ctl->logfile : "?", strerror (errno));
    }

    if (ctl->logfile) {
        VIR_FREE(ctl->logfile);
        ctl->logfile = NULL;
    }
}

#ifdef USE_READLINE

/* -----------------
 * Readline stuff
 * -----------------
 */

/*
 * Generator function for command completion.  STATE lets us
 * know whether to start from scratch; without any state
 * (i.e. STATE == 0), then we start at the top of the list.
 */
static char *
vshReadlineCommandGenerator(const char *text, int state)
{
    static int grp_list_index, cmd_list_index, len;
    const char *name;
    const vshCmdGrp *grp;
    const vshCmdDef *cmds;

    if (!state) {
        grp_list_index = 0;
        cmd_list_index = 0;
        len = strlen(text);
    }

    grp = cmdGroups;

    /* Return the next name which partially matches from the
     * command list.
     */
    while (grp[grp_list_index].name) {
        cmds = grp[grp_list_index].commands;

        if (cmds[cmd_list_index].name) {
            while ((name = cmds[cmd_list_index].name)) {
                cmd_list_index++;

                if (STREQLEN(name, text, len))
                    return vshStrdup(NULL, name);
            }
        } else {
            cmd_list_index = 0;
            grp_list_index++;
        }
    }

    /* If no names matched, then return NULL. */
    return NULL;
}

static char *
vshReadlineOptionsGenerator(const char *text, int state)
{
    static int list_index, len;
    static const vshCmdDef *cmd = NULL;
    const char *name;

    if (!state) {
        /* determine command name */
        char *p;
        char *cmdname;

        if (!(p = strchr(rl_line_buffer, ' ')))
            return NULL;

        cmdname = vshCalloc(NULL, (p - rl_line_buffer) + 1, 1);
        memcpy(cmdname, rl_line_buffer, p - rl_line_buffer);

        cmd = vshCmddefSearch(cmdname);
        list_index = 0;
        len = strlen(text);
        VIR_FREE(cmdname);
    }

    if (!cmd)
        return NULL;

    if (!cmd->opts)
        return NULL;

    while ((name = cmd->opts[list_index].name)) {
        const vshCmdOptDef *opt = &cmd->opts[list_index];
        char *res;

        list_index++;

        if (opt->type == VSH_OT_DATA)
            /* ignore non --option */
            continue;

        if (len > 2) {
            if (STRNEQLEN(name, text + 2, len - 2))
                continue;
        }
        res = vshMalloc(NULL, strlen(name) + 3);
        snprintf(res, strlen(name) + 3,  "--%s", name);
        return res;
    }

    /* If no names matched, then return NULL. */
    return NULL;
}

static char **
vshReadlineCompletion(const char *text, int start,
                      int end ATTRIBUTE_UNUSED)
{
    char **matches = (char **) NULL;

    if (start == 0)
        /* command name generator */
        matches = rl_completion_matches(text, vshReadlineCommandGenerator);
    else
        /* commands options */
        matches = rl_completion_matches(text, vshReadlineOptionsGenerator);
    return matches;
}


static int
vshReadlineInit(vshControl *ctl)
{
    char *userdir = NULL;

    /* Allow conditional parsing of the ~/.inputrc file. */
    rl_readline_name = "virsh";

    /* Tell the completer that we want a crack first. */
    rl_attempted_completion_function = vshReadlineCompletion;

    /* Limit the total size of the history buffer */
    stifle_history(500);

    /* Prepare to read/write history from/to the ~/.virsh/history file */
    userdir = virGetUserDirectory(getuid());

    if (userdir == NULL) {
        vshError(ctl, "%s", _("Could not determine home directory"));
        return -1;
    }

    if (virAsprintf(&ctl->historydir, "%s/.virsh", userdir) < 0) {
        vshError(ctl, "%s", _("Out of memory"));
        VIR_FREE(userdir);
        return -1;
    }

    if (virAsprintf(&ctl->historyfile, "%s/history", ctl->historydir) < 0) {
        vshError(ctl, "%s", _("Out of memory"));
        VIR_FREE(userdir);
        return -1;
    }

    VIR_FREE(userdir);

    read_history(ctl->historyfile);

    return 0;
}

static void
vshReadlineDeinit (vshControl *ctl)
{
    if (ctl->historyfile != NULL) {
        if (mkdir(ctl->historydir, 0755) < 0 && errno != EEXIST) {
            char ebuf[1024];
            vshError(ctl, _("Failed to create '%s': %s"),
                     ctl->historydir, virStrerror(errno, ebuf, sizeof ebuf));
        } else
            write_history(ctl->historyfile);
    }

    VIR_FREE(ctl->historydir);
    VIR_FREE(ctl->historyfile);
}

static char *
vshReadline (vshControl *ctl ATTRIBUTE_UNUSED, const char *prompt)
{
    return readline (prompt);
}

#else /* !USE_READLINE */

static int
vshReadlineInit (vshControl *ctl ATTRIBUTE_UNUSED)
{
    /* empty */
    return 0;
}

static void
vshReadlineDeinit (vshControl *ctl ATTRIBUTE_UNUSED)
{
    /* empty */
}

static char *
vshReadline (vshControl *ctl, const char *prompt)
{
    char line[1024];
    char *r;
    int len;

    fputs (prompt, stdout);
    r = fgets (line, sizeof line, stdin);
    if (r == NULL) return NULL; /* EOF */

    /* Chomp trailing \n */
    len = strlen (r);
    if (len > 0 && r[len-1] == '\n')
        r[len-1] = '\0';

    return vshStrdup (ctl, r);
}

#endif /* !USE_READLINE */

/*
 * Deinitialize virsh
 */
static bool
vshDeinit(vshControl *ctl)
{
    vshReadlineDeinit(ctl);
    vshCloseLogFile(ctl);
    VIR_FREE(ctl->name);
    if (ctl->conn) {
        int ret;
        if ((ret = virConnectClose(ctl->conn)) != 0) {
            vshError(ctl, _("Failed to disconnect from the hypervisor, %d leaked reference(s)"), ret);
        }
    }
    virResetLastError();

    return true;
}

/*
 * Print usage
 */
static void
vshUsage(void)
{
    const vshCmdGrp *grp;
    const vshCmdDef *cmd;

    fprintf(stdout, _("\n%s [options]... [<command_string>]"
                      "\n%s [options]... <command> [args...]\n\n"
                      "  options:\n"
                      "    -c | --connect <uri>    hypervisor connection URI\n"
                      "    -r | --readonly         connect readonly\n"
                      "    -d | --debug <num>      debug level [0-4]\n"
                      "    -h | --help             this help\n"
                      "    -q | --quiet            quiet mode\n"
                      "    -t | --timing           print timing information\n"
                      "    -l | --log <file>       output logging to file\n"
                      "    -v | --version[=short]  program version\n"
                      "    -V | --version=long     version and full options\n\n"
                      "  commands (non interactive mode):\n\n"), progname, progname);

    for (grp = cmdGroups; grp->name; grp++) {
        fprintf(stdout, _(" %s (help keyword '%s')\n"), grp->name, grp->keyword);

        for (cmd = grp->commands; cmd->name; cmd++)
            fprintf(stdout,
                    "    %-30s %s\n", cmd->name, _(vshCmddefGetInfo(cmd, "help")));

        fprintf(stdout, "\n");
    }

    fprintf(stdout, "%s",
            _("\n  (specify help <group> for details about the commands in the group)\n"));
    fprintf(stdout, "%s",
            _("\n  (specify help <command> for details about the command)\n\n"));
    return;
}

/*
 * Show version and options compiled in
 */
static void
vshShowVersion(vshControl *ctl ATTRIBUTE_UNUSED)
{
    /* FIXME - list a copyright blurb, as in GNU programs?  */
    vshPrint(ctl, _("Virsh command line tool of libvirt %s\n"), VERSION);
    vshPrint(ctl, _("See web site at %s\n\n"), "http://libvirt.org/");

    vshPrint(ctl, "%s", _("Compiled with support for:\n"));
    vshPrint(ctl, "%s", _(" Hypervisors:"));
#ifdef WITH_XEN
    vshPrint(ctl, " Xen");
#endif
#ifdef WITH_QEMU
    vshPrint(ctl, " QEmu/KVM");
#endif
#ifdef WITH_UML
    vshPrint(ctl, " UML");
#endif
#ifdef WITH_OPENVZ
    vshPrint(ctl, " OpenVZ");
#endif
#ifdef WITH_VBOX
    vshPrint(ctl, " VirtualBox");
#endif
#ifdef WITH_XENAPI
    vshPrint(ctl, " XenAPI");
#endif
#ifdef WITH_LXC
    vshPrint(ctl, " LXC");
#endif
#ifdef WITH_ESX
    vshPrint(ctl, " ESX");
#endif
#ifdef WITH_PHYP
    vshPrint(ctl, " PHYP");
#endif
#ifdef WITH_ONE
    vshPrint(ctl, " ONE");
#endif
#ifdef WITH_TEST
    vshPrint(ctl, " Test");
#endif
    vshPrint(ctl, "\n");

    vshPrint(ctl, "%s", _(" Networking:"));
#ifdef WITH_REMOTE
    vshPrint(ctl, " Remote");
#endif
#ifdef WITH_PROXY
    vshPrint(ctl, " Proxy");
#endif
#ifdef WITH_LIBVIRTD
    vshPrint(ctl, " Daemon");
#endif
#ifdef WITH_NETWORK
    vshPrint(ctl, " Network");
#endif
#ifdef WITH_BRIDGE
    vshPrint(ctl, " Bridging");
#endif
#ifdef WITH_NETCF
    vshPrint(ctl, " Netcf");
#endif
#ifdef WITH_NWFILTER
    vshPrint(ctl, " Nwfilter");
#endif
#ifdef WITH_VIRTUALPORT
    vshPrint(ctl, " VirtualPort");
#endif
    vshPrint(ctl, "\n");

    vshPrint(ctl, "%s", _(" Storage:"));
#ifdef WITH_STORAGE_DIR
    vshPrint(ctl, " Dir");
#endif
#ifdef WITH_STORAGE_DISK
    vshPrint(ctl, " Disk");
#endif
#ifdef WITH_STORAGE_FS
    vshPrint(ctl, " Filesystem");
#endif
#ifdef WITH_STORAGE_SCSI
    vshPrint(ctl, " SCSI");
#endif
#ifdef WITH_STORAGE_MPATH
    vshPrint(ctl, " Multipath");
#endif
#ifdef WITH_STORAGE_ISCSI
    vshPrint(ctl, " iSCSI");
#endif
#ifdef WITH_STORAGE_LVM
    vshPrint(ctl, " LVM");
#endif
    vshPrint(ctl, "\n");

    vshPrint(ctl, "%s", _(" Miscellaneous:"));
#ifdef WITH_SECDRIVER_APPARMOR
    vshPrint(ctl, " AppArmor");
#endif
#ifdef WITH_SECDRIVER_SELINUX
    vshPrint(ctl, " SELinux");
#endif
#ifdef WITH_SECRETS
    vshPrint(ctl, " Secrets");
#endif
#ifdef ENABLE_DEBUG
    vshPrint(ctl, " Debug");
#endif
#ifdef WITH_DTRACE
    vshPrint(ctl, " DTrace");
#endif
#ifdef USE_READLINE
    vshPrint(ctl, " Readline");
#endif
#ifdef WITH_DRIVER_MODULES
    vshPrint(ctl, " Modular");
#endif
    vshPrint(ctl, "\n");
}

/*
 * argv[]:  virsh [options] [command]
 *
 */
static bool
vshParseArgv(vshControl *ctl, int argc, char **argv)
{
    bool help = false;
    int arg;
    struct option opt[] = {
        {"debug", required_argument, NULL, 'd'},
        {"help", no_argument, NULL, 'h'},
        {"quiet", no_argument, NULL, 'q'},
        {"timing", no_argument, NULL, 't'},
        {"version", optional_argument, NULL, 'v'},
        {"connect", required_argument, NULL, 'c'},
        {"readonly", no_argument, NULL, 'r'},
        {"log", required_argument, NULL, 'l'},
        {NULL, 0, NULL, 0}
    };

    /* Standard (non-command) options. The leading + ensures that no
     * argument reordering takes place, so that command options are
     * not confused with top-level virsh options. */
    while ((arg = getopt_long(argc, argv, "+d:hqtc:vVrl:", opt, NULL)) != -1) {
        switch (arg) {
        case 'd':
            if (virStrToLong_i(optarg, NULL, 10, &ctl->debug) < 0) {
                vshError(ctl, "%s", _("option -d takes a numeric argument"));
                exit(EXIT_FAILURE);
            }
            break;
        case 'h':
            help = true;
            break;
        case 'q':
            ctl->quiet = true;
            break;
        case 't':
            ctl->timing = true;
            break;
        case 'c':
            ctl->name = vshStrdup(ctl, optarg);
            break;
        case 'v':
            if (STRNEQ_NULLABLE(optarg, "long")) {
                puts(VERSION);
                exit(EXIT_SUCCESS);
            }
            /* fall through */
        case 'V':
            vshShowVersion(ctl);
            exit(EXIT_SUCCESS);
        case 'r':
            ctl->readonly = true;
            break;
        case 'l':
            ctl->logfile = vshStrdup(ctl, optarg);
            break;
        default:
            vshError(ctl, _("unsupported option '-%c'. See --help."), arg);
            exit(EXIT_FAILURE);
        }
    }

    if (help) {
        if (optind < argc) {
            vshError(ctl, _("extra argument '%s'. See --help."), argv[optind]);
            exit(EXIT_FAILURE);
        }

        /* list all command */
        vshUsage();
        exit(EXIT_SUCCESS);
    }

    if (argc > optind) {
        /* parse command */
        ctl->imode = false;
        if (argc - optind == 1) {
            vshDebug(ctl, 2, "commands: \"%s\"\n", argv[optind]);
            return vshCommandStringParse(ctl, argv[optind]);
        } else {
            return vshCommandArgvParse(ctl, argc - optind, argv + optind);
        }
    }
    return true;
}

int
main(int argc, char **argv)
{
    vshControl _ctl, *ctl = &_ctl;
    char *defaultConn;
    bool ret = true;

    memset(ctl, 0, sizeof(vshControl));
    ctl->imode = true;          /* default is interactive mode */
    ctl->log_fd = -1;           /* Initialize log file descriptor */
    ctl->debug = -1;            /* Initialize log level */

    if (!setlocale(LC_ALL, "")) {
        perror("setlocale");
        /* failure to setup locale is not fatal */
    }
    if (!bindtextdomain(PACKAGE, LOCALEDIR)) {
        perror("bindtextdomain");
        return EXIT_FAILURE;
    }
    if (!textdomain(PACKAGE)) {
        perror("textdomain");
        return EXIT_FAILURE;
    }

    if (virInitialize() < 0) {
        vshError(ctl, "%s", _("Failed to initialize libvirt"));
        return EXIT_FAILURE;
    }

    if (!(progname = strrchr(argv[0], '/')))
        progname = argv[0];
    else
        progname++;

    if ((defaultConn = getenv("VIRSH_DEFAULT_CONNECT_URI"))) {
        ctl->name = vshStrdup(ctl, defaultConn);
    }

    if (!vshParseArgv(ctl, argc, argv)) {
        vshDeinit(ctl);
        exit(EXIT_FAILURE);
    }

    if (!vshInit(ctl)) {
        vshDeinit(ctl);
        exit(EXIT_FAILURE);
    }

    if (!ctl->imode) {
        ret = vshCommandRun(ctl, ctl->cmd);
    } else {
        /* interactive mode */
        if (!ctl->quiet) {
            vshPrint(ctl,
                     _("Welcome to %s, the virtualization interactive terminal.\n\n"),
                     progname);
            vshPrint(ctl, "%s",
                     _("Type:  'help' for help with commands\n"
                       "       'quit' to quit\n\n"));
        }

        if (vshReadlineInit(ctl) < 0) {
            vshDeinit(ctl);
            exit(EXIT_FAILURE);
        }

        do {
            const char *prompt = ctl->readonly ? VSH_PROMPT_RO : VSH_PROMPT_RW;
            ctl->cmdstr =
                vshReadline(ctl, prompt);
            if (ctl->cmdstr == NULL)
                break;          /* EOF */
            if (*ctl->cmdstr) {
#if USE_READLINE
                add_history(ctl->cmdstr);
#endif
                if (vshCommandStringParse(ctl, ctl->cmdstr))
                    vshCommandRun(ctl, ctl->cmd);
            }
            VIR_FREE(ctl->cmdstr);
        } while (ctl->imode);

        if (ctl->cmdstr == NULL)
            fputc('\n', stdout);        /* line break after alone prompt */
    }

    vshDeinit(ctl);
    exit(ret ? EXIT_SUCCESS : EXIT_FAILURE);
}<|MERGE_RESOLUTION|>--- conflicted
+++ resolved
@@ -12760,12 +12760,6 @@
     vshSetupSignals();
 
     if (virInitialize() < 0)
-<<<<<<< HEAD
-        return false;
-
-    if (virEventRegisterDefaultImpl() < 0)
-=======
->>>>>>> 71beb30b
         return false;
 
     if (virEventRegisterDefaultImpl() < 0)
