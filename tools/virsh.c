--- conflicted
+++ resolved
@@ -785,11 +785,7 @@
     if (!editor)
         editor = virGetEnvBlockSUID("EDITOR");
     if (!editor)
-<<<<<<< HEAD
-        editor = "sensible-editor";
-=======
         editor = DEFAULT_EDITOR;
->>>>>>> 61cd9a8b
 
     /* Check that filename doesn't contain shell meta-characters, and
      * if it does, refuse to run.  Follow the Unix conventions for
