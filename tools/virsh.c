/*
 * virsh.c: a shell to exercise the libvirt API
 *
 * Copyright (C) 2005, 2007-2010 Red Hat, Inc.
 *
 * See COPYING.LIB for the License of this software
 *
 * Daniel Veillard <veillard@redhat.com>
 * Karel Zak <kzak@redhat.com>
 * Daniel P. Berrange <berrange@redhat.com>
 */

#include <config.h>

#include <stdio.h>
#include <stdlib.h>
#include <string.h>
#include <stdarg.h>
#include <unistd.h>
#include <errno.h>
#include <getopt.h>
#include <sys/types.h>
#include <sys/time.h>
#include <sys/wait.h>
#include "c-ctype.h"
#include <fcntl.h>
#include <locale.h>
#include <time.h>
#include <limits.h>
#include <assert.h>
#include <sys/stat.h>
#include <inttypes.h>
#include <signal.h>

#include <libxml/parser.h>
#include <libxml/tree.h>
#include <libxml/xpath.h>
#include <libxml/xmlsave.h>

#ifdef HAVE_READLINE_READLINE_H
# include <readline/readline.h>
# include <readline/history.h>
#endif

#include "internal.h"
#include "virterror_internal.h"
#include "base64.h"
#include "buf.h"
#include "console.h"
#include "util.h"
#include "memory.h"
#include "xml.h"

static char *progname;

#ifndef TRUE
# define TRUE 1
# define FALSE 0
#endif

#define VIRSH_MAX_XML_FILE 10*1024*1024

#define VSH_PROMPT_RW    "virsh # "
#define VSH_PROMPT_RO    "virsh > "

#include "remote_driver.h"

#define GETTIMEOFDAY(T) gettimeofday(T, NULL)
#define DIFF_MSEC(T, U) \
        ((((int) ((T)->tv_sec - (U)->tv_sec)) * 1000000.0 + \
          ((int) ((T)->tv_usec - (U)->tv_usec))) / 1000.0)

/**
 * The log configuration
 */
#define MSG_BUFFER    4096
#define SIGN_NAME     "virsh"
#define DIR_MODE      (S_IWUSR | S_IRUSR | S_IXUSR | S_IRGRP | S_IXGRP | S_IROTH | S_IXOTH)  /* 0755 */
#define FILE_MODE     (S_IWUSR | S_IRUSR | S_IRGRP | S_IROTH)                                /* 0644 */
#define LOCK_MODE     (S_IWUSR | S_IRUSR)                                                    /* 0600 */
#define LVL_DEBUG     "DEBUG"
#define LVL_INFO      "INFO"
#define LVL_NOTICE    "NOTICE"
#define LVL_WARNING   "WARNING"
#define LVL_ERROR     "ERROR"

/**
 * vshErrorLevel:
 *
 * Indicates the level of a log message
 */
typedef enum {
    VSH_ERR_DEBUG = 0,
    VSH_ERR_INFO,
    VSH_ERR_NOTICE,
    VSH_ERR_WARNING,
    VSH_ERR_ERROR
} vshErrorLevel;

/*
 * virsh command line grammar:
 *
 *    command_line    =     <command>\n | <command>; <command>; ...
 *
 *    command         =    <keyword> <option> [--] <data>
 *
 *    option          =     <bool_option> | <int_option> | <string_option>
 *    data            =     <string>
 *
 *    bool_option     =     --optionname
 *    int_option      =     --optionname <number> | --optionname=<number>
 *    string_option   =     --optionname <string> | --optionname=<string>
 *
 *    keyword         =     [a-zA-Z][a-zA-Z-]*
 *    number          =     [0-9]+
 *    string          =     ('[^']*'|"([^\\"]|\\.)*"|([^ \t\n\\'"]|\\.))+
 *
 */

/*
 * vshCmdOptType - command option type
 */
typedef enum {
    VSH_OT_BOOL,     /* optional boolean option */
    VSH_OT_STRING,   /* optional string option */
    VSH_OT_INT,      /* optional or mandatory int option */
    VSH_OT_DATA,     /* string data (as non-option) */
    VSH_OT_ARGV      /* remaining arguments, opt->name should be "" */
} vshCmdOptType;

/*
 * Command Option Flags
 */
#define VSH_OFLAG_NONE    0     /* without flags */
#define VSH_OFLAG_REQ    (1 << 1)       /* option required */

/* dummy */
typedef struct __vshControl vshControl;
typedef struct __vshCmd vshCmd;

/*
 * vshCmdInfo -- information about command
 */
typedef struct {
    const char *name;           /* name of information */
    const char *data;           /* information */
} vshCmdInfo;

/*
 * vshCmdOptDef - command option definition
 */
typedef struct {
    const char *name;           /* the name of option */
    vshCmdOptType type;         /* option type */
    int flag;                   /* flags */
    const char *help;           /* help string */
} vshCmdOptDef;

/*
 * vshCmdOpt - command options
 */
typedef struct vshCmdOpt {
    const vshCmdOptDef *def;    /* pointer to relevant option */
    char *data;                 /* allocated data */
    struct vshCmdOpt *next;
} vshCmdOpt;

/*
 * vshCmdDef - command definition
 */
typedef struct {
    const char *name;
    int (*handler) (vshControl *, const vshCmd *);    /* command handler */
    const vshCmdOptDef *opts;   /* definition of command options */
    const vshCmdInfo *info;     /* details about command */
} vshCmdDef;

/*
 * vshCmd - parsed command
 */
typedef struct __vshCmd {
    const vshCmdDef *def;       /* command definition */
    vshCmdOpt *opts;            /* list of command arguments */
    struct __vshCmd *next;      /* next command */
} __vshCmd;

/*
 * vshControl
 */
typedef struct __vshControl {
    char *name;                 /* connection name */
    virConnectPtr conn;         /* connection to hypervisor (MAY BE NULL) */
    vshCmd *cmd;                /* the current command */
    char *cmdstr;               /* string with command */
    int imode;                  /* interactive mode? */
    int quiet;                  /* quiet mode */
    int debug;                  /* print debug messages? */
    int timing;                 /* print timing info? */
    int readonly;               /* connect readonly (first time only, not
                                 * during explicit connect command)
                                 */
    char *logfile;              /* log file name */
    int log_fd;                 /* log file descriptor */
    char *historydir;           /* readline history directory name */
    char *historyfile;          /* readline history file name */
} __vshControl;


static const vshCmdDef commands[];

static void vshError(vshControl *ctl, const char *format, ...)
    ATTRIBUTE_FMT_PRINTF(2, 3);
static int vshInit(vshControl *ctl);
static int vshDeinit(vshControl *ctl);
static void vshUsage(void);
static void vshOpenLogFile(vshControl *ctl);
static void vshOutputLogFile(vshControl *ctl, int log_level, const char *format, va_list ap);
static void vshCloseLogFile(vshControl *ctl);

static int vshParseArgv(vshControl *ctl, int argc, char **argv);

static const char *vshCmddefGetInfo(const vshCmdDef *cmd, const char *info);
static const vshCmdDef *vshCmddefSearch(const char *cmdname);
static int vshCmddefHelp(vshControl *ctl, const char *name);

static vshCmdOpt *vshCommandOpt(const vshCmd *cmd, const char *name);
static int vshCommandOptInt(const vshCmd *cmd, const char *name, int *found);
static unsigned long vshCommandOptUL(const vshCmd *cmd, const char *name,
                                     int *found);
static char *vshCommandOptString(const vshCmd *cmd, const char *name,
                                 int *found);
static long long vshCommandOptLongLong(const vshCmd *cmd, const char *name,
                                       int *found);
static int vshCommandOptBool(const vshCmd *cmd, const char *name);
static char *vshCommandOptArgv(const vshCmd *cmd, int count);

#define VSH_BYID     (1 << 1)
#define VSH_BYUUID   (1 << 2)
#define VSH_BYNAME   (1 << 3)
#define VSH_BYMAC    (1 << 4)

static virDomainPtr vshCommandOptDomainBy(vshControl *ctl, const vshCmd *cmd,
                                          char **name, int flag);

/* default is lookup by Id, Name and UUID */
#define vshCommandOptDomain(_ctl, _cmd, _name)                      \
    vshCommandOptDomainBy(_ctl, _cmd, _name, VSH_BYID|VSH_BYUUID|VSH_BYNAME)

static virNetworkPtr vshCommandOptNetworkBy(vshControl *ctl, const vshCmd *cmd,
                                            char **name, int flag);

/* default is lookup by Name and UUID */
#define vshCommandOptNetwork(_ctl, _cmd, _name)                    \
    vshCommandOptNetworkBy(_ctl, _cmd, _name,                      \
                           VSH_BYUUID|VSH_BYNAME)

static virNWFilterPtr vshCommandOptNWFilterBy(vshControl *ctl, const vshCmd *cmd,
                                                  char **name, int flag);

/* default is lookup by Name and UUID */
#define vshCommandOptNWFilter(_ctl, _cmd, _name)                    \
    vshCommandOptNWFilterBy(_ctl, _cmd, _name,                      \
                            VSH_BYUUID|VSH_BYNAME)

static virInterfacePtr vshCommandOptInterfaceBy(vshControl *ctl, const vshCmd *cmd,
                                                char **name, int flag);

/* default is lookup by Name and MAC */
#define vshCommandOptInterface(_ctl, _cmd, _name)                    \
    vshCommandOptInterfaceBy(_ctl, _cmd, _name,                      \
                           VSH_BYMAC|VSH_BYNAME)

static virStoragePoolPtr vshCommandOptPoolBy(vshControl *ctl, const vshCmd *cmd,
                            const char *optname, char **name, int flag);

/* default is lookup by Name and UUID */
#define vshCommandOptPool(_ctl, _cmd, _optname, _name)           \
    vshCommandOptPoolBy(_ctl, _cmd, _optname, _name,             \
                           VSH_BYUUID|VSH_BYNAME)

static virStorageVolPtr vshCommandOptVolBy(vshControl *ctl, const vshCmd *cmd,
                                           const char *optname,
                                           const char *pooloptname,
                                           char **name, int flag);

/* default is lookup by Name and UUID */
#define vshCommandOptVol(_ctl, _cmd,_optname, _pooloptname, _name)   \
    vshCommandOptVolBy(_ctl, _cmd, _optname, _pooloptname, _name,     \
                           VSH_BYUUID|VSH_BYNAME)

static virSecretPtr vshCommandOptSecret(vshControl *ctl, const vshCmd *cmd,
                                        char **name);

static void vshPrintExtra(vshControl *ctl, const char *format, ...)
    ATTRIBUTE_FMT_PRINTF(2, 3);
static void vshDebug(vshControl *ctl, int level, const char *format, ...)
    ATTRIBUTE_FMT_PRINTF(3, 4);

/* XXX: add batch support */
#define vshPrint(_ctl, ...)   fprintf(stdout, __VA_ARGS__)

static const char *vshDomainStateToString(int state);
static const char *vshDomainVcpuStateToString(int state);
static int vshConnectionUsability(vshControl *ctl, virConnectPtr conn);

static char *editWriteToTempFile (vshControl *ctl, const char *doc);
static int   editFile (vshControl *ctl, const char *filename);
static char *editReadBackFile (vshControl *ctl, const char *filename);

static void *_vshMalloc(vshControl *ctl, size_t sz, const char *filename, int line);
#define vshMalloc(_ctl, _sz)    _vshMalloc(_ctl, _sz, __FILE__, __LINE__)

static void *_vshCalloc(vshControl *ctl, size_t nmemb, size_t sz, const char *filename, int line);
#define vshCalloc(_ctl, _nmemb, _sz)    _vshCalloc(_ctl, _nmemb, _sz, __FILE__, __LINE__)

static void *_vshRealloc(vshControl *ctl, void *ptr, size_t sz, const char *filename, int line);
#define vshRealloc(_ctl, _ptr, _sz)    _vshRealloc(_ctl, _ptr, _sz, __FILE__, __LINE__)

static char *_vshStrdup(vshControl *ctl, const char *s, const char *filename, int line);
#define vshStrdup(_ctl, _s)    _vshStrdup(_ctl, _s, __FILE__, __LINE__)

static void *
_vshMalloc(vshControl *ctl, size_t size, const char *filename, int line)
{
    void *x;

    if ((x = malloc(size)))
        return x;
    vshError(ctl, _("%s: %d: failed to allocate %d bytes"),
             filename, line, (int) size);
    exit(EXIT_FAILURE);
}

static void *
_vshCalloc(vshControl *ctl, size_t nmemb, size_t size, const char *filename, int line)
{
    void *x;

    if ((x = calloc(nmemb, size)))
        return x;
    vshError(ctl, _("%s: %d: failed to allocate %d bytes"),
             filename, line, (int) (size*nmemb));
    exit(EXIT_FAILURE);
}

static void *
_vshRealloc(vshControl *ctl, void *ptr, size_t size, const char *filename, int line)
{
    void *x;

    if ((x = realloc(ptr, size)))
        return x;
    VIR_FREE(ptr);
    vshError(ctl, _("%s: %d: failed to allocate %d bytes"),
             filename, line, (int) size);
    exit(EXIT_FAILURE);
}

static char *
_vshStrdup(vshControl *ctl, const char *s, const char *filename, int line)
{
    char *x;

    if (s == NULL)
        return(NULL);
    if ((x = strdup(s)))
        return x;
    vshError(ctl, _("%s: %d: failed to allocate %lu bytes"),
             filename, line, (unsigned long)strlen(s));
    exit(EXIT_FAILURE);
}

/* Poison the raw allocating identifiers in favor of our vsh variants.  */
#undef malloc
#undef calloc
#undef realloc
#undef strdup
#define malloc use_vshMalloc_instead_of_malloc
#define calloc use_vshCalloc_instead_of_calloc
#define realloc use_vshRealloc_instead_of_realloc
#define strdup use_vshStrdup_instead_of_strdup

static int idsorter(const void *a, const void *b) {
  const int *ia = (const int *)a;
  const int *ib = (const int *)b;

  if (*ia > *ib)
    return 1;
  else if (*ia < *ib)
    return -1;
  return 0;
}
static int namesorter(const void *a, const void *b) {
  const char **sa = (const char**)a;
  const char **sb = (const char**)b;

  return strcasecmp(*sa, *sb);
}

static double
prettyCapacity(unsigned long long val,
               const char **unit) {
    if (val < 1024) {
        *unit = "";
        return (double)val;
    } else if (val < (1024.0l * 1024.0l)) {
        *unit = "KB";
        return (((double)val / 1024.0l));
    } else if (val < (1024.0l * 1024.0l * 1024.0l)) {
        *unit = "MB";
        return ((double)val / (1024.0l * 1024.0l));
    } else if (val < (1024.0l * 1024.0l * 1024.0l * 1024.0l)) {
        *unit = "GB";
        return ((double)val / (1024.0l * 1024.0l * 1024.0l));
    } else {
        *unit = "TB";
        return ((double)val / (1024.0l * 1024.0l * 1024.0l * 1024.0l));
    }
}


static virErrorPtr last_error;

/*
 * Quieten libvirt until we're done with the command.
 */
static void
virshErrorHandler(void *unused ATTRIBUTE_UNUSED, virErrorPtr error)
{
    virFreeError(last_error);
    last_error = virSaveLastError();
    if (getenv("VIRSH_DEBUG") != NULL)
        virDefaultErrorFunc(error);
}

/*
 * Report an error when a command finishes.  This is better than before
 * (when correct operation would report errors), but it has some
 * problems: we lose the smarter formatting of virDefaultErrorFunc(),
 * and it can become harder to debug problems, if errors get reported
 * twice during one command.  This case shouldn't really happen anyway,
 * and it's IMHO a bug that libvirt does that sometimes.
 */
static void
virshReportError(vshControl *ctl)
{
    if (last_error == NULL) {
        /* Calling directly into libvirt util functions won't trigger the
         * error callback (which sets last_error), so check it ourselves.
         *
         * If the returned error has CODE_OK, this most likely means that
         * no error was ever raised, so just ignore */
        last_error = virSaveLastError();
        if (!last_error || last_error->code == VIR_ERR_OK)
            goto out;
    }

    if (last_error->code == VIR_ERR_OK) {
        vshError(ctl, "%s", _("unknown error"));
        goto out;
    }

    vshError(ctl, "%s", last_error->message);

out:
    virFreeError(last_error);
    last_error = NULL;
}

/*
 * Detection of disconnections and automatic reconnection support
 */
static int disconnected = 0; /* we may have been disconnected */

#ifdef SIGPIPE
/*
 * vshCatchDisconnect:
 *
 * We get here when a SIGPIPE is being raised, we can't do much in the
 * handler, just save the fact it was raised
 */
static void vshCatchDisconnect(int sig, siginfo_t * siginfo,
                               void* context ATTRIBUTE_UNUSED) {
    if ((sig == SIGPIPE) || (siginfo->si_signo == SIGPIPE))
        disconnected++;
}

/*
 * vshSetupSignals:
 *
 * Catch SIGPIPE signals which may arise when disconnection
 * from libvirtd occurs
 */
static void
vshSetupSignals(void) {
    struct sigaction sig_action;

    sig_action.sa_sigaction = vshCatchDisconnect;
    sig_action.sa_flags = SA_SIGINFO;
    sigemptyset(&sig_action.sa_mask);

    sigaction(SIGPIPE, &sig_action, NULL);
}
#else
static void
vshSetupSignals(void) {}
#endif

/*
 * vshReconnect:
 *
 * Reconnect after a disconnect from libvirtd
 *
 */
static void
vshReconnect(vshControl *ctl) {
    if (ctl->conn != NULL)
        virConnectClose(ctl->conn);

    ctl->conn = virConnectOpenAuth(ctl->name,
                                   virConnectAuthPtrDefault,
                                   ctl->readonly ? VIR_CONNECT_RO : 0);
    if (!ctl->conn)
        vshError(ctl, "%s", _("Failed to reconnect to the hypervisor"));
    else
        vshError(ctl, "%s", _("Reconnected to the hypervisor"));
    disconnected = 0;
}

/* ---------------
 * Commands
 * ---------------
 */

/*
 * "help" command
 */
static const vshCmdInfo info_help[] = {
    {"help", N_("print help")},
    {"desc", N_("Prints global help or command specific help.")},

    {NULL, NULL}
};

static const vshCmdOptDef opts_help[] = {
    {"command", VSH_OT_DATA, 0, N_("name of command")},
    {NULL, 0, 0, NULL}
};

static int
cmdHelp(vshControl *ctl, const vshCmd *cmd)
{
    const char *cmdname = vshCommandOptString(cmd, "command", NULL);

    if (!cmdname) {
        const vshCmdDef *def;

        vshPrint(ctl, "%s", _("Commands:\n\n"));
        for (def = commands; def->name; def++)
            vshPrint(ctl, "    %-15s %s\n", def->name,
                     _(vshCmddefGetInfo(def, "help")));
        return TRUE;
    }
    return vshCmddefHelp(ctl, cmdname);
}

/*
 * "autostart" command
 */
static const vshCmdInfo info_autostart[] = {
    {"help", N_("autostart a domain")},
    {"desc",
     N_("Configure a domain to be automatically started at boot.")},
    {NULL, NULL}
};

static const vshCmdOptDef opts_autostart[] = {
    {"domain",  VSH_OT_DATA, VSH_OFLAG_REQ, N_("domain name, id or uuid")},
    {"disable", VSH_OT_BOOL, 0, N_("disable autostarting")},
    {NULL, 0, 0, NULL}
};

static int
cmdAutostart(vshControl *ctl, const vshCmd *cmd)
{
    virDomainPtr dom;
    char *name;
    int autostart;

    if (!vshConnectionUsability(ctl, ctl->conn))
        return FALSE;

    if (!(dom = vshCommandOptDomain(ctl, cmd, &name)))
        return FALSE;

    autostart = !vshCommandOptBool(cmd, "disable");

    if (virDomainSetAutostart(dom, autostart) < 0) {
        if (autostart)
            vshError(ctl, _("Failed to mark domain %s as autostarted"), name);
        else
            vshError(ctl, _("Failed to unmark domain %s as autostarted"), name);
        virDomainFree(dom);
        return FALSE;
    }

    if (autostart)
        vshPrint(ctl, _("Domain %s marked as autostarted\n"), name);
    else
        vshPrint(ctl, _("Domain %s unmarked as autostarted\n"), name);

    virDomainFree(dom);
    return TRUE;
}

/*
 * "connect" command
 */
static const vshCmdInfo info_connect[] = {
    {"help", N_("(re)connect to hypervisor")},
    {"desc",
     N_("Connect to local hypervisor. This is built-in command after shell start up.")},
    {NULL, NULL}
};

static const vshCmdOptDef opts_connect[] = {
    {"name",     VSH_OT_DATA, 0, N_("hypervisor connection URI")},
    {"readonly", VSH_OT_BOOL, 0, N_("read-only connection")},
    {NULL, 0, 0, NULL}
};

static int
cmdConnect(vshControl *ctl, const vshCmd *cmd)
{
    int ro = vshCommandOptBool(cmd, "readonly");
    char *name;

    if (ctl->conn) {
        if (virConnectClose(ctl->conn) != 0) {
            vshError(ctl, "%s", _("Failed to disconnect from the hypervisor"));
            return FALSE;
        }
        ctl->conn = NULL;
    }

    VIR_FREE(ctl->name);
    name = vshCommandOptString(cmd, "name", NULL);
    if (!name)
        return FALSE;
    ctl->name = vshStrdup(ctl, name);

    if (!ro) {
        ctl->readonly = 0;
    } else {
        ctl->readonly = 1;
    }

    ctl->conn = virConnectOpenAuth(ctl->name, virConnectAuthPtrDefault,
                                   ctl->readonly ? VIR_CONNECT_RO : 0);

    if (!ctl->conn)
        vshError(ctl, "%s", _("Failed to connect to the hypervisor"));

    return ctl->conn ? TRUE : FALSE;
}

#ifndef WIN32

/*
 * "console" command
 */
static const vshCmdInfo info_console[] = {
    {"help", N_("connect to the guest console")},
    {"desc",
     N_("Connect the virtual serial console for the guest")},
    {NULL, NULL}
};

static const vshCmdOptDef opts_console[] = {
    {"domain", VSH_OT_DATA, VSH_OFLAG_REQ, N_("domain name, id or uuid")},
    {NULL, 0, 0, NULL}
};

static int
cmdRunConsole(vshControl *ctl, virDomainPtr dom)
{
    xmlDocPtr xml = NULL;
    xmlXPathObjectPtr obj = NULL;
    xmlXPathContextPtr ctxt = NULL;
    int ret = FALSE;
    char *doc;
    char *thatHost = NULL;
    char *thisHost = NULL;
    virDomainInfo dominfo;

    if (!(thisHost = virGetHostname(ctl->conn))) {
        vshError(ctl, "%s", _("Failed to get local hostname"));
        goto cleanup;
    }

    if (!(thatHost = virConnectGetHostname(ctl->conn))) {
        vshError(ctl, "%s", _("Failed to get connection hostname"));
        goto cleanup;
    }

    if (STRNEQ(thisHost, thatHost)) {
        vshError(ctl, "%s", _("Cannot connect to a remote console device"));
        goto cleanup;
    }

    if (virDomainGetInfo(dom, &dominfo) < 0) {
        vshError(ctl, "%s", _("Unable to get domain status"));
        goto cleanup;
    }

    if (dominfo.state == VIR_DOMAIN_SHUTOFF) {
        vshError(ctl, "%s", _("The domain is not running"));
        goto cleanup;
    }

    doc = virDomainGetXMLDesc(dom, 0);
    if (!doc)
        goto cleanup;

    xml = xmlReadDoc((const xmlChar *) doc, "domain.xml", NULL,
                     XML_PARSE_NOENT | XML_PARSE_NONET |
                     XML_PARSE_NOWARNING);
    VIR_FREE(doc);
    if (!xml)
        goto cleanup;
    ctxt = xmlXPathNewContext(xml);
    if (!ctxt)
        goto cleanup;

    obj = xmlXPathEval(BAD_CAST "string(/domain/devices/console/@tty)", ctxt);
    if ((obj != NULL) && ((obj->type == XPATH_STRING) &&
                          (obj->stringval != NULL) && (obj->stringval[0] != 0))) {
        vshPrintExtra(ctl, _("Connected to domain %s\n"), virDomainGetName(dom));
        vshPrintExtra(ctl, "%s", _("Escape character is ^]\n"));
        if (vshRunConsole((const char *)obj->stringval) == 0)
            ret = TRUE;
    } else {
        vshPrintExtra(ctl, "%s", _("No console available for domain\n"));
    }
    xmlXPathFreeObject(obj);

 cleanup:
    xmlXPathFreeContext(ctxt);
    if (xml)
        xmlFreeDoc(xml);
    VIR_FREE(thisHost);
    VIR_FREE(thatHost);

    return ret;
}

static int
cmdConsole(vshControl *ctl, const vshCmd *cmd)
{
    virDomainPtr dom;
    int ret;

    if (!vshConnectionUsability(ctl, ctl->conn))
        return FALSE;

    if (!(dom = vshCommandOptDomain(ctl, cmd, NULL)))
        return FALSE;

    ret = cmdRunConsole(ctl, dom);

    virDomainFree(dom);
    return ret;
}

#endif /* WIN32 */


/*
 * "list" command
 */
static const vshCmdInfo info_list[] = {
    {"help", N_("list domains")},
    {"desc", N_("Returns list of domains.")},
    {NULL, NULL}
};

static const vshCmdOptDef opts_list[] = {
    {"inactive", VSH_OT_BOOL, 0, N_("list inactive domains")},
    {"all", VSH_OT_BOOL, 0, N_("list inactive & active domains")},
    {NULL, 0, 0, NULL}
};


static int
cmdList(vshControl *ctl, const vshCmd *cmd ATTRIBUTE_UNUSED)
{
    int inactive = vshCommandOptBool(cmd, "inactive");
    int all = vshCommandOptBool(cmd, "all");
    int active = !inactive || all ? 1 : 0;
    int *ids = NULL, maxid = 0, i;
    char **names = NULL;
    int maxname = 0;
    inactive |= all;

    if (!vshConnectionUsability(ctl, ctl->conn))
        return FALSE;

    if (active) {
        maxid = virConnectNumOfDomains(ctl->conn);
        if (maxid < 0) {
            vshError(ctl, "%s", _("Failed to list active domains"));
            return FALSE;
        }
        if (maxid) {
            ids = vshMalloc(ctl, sizeof(int) * maxid);

            if ((maxid = virConnectListDomains(ctl->conn, &ids[0], maxid)) < 0) {
                vshError(ctl, "%s", _("Failed to list active domains"));
                VIR_FREE(ids);
                return FALSE;
            }

            qsort(&ids[0], maxid, sizeof(int), idsorter);
        }
    }
    if (inactive) {
        maxname = virConnectNumOfDefinedDomains(ctl->conn);
        if (maxname < 0) {
            vshError(ctl, "%s", _("Failed to list inactive domains"));
            VIR_FREE(ids);
            return FALSE;
        }
        if (maxname) {
            names = vshMalloc(ctl, sizeof(char *) * maxname);

            if ((maxname = virConnectListDefinedDomains(ctl->conn, names, maxname)) < 0) {
                vshError(ctl, "%s", _("Failed to list inactive domains"));
                VIR_FREE(ids);
                VIR_FREE(names);
                return FALSE;
            }

            qsort(&names[0], maxname, sizeof(char*), namesorter);
        }
    }
    vshPrintExtra(ctl, "%3s %-20s %s\n", _("Id"), _("Name"), _("State"));
    vshPrintExtra(ctl, "----------------------------------\n");

    for (i = 0; i < maxid; i++) {
        virDomainInfo info;
        virDomainPtr dom = virDomainLookupByID(ctl->conn, ids[i]);
        const char *state;

        /* this kind of work with domains is not atomic operation */
        if (!dom)
            continue;

        if (virDomainGetInfo(dom, &info) < 0)
            state = _("no state");
        else
            state = _(vshDomainStateToString(info.state));

        vshPrint(ctl, "%3d %-20s %s\n",
                 virDomainGetID(dom),
                 virDomainGetName(dom),
                 state);
        virDomainFree(dom);
    }
    for (i = 0; i < maxname; i++) {
        virDomainInfo info;
        virDomainPtr dom = virDomainLookupByName(ctl->conn, names[i]);
        const char *state;

        /* this kind of work with domains is not atomic operation */
        if (!dom) {
            VIR_FREE(names[i]);
            continue;
        }

        if (virDomainGetInfo(dom, &info) < 0)
            state = _("no state");
        else
            state = _(vshDomainStateToString(info.state));

        vshPrint(ctl, "%3s %-20s %s\n", "-", names[i], state);

        virDomainFree(dom);
        VIR_FREE(names[i]);
    }
    VIR_FREE(ids);
    VIR_FREE(names);
    return TRUE;
}

/*
 * "domstate" command
 */
static const vshCmdInfo info_domstate[] = {
    {"help", N_("domain state")},
    {"desc", N_("Returns state about a domain.")},
    {NULL, NULL}
};

static const vshCmdOptDef opts_domstate[] = {
    {"domain", VSH_OT_DATA, VSH_OFLAG_REQ, N_("domain name, id or uuid")},
    {NULL, 0, 0, NULL}
};

static int
cmdDomstate(vshControl *ctl, const vshCmd *cmd)
{
    virDomainInfo info;
    virDomainPtr dom;
    int ret = TRUE;

    if (!vshConnectionUsability(ctl, ctl->conn))
        return FALSE;

    if (!(dom = vshCommandOptDomain(ctl, cmd, NULL)))
        return FALSE;

    if (virDomainGetInfo(dom, &info) == 0)
        vshPrint(ctl, "%s\n",
                 _(vshDomainStateToString(info.state)));
    else
        ret = FALSE;

    virDomainFree(dom);
    return ret;
}

/* "domblkstat" command
 */
static const vshCmdInfo info_domblkstat[] = {
    {"help", N_("get device block stats for a domain")},
    {"desc", N_("Get device block stats for a running domain.")},
    {NULL,NULL}
};

static const vshCmdOptDef opts_domblkstat[] = {
    {"domain", VSH_OT_DATA, VSH_OFLAG_REQ, N_("domain name, id or uuid")},
    {"device", VSH_OT_DATA, VSH_OFLAG_REQ, N_("block device")},
    {NULL, 0, 0, NULL}
};

static int
cmdDomblkstat (vshControl *ctl, const vshCmd *cmd)
{
    virDomainPtr dom;
    char *name, *device;
    struct _virDomainBlockStats stats;

    if (!vshConnectionUsability (ctl, ctl->conn))
        return FALSE;

    if (!(dom = vshCommandOptDomain (ctl, cmd, &name)))
        return FALSE;

    if (!(device = vshCommandOptString (cmd, "device", NULL))) {
        virDomainFree(dom);
        return FALSE;
    }

    if (virDomainBlockStats (dom, device, &stats, sizeof stats) == -1) {
        vshError(ctl, _("Failed to get block stats %s %s"), name, device);
        virDomainFree(dom);
        return FALSE;
    }

    if (stats.rd_req >= 0)
        vshPrint (ctl, "%s rd_req %lld\n", device, stats.rd_req);

    if (stats.rd_bytes >= 0)
        vshPrint (ctl, "%s rd_bytes %lld\n", device, stats.rd_bytes);

    if (stats.wr_req >= 0)
        vshPrint (ctl, "%s wr_req %lld\n", device, stats.wr_req);

    if (stats.wr_bytes >= 0)
        vshPrint (ctl, "%s wr_bytes %lld\n", device, stats.wr_bytes);

    if (stats.errs >= 0)
        vshPrint (ctl, "%s errs %lld\n", device, stats.errs);

    virDomainFree(dom);
    return TRUE;
}

/* "domifstat" command
 */
static const vshCmdInfo info_domifstat[] = {
    {"help", N_("get network interface stats for a domain")},
    {"desc", N_("Get network interface stats for a running domain.")},
    {NULL,NULL}
};

static const vshCmdOptDef opts_domifstat[] = {
    {"domain", VSH_OT_DATA, VSH_OFLAG_REQ, N_("domain name, id or uuid")},
    {"interface", VSH_OT_DATA, VSH_OFLAG_REQ, N_("interface device")},
    {NULL, 0, 0, NULL}
};

static int
cmdDomIfstat (vshControl *ctl, const vshCmd *cmd)
{
    virDomainPtr dom;
    char *name, *device;
    struct _virDomainInterfaceStats stats;

    if (!vshConnectionUsability (ctl, ctl->conn))
        return FALSE;

    if (!(dom = vshCommandOptDomain (ctl, cmd, &name)))
        return FALSE;

    if (!(device = vshCommandOptString (cmd, "interface", NULL))) {
        virDomainFree(dom);
        return FALSE;
    }

    if (virDomainInterfaceStats (dom, device, &stats, sizeof stats) == -1) {
        vshError(ctl, _("Failed to get interface stats %s %s"), name, device);
        virDomainFree(dom);
        return FALSE;
    }

    if (stats.rx_bytes >= 0)
        vshPrint (ctl, "%s rx_bytes %lld\n", device, stats.rx_bytes);

    if (stats.rx_packets >= 0)
        vshPrint (ctl, "%s rx_packets %lld\n", device, stats.rx_packets);

    if (stats.rx_errs >= 0)
        vshPrint (ctl, "%s rx_errs %lld\n", device, stats.rx_errs);

    if (stats.rx_drop >= 0)
        vshPrint (ctl, "%s rx_drop %lld\n", device, stats.rx_drop);

    if (stats.tx_bytes >= 0)
        vshPrint (ctl, "%s tx_bytes %lld\n", device, stats.tx_bytes);

    if (stats.tx_packets >= 0)
        vshPrint (ctl, "%s tx_packets %lld\n", device, stats.tx_packets);

    if (stats.tx_errs >= 0)
        vshPrint (ctl, "%s tx_errs %lld\n", device, stats.tx_errs);

    if (stats.tx_drop >= 0)
        vshPrint (ctl, "%s tx_drop %lld\n", device, stats.tx_drop);

    virDomainFree(dom);
    return TRUE;
}

/*
 * "dommemstats" command
 */
static const vshCmdInfo info_dommemstat[] = {
    {"help", N_("get memory statistics for a domain")},
    {"desc", N_("Get memory statistics for a runnng domain.")},
    {NULL,NULL}
};

static const vshCmdOptDef opts_dommemstat[] = {
    {"domain", VSH_OT_DATA, VSH_OFLAG_REQ, N_("domain name, id or uuid")},
    {NULL, 0, 0, NULL}
};

static int
cmdDomMemStat(vshControl *ctl, const vshCmd *cmd)
{
    virDomainPtr dom;
    char *name;
    struct _virDomainMemoryStat stats[VIR_DOMAIN_MEMORY_STAT_NR];
    unsigned int nr_stats, i;

    if (!vshConnectionUsability(ctl, ctl->conn))
        return FALSE;

    if (!(dom = vshCommandOptDomain(ctl, cmd, &name)))
        return FALSE;

    nr_stats = virDomainMemoryStats (dom, stats, VIR_DOMAIN_MEMORY_STAT_NR, 0);
    if (nr_stats == -1) {
        vshError(ctl, _("Failed to get memory statistics for domain %s"), name);
        virDomainFree(dom);
        return FALSE;
    }

    for (i = 0; i < nr_stats; i++) {
        if (stats[i].tag == VIR_DOMAIN_MEMORY_STAT_SWAP_IN)
            vshPrint (ctl, "swap_in %llu\n", stats[i].val);
        if (stats[i].tag == VIR_DOMAIN_MEMORY_STAT_SWAP_OUT)
            vshPrint (ctl, "swap_out %llu\n", stats[i].val);
        if (stats[i].tag == VIR_DOMAIN_MEMORY_STAT_MAJOR_FAULT)
            vshPrint (ctl, "major_fault %llu\n", stats[i].val);
        if (stats[i].tag == VIR_DOMAIN_MEMORY_STAT_MINOR_FAULT)
            vshPrint (ctl, "minor_fault %llu\n", stats[i].val);
        if (stats[i].tag == VIR_DOMAIN_MEMORY_STAT_UNUSED)
            vshPrint (ctl, "unused %llu\n", stats[i].val);
        if (stats[i].tag == VIR_DOMAIN_MEMORY_STAT_AVAILABLE)
            vshPrint (ctl, "available %llu\n", stats[i].val);
    }

    virDomainFree(dom);
    return TRUE;
}

/*
 * "domblkinfo" command
 */
static const vshCmdInfo info_domblkinfo[] = {
    {"help", N_("domain block device size information")},
    {"desc", N_("Get block device size info for a domain.")},
    {NULL, NULL}
};

static const vshCmdOptDef opts_domblkinfo[] = {
    {"domain", VSH_OT_DATA, VSH_OFLAG_REQ, N_("domain name, id or uuid")},
    {"device", VSH_OT_DATA, VSH_OFLAG_REQ, N_("block device")},
    {NULL, 0, 0, NULL}
};

static int
cmdDomblkinfo(vshControl *ctl, const vshCmd *cmd)
{
    virDomainBlockInfo info;
    virDomainPtr dom;
    int ret = TRUE;
    const char *device;

    if (!vshConnectionUsability(ctl, ctl->conn))
        return FALSE;

    if (!(dom = vshCommandOptDomain(ctl, cmd, NULL)))
        return FALSE;

    if (!(device = vshCommandOptString (cmd, "device", NULL))) {
        virDomainFree(dom);
        return FALSE;
    }

    if (virDomainGetBlockInfo(dom, device, &info, 0) < 0) {
        virDomainFree(dom);
        return FALSE;
    }

    vshPrint(ctl, "%-15s %llu\n", _("Capacity:"), info.capacity);
    vshPrint(ctl, "%-15s %llu\n", _("Allocation:"), info.allocation);
    vshPrint(ctl, "%-15s %llu\n", _("Physical:"), info.physical);

    virDomainFree(dom);
    return ret;
}

/*
 * "suspend" command
 */
static const vshCmdInfo info_suspend[] = {
    {"help", N_("suspend a domain")},
    {"desc", N_("Suspend a running domain.")},
    {NULL, NULL}
};

static const vshCmdOptDef opts_suspend[] = {
    {"domain", VSH_OT_DATA, VSH_OFLAG_REQ, N_("domain name, id or uuid")},
    {NULL, 0, 0, NULL}
};

static int
cmdSuspend(vshControl *ctl, const vshCmd *cmd)
{
    virDomainPtr dom;
    char *name;
    int ret = TRUE;

    if (!vshConnectionUsability(ctl, ctl->conn))
        return FALSE;

    if (!(dom = vshCommandOptDomain(ctl, cmd, &name)))
        return FALSE;

    if (virDomainSuspend(dom) == 0) {
        vshPrint(ctl, _("Domain %s suspended\n"), name);
    } else {
        vshError(ctl, _("Failed to suspend domain %s"), name);
        ret = FALSE;
    }

    virDomainFree(dom);
    return ret;
}

/*
 * "create" command
 */
static const vshCmdInfo info_create[] = {
    {"help", N_("create a domain from an XML file")},
    {"desc", N_("Create a domain.")},
    {NULL, NULL}
};

static const vshCmdOptDef opts_create[] = {
    {"file", VSH_OT_DATA, VSH_OFLAG_REQ, N_("file containing an XML domain description")},
#ifndef WIN32
    {"console", VSH_OT_BOOL, 0, N_("attach to console after creation")},
#endif
    {"paused", VSH_OT_BOOL, 0, N_("leave the guest paused after creation")},
    {NULL, 0, 0, NULL}
};

static int
cmdCreate(vshControl *ctl, const vshCmd *cmd)
{
    virDomainPtr dom;
    char *from;
    int found;
    int ret = TRUE;
    char *buffer;
#ifndef WIN32
    int console = vshCommandOptBool(cmd, "console");
#endif
    unsigned int flags = VIR_DOMAIN_NONE;

    if (!vshConnectionUsability(ctl, ctl->conn))
        return FALSE;

    from = vshCommandOptString(cmd, "file", &found);
    if (!found)
        return FALSE;

    if (virFileReadAll(from, VIRSH_MAX_XML_FILE, &buffer) < 0)
        return FALSE;

    if (vshCommandOptBool(cmd, "paused"))
        flags |= VIR_DOMAIN_START_PAUSED;

    dom = virDomainCreateXML(ctl->conn, buffer, flags);
    VIR_FREE(buffer);

    if (dom != NULL) {
        vshPrint(ctl, _("Domain %s created from %s\n"),
                 virDomainGetName(dom), from);
#ifndef WIN32
        if (console)
            cmdRunConsole(ctl, dom);
#endif
        virDomainFree(dom);
    } else {
        vshError(ctl, _("Failed to create domain from %s"), from);
        ret = FALSE;
    }
    return ret;
}

/*
 * "define" command
 */
static const vshCmdInfo info_define[] = {
    {"help", N_("define (but don't start) a domain from an XML file")},
    {"desc", N_("Define a domain.")},
    {NULL, NULL}
};

static const vshCmdOptDef opts_define[] = {
    {"file", VSH_OT_DATA, VSH_OFLAG_REQ, N_("file containing an XML domain description")},
    {NULL, 0, 0, NULL}
};

static int
cmdDefine(vshControl *ctl, const vshCmd *cmd)
{
    virDomainPtr dom;
    char *from;
    int found;
    int ret = TRUE;
    char *buffer;

    if (!vshConnectionUsability(ctl, ctl->conn))
        return FALSE;

    from = vshCommandOptString(cmd, "file", &found);
    if (!found)
        return FALSE;

    if (virFileReadAll(from, VIRSH_MAX_XML_FILE, &buffer) < 0)
        return FALSE;

    dom = virDomainDefineXML(ctl->conn, buffer);
    VIR_FREE(buffer);

    if (dom != NULL) {
        vshPrint(ctl, _("Domain %s defined from %s\n"),
                 virDomainGetName(dom), from);
        virDomainFree(dom);
    } else {
        vshError(ctl, _("Failed to define domain from %s"), from);
        ret = FALSE;
    }
    return ret;
}

/*
 * "undefine" command
 */
static const vshCmdInfo info_undefine[] = {
    {"help", N_("undefine an inactive domain")},
    {"desc", N_("Undefine the configuration for an inactive domain.")},
    {NULL, NULL}
};

static const vshCmdOptDef opts_undefine[] = {
    {"domain", VSH_OT_DATA, VSH_OFLAG_REQ, N_("domain name or uuid")},
    {NULL, 0, 0, NULL}
};

static int
cmdUndefine(vshControl *ctl, const vshCmd *cmd)
{
    virDomainPtr dom;
    int ret = TRUE;
    char *name;
    int found;
    int id;

    if (!vshConnectionUsability(ctl, ctl->conn))
        return FALSE;

    name = vshCommandOptString(cmd, "domain", &found);
    if (!found)
        return FALSE;

    if (name && virStrToLong_i(name, NULL, 10, &id) == 0
        && id >= 0 && (dom = virDomainLookupByID(ctl->conn, id))) {
        vshError(ctl,
                 _("a running domain like %s cannot be undefined;\n"
                   "to undefine, first shutdown then undefine"
                   " using its name or UUID"),
                 name);
        virDomainFree(dom);
        return FALSE;
    }
    if (!(dom = vshCommandOptDomainBy(ctl, cmd, &name,
                                      VSH_BYNAME|VSH_BYUUID)))
        return FALSE;

    if (virDomainUndefine(dom) == 0) {
        vshPrint(ctl, _("Domain %s has been undefined\n"), name);
    } else {
        vshError(ctl, _("Failed to undefine domain %s"), name);
        ret = FALSE;
    }

    virDomainFree(dom);
    return ret;
}


/*
 * "start" command
 */
static const vshCmdInfo info_start[] = {
    {"help", N_("start a (previously defined) inactive domain")},
    {"desc", N_("Start a domain, either from the last managedsave\n"
                "    state, or via a fresh boot if no managedsave state\n"
                "    is present.")},
    {NULL, NULL}
};

static const vshCmdOptDef opts_start[] = {
    {"domain", VSH_OT_DATA, VSH_OFLAG_REQ, N_("name of the inactive domain")},
#ifndef WIN32
    {"console", VSH_OT_BOOL, 0, N_("attach to console after creation")},
#endif
    {"paused", VSH_OT_BOOL, 0, N_("leave the guest paused after creation")},
    {NULL, 0, 0, NULL}
};

static int
cmdStart(vshControl *ctl, const vshCmd *cmd)
{
    virDomainPtr dom;
    int ret = TRUE;
#ifndef WIN32
    int console = vshCommandOptBool(cmd, "console");
#endif
    unsigned int flags = VIR_DOMAIN_NONE;

    if (!vshConnectionUsability(ctl, ctl->conn))
        return FALSE;

    if (!(dom = vshCommandOptDomainBy(ctl, cmd, NULL, VSH_BYNAME)))
        return FALSE;

    if (virDomainGetID(dom) != (unsigned int)-1) {
        vshError(ctl, "%s", _("Domain is already active"));
        virDomainFree(dom);
        return FALSE;
    }

    if (vshCommandOptBool(cmd, "paused"))
        flags |= VIR_DOMAIN_START_PAUSED;

    /* Prefer older API unless we have to pass a flag.  */
    if ((flags ? virDomainCreateWithFlags(dom, flags)
         : virDomainCreate(dom)) == 0) {
        vshPrint(ctl, _("Domain %s started\n"),
                 virDomainGetName(dom));
#ifndef WIN32
        if (console)
            cmdRunConsole(ctl, dom);
#endif
    } else {
        vshError(ctl, _("Failed to start domain %s"), virDomainGetName(dom));
        ret = FALSE;
    }
    virDomainFree(dom);
    return ret;
}

/*
 * "save" command
 */
static const vshCmdInfo info_save[] = {
    {"help", N_("save a domain state to a file")},
    {"desc", N_("Save a running domain.")},
    {NULL, NULL}
};

static const vshCmdOptDef opts_save[] = {
    {"domain", VSH_OT_DATA, VSH_OFLAG_REQ, N_("domain name, id or uuid")},
    {"file", VSH_OT_DATA, VSH_OFLAG_REQ, N_("where to save the data")},
    {NULL, 0, 0, NULL}
};

static int
cmdSave(vshControl *ctl, const vshCmd *cmd)
{
    virDomainPtr dom;
    char *name;
    char *to;
    int ret = TRUE;

    if (!vshConnectionUsability(ctl, ctl->conn))
        return FALSE;

    if (!(to = vshCommandOptString(cmd, "file", NULL)))
        return FALSE;

    if (!(dom = vshCommandOptDomain(ctl, cmd, &name)))
        return FALSE;

    if (virDomainSave(dom, to) == 0) {
        vshPrint(ctl, _("Domain %s saved to %s\n"), name, to);
    } else {
        vshError(ctl, _("Failed to save domain %s to %s"), name, to);
        ret = FALSE;
    }

    virDomainFree(dom);
    return ret;
}

/*
 * "managedsave" command
 */
static const vshCmdInfo info_managedsave[] = {
    {"help", N_("managed save of a domain state")},
    {"desc", N_("Save and destroy a running domain, so it can be restarted from\n"
                "    the same state at a later time.  When the virsh 'start'\n"
                "    command is next run for the domain, it will automatically\n"
                "    be started from this saved state.")},
    {NULL, NULL}
};

static const vshCmdOptDef opts_managedsave[] = {
    {"domain", VSH_OT_DATA, VSH_OFLAG_REQ, N_("domain name, id or uuid")},
    {NULL, 0, 0, NULL}
};

static int
cmdManagedSave(vshControl *ctl, const vshCmd *cmd)
{
    virDomainPtr dom;
    char *name;
    int ret = TRUE;

    if (!vshConnectionUsability(ctl, ctl->conn))
        return FALSE;

    if (!(dom = vshCommandOptDomain(ctl, cmd, &name)))
        return FALSE;

    if (virDomainManagedSave(dom, 0) == 0) {
        vshPrint(ctl, _("Domain %s state saved by libvirt\n"), name);
    } else {
        vshError(ctl, _("Failed to save domain %s state"), name);
        ret = FALSE;
    }

    virDomainFree(dom);
    return ret;
}

/*
 * "managedsave-remove" command
 */
static const vshCmdInfo info_managedsaveremove[] = {
    {"help", N_("Remove managed save of a domain")},
    {"desc", N_("Remove an existing managed save state file from a domain")},
    {NULL, NULL}
};

static const vshCmdOptDef opts_managedsaveremove[] = {
    {"domain", VSH_OT_DATA, VSH_OFLAG_REQ, N_("domain name, id or uuid")},
    {NULL, 0, 0, NULL}
};

static int
cmdManagedSaveRemove(vshControl *ctl, const vshCmd *cmd)
{
    virDomainPtr dom;
    char *name;
    int ret = FALSE;
    int hassave;

    if (!vshConnectionUsability(ctl, ctl->conn))
        return FALSE;

    if (!(dom = vshCommandOptDomain(ctl, cmd, &name)))
        return FALSE;

    hassave = virDomainHasManagedSaveImage(dom, 0);
    if (hassave < 0) {
        vshError(ctl, "%s", _("Failed to check for domain managed save image"));
        goto cleanup;
    }

    if (hassave) {
        if (virDomainManagedSaveRemove(dom, 0) < 0) {
            vshError(ctl, _("Failed to remove managed save image for domain %s"),
                     name);
            goto cleanup;
        }
        else
            vshPrint(ctl, _("Removed managedsave image for domain %s"), name);
    }
    else
        vshPrint(ctl, _("Domain %s has no manage save image; removal skipped"),
                 name);

    ret = TRUE;

cleanup:
    virDomainFree(dom);
    return ret;
}

/*
 * "schedinfo" command
 */
static const vshCmdInfo info_schedinfo[] = {
    {"help", N_("show/set scheduler parameters")},
    {"desc", N_("Show/Set scheduler parameters.")},
    {NULL, NULL}
};

static const vshCmdOptDef opts_schedinfo[] = {
    {"domain", VSH_OT_DATA, VSH_OFLAG_REQ, N_("domain name, id or uuid")},
    {"set", VSH_OT_STRING, VSH_OFLAG_NONE, N_("parameter=value")},
    {"weight", VSH_OT_INT, VSH_OFLAG_NONE, N_("weight for XEN_CREDIT")},
    {"cap", VSH_OT_INT, VSH_OFLAG_NONE, N_("cap for XEN_CREDIT")},
    {NULL, 0, 0, NULL}
};

static int
cmdSchedInfoUpdate(vshControl *ctl, const vshCmd *cmd,
                   virSchedParameterPtr param)
{
    int found;
    char *data;

    /* Legacy 'weight' parameter */
    if (STREQ(param->field, "weight") &&
        param->type == VIR_DOMAIN_SCHED_FIELD_UINT &&
        vshCommandOptBool(cmd, "weight")) {
        int val;
        val = vshCommandOptInt(cmd, "weight", &found);
        if (!found) {
            vshError(ctl, "%s", _("Invalid value of weight"));
            return -1;
        } else {
            param->value.ui = val;
        }
        return 1;
    }

    /* Legacy 'cap' parameter */
    if (STREQ(param->field, "cap") &&
        param->type == VIR_DOMAIN_SCHED_FIELD_UINT &&
        vshCommandOptBool(cmd, "cap")) {
        int val;
        val = vshCommandOptInt(cmd, "cap", &found);
        if (!found) {
            vshError(ctl, "%s", _("Invalid value of cap"));
            return -1;
        } else {
            param->value.ui = val;
        }
        return 1;
    }

    if ((data = vshCommandOptString(cmd, "set", NULL))) {
        char *val = strchr(data, '=');
        int match = 0;
        if (!val) {
            vshError(ctl, "%s", _("Invalid syntax for --set, expecting name=value"));
            return -1;
        }
        *val = '\0';
        match = STREQ(data, param->field);
        *val = '=';
        val++;

        if (!match)
            return 0;

        switch (param->type) {
        case VIR_DOMAIN_SCHED_FIELD_INT:
            if (virStrToLong_i(val, NULL, 10, &param->value.i) < 0) {
                vshError(ctl, "%s",
                         _("Invalid value for parameter, expecting an int"));
                return -1;
            }
            break;
        case VIR_DOMAIN_SCHED_FIELD_UINT:
            if (virStrToLong_ui(val, NULL, 10, &param->value.ui) < 0) {
                vshError(ctl, "%s",
                         _("Invalid value for parameter, expecting an unsigned int"));
                return -1;
            }
            break;
        case VIR_DOMAIN_SCHED_FIELD_LLONG:
            if (virStrToLong_ll(val, NULL, 10, &param->value.l) < 0) {
                vshError(ctl, "%s",
                         _("Invalid value for parameter, expecting a long long"));
                return -1;
            }
            break;
        case VIR_DOMAIN_SCHED_FIELD_ULLONG:
            if (virStrToLong_ull(val, NULL, 10, &param->value.ul) < 0) {
                vshError(ctl, "%s",
                         _("Invalid value for parameter, expecting an unsigned long long"));
                return -1;
            }
            break;
        case VIR_DOMAIN_SCHED_FIELD_DOUBLE:
            if (virStrToDouble(val, NULL, &param->value.d) < 0) {
                vshError(ctl, "%s", _("Invalid value for parameter, expecting a double"));
                return -1;
            }
            break;
        case VIR_DOMAIN_SCHED_FIELD_BOOLEAN:
            param->value.b = STREQ(val, "0") ? 0 : 1;
        }
        return 1;
    }

    return 0;
}


static int
cmdSchedinfo(vshControl *ctl, const vshCmd *cmd)
{
    char *schedulertype;
    virDomainPtr dom;
    virSchedParameterPtr params = NULL;
    int nparams = 0;
    int update = 0;
    int i, ret;
    int ret_val = FALSE;

    if (!vshConnectionUsability(ctl, ctl->conn))
        return FALSE;

    if (!(dom = vshCommandOptDomain(ctl, cmd, NULL)))
        return FALSE;

    /* Print SchedulerType */
    schedulertype = virDomainGetSchedulerType(dom, &nparams);
    if (schedulertype!= NULL){
        vshPrint(ctl, "%-15s: %s\n", _("Scheduler"),
             schedulertype);
        VIR_FREE(schedulertype);
    } else {
        vshPrint(ctl, "%-15s: %s\n", _("Scheduler"), _("Unknown"));
        goto cleanup;
    }

    if (nparams) {
        params = vshMalloc(ctl, sizeof(virSchedParameter)* nparams);

        memset(params, 0, sizeof(virSchedParameter)* nparams);
        ret = virDomainGetSchedulerParameters(dom, params, &nparams);
        if (ret == -1)
            goto cleanup;

        /* See if any params are being set */
        for (i = 0; i < nparams; i++){
            ret = cmdSchedInfoUpdate(ctl, cmd, &(params[i]));
            if (ret == -1)
                goto cleanup;

            if (ret == 1)
                update = 1;
        }

        /* Update parameters & refresh data */
        if (update) {
            ret = virDomainSetSchedulerParameters(dom, params, nparams);
            if (ret == -1)
                goto cleanup;

            ret = virDomainGetSchedulerParameters(dom, params, &nparams);
            if (ret == -1)
                goto cleanup;
        } else {
            /* See if we've tried to --set var=val.  If so, the fact that
               we reach this point (with update == 0) means that "var" did
               not match any of the settable parameters.  Report the error.  */
            char *var_value_pair = vshCommandOptString(cmd, "set", NULL);
            if (var_value_pair) {
                vshError(ctl, _("invalid scheduler option: %s"),
                         var_value_pair);
                goto cleanup;
            }
        }

        ret_val = TRUE;
        for (i = 0; i < nparams; i++){
            switch (params[i].type) {
            case VIR_DOMAIN_SCHED_FIELD_INT:
                 vshPrint(ctl, "%-15s: %d\n",  params[i].field, params[i].value.i);
                 break;
            case VIR_DOMAIN_SCHED_FIELD_UINT:
                 vshPrint(ctl, "%-15s: %u\n",  params[i].field, params[i].value.ui);
                 break;
            case VIR_DOMAIN_SCHED_FIELD_LLONG:
                 vshPrint(ctl, "%-15s: %lld\n",  params[i].field, params[i].value.l);
                 break;
            case VIR_DOMAIN_SCHED_FIELD_ULLONG:
                 vshPrint(ctl, "%-15s: %llu\n",  params[i].field, params[i].value.ul);
                 break;
            case VIR_DOMAIN_SCHED_FIELD_DOUBLE:
                 vshPrint(ctl, "%-15s: %f\n",  params[i].field, params[i].value.d);
                 break;
            case VIR_DOMAIN_SCHED_FIELD_BOOLEAN:
                 vshPrint(ctl, "%-15s: %d\n",  params[i].field, params[i].value.b);
                 break;
            default:
                 vshPrint(ctl, "not implemented scheduler parameter type\n");
            }
        }
    }

 cleanup:
    VIR_FREE(params);
    virDomainFree(dom);
    return ret_val;
}

/*
 * "restore" command
 */
static const vshCmdInfo info_restore[] = {
    {"help", N_("restore a domain from a saved state in a file")},
    {"desc", N_("Restore a domain.")},
    {NULL, NULL}
};

static const vshCmdOptDef opts_restore[] = {
    {"file", VSH_OT_DATA, VSH_OFLAG_REQ, N_("the state to restore")},
    {NULL, 0, 0, NULL}
};

static int
cmdRestore(vshControl *ctl, const vshCmd *cmd)
{
    char *from;
    int found;
    int ret = TRUE;

    if (!vshConnectionUsability(ctl, ctl->conn))
        return FALSE;

    from = vshCommandOptString(cmd, "file", &found);
    if (!found)
        return FALSE;

    if (virDomainRestore(ctl->conn, from) == 0) {
        vshPrint(ctl, _("Domain restored from %s\n"), from);
    } else {
        vshError(ctl, _("Failed to restore domain from %s"), from);
        ret = FALSE;
    }
    return ret;
}

/*
 * "dump" command
 */
static const vshCmdInfo info_dump[] = {
    {"help", N_("dump the core of a domain to a file for analysis")},
    {"desc", N_("Core dump a domain.")},
    {NULL, NULL}
};

static const vshCmdOptDef opts_dump[] = {
    {"live", VSH_OT_BOOL, 0, N_("perform a live core dump if supported")},
    {"crash", VSH_OT_BOOL, 0, N_("crash the domain after core dump")},
    {"domain", VSH_OT_DATA, VSH_OFLAG_REQ, N_("domain name, id or uuid")},
    {"file", VSH_OT_DATA, VSH_OFLAG_REQ, N_("where to dump the core")},
    {NULL, 0, 0, NULL}
};

static int
cmdDump(vshControl *ctl, const vshCmd *cmd)
{
    virDomainPtr dom;
    char *name;
    char *to;
    int ret = TRUE;
    int flags = 0;

    if (!vshConnectionUsability(ctl, ctl->conn))
        return FALSE;

    if (!(to = vshCommandOptString(cmd, "file", NULL)))
        return FALSE;

    if (!(dom = vshCommandOptDomain(ctl, cmd, &name)))
        return FALSE;

    if (vshCommandOptBool (cmd, "live"))
        flags |= VIR_DUMP_LIVE;
    if (vshCommandOptBool (cmd, "crash"))
        flags |= VIR_DUMP_CRASH;

    if (virDomainCoreDump(dom, to, flags) == 0) {
        vshPrint(ctl, _("Domain %s dumped to %s\n"), name, to);
    } else {
        vshError(ctl, _("Failed to core dump domain %s to %s"), name, to);
        ret = FALSE;
    }

    virDomainFree(dom);
    return ret;
}

/*
 * "resume" command
 */
static const vshCmdInfo info_resume[] = {
    {"help", N_("resume a domain")},
    {"desc", N_("Resume a previously suspended domain.")},
    {NULL, NULL}
};

static const vshCmdOptDef opts_resume[] = {
    {"domain", VSH_OT_DATA, VSH_OFLAG_REQ, N_("domain name, id or uuid")},
    {NULL, 0, 0, NULL}
};

static int
cmdResume(vshControl *ctl, const vshCmd *cmd)
{
    virDomainPtr dom;
    int ret = TRUE;
    char *name;

    if (!vshConnectionUsability(ctl, ctl->conn))
        return FALSE;

    if (!(dom = vshCommandOptDomain(ctl, cmd, &name)))
        return FALSE;

    if (virDomainResume(dom) == 0) {
        vshPrint(ctl, _("Domain %s resumed\n"), name);
    } else {
        vshError(ctl, _("Failed to resume domain %s"), name);
        ret = FALSE;
    }

    virDomainFree(dom);
    return ret;
}

/*
 * "shutdown" command
 */
static const vshCmdInfo info_shutdown[] = {
    {"help", N_("gracefully shutdown a domain")},
    {"desc", N_("Run shutdown in the target domain.")},
    {NULL, NULL}
};

static const vshCmdOptDef opts_shutdown[] = {
    {"domain", VSH_OT_DATA, VSH_OFLAG_REQ, N_("domain name, id or uuid")},
    {NULL, 0, 0, NULL}
};

static int
cmdShutdown(vshControl *ctl, const vshCmd *cmd)
{
    virDomainPtr dom;
    int ret = TRUE;
    char *name;

    if (!vshConnectionUsability(ctl, ctl->conn))
        return FALSE;

    if (!(dom = vshCommandOptDomain(ctl, cmd, &name)))
        return FALSE;

    if (virDomainShutdown(dom) == 0) {
        vshPrint(ctl, _("Domain %s is being shutdown\n"), name);
    } else {
        vshError(ctl, _("Failed to shutdown domain %s"), name);
        ret = FALSE;
    }

    virDomainFree(dom);
    return ret;
}

/*
 * "reboot" command
 */
static const vshCmdInfo info_reboot[] = {
    {"help", N_("reboot a domain")},
    {"desc", N_("Run a reboot command in the target domain.")},
    {NULL, NULL}
};

static const vshCmdOptDef opts_reboot[] = {
    {"domain", VSH_OT_DATA, VSH_OFLAG_REQ, N_("domain name, id or uuid")},
    {NULL, 0, 0, NULL}
};

static int
cmdReboot(vshControl *ctl, const vshCmd *cmd)
{
    virDomainPtr dom;
    int ret = TRUE;
    char *name;

    if (!vshConnectionUsability(ctl, ctl->conn))
        return FALSE;

    if (!(dom = vshCommandOptDomain(ctl, cmd, &name)))
        return FALSE;

    if (virDomainReboot(dom, 0) == 0) {
        vshPrint(ctl, _("Domain %s is being rebooted\n"), name);
    } else {
        vshError(ctl, _("Failed to reboot domain %s"), name);
        ret = FALSE;
    }

    virDomainFree(dom);
    return ret;
}

/*
 * "destroy" command
 */
static const vshCmdInfo info_destroy[] = {
    {"help", N_("destroy a domain")},
    {"desc", N_("Destroy a given domain.")},
    {NULL, NULL}
};

static const vshCmdOptDef opts_destroy[] = {
    {"domain", VSH_OT_DATA, VSH_OFLAG_REQ, N_("domain name, id or uuid")},
    {NULL, 0, 0, NULL}
};

static int
cmdDestroy(vshControl *ctl, const vshCmd *cmd)
{
    virDomainPtr dom;
    int ret = TRUE;
    char *name;

    if (!vshConnectionUsability(ctl, ctl->conn))
        return FALSE;

    if (!(dom = vshCommandOptDomain(ctl, cmd, &name)))
        return FALSE;

    if (virDomainDestroy(dom) == 0) {
        vshPrint(ctl, _("Domain %s destroyed\n"), name);
    } else {
        vshError(ctl, _("Failed to destroy domain %s"), name);
        ret = FALSE;
    }

    virDomainFree(dom);
    return ret;
}

/*
 * "dominfo" command
 */
static const vshCmdInfo info_dominfo[] = {
    {"help", N_("domain information")},
    {"desc", N_("Returns basic information about the domain.")},
    {NULL, NULL}
};

static const vshCmdOptDef opts_dominfo[] = {
    {"domain", VSH_OT_DATA, VSH_OFLAG_REQ, N_("domain name, id or uuid")},
    {NULL, 0, 0, NULL}
};

static int
cmdDominfo(vshControl *ctl, const vshCmd *cmd)
{
    virDomainInfo info;
    virDomainPtr dom;
    virSecurityModel secmodel;
    virSecurityLabel seclabel;
    int persistent = 0;
    int ret = TRUE, autostart;
    unsigned int id;
    char *str, uuid[VIR_UUID_STRING_BUFLEN];

    if (!vshConnectionUsability(ctl, ctl->conn))
        return FALSE;

    if (!(dom = vshCommandOptDomain(ctl, cmd, NULL)))
        return FALSE;

    id = virDomainGetID(dom);
    if (id == ((unsigned int)-1))
        vshPrint(ctl, "%-15s %s\n", _("Id:"), "-");
    else
        vshPrint(ctl, "%-15s %d\n", _("Id:"), id);
    vshPrint(ctl, "%-15s %s\n", _("Name:"), virDomainGetName(dom));

    if (virDomainGetUUIDString(dom, &uuid[0])==0)
        vshPrint(ctl, "%-15s %s\n", _("UUID:"), uuid);

    if ((str = virDomainGetOSType(dom))) {
        vshPrint(ctl, "%-15s %s\n", _("OS Type:"), str);
        VIR_FREE(str);
    }

    if (virDomainGetInfo(dom, &info) == 0) {
        vshPrint(ctl, "%-15s %s\n", _("State:"),
                 _(vshDomainStateToString(info.state)));

        vshPrint(ctl, "%-15s %d\n", _("CPU(s):"), info.nrVirtCpu);

        if (info.cpuTime != 0) {
            double cpuUsed = info.cpuTime;

            cpuUsed /= 1000000000.0;

            vshPrint(ctl, "%-15s %.1lfs\n", _("CPU time:"), cpuUsed);
        }

        if (info.maxMem != UINT_MAX)
            vshPrint(ctl, "%-15s %lu kB\n", _("Max memory:"),
                 info.maxMem);
        else
            vshPrint(ctl, "%-15s %s\n", _("Max memory:"),
                 _("no limit"));

        vshPrint(ctl, "%-15s %lu kB\n", _("Used memory:"),
                 info.memory);

    } else {
        ret = FALSE;
    }

    /* Check and display whether the domain is persistent or not */
    persistent = virDomainIsPersistent(dom);
    vshDebug(ctl, 5, "Domain persistent flag value: %d\n", persistent);
    if (persistent < 0)
        vshPrint(ctl, "%-15s %s\n", _("Persistent:"), _("unknown"));
    else
        vshPrint(ctl, "%-15s %s\n", _("Persistent:"), persistent ? _("yes") : _("no"));

    /* Check and display whether the domain autostarts or not */
    if (!virDomainGetAutostart(dom, &autostart)) {
        vshPrint(ctl, "%-15s %s\n", _("Autostart:"),
                 autostart ? _("enable") : _("disable") );
    }

    /* Security model and label information */
    memset(&secmodel, 0, sizeof secmodel);
    if (virNodeGetSecurityModel(ctl->conn, &secmodel) == -1) {
        if (last_error->code != VIR_ERR_NO_SUPPORT) {
            virDomainFree(dom);
            return FALSE;
        }
    } else {
        /* Only print something if a security model is active */
        if (secmodel.model[0] != '\0') {
            vshPrint(ctl, "%-15s %s\n", _("Security model:"), secmodel.model);
            vshPrint(ctl, "%-15s %s\n", _("Security DOI:"), secmodel.doi);

            /* Security labels are only valid for active domains */
            memset(&seclabel, 0, sizeof seclabel);
            if (virDomainGetSecurityLabel(dom, &seclabel) == -1) {
                virDomainFree(dom);
                return FALSE;
            } else {
                if (seclabel.label[0] != '\0')
                    vshPrint(ctl, "%-15s %s (%s)\n", _("Security label:"),
                             seclabel.label, seclabel.enforcing ? "enforcing" : "permissive");
            }
        }
    }
    virDomainFree(dom);
    return ret;
}

/*
 * "domjobinfo" command
 */
static const vshCmdInfo info_domjobinfo[] = {
    {"help", N_("domain job information")},
    {"desc", N_("Returns information about jobs running on a domain.")},
    {NULL, NULL}
};

static const vshCmdOptDef opts_domjobinfo[] = {
    {"domain", VSH_OT_DATA, VSH_OFLAG_REQ, N_("domain name, id or uuid")},
    {NULL, 0, 0, NULL}
};


static int
cmdDomjobinfo(vshControl *ctl, const vshCmd *cmd)
{
    virDomainJobInfo info;
    virDomainPtr dom;
    int ret = TRUE;

    if (!vshConnectionUsability(ctl, ctl->conn))
        return FALSE;

    if (!(dom = vshCommandOptDomain(ctl, cmd, NULL)))
        return FALSE;

    if (virDomainGetJobInfo(dom, &info) == 0) {
        const char *unit;
        double val;

        vshPrint(ctl, "%-17s ", _("Job type:"));
        switch (info.type) {
        case VIR_DOMAIN_JOB_BOUNDED:
            vshPrint(ctl, "%-12s\n", _("Bounded"));
            break;

        case VIR_DOMAIN_JOB_UNBOUNDED:
            vshPrint(ctl, "%-12s\n", _("Unbounded"));
            break;

        case VIR_DOMAIN_JOB_NONE:
        default:
            vshPrint(ctl, "%-12s\n", _("None"));
            goto cleanup;
        }

        vshPrint(ctl, "%-17s %-12llu ms\n", _("Time elapsed:"), info.timeElapsed);
        if (info.type == VIR_DOMAIN_JOB_BOUNDED)
            vshPrint(ctl, "%-17s %-12llu ms\n", _("Time remaining:"), info.timeRemaining);
        if (info.dataTotal || info.dataRemaining || info.dataProcessed) {
            val = prettyCapacity(info.dataProcessed, &unit);
            vshPrint(ctl, "%-17s %-.3lf %s\n", _("Data processed:"), val, unit);
            val = prettyCapacity(info.dataRemaining, &unit);
            vshPrint(ctl, "%-17s %-.3lf %s\n", _("Data remaining:"), val, unit);
            val = prettyCapacity(info.dataTotal, &unit);
            vshPrint(ctl, "%-17s %-.3lf %s\n", _("Data total:"), val, unit);
        }
        if (info.memTotal || info.memRemaining || info.memProcessed) {
            val = prettyCapacity(info.memProcessed, &unit);
            vshPrint(ctl, "%-17s %-.3lf %s\n", _("Memory processed:"), val, unit);
            val = prettyCapacity(info.memRemaining, &unit);
            vshPrint(ctl, "%-17s %-.3lf %s\n", _("Memory remaining:"), val, unit);
            val = prettyCapacity(info.memTotal, &unit);
            vshPrint(ctl, "%-17s %-.3lf %s\n", _("Memory total:"), val, unit);
        }
        if (info.fileTotal || info.fileRemaining || info.fileProcessed) {
            val = prettyCapacity(info.fileProcessed, &unit);
            vshPrint(ctl, "%-17s %-.3lf %s\n", _("File processed:"), val, unit);
            val = prettyCapacity(info.fileRemaining, &unit);
            vshPrint(ctl, "%-17s %-.3lf %s\n", _("File remaining:"), val, unit);
            val = prettyCapacity(info.fileTotal, &unit);
            vshPrint(ctl, "%-17s %-.3lf %s\n", _("File total:"), val, unit);
        }
    } else {
        ret = FALSE;
    }
cleanup:
    virDomainFree(dom);
    return ret;
}

/*
 * "domjobabort" command
 */
static const vshCmdInfo info_domjobabort[] = {
    {"help", N_("abort active domain job")},
    {"desc", N_("Aborts the currently running domain job")},
    {NULL, NULL}
};

static const vshCmdOptDef opts_domjobabort[] = {
    {"domain", VSH_OT_DATA, VSH_OFLAG_REQ, N_("domain name, id or uuid")},
    {NULL, 0, 0, NULL}
};

static int
cmdDomjobabort(vshControl *ctl, const vshCmd *cmd)
{
    virDomainPtr dom;
    int ret = TRUE;

    if (!vshConnectionUsability(ctl, ctl->conn))
        return FALSE;

    if (!(dom = vshCommandOptDomain(ctl, cmd, NULL)))
        return FALSE;

    if (virDomainAbortJob(dom) < 0)
        ret = FALSE;

    virDomainFree(dom);
    return ret;
}

/*
 * "freecell" command
 */
static const vshCmdInfo info_freecell[] = {
    {"help", N_("NUMA free memory")},
    {"desc", N_("display available free memory for the NUMA cell.")},
    {NULL, NULL}
};

static const vshCmdOptDef opts_freecell[] = {
    {"cellno", VSH_OT_INT, 0, N_("NUMA cell number")},
    {NULL, 0, 0, NULL}
};

static int
cmdFreecell(vshControl *ctl, const vshCmd *cmd)
{
    int ret;
    int cell, cell_given;
    unsigned long long memory;

    if (!vshConnectionUsability(ctl, ctl->conn))
        return FALSE;

    cell = vshCommandOptInt(cmd, "cellno", &cell_given);
    if (!cell_given) {
        memory = virNodeGetFreeMemory(ctl->conn);
        if (memory == 0)
            return FALSE;
    } else {
        ret = virNodeGetCellsFreeMemory(ctl->conn, &memory, cell, 1);
        if (ret != 1)
            return FALSE;
    }

    if (cell == -1)
        vshPrint(ctl, "%s: %llu kB\n", _("Total"), (memory/1024));
    else
        vshPrint(ctl, "%d: %llu kB\n", cell, (memory/1024));

    return TRUE;
}

/*
 * "maxvcpus" command
 */
static const vshCmdInfo info_maxvcpus[] = {
    {"help", N_("connection vcpu maximum")},
    {"desc", N_("Show maximum number of virtual CPUs for guests on this connection.")},
    {NULL, NULL}
};

static const vshCmdOptDef opts_maxvcpus[] = {
    {"type", VSH_OT_STRING, 0, N_("domain type")},
    {NULL, 0, 0, NULL}
};

static int
cmdMaxvcpus(vshControl *ctl, const vshCmd *cmd)
{
    char *type;
    int vcpus;

    type = vshCommandOptString(cmd, "type", NULL);

    if (!vshConnectionUsability(ctl, ctl->conn))
        return FALSE;

    vcpus = virConnectGetMaxVcpus(ctl->conn, type);
    if (vcpus < 0)
        return FALSE;
    vshPrint(ctl, "%d\n", vcpus);

    return TRUE;
}

/*
 * "vcpucount" command
 */
static const vshCmdInfo info_vcpucount[] = {
    {"help", N_("domain vcpu counts")},
    {"desc", N_("Returns the number of virtual CPUs used by the domain.")},
    {NULL, NULL}
};

static const vshCmdOptDef opts_vcpucount[] = {
    {"domain", VSH_OT_DATA, VSH_OFLAG_REQ, N_("domain name, id or uuid")},
    {"maximum", VSH_OT_BOOL, 0, N_("get maximum cap on vcpus")},
    {"current", VSH_OT_BOOL, 0, N_("get current vcpu usage")},
    {"config", VSH_OT_BOOL, 0, N_("get value to be used on next boot")},
    {"live", VSH_OT_BOOL, 0, N_("get value from running domain")},
    {NULL, 0, 0, NULL}
};

static int
cmdVcpucount(vshControl *ctl, const vshCmd *cmd)
{
    virDomainPtr dom;
    int ret = TRUE;
    int maximum = vshCommandOptBool(cmd, "maximum");
    int current = vshCommandOptBool(cmd, "current");
    int config = vshCommandOptBool(cmd, "config");
    int live = vshCommandOptBool(cmd, "live");
    bool all = maximum + current + config + live == 0;
    int count;

    if (maximum && current) {
        vshError(ctl, "%s",
                 _("--maximum and --current cannot both be specified"));
        return FALSE;
    }
    if (config && live) {
        vshError(ctl, "%s",
                 _("--config and --live cannot both be specified"));
        return FALSE;
    }
    /* We want one of each pair of mutually exclusive options; that
     * is, use of flags requires exactly two options.  */
    if (maximum + current + config + live == 1) {
        vshError(ctl,
                 _("when using --%s, either --%s or --%s must be specified"),
                 (maximum ? "maximum" : current ? "current"
                  : config ? "config" : "live"),
                 maximum + current ? "config" : "maximum",
                 maximum + current ? "live" : "current");
        return FALSE;
    }

    if (!vshConnectionUsability(ctl, ctl->conn))
        return FALSE;

    if (!(dom = vshCommandOptDomain(ctl, cmd, NULL)))
        return FALSE;

    /* In all cases, try the new API first; if it fails because we are
     * talking to an older client, try a fallback API before giving
     * up.  */
    if (all || (maximum && config)) {
        count = virDomainGetVcpusFlags(dom, (VIR_DOMAIN_VCPU_MAXIMUM |
                                             VIR_DOMAIN_VCPU_CONFIG));
        if (count < 0 && (last_error->code == VIR_ERR_NO_SUPPORT
                          || last_error->code == VIR_ERR_INVALID_ARG)) {
            char *tmp;
            char *xml = virDomainGetXMLDesc(dom, VIR_DOMAIN_XML_INACTIVE);
            if (xml && (tmp = strstr(xml, "<vcpu"))) {
                tmp = strchr(tmp, '>');
                if (!tmp || virStrToLong_i(tmp + 1, &tmp, 10, &count) < 0)
                    count = -1;
            }
            VIR_FREE(xml);
        }

        if (count < 0) {
            virshReportError(ctl);
            ret = FALSE;
        } else if (all) {
            vshPrint(ctl, "%-12s %-12s %3d\n", _("maximum"), _("config"),
                     count);
        } else {
            vshPrint(ctl, "%d\n", count);
        }
        virFreeError(last_error);
        last_error = NULL;
    }

    if (all || (maximum && live)) {
        count = virDomainGetVcpusFlags(dom, (VIR_DOMAIN_VCPU_MAXIMUM |
                                             VIR_DOMAIN_VCPU_LIVE));
        if (count < 0 && (last_error->code == VIR_ERR_NO_SUPPORT
                          || last_error->code == VIR_ERR_INVALID_ARG)) {
            count = virDomainGetMaxVcpus(dom);
        }

        if (count < 0) {
            virshReportError(ctl);
            ret = FALSE;
        } else if (all) {
            vshPrint(ctl, "%-12s %-12s %3d\n", _("maximum"), _("live"),
                     count);
        } else {
            vshPrint(ctl, "%d\n", count);
        }
        virFreeError(last_error);
        last_error = NULL;
    }

    if (all || (current && config)) {
        count = virDomainGetVcpusFlags(dom, VIR_DOMAIN_VCPU_CONFIG);
        if (count < 0 && (last_error->code == VIR_ERR_NO_SUPPORT
                          || last_error->code == VIR_ERR_INVALID_ARG)) {
            char *tmp, *end;
            char *xml = virDomainGetXMLDesc(dom, VIR_DOMAIN_XML_INACTIVE);
            if (xml && (tmp = strstr(xml, "<vcpu"))) {
                end = strchr(tmp, '>');
                if (end) {
                    *end = '\0';
                    tmp = strstr(tmp, "current=");
                    if (!tmp)
                        tmp = end + 1;
                    else {
                        tmp += strlen("current=");
                        tmp += *tmp == '\'' || *tmp == '"';
                    }
                }
                if (!tmp || virStrToLong_i(tmp, &tmp, 10, &count) < 0)
                    count = -1;
            }
            VIR_FREE(xml);
        }

        if (count < 0) {
            virshReportError(ctl);
            ret = FALSE;
        } else if (all) {
            vshPrint(ctl, "%-12s %-12s %3d\n", _("current"), _("config"),
                     count);
        } else {
            vshPrint(ctl, "%d\n", count);
        }
        virFreeError(last_error);
        last_error = NULL;
    }

    if (all || (current && live)) {
        count = virDomainGetVcpusFlags(dom, VIR_DOMAIN_VCPU_LIVE);
        if (count < 0 && (last_error->code == VIR_ERR_NO_SUPPORT
                          || last_error->code == VIR_ERR_INVALID_ARG)) {
            virDomainInfo info;
            if (virDomainGetInfo(dom, &info) == 0)
                count = info.nrVirtCpu;
        }

        if (count < 0) {
            virshReportError(ctl);
            ret = FALSE;
        } else if (all) {
            vshPrint(ctl, "%-12s %-12s %3d\n", _("current"), _("live"),
                     count);
        } else {
            vshPrint(ctl, "%d\n", count);
        }
        virFreeError(last_error);
        last_error = NULL;
    }

    virDomainFree(dom);
    return ret;
}

/*
 * "vcpuinfo" command
 */
static const vshCmdInfo info_vcpuinfo[] = {
    {"help", N_("detailed domain vcpu information")},
    {"desc", N_("Returns basic information about the domain virtual CPUs.")},
    {NULL, NULL}
};

static const vshCmdOptDef opts_vcpuinfo[] = {
    {"domain", VSH_OT_DATA, VSH_OFLAG_REQ, N_("domain name, id or uuid")},
    {NULL, 0, 0, NULL}
};

static int
cmdVcpuinfo(vshControl *ctl, const vshCmd *cmd)
{
    virDomainInfo info;
    virDomainPtr dom;
    virNodeInfo nodeinfo;
    virVcpuInfoPtr cpuinfo;
    unsigned char *cpumap;
    int ncpus;
    size_t cpumaplen;
    int ret = TRUE;

    if (!vshConnectionUsability(ctl, ctl->conn))
        return FALSE;

    if (!(dom = vshCommandOptDomain(ctl, cmd, NULL)))
        return FALSE;

    if (virNodeGetInfo(ctl->conn, &nodeinfo) != 0) {
        virDomainFree(dom);
        return FALSE;
    }

    if (virDomainGetInfo(dom, &info) != 0) {
        virDomainFree(dom);
        return FALSE;
    }

    cpuinfo = vshMalloc(ctl, sizeof(virVcpuInfo)*info.nrVirtCpu);
    cpumaplen = VIR_CPU_MAPLEN(VIR_NODEINFO_MAXCPUS(nodeinfo));
    cpumap = vshMalloc(ctl, info.nrVirtCpu * cpumaplen);

    if ((ncpus = virDomainGetVcpus(dom,
                                   cpuinfo, info.nrVirtCpu,
                                   cpumap, cpumaplen)) >= 0) {
        int n;
        for (n = 0 ; n < ncpus ; n++) {
            unsigned int m;
            vshPrint(ctl, "%-15s %d\n", _("VCPU:"), n);
            vshPrint(ctl, "%-15s %d\n", _("CPU:"), cpuinfo[n].cpu);
            vshPrint(ctl, "%-15s %s\n", _("State:"),
                     _(vshDomainVcpuStateToString(cpuinfo[n].state)));
            if (cpuinfo[n].cpuTime != 0) {
                double cpuUsed = cpuinfo[n].cpuTime;

                cpuUsed /= 1000000000.0;

                vshPrint(ctl, "%-15s %.1lfs\n", _("CPU time:"), cpuUsed);
            }
            vshPrint(ctl, "%-15s ", _("CPU Affinity:"));
            for (m = 0 ; m < VIR_NODEINFO_MAXCPUS(nodeinfo) ; m++) {
                vshPrint(ctl, "%c", VIR_CPU_USABLE(cpumap, cpumaplen, n, m) ? 'y' : '-');
            }
            vshPrint(ctl, "\n");
            if (n < (ncpus - 1)) {
                vshPrint(ctl, "\n");
            }
        }
    } else {
        if (info.state == VIR_DOMAIN_SHUTOFF) {
            vshError(ctl, "%s",
                     _("Domain shut off, virtual CPUs not present."));
        }
        ret = FALSE;
    }

    VIR_FREE(cpumap);
    VIR_FREE(cpuinfo);
    virDomainFree(dom);
    return ret;
}

/*
 * "vcpupin" command
 */
static const vshCmdInfo info_vcpupin[] = {
    {"help", N_("control domain vcpu affinity")},
    {"desc", N_("Pin domain VCPUs to host physical CPUs.")},
    {NULL, NULL}
};

static const vshCmdOptDef opts_vcpupin[] = {
    {"domain", VSH_OT_DATA, VSH_OFLAG_REQ, N_("domain name, id or uuid")},
    {"vcpu", VSH_OT_INT, VSH_OFLAG_REQ, N_("vcpu number")},
    {"cpulist", VSH_OT_DATA, VSH_OFLAG_REQ, N_("host cpu number(s) (comma separated)")},
    {NULL, 0, 0, NULL}
};

static int
cmdVcpupin(vshControl *ctl, const vshCmd *cmd)
{
    virDomainInfo info;
    virDomainPtr dom;
    virNodeInfo nodeinfo;
    int vcpu;
    char *cpulist;
    int ret = TRUE;
    int vcpufound = 0;
    unsigned char *cpumap;
    int cpumaplen;
    int i;
    enum { expect_num, expect_num_or_comma } state;

    if (!vshConnectionUsability(ctl, ctl->conn))
        return FALSE;

    if (!(dom = vshCommandOptDomain(ctl, cmd, NULL)))
        return FALSE;

    vcpu = vshCommandOptInt(cmd, "vcpu", &vcpufound);
    if (!vcpufound) {
        vshError(ctl, "%s", _("vcpupin: Invalid or missing vCPU number."));
        virDomainFree(dom);
        return FALSE;
    }

    if (!(cpulist = vshCommandOptString(cmd, "cpulist", NULL))) {
        virDomainFree(dom);
        return FALSE;
    }

    if (virNodeGetInfo(ctl->conn, &nodeinfo) != 0) {
        virDomainFree(dom);
        return FALSE;
    }

    if (virDomainGetInfo(dom, &info) != 0) {
        vshError(ctl, "%s", _("vcpupin: failed to get domain informations."));
        virDomainFree(dom);
        return FALSE;
    }

    if (vcpu >= info.nrVirtCpu) {
        vshError(ctl, "%s", _("vcpupin: Invalid vCPU number."));
        virDomainFree(dom);
        return FALSE;
    }

    /* Check that the cpulist parameter is a comma-separated list of
     * numbers and give an intelligent error message if not.
     */
    if (cpulist[0] == '\0') {
        vshError(ctl, "%s", _("cpulist: Invalid format. Empty string."));
        virDomainFree (dom);
        return FALSE;
    }

    state = expect_num;
    for (i = 0; cpulist[i]; i++) {
        switch (state) {
        case expect_num:
          if (!c_isdigit (cpulist[i])) {
                vshError(ctl, _("cpulist: %s: Invalid format. Expecting "
                                "digit at position %d (near '%c')."),
                         cpulist, i, cpulist[i]);
                virDomainFree (dom);
                return FALSE;
            }
            state = expect_num_or_comma;
            break;
        case expect_num_or_comma:
            if (cpulist[i] == ',')
                state = expect_num;
            else if (!c_isdigit (cpulist[i])) {
                vshError(ctl, _("cpulist: %s: Invalid format. Expecting "
                                "digit or comma at position %d (near '%c')."),
                         cpulist, i, cpulist[i]);
                virDomainFree (dom);
                return FALSE;
            }
        }
    }
    if (state == expect_num) {
        vshError(ctl, _("cpulist: %s: Invalid format. Trailing comma "
                        "at position %d."),
                 cpulist, i);
        virDomainFree (dom);
        return FALSE;
    }

    cpumaplen = VIR_CPU_MAPLEN(VIR_NODEINFO_MAXCPUS(nodeinfo));
    cpumap = vshCalloc(ctl, 1, cpumaplen);

    do {
        unsigned int cpu = atoi(cpulist);

        if (cpu < VIR_NODEINFO_MAXCPUS(nodeinfo)) {
            VIR_USE_CPU(cpumap, cpu);
        } else {
            vshError(ctl, _("Physical CPU %d doesn't exist."), cpu);
            VIR_FREE(cpumap);
            virDomainFree(dom);
            return FALSE;
        }
        cpulist = strchr(cpulist, ',');
        if (cpulist)
            cpulist++;
    } while (cpulist);

    if (virDomainPinVcpu(dom, vcpu, cpumap, cpumaplen) != 0) {
        ret = FALSE;
    }

    VIR_FREE(cpumap);
    virDomainFree(dom);
    return ret;
}

/*
 * "setvcpus" command
 */
static const vshCmdInfo info_setvcpus[] = {
    {"help", N_("change number of virtual CPUs")},
    {"desc", N_("Change the number of virtual CPUs in the guest domain.")},
    {NULL, NULL}
};

static const vshCmdOptDef opts_setvcpus[] = {
    {"domain", VSH_OT_DATA, VSH_OFLAG_REQ, N_("domain name, id or uuid")},
    {"count", VSH_OT_INT, VSH_OFLAG_REQ, N_("number of virtual CPUs")},
    {"maximum", VSH_OT_BOOL, 0, N_("set maximum limit on next boot")},
    {"config", VSH_OT_BOOL, 0, N_("affect next boot")},
    {"live", VSH_OT_BOOL, 0, N_("affect running domain")},
    {NULL, 0, 0, NULL}
};

static int
cmdSetvcpus(vshControl *ctl, const vshCmd *cmd)
{
    virDomainPtr dom;
    int count;
    int ret = TRUE;
    int maximum = vshCommandOptBool(cmd, "maximum");
    int config = vshCommandOptBool(cmd, "config");
    int live = vshCommandOptBool(cmd, "live");
    int flags = ((maximum ? VIR_DOMAIN_VCPU_MAXIMUM : 0) |
                 (config ? VIR_DOMAIN_VCPU_CONFIG : 0) |
                 (live ? VIR_DOMAIN_VCPU_LIVE : 0));

    if (!vshConnectionUsability(ctl, ctl->conn))
        return FALSE;

    if (!(dom = vshCommandOptDomain(ctl, cmd, NULL)))
        return FALSE;

    count = vshCommandOptInt(cmd, "count", &count);

    if (!flags) {
        if (virDomainSetVcpus(dom, count) != 0) {
            ret = FALSE;
        }
    } else {
        if (virDomainSetVcpusFlags(dom, count, flags) < 0) {
            ret = FALSE;
        }
    }

    virDomainFree(dom);
    return ret;
}

/*
 * "setmemory" command
 */
static const vshCmdInfo info_setmem[] = {
    {"help", N_("change memory allocation")},
    {"desc", N_("Change the current memory allocation in the guest domain.")},
    {NULL, NULL}
};

static const vshCmdOptDef opts_setmem[] = {
    {"domain", VSH_OT_DATA, VSH_OFLAG_REQ, N_("domain name, id or uuid")},
    {"kilobytes", VSH_OT_INT, VSH_OFLAG_REQ, N_("number of kilobytes of memory")},
    {NULL, 0, 0, NULL}
};

static int
cmdSetmem(vshControl *ctl, const vshCmd *cmd)
{
    virDomainPtr dom;
    virDomainInfo info;
    unsigned long kilobytes;
    int ret = TRUE;

    if (!vshConnectionUsability(ctl, ctl->conn))
        return FALSE;

    if (!(dom = vshCommandOptDomain(ctl, cmd, NULL)))
        return FALSE;

    kilobytes = vshCommandOptUL(cmd, "kilobytes", NULL);
    if (kilobytes <= 0) {
        virDomainFree(dom);
        vshError(ctl, _("Invalid value of %lu for memory size"), kilobytes);
        return FALSE;
    }

    if (virDomainGetInfo(dom, &info) != 0) {
        virDomainFree(dom);
        vshError(ctl, "%s", _("Unable to verify MaxMemorySize"));
        return FALSE;
    }

    if (kilobytes > info.maxMem) {
        virDomainFree(dom);
        vshError(ctl, _("Requested memory size %lu kb is larger than maximum of %lu kb"),
                 kilobytes, info.maxMem);
        return FALSE;
    }

    if (virDomainSetMemory(dom, kilobytes) != 0) {
        ret = FALSE;
    }

    virDomainFree(dom);
    return ret;
}

/*
 * "setmaxmem" command
 */
static const vshCmdInfo info_setmaxmem[] = {
    {"help", N_("change maximum memory limit")},
    {"desc", N_("Change the maximum memory allocation limit in the guest domain.")},
    {NULL, NULL}
};

static const vshCmdOptDef opts_setmaxmem[] = {
    {"domain", VSH_OT_DATA, VSH_OFLAG_REQ, N_("domain name, id or uuid")},
    {"kilobytes", VSH_OT_INT, VSH_OFLAG_REQ, N_("maximum memory limit in kilobytes")},
    {NULL, 0, 0, NULL}
};

static int
cmdSetmaxmem(vshControl *ctl, const vshCmd *cmd)
{
    virDomainPtr dom;
    virDomainInfo info;
    int kilobytes;
    int ret = TRUE;

    if (!vshConnectionUsability(ctl, ctl->conn))
        return FALSE;

    if (!(dom = vshCommandOptDomain(ctl, cmd, NULL)))
        return FALSE;

    kilobytes = vshCommandOptInt(cmd, "kilobytes", &kilobytes);
    if (kilobytes <= 0) {
        virDomainFree(dom);
        vshError(ctl, _("Invalid value of %d for memory size"), kilobytes);
        return FALSE;
    }

    if (virDomainGetInfo(dom, &info) != 0) {
        virDomainFree(dom);
        vshError(ctl, "%s", _("Unable to verify current MemorySize"));
        return FALSE;
    }

    if (virDomainSetMaxMemory(dom, kilobytes) != 0) {
        vshError(ctl, "%s", _("Unable to change MaxMemorySize"));
        virDomainFree(dom);
        return FALSE;
    }

    if (kilobytes < info.memory) {
        if (virDomainSetMemory(dom, kilobytes) != 0) {
            vshError(ctl, "%s", _("Unable to shrink current MemorySize"));
            ret = FALSE;
        }
    }

    virDomainFree(dom);
    return ret;
}

/*
 * "memtune" command
 */
static const vshCmdInfo info_memtune[] = {
    {"help", N_("Get/Set memory paramters")},
    {"desc", N_("Get/Set the current memory paramters for the guest domain.\n" \
                "    To get the memory parameters use following command: \n\n" \
                "    virsh # memtune <domain>")},
    {NULL, NULL}
};

static const vshCmdOptDef opts_memtune[] = {
    {"domain", VSH_OT_DATA, VSH_OFLAG_REQ, N_("domain name, id or uuid")},
    {"hard-limit", VSH_OT_INT, VSH_OFLAG_NONE,
     N_("Max memory in kilobytes")},
    {"soft-limit", VSH_OT_INT, VSH_OFLAG_NONE,
     N_("Memory during contention in kilobytes")},
    {"swap-hard-limit", VSH_OT_INT, VSH_OFLAG_NONE,
     N_("Max swap in kilobytes")},
    {"min-guarantee", VSH_OT_INT, VSH_OFLAG_NONE,
     N_("Min guaranteed memory in kilobytes")},
    {NULL, 0, 0, NULL}
};

static int
cmdMemtune(vshControl * ctl, const vshCmd * cmd)
{
    virDomainPtr dom;
    long long hard_limit, soft_limit, swap_hard_limit, min_guarantee;
    int nparams = 0;
    unsigned int i = 0;
    virMemoryParameterPtr params = NULL, temp = NULL;
    int ret = FALSE;

    if (!vshConnectionUsability(ctl, ctl->conn))
        return FALSE;

    if (!(dom = vshCommandOptDomain(ctl, cmd, NULL)))
        return FALSE;

    hard_limit =
        vshCommandOptLongLong(cmd, "hard-limit", NULL);
    if (hard_limit)
        nparams++;

    soft_limit =
        vshCommandOptLongLong(cmd, "soft-limit", NULL);
    if (soft_limit)
        nparams++;

    swap_hard_limit =
        vshCommandOptLongLong(cmd, "swap-hard-limit", NULL);
    if (swap_hard_limit)
        nparams++;

    min_guarantee =
        vshCommandOptLongLong(cmd, "min-guarantee", NULL);
    if (min_guarantee)
        nparams++;

    if (nparams == 0) {
        /* get the number of memory parameters */
        if (virDomainGetMemoryParameters(dom, NULL, &nparams, 0) != 0) {
            vshError(ctl, "%s",
                     _("Unable to get number of memory parameters"));
            goto cleanup;
        }

        if (nparams == 0) {
            /* nothing to output */
            ret = TRUE;
            goto cleanup;
        }

        /* now go get all the memory parameters */
        params = vshCalloc(ctl, nparams, sizeof(*params));
        if (virDomainGetMemoryParameters(dom, params, &nparams, 0) != 0) {
            vshError(ctl, "%s", _("Unable to get memory parameters"));
            goto cleanup;
        }

        for (i = 0; i < nparams; i++) {
            switch (params[i].type) {
                case VIR_DOMAIN_MEMORY_PARAM_INT:
                    vshPrint(ctl, "%-15s: %d\n", params[i].field,
                             params[i].value.i);
                    break;
                case VIR_DOMAIN_MEMORY_PARAM_UINT:
                    vshPrint(ctl, "%-15s: %u\n", params[i].field,
                             params[i].value.ui);
                    break;
                case VIR_DOMAIN_MEMORY_PARAM_LLONG:
                    vshPrint(ctl, "%-15s: %lld\n", params[i].field,
                             params[i].value.l);
                    break;
                case VIR_DOMAIN_MEMORY_PARAM_ULLONG:
                    vshPrint(ctl, "%-15s: %llu\n", params[i].field,
                             params[i].value.ul);
                    break;
                case VIR_DOMAIN_MEMORY_PARAM_DOUBLE:
                    vshPrint(ctl, "%-15s: %f\n", params[i].field,
                             params[i].value.d);
                    break;
                case VIR_DOMAIN_MEMORY_PARAM_BOOLEAN:
                    vshPrint(ctl, "%-15s: %d\n", params[i].field,
                             params[i].value.b);
                    break;
                default:
                    vshPrint(ctl, "unimplemented memory parameter type\n");
            }
        }

        ret = TRUE;
    } else {
        /* set the memory parameters */
        params = vshCalloc(ctl, nparams, sizeof(*params));

        for (i = 0; i < nparams; i++) {
            temp = &params[i];
            temp->type = VIR_DOMAIN_MEMORY_PARAM_ULLONG;

            /*
             * Some magic here, this is used to fill the params structure with
             * the valid arguments passed, after filling the particular
             * argument we purposely make them 0, so on the next pass it goes
             * to the next valid argument and so on.
             */
            if (soft_limit) {
                temp->value.ul = soft_limit;
                strncpy(temp->field, VIR_DOMAIN_MEMORY_SOFT_LIMIT,
                        sizeof(temp->field));
                soft_limit = 0;
            } else if (hard_limit) {
                temp->value.ul = hard_limit;
                strncpy(temp->field, VIR_DOMAIN_MEMORY_HARD_LIMIT,
                        sizeof(temp->field));
                hard_limit = 0;
            } else if (swap_hard_limit) {
                temp->value.ul = swap_hard_limit;
                strncpy(temp->field, VIR_DOMAIN_MEMORY_SWAP_HARD_LIMIT,
                        sizeof(temp->field));
                swap_hard_limit = 0;
            } else if (min_guarantee) {
                temp->value.ul = min_guarantee;
                strncpy(temp->field, VIR_DOMAIN_MEMORY_MIN_GUARANTEE,
                        sizeof(temp->field));
                min_guarantee = 0;
            }
        }
        if (virDomainSetMemoryParameters(dom, params, nparams, 0) != 0)
            vshError(ctl, "%s", _("Unable to change memory parameters"));
        else
            ret = TRUE;
    }

  cleanup:
    VIR_FREE(params);
    virDomainFree(dom);
    return ret;
}

/*
 * "nodeinfo" command
 */
static const vshCmdInfo info_nodeinfo[] = {
    {"help", N_("node information")},
    {"desc", N_("Returns basic information about the node.")},
    {NULL, NULL}
};

static int
cmdNodeinfo(vshControl *ctl, const vshCmd *cmd ATTRIBUTE_UNUSED)
{
    virNodeInfo info;

    if (!vshConnectionUsability(ctl, ctl->conn))
        return FALSE;

    if (virNodeGetInfo(ctl->conn, &info) < 0) {
        vshError(ctl, "%s", _("failed to get node information"));
        return FALSE;
    }
    vshPrint(ctl, "%-20s %s\n", _("CPU model:"), info.model);
    vshPrint(ctl, "%-20s %d\n", _("CPU(s):"), info.cpus);
    vshPrint(ctl, "%-20s %d MHz\n", _("CPU frequency:"), info.mhz);
    vshPrint(ctl, "%-20s %d\n", _("CPU socket(s):"), info.sockets);
    vshPrint(ctl, "%-20s %d\n", _("Core(s) per socket:"), info.cores);
    vshPrint(ctl, "%-20s %d\n", _("Thread(s) per core:"), info.threads);
    vshPrint(ctl, "%-20s %d\n", _("NUMA cell(s):"), info.nodes);
    vshPrint(ctl, "%-20s %lu kB\n", _("Memory size:"), info.memory);

    return TRUE;
}

/*
 * "capabilities" command
 */
static const vshCmdInfo info_capabilities[] = {
    {"help", N_("capabilities")},
    {"desc", N_("Returns capabilities of hypervisor/driver.")},
    {NULL, NULL}
};

static int
cmdCapabilities (vshControl *ctl, const vshCmd *cmd ATTRIBUTE_UNUSED)
{
    char *caps;

    if (!vshConnectionUsability(ctl, ctl->conn))
        return FALSE;

    if ((caps = virConnectGetCapabilities (ctl->conn)) == NULL) {
        vshError(ctl, "%s", _("failed to get capabilities"));
        return FALSE;
    }
    vshPrint (ctl, "%s\n", caps);
    VIR_FREE(caps);

    return TRUE;
}

/*
 * "dumpxml" command
 */
static const vshCmdInfo info_dumpxml[] = {
    {"help", N_("domain information in XML")},
    {"desc", N_("Output the domain information as an XML dump to stdout.")},
    {NULL, NULL}
};

static const vshCmdOptDef opts_dumpxml[] = {
    {"domain", VSH_OT_DATA, VSH_OFLAG_REQ, N_("domain name, id or uuid")},
    {"inactive", VSH_OT_BOOL, 0, N_("show inactive defined XML")},
    {"security-info", VSH_OT_BOOL, 0, N_("include security sensitive information in XML dump")},
    {"update-cpu", VSH_OT_BOOL, 0, N_("update guest CPU according to host CPU")},
    {NULL, 0, 0, NULL}
};

static int
cmdDumpXML(vshControl *ctl, const vshCmd *cmd)
{
    virDomainPtr dom;
    int ret = TRUE;
    char *dump;
    int flags = 0;
    int inactive = vshCommandOptBool(cmd, "inactive");
    int secure = vshCommandOptBool(cmd, "security-info");
    int update = vshCommandOptBool(cmd, "update-cpu");

    if (inactive)
        flags |= VIR_DOMAIN_XML_INACTIVE;
    if (secure)
        flags |= VIR_DOMAIN_XML_SECURE;
    if (update)
        flags |= VIR_DOMAIN_XML_UPDATE_CPU;

    if (!vshConnectionUsability(ctl, ctl->conn))
        return FALSE;

    if (!(dom = vshCommandOptDomain(ctl, cmd, NULL)))
        return FALSE;

    dump = virDomainGetXMLDesc(dom, flags);
    if (dump != NULL) {
        vshPrint(ctl, "%s", dump);
        VIR_FREE(dump);
    } else {
        ret = FALSE;
    }

    virDomainFree(dom);
    return ret;
}

/*
 * "domxml-from-native" command
 */
static const vshCmdInfo info_domxmlfromnative[] = {
    {"help", N_("Convert native config to domain XML")},
    {"desc", N_("Convert native guest configuration format to domain XML format.")},
    {NULL, NULL}
};

static const vshCmdOptDef opts_domxmlfromnative[] = {
    {"format", VSH_OT_DATA, VSH_OFLAG_REQ, N_("source config data format")},
    {"config", VSH_OT_DATA, VSH_OFLAG_REQ, N_("config data file to import from")},
    {NULL, 0, 0, NULL}
};

static int
cmdDomXMLFromNative(vshControl *ctl, const vshCmd *cmd)
{
    int ret = TRUE;
    char *format;
    char *configFile;
    char *configData;
    char *xmlData;
    int flags = 0;

    if (!vshConnectionUsability(ctl, ctl->conn))
        return FALSE;

    format = vshCommandOptString(cmd, "format", NULL);
    configFile = vshCommandOptString(cmd, "config", NULL);

    if (virFileReadAll(configFile, 1024*1024, &configData) < 0)
        return FALSE;

    xmlData = virConnectDomainXMLFromNative(ctl->conn, format, configData, flags);
    if (xmlData != NULL) {
        vshPrint(ctl, "%s", xmlData);
        VIR_FREE(xmlData);
    } else {
        ret = FALSE;
    }

    return ret;
}

/*
 * "domxml-to-native" command
 */
static const vshCmdInfo info_domxmltonative[] = {
    {"help", N_("Convert domain XML to native config")},
    {"desc", N_("Convert domain XML config to a native guest configuration format.")},
    {NULL, NULL}
};

static const vshCmdOptDef opts_domxmltonative[] = {
    {"format", VSH_OT_DATA, VSH_OFLAG_REQ, N_("target config data type format")},
    {"xml", VSH_OT_DATA, VSH_OFLAG_REQ, N_("xml data file to export from")},
    {NULL, 0, 0, NULL}
};

static int
cmdDomXMLToNative(vshControl *ctl, const vshCmd *cmd)
{
    int ret = TRUE;
    char *format;
    char *xmlFile;
    char *configData;
    char *xmlData;
    int flags = 0;

    if (!vshConnectionUsability(ctl, ctl->conn))
        return FALSE;

    format = vshCommandOptString(cmd, "format", NULL);
    xmlFile = vshCommandOptString(cmd, "xml", NULL);

    if (virFileReadAll(xmlFile, 1024*1024, &xmlData) < 0)
        return FALSE;

    configData = virConnectDomainXMLToNative(ctl->conn, format, xmlData, flags);
    if (configData != NULL) {
        vshPrint(ctl, "%s", configData);
        VIR_FREE(configData);
    } else {
        ret = FALSE;
    }

    return ret;
}

/*
 * "domname" command
 */
static const vshCmdInfo info_domname[] = {
    {"help", N_("convert a domain id or UUID to domain name")},
    {"desc", ""},
    {NULL, NULL}
};

static const vshCmdOptDef opts_domname[] = {
    {"domain", VSH_OT_DATA, VSH_OFLAG_REQ, N_("domain id or uuid")},
    {NULL, 0, 0, NULL}
};

static int
cmdDomname(vshControl *ctl, const vshCmd *cmd)
{
    virDomainPtr dom;

    if (!vshConnectionUsability(ctl, ctl->conn))
        return FALSE;
    if (!(dom = vshCommandOptDomainBy(ctl, cmd, NULL,
                                      VSH_BYID|VSH_BYUUID)))
        return FALSE;

    vshPrint(ctl, "%s\n", virDomainGetName(dom));
    virDomainFree(dom);
    return TRUE;
}

/*
 * "domid" command
 */
static const vshCmdInfo info_domid[] = {
    {"help", N_("convert a domain name or UUID to domain id")},
    {"desc", ""},
    {NULL, NULL}
};

static const vshCmdOptDef opts_domid[] = {
    {"domain", VSH_OT_DATA, VSH_OFLAG_REQ, N_("domain name or uuid")},
    {NULL, 0, 0, NULL}
};

static int
cmdDomid(vshControl *ctl, const vshCmd *cmd)
{
    virDomainPtr dom;
    unsigned int id;

    if (!vshConnectionUsability(ctl, ctl->conn))
        return FALSE;
    if (!(dom = vshCommandOptDomainBy(ctl, cmd, NULL,
                                      VSH_BYNAME|VSH_BYUUID)))
        return FALSE;

    id = virDomainGetID(dom);
    if (id == ((unsigned int)-1))
        vshPrint(ctl, "%s\n", "-");
    else
        vshPrint(ctl, "%d\n", id);
    virDomainFree(dom);
    return TRUE;
}

/*
 * "domuuid" command
 */
static const vshCmdInfo info_domuuid[] = {
    {"help", N_("convert a domain name or id to domain UUID")},
    {"desc", ""},
    {NULL, NULL}
};

static const vshCmdOptDef opts_domuuid[] = {
    {"domain", VSH_OT_DATA, VSH_OFLAG_REQ, N_("domain id or name")},
    {NULL, 0, 0, NULL}
};

static int
cmdDomuuid(vshControl *ctl, const vshCmd *cmd)
{
    virDomainPtr dom;
    char uuid[VIR_UUID_STRING_BUFLEN];

    if (!vshConnectionUsability(ctl, ctl->conn))
        return FALSE;
    if (!(dom = vshCommandOptDomainBy(ctl, cmd, NULL,
                                      VSH_BYNAME|VSH_BYID)))
        return FALSE;

    if (virDomainGetUUIDString(dom, uuid) != -1)
        vshPrint(ctl, "%s\n", uuid);
    else
        vshError(ctl, "%s", _("failed to get domain UUID"));

    virDomainFree(dom);
    return TRUE;
}

/*
 * "migrate" command
 */
static const vshCmdInfo info_migrate[] = {
    {"help", N_("migrate domain to another host")},
    {"desc", N_("Migrate domain to another host.  Add --live for live migration.")},
    {NULL, NULL}
};

static const vshCmdOptDef opts_migrate[] = {
    {"live", VSH_OT_BOOL, 0, N_("live migration")},
    {"p2p", VSH_OT_BOOL, 0, N_("peer-2-peer migration")},
    {"direct", VSH_OT_BOOL, 0, N_("direct migration")},
    {"tunnelled", VSH_OT_BOOL, 0, N_("tunnelled migration")},
    {"persistent", VSH_OT_BOOL, 0, N_("persist VM on destination")},
    {"undefinesource", VSH_OT_BOOL, 0, N_("undefine VM on source")},
    {"suspend", VSH_OT_BOOL, 0, N_("do not restart the domain on the destination host")},
    {"copy-storage-all", VSH_OT_BOOL, 0, N_("migration with non-shared storage with full disk copy")},
    {"copy-storage-inc", VSH_OT_BOOL, 0, N_("migration with non-shared storage with incremental copy (same base image shared between source and destination)")},
    {"domain", VSH_OT_DATA, VSH_OFLAG_REQ, N_("domain name, id or uuid")},
    {"desturi", VSH_OT_DATA, VSH_OFLAG_REQ, N_("connection URI of the destination host")},
    {"migrateuri", VSH_OT_DATA, 0, N_("migration URI, usually can be omitted")},
    {"dname", VSH_OT_DATA, 0, N_("rename to new name during migration (if supported)")},
    {NULL, 0, 0, NULL}
};

static int
cmdMigrate (vshControl *ctl, const vshCmd *cmd)
{
    virDomainPtr dom = NULL;
    const char *desturi;
    const char *migrateuri;
    const char *dname;
    int flags = 0, found, ret = FALSE;

    if (!vshConnectionUsability (ctl, ctl->conn))
        return FALSE;

    if (!(dom = vshCommandOptDomain (ctl, cmd, NULL)))
        return FALSE;

    desturi = vshCommandOptString (cmd, "desturi", &found);
    if (!found)
        goto done;

    migrateuri = vshCommandOptString (cmd, "migrateuri", NULL);

    dname = vshCommandOptString (cmd, "dname", NULL);

    if (vshCommandOptBool (cmd, "live"))
        flags |= VIR_MIGRATE_LIVE;
    if (vshCommandOptBool (cmd, "p2p"))
        flags |= VIR_MIGRATE_PEER2PEER;
    if (vshCommandOptBool (cmd, "tunnelled"))
        flags |= VIR_MIGRATE_TUNNELLED;

    if (vshCommandOptBool (cmd, "persistent"))
        flags |= VIR_MIGRATE_PERSIST_DEST;
    if (vshCommandOptBool (cmd, "undefinesource"))
        flags |= VIR_MIGRATE_UNDEFINE_SOURCE;

    if (vshCommandOptBool (cmd, "suspend"))
        flags |= VIR_MIGRATE_PAUSED;

    if (vshCommandOptBool (cmd, "copy-storage-all"))
        flags |= VIR_MIGRATE_NON_SHARED_DISK;

    if (vshCommandOptBool (cmd, "copy-storage-inc"))
        flags |= VIR_MIGRATE_NON_SHARED_INC;

    if ((flags & VIR_MIGRATE_PEER2PEER) ||
        vshCommandOptBool (cmd, "direct")) {
        /* For peer2peer migration or direct migration we only expect one URI
         * a libvirt URI, or a hypervisor specific URI. */

        if (migrateuri != NULL) {
            vshError(ctl, "%s", _("migrate: Unexpected migrateuri for peer2peer/direct migration"));
            goto done;
        }

        if (virDomainMigrateToURI (dom, desturi, flags, dname, 0) == 0)
            ret = TRUE;
    } else {
        /* For traditional live migration, connect to the destination host directly. */
        virConnectPtr dconn = NULL;
        virDomainPtr ddom = NULL;

        dconn = virConnectOpenAuth (desturi, virConnectAuthPtrDefault, 0);
        if (!dconn) goto done;

        ddom = virDomainMigrate (dom, dconn, flags, dname, migrateuri, 0);
        if (ddom) {
            virDomainFree(ddom);
            ret = TRUE;
        }
        virConnectClose (dconn);
    }

 done:
    if (dom) virDomainFree (dom);
    return ret;
}

/*
 * "migrate-setmaxdowntime" command
 */
static const vshCmdInfo info_migrate_setmaxdowntime[] = {
    {"help", N_("set maximum tolerable downtime")},
    {"desc", N_("Set maximum tolerable downtime of a domain which is being live-migrated to another host.")},
    {NULL, NULL}
};

static const vshCmdOptDef opts_migrate_setmaxdowntime[] = {
    {"domain", VSH_OT_DATA, VSH_OFLAG_REQ, N_("domain name, id or uuid")},
    {"downtime", VSH_OT_INT, VSH_OFLAG_REQ, N_("maximum tolerable downtime (in milliseconds) for migration")},
    {NULL, 0, 0, NULL}
};

static int
cmdMigrateSetMaxDowntime(vshControl *ctl, const vshCmd *cmd)
{
    virDomainPtr dom = NULL;
    long long downtime;
    int found;
    int ret = FALSE;

    if (!vshConnectionUsability(ctl, ctl->conn))
        return FALSE;

    if (!(dom = vshCommandOptDomain(ctl, cmd, NULL)))
        return FALSE;

    downtime = vshCommandOptLongLong(cmd, "downtime", &found);
    if (!found || downtime < 1) {
        vshError(ctl, "%s", _("migrate: Invalid downtime"));
        goto done;
    }

    if (virDomainMigrateSetMaxDowntime(dom, downtime, 0))
        goto done;

    ret = TRUE;

done:
    virDomainFree(dom);
    return ret;
}

/*
 * "net-autostart" command
 */
static const vshCmdInfo info_network_autostart[] = {
    {"help", N_("autostart a network")},
    {"desc",
     N_("Configure a network to be automatically started at boot.")},
    {NULL, NULL}
};

static const vshCmdOptDef opts_network_autostart[] = {
    {"network",  VSH_OT_DATA, VSH_OFLAG_REQ, N_("network name or uuid")},
    {"disable", VSH_OT_BOOL, 0, N_("disable autostarting")},
    {NULL, 0, 0, NULL}
};

static int
cmdNetworkAutostart(vshControl *ctl, const vshCmd *cmd)
{
    virNetworkPtr network;
    char *name;
    int autostart;

    if (!vshConnectionUsability(ctl, ctl->conn))
        return FALSE;

    if (!(network = vshCommandOptNetwork(ctl, cmd, &name)))
        return FALSE;

    autostart = !vshCommandOptBool(cmd, "disable");

    if (virNetworkSetAutostart(network, autostart) < 0) {
        if (autostart)
            vshError(ctl, _("failed to mark network %s as autostarted"), name);
        else
            vshError(ctl, _("failed to unmark network %s as autostarted"), name);
        virNetworkFree(network);
        return FALSE;
    }

    if (autostart)
        vshPrint(ctl, _("Network %s marked as autostarted\n"), name);
    else
        vshPrint(ctl, _("Network %s unmarked as autostarted\n"), name);

    virNetworkFree(network);
    return TRUE;
}

/*
 * "net-create" command
 */
static const vshCmdInfo info_network_create[] = {
    {"help", N_("create a network from an XML file")},
    {"desc", N_("Create a network.")},
    {NULL, NULL}
};

static const vshCmdOptDef opts_network_create[] = {
    {"file", VSH_OT_DATA, VSH_OFLAG_REQ, N_("file containing an XML network description")},
    {NULL, 0, 0, NULL}
};

static int
cmdNetworkCreate(vshControl *ctl, const vshCmd *cmd)
{
    virNetworkPtr network;
    char *from;
    int found;
    int ret = TRUE;
    char *buffer;

    if (!vshConnectionUsability(ctl, ctl->conn))
        return FALSE;

    from = vshCommandOptString(cmd, "file", &found);
    if (!found)
        return FALSE;

    if (virFileReadAll(from, VIRSH_MAX_XML_FILE, &buffer) < 0)
        return FALSE;

    network = virNetworkCreateXML(ctl->conn, buffer);
    VIR_FREE(buffer);

    if (network != NULL) {
        vshPrint(ctl, _("Network %s created from %s\n"),
                 virNetworkGetName(network), from);
        virNetworkFree(network);
    } else {
        vshError(ctl, _("Failed to create network from %s"), from);
        ret = FALSE;
    }
    return ret;
}


/*
 * "net-define" command
 */
static const vshCmdInfo info_network_define[] = {
    {"help", N_("define (but don't start) a network from an XML file")},
    {"desc", N_("Define a network.")},
    {NULL, NULL}
};

static const vshCmdOptDef opts_network_define[] = {
    {"file", VSH_OT_DATA, VSH_OFLAG_REQ, N_("file containing an XML network description")},
    {NULL, 0, 0, NULL}
};

static int
cmdNetworkDefine(vshControl *ctl, const vshCmd *cmd)
{
    virNetworkPtr network;
    char *from;
    int found;
    int ret = TRUE;
    char *buffer;

    if (!vshConnectionUsability(ctl, ctl->conn))
        return FALSE;

    from = vshCommandOptString(cmd, "file", &found);
    if (!found)
        return FALSE;

    if (virFileReadAll(from, VIRSH_MAX_XML_FILE, &buffer) < 0)
        return FALSE;

    network = virNetworkDefineXML(ctl->conn, buffer);
    VIR_FREE(buffer);

    if (network != NULL) {
        vshPrint(ctl, _("Network %s defined from %s\n"),
                 virNetworkGetName(network), from);
        virNetworkFree(network);
    } else {
        vshError(ctl, _("Failed to define network from %s"), from);
        ret = FALSE;
    }
    return ret;
}


/*
 * "net-destroy" command
 */
static const vshCmdInfo info_network_destroy[] = {
    {"help", N_("destroy a network")},
    {"desc", N_("Destroy a given network.")},
    {NULL, NULL}
};

static const vshCmdOptDef opts_network_destroy[] = {
    {"network", VSH_OT_DATA, VSH_OFLAG_REQ, N_("network name, id or uuid")},
    {NULL, 0, 0, NULL}
};

static int
cmdNetworkDestroy(vshControl *ctl, const vshCmd *cmd)
{
    virNetworkPtr network;
    int ret = TRUE;
    char *name;

    if (!vshConnectionUsability(ctl, ctl->conn))
        return FALSE;

    if (!(network = vshCommandOptNetwork(ctl, cmd, &name)))
        return FALSE;

    if (virNetworkDestroy(network) == 0) {
        vshPrint(ctl, _("Network %s destroyed\n"), name);
    } else {
        vshError(ctl, _("Failed to destroy network %s"), name);
        ret = FALSE;
    }

    virNetworkFree(network);
    return ret;
}


/*
 * "net-dumpxml" command
 */
static const vshCmdInfo info_network_dumpxml[] = {
    {"help", N_("network information in XML")},
    {"desc", N_("Output the network information as an XML dump to stdout.")},
    {NULL, NULL}
};

static const vshCmdOptDef opts_network_dumpxml[] = {
    {"network", VSH_OT_DATA, VSH_OFLAG_REQ, N_("network name, id or uuid")},
    {NULL, 0, 0, NULL}
};

static int
cmdNetworkDumpXML(vshControl *ctl, const vshCmd *cmd)
{
    virNetworkPtr network;
    int ret = TRUE;
    char *dump;

    if (!vshConnectionUsability(ctl, ctl->conn))
        return FALSE;

    if (!(network = vshCommandOptNetwork(ctl, cmd, NULL)))
        return FALSE;

    dump = virNetworkGetXMLDesc(network, 0);
    if (dump != NULL) {
        vshPrint(ctl, "%s", dump);
        VIR_FREE(dump);
    } else {
        ret = FALSE;
    }

    virNetworkFree(network);
    return ret;
}


/*
 * "iface-edit" command
 */
static const vshCmdInfo info_interface_edit[] = {
    {"help", N_("edit XML configuration for a physical host interface")},
    {"desc", N_("Edit the XML configuration for a physical host interface.")},
    {NULL, NULL}
};

static const vshCmdOptDef opts_interface_edit[] = {
    {"interface", VSH_OT_DATA, VSH_OFLAG_REQ, N_("interface name or MAC address")},
    {NULL, 0, 0, NULL}
};

static int
cmdInterfaceEdit (vshControl *ctl, const vshCmd *cmd)
{
    int ret = FALSE;
    virInterfacePtr iface = NULL;
    char *tmp = NULL;
    char *doc = NULL;
    char *doc_edited = NULL;
    char *doc_reread = NULL;
    int flags = VIR_INTERFACE_XML_INACTIVE;

    if (!vshConnectionUsability(ctl, ctl->conn))
        goto cleanup;

    iface = vshCommandOptInterface (ctl, cmd, NULL);
    if (iface == NULL)
        goto cleanup;

    /* Get the XML configuration of the interface. */
    doc = virInterfaceGetXMLDesc (iface, flags);
    if (!doc)
        goto cleanup;

    /* Create and open the temporary file. */
    tmp = editWriteToTempFile (ctl, doc);
    if (!tmp) goto cleanup;

    /* Start the editor. */
    if (editFile (ctl, tmp) == -1) goto cleanup;

    /* Read back the edited file. */
    doc_edited = editReadBackFile (ctl, tmp);
    if (!doc_edited) goto cleanup;

    /* Compare original XML with edited.  Has it changed at all? */
    if (STREQ (doc, doc_edited)) {
        vshPrint (ctl, _("Interface %s XML configuration not changed.\n"),
                  virInterfaceGetName (iface));
        ret = TRUE;
        goto cleanup;
    }

    /* Now re-read the interface XML.  Did someone else change it while
     * it was being edited?  This also catches problems such as us
     * losing a connection or the interface going away.
     */
    doc_reread = virInterfaceGetXMLDesc (iface, flags);
    if (!doc_reread)
        goto cleanup;

    if (STRNEQ (doc, doc_reread)) {
        vshError(ctl, "%s",
                 _("ERROR: the XML configuration was changed by another user"));
        goto cleanup;
    }

    /* Everything checks out, so redefine the interface. */
    virInterfaceFree (iface);
    iface = virInterfaceDefineXML (ctl->conn, doc_edited, 0);
    if (!iface)
        goto cleanup;

    vshPrint (ctl, _("Interface %s XML configuration edited.\n"),
              virInterfaceGetName(iface));

    ret = TRUE;

cleanup:
    if (iface)
        virInterfaceFree (iface);

    VIR_FREE(doc);
    VIR_FREE(doc_edited);
    VIR_FREE(doc_reread);

    if (tmp) {
        unlink (tmp);
        VIR_FREE(tmp);
    }

    return ret;
}

/*
 * "net-list" command
 */
static const vshCmdInfo info_network_list[] = {
    {"help", N_("list networks")},
    {"desc", N_("Returns list of networks.")},
    {NULL, NULL}
};

static const vshCmdOptDef opts_network_list[] = {
    {"inactive", VSH_OT_BOOL, 0, N_("list inactive networks")},
    {"all", VSH_OT_BOOL, 0, N_("list inactive & active networks")},
    {NULL, 0, 0, NULL}
};

static int
cmdNetworkList(vshControl *ctl, const vshCmd *cmd ATTRIBUTE_UNUSED)
{
    int inactive = vshCommandOptBool(cmd, "inactive");
    int all = vshCommandOptBool(cmd, "all");
    int active = !inactive || all ? 1 : 0;
    int maxactive = 0, maxinactive = 0, i;
    char **activeNames = NULL, **inactiveNames = NULL;
    inactive |= all;

    if (!vshConnectionUsability(ctl, ctl->conn))
        return FALSE;

    if (active) {
        maxactive = virConnectNumOfNetworks(ctl->conn);
        if (maxactive < 0) {
            vshError(ctl, "%s", _("Failed to list active networks"));
            return FALSE;
        }
        if (maxactive) {
            activeNames = vshMalloc(ctl, sizeof(char *) * maxactive);

            if ((maxactive = virConnectListNetworks(ctl->conn, activeNames,
                                                    maxactive)) < 0) {
                vshError(ctl, "%s", _("Failed to list active networks"));
                VIR_FREE(activeNames);
                return FALSE;
            }

            qsort(&activeNames[0], maxactive, sizeof(char *), namesorter);
        }
    }
    if (inactive) {
        maxinactive = virConnectNumOfDefinedNetworks(ctl->conn);
        if (maxinactive < 0) {
            vshError(ctl, "%s", _("Failed to list inactive networks"));
            VIR_FREE(activeNames);
            return FALSE;
        }
        if (maxinactive) {
            inactiveNames = vshMalloc(ctl, sizeof(char *) * maxinactive);

            if ((maxinactive =
                     virConnectListDefinedNetworks(ctl->conn, inactiveNames,
                                                   maxinactive)) < 0) {
                vshError(ctl, "%s", _("Failed to list inactive networks"));
                VIR_FREE(activeNames);
                VIR_FREE(inactiveNames);
                return FALSE;
            }

            qsort(&inactiveNames[0], maxinactive, sizeof(char*), namesorter);
        }
    }
    vshPrintExtra(ctl, "%-20s %-10s %s\n", _("Name"), _("State"),
                  _("Autostart"));
    vshPrintExtra(ctl, "-----------------------------------------\n");

    for (i = 0; i < maxactive; i++) {
        virNetworkPtr network =
            virNetworkLookupByName(ctl->conn, activeNames[i]);
        const char *autostartStr;
        int autostart = 0;

        /* this kind of work with networks is not atomic operation */
        if (!network) {
            VIR_FREE(activeNames[i]);
            continue;
        }

        if (virNetworkGetAutostart(network, &autostart) < 0)
            autostartStr = _("no autostart");
        else
            autostartStr = autostart ? _("yes") : _("no");

        vshPrint(ctl, "%-20s %-10s %-10s\n",
                 virNetworkGetName(network),
                 _("active"),
                 autostartStr);
        virNetworkFree(network);
        VIR_FREE(activeNames[i]);
    }
    for (i = 0; i < maxinactive; i++) {
        virNetworkPtr network = virNetworkLookupByName(ctl->conn, inactiveNames[i]);
        const char *autostartStr;
        int autostart = 0;

        /* this kind of work with networks is not atomic operation */
        if (!network) {
            VIR_FREE(inactiveNames[i]);
            continue;
        }

        if (virNetworkGetAutostart(network, &autostart) < 0)
            autostartStr = _("no autostart");
        else
            autostartStr = autostart ? _("yes") : _("no");

        vshPrint(ctl, "%-20s %-10s %-10s\n",
                 inactiveNames[i],
                 _("inactive"),
                 autostartStr);

        virNetworkFree(network);
        VIR_FREE(inactiveNames[i]);
    }
    VIR_FREE(activeNames);
    VIR_FREE(inactiveNames);
    return TRUE;
}


/*
 * "net-name" command
 */
static const vshCmdInfo info_network_name[] = {
    {"help", N_("convert a network UUID to network name")},
    {"desc", ""},
    {NULL, NULL}
};

static const vshCmdOptDef opts_network_name[] = {
    {"network", VSH_OT_DATA, VSH_OFLAG_REQ, N_("network uuid")},
    {NULL, 0, 0, NULL}
};

static int
cmdNetworkName(vshControl *ctl, const vshCmd *cmd)
{
    virNetworkPtr network;

    if (!vshConnectionUsability(ctl, ctl->conn))
        return FALSE;
    if (!(network = vshCommandOptNetworkBy(ctl, cmd, NULL,
                                           VSH_BYUUID)))
        return FALSE;

    vshPrint(ctl, "%s\n", virNetworkGetName(network));
    virNetworkFree(network);
    return TRUE;
}


/*
 * "net-start" command
 */
static const vshCmdInfo info_network_start[] = {
    {"help", N_("start a (previously defined) inactive network")},
    {"desc", N_("Start a network.")},
    {NULL, NULL}
};

static const vshCmdOptDef opts_network_start[] = {
    {"network", VSH_OT_DATA, VSH_OFLAG_REQ, N_("name of the inactive network")},
    {NULL, 0, 0, NULL}
};

static int
cmdNetworkStart(vshControl *ctl, const vshCmd *cmd)
{
    virNetworkPtr network;
    int ret = TRUE;

    if (!vshConnectionUsability(ctl, ctl->conn))
        return FALSE;

    if (!(network = vshCommandOptNetworkBy(ctl, cmd, NULL, VSH_BYNAME)))
         return FALSE;

    if (virNetworkCreate(network) == 0) {
        vshPrint(ctl, _("Network %s started\n"),
                 virNetworkGetName(network));
    } else {
        vshError(ctl, _("Failed to start network %s"),
                 virNetworkGetName(network));
        ret = FALSE;
    }
    virNetworkFree(network);
    return ret;
}


/*
 * "net-undefine" command
 */
static const vshCmdInfo info_network_undefine[] = {
    {"help", N_("undefine an inactive network")},
    {"desc", N_("Undefine the configuration for an inactive network.")},
    {NULL, NULL}
};

static const vshCmdOptDef opts_network_undefine[] = {
    {"network", VSH_OT_DATA, VSH_OFLAG_REQ, N_("network name or uuid")},
    {NULL, 0, 0, NULL}
};

static int
cmdNetworkUndefine(vshControl *ctl, const vshCmd *cmd)
{
    virNetworkPtr network;
    int ret = TRUE;
    char *name;

    if (!vshConnectionUsability(ctl, ctl->conn))
        return FALSE;

    if (!(network = vshCommandOptNetwork(ctl, cmd, &name)))
        return FALSE;

    if (virNetworkUndefine(network) == 0) {
        vshPrint(ctl, _("Network %s has been undefined\n"), name);
    } else {
        vshError(ctl, _("Failed to undefine network %s"), name);
        ret = FALSE;
    }

    virNetworkFree(network);
    return ret;
}


/*
 * "net-uuid" command
 */
static const vshCmdInfo info_network_uuid[] = {
    {"help", N_("convert a network name to network UUID")},
    {"desc", ""},
    {NULL, NULL}
};

static const vshCmdOptDef opts_network_uuid[] = {
    {"network", VSH_OT_DATA, VSH_OFLAG_REQ, N_("network name")},
    {NULL, 0, 0, NULL}
};

static int
cmdNetworkUuid(vshControl *ctl, const vshCmd *cmd)
{
    virNetworkPtr network;
    char uuid[VIR_UUID_STRING_BUFLEN];

    if (!vshConnectionUsability(ctl, ctl->conn))
        return FALSE;

    if (!(network = vshCommandOptNetworkBy(ctl, cmd, NULL,
                                           VSH_BYNAME)))
        return FALSE;

    if (virNetworkGetUUIDString(network, uuid) != -1)
        vshPrint(ctl, "%s\n", uuid);
    else
        vshError(ctl, "%s", _("failed to get network UUID"));

    virNetworkFree(network);
    return TRUE;
}


/**************************************************************************/
/*
 * "iface-list" command
 */
static const vshCmdInfo info_interface_list[] = {
    {"help", N_("list physical host interfaces")},
    {"desc", N_("Returns list of physical host interfaces.")},
    {NULL, NULL}
};

static const vshCmdOptDef opts_interface_list[] = {
    {"inactive", VSH_OT_BOOL, 0, N_("list inactive interfaces")},
    {"all", VSH_OT_BOOL, 0, N_("list inactive & active interfaces")},
    {NULL, 0, 0, NULL}
};
static int
cmdInterfaceList(vshControl *ctl, const vshCmd *cmd ATTRIBUTE_UNUSED)
{
    int inactive = vshCommandOptBool(cmd, "inactive");
    int all = vshCommandOptBool(cmd, "all");
    int active = !inactive || all ? 1 : 0;
    int maxactive = 0, maxinactive = 0, i;
    char **activeNames = NULL, **inactiveNames = NULL;
    inactive |= all;

    if (!vshConnectionUsability(ctl, ctl->conn))
        return FALSE;

    if (active) {
        maxactive = virConnectNumOfInterfaces(ctl->conn);
        if (maxactive < 0) {
            vshError(ctl, "%s", _("Failed to list active interfaces"));
            return FALSE;
        }
        if (maxactive) {
            activeNames = vshMalloc(ctl, sizeof(char *) * maxactive);

            if ((maxactive = virConnectListInterfaces(ctl->conn, activeNames,
                                                    maxactive)) < 0) {
                vshError(ctl, "%s", _("Failed to list active interfaces"));
                VIR_FREE(activeNames);
                return FALSE;
            }

            qsort(&activeNames[0], maxactive, sizeof(char *), namesorter);
        }
    }
    if (inactive) {
        maxinactive = virConnectNumOfDefinedInterfaces(ctl->conn);
        if (maxinactive < 0) {
            vshError(ctl, "%s", _("Failed to list inactive interfaces"));
            VIR_FREE(activeNames);
            return FALSE;
        }
        if (maxinactive) {
            inactiveNames = vshMalloc(ctl, sizeof(char *) * maxinactive);

            if ((maxinactive =
                     virConnectListDefinedInterfaces(ctl->conn, inactiveNames,
                                                     maxinactive)) < 0) {
                vshError(ctl, "%s", _("Failed to list inactive interfaces"));
                VIR_FREE(activeNames);
                VIR_FREE(inactiveNames);
                return FALSE;
            }

            qsort(&inactiveNames[0], maxinactive, sizeof(char*), namesorter);
        }
    }
    vshPrintExtra(ctl, "%-20s %-10s %s\n", _("Name"), _("State"),
                  _("MAC Address"));
    vshPrintExtra(ctl, "--------------------------------------------\n");

    for (i = 0; i < maxactive; i++) {
        virInterfacePtr iface =
            virInterfaceLookupByName(ctl->conn, activeNames[i]);

        /* this kind of work with interfaces is not atomic */
        if (!iface) {
            VIR_FREE(activeNames[i]);
            continue;
        }

        vshPrint(ctl, "%-20s %-10s %s\n",
                 virInterfaceGetName(iface),
                 _("active"),
                 virInterfaceGetMACString(iface));
        virInterfaceFree(iface);
        VIR_FREE(activeNames[i]);
    }
    for (i = 0; i < maxinactive; i++) {
        virInterfacePtr iface =
            virInterfaceLookupByName(ctl->conn, inactiveNames[i]);

        /* this kind of work with interfaces is not atomic */
        if (!iface) {
            VIR_FREE(inactiveNames[i]);
            continue;
        }

        vshPrint(ctl, "%-20s %-10s %s\n",
                 virInterfaceGetName(iface),
                 _("inactive"),
                 virInterfaceGetMACString(iface));
        virInterfaceFree(iface);
        VIR_FREE(inactiveNames[i]);
    }
    VIR_FREE(activeNames);
    VIR_FREE(inactiveNames);
    return TRUE;

}

/*
 * "iface-name" command
 */
static const vshCmdInfo info_interface_name[] = {
    {"help", N_("convert an interface MAC address to interface name")},
    {"desc", ""},
    {NULL, NULL}
};

static const vshCmdOptDef opts_interface_name[] = {
    {"interface", VSH_OT_DATA, VSH_OFLAG_REQ, N_("interface mac")},
    {NULL, 0, 0, NULL}
};

static int
cmdInterfaceName(vshControl *ctl, const vshCmd *cmd)
{
    virInterfacePtr iface;

    if (!vshConnectionUsability(ctl, ctl->conn))
        return FALSE;
    if (!(iface = vshCommandOptInterfaceBy(ctl, cmd, NULL,
                                           VSH_BYMAC)))
        return FALSE;

    vshPrint(ctl, "%s\n", virInterfaceGetName(iface));
    virInterfaceFree(iface);
    return TRUE;
}

/*
 * "iface-mac" command
 */
static const vshCmdInfo info_interface_mac[] = {
    {"help", N_("convert an interface name to interface MAC address")},
    {"desc", ""},
    {NULL, NULL}
};

static const vshCmdOptDef opts_interface_mac[] = {
    {"interface", VSH_OT_DATA, VSH_OFLAG_REQ, N_("interface name")},
    {NULL, 0, 0, NULL}
};

static int
cmdInterfaceMAC(vshControl *ctl, const vshCmd *cmd)
{
    virInterfacePtr iface;

    if (!vshConnectionUsability(ctl, ctl->conn))
        return FALSE;
    if (!(iface = vshCommandOptInterfaceBy(ctl, cmd, NULL,
                                           VSH_BYNAME)))
        return FALSE;

    vshPrint(ctl, "%s\n", virInterfaceGetMACString(iface));
    virInterfaceFree(iface);
    return TRUE;
}

/*
 * "iface-dumpxml" command
 */
static const vshCmdInfo info_interface_dumpxml[] = {
    {"help", N_("interface information in XML")},
    {"desc", N_("Output the physical host interface information as an XML dump to stdout.")},
    {NULL, NULL}
};

static const vshCmdOptDef opts_interface_dumpxml[] = {
    {"interface", VSH_OT_DATA, VSH_OFLAG_REQ, N_("interface name or MAC address")},
    {"inactive", VSH_OT_BOOL, 0, N_("show inactive defined XML")},
    {NULL, 0, 0, NULL}
};

static int
cmdInterfaceDumpXML(vshControl *ctl, const vshCmd *cmd)
{
    virInterfacePtr iface;
    int ret = TRUE;
    char *dump;
    int flags = 0;
    int inactive = vshCommandOptBool(cmd, "inactive");

    if (inactive)
        flags |= VIR_INTERFACE_XML_INACTIVE;

    if (!vshConnectionUsability(ctl, ctl->conn))
        return FALSE;

    if (!(iface = vshCommandOptInterface(ctl, cmd, NULL)))
        return FALSE;

    dump = virInterfaceGetXMLDesc(iface, flags);
    if (dump != NULL) {
        vshPrint(ctl, "%s", dump);
        VIR_FREE(dump);
    } else {
        ret = FALSE;
    }

    virInterfaceFree(iface);
    return ret;
}

/*
 * "iface-define" command
 */
static const vshCmdInfo info_interface_define[] = {
    {"help", N_("define (but don't start) a physical host interface from an XML file")},
    {"desc", N_("Define a physical host interface.")},
    {NULL, NULL}
};

static const vshCmdOptDef opts_interface_define[] = {
    {"file", VSH_OT_DATA, VSH_OFLAG_REQ, N_("file containing an XML interface description")},
    {NULL, 0, 0, NULL}
};

static int
cmdInterfaceDefine(vshControl *ctl, const vshCmd *cmd)
{
    virInterfacePtr iface;
    char *from;
    int found;
    int ret = TRUE;
    char *buffer;

    if (!vshConnectionUsability(ctl, ctl->conn))
        return FALSE;

    from = vshCommandOptString(cmd, "file", &found);
    if (!found)
        return FALSE;

    if (virFileReadAll(from, VIRSH_MAX_XML_FILE, &buffer) < 0)
        return FALSE;

    iface = virInterfaceDefineXML(ctl->conn, buffer, 0);
    VIR_FREE(buffer);

    if (iface != NULL) {
        vshPrint(ctl, _("Interface %s defined from %s\n"),
                 virInterfaceGetName(iface), from);
        virInterfaceFree (iface);
    } else {
        vshError(ctl, _("Failed to define interface from %s"), from);
        ret = FALSE;
    }
    return ret;
}

/*
 * "iface-undefine" command
 */
static const vshCmdInfo info_interface_undefine[] = {
    {"help", N_("undefine a physical host interface (remove it from configuration)")},
    {"desc", N_("undefine an interface.")},
    {NULL, NULL}
};

static const vshCmdOptDef opts_interface_undefine[] = {
    {"interface", VSH_OT_DATA, VSH_OFLAG_REQ, N_("interface name or MAC address")},
    {NULL, 0, 0, NULL}
};

static int
cmdInterfaceUndefine(vshControl *ctl, const vshCmd *cmd)
{
    virInterfacePtr iface;
    int ret = TRUE;
    char *name;

    if (!vshConnectionUsability(ctl, ctl->conn))
        return FALSE;

    if (!(iface = vshCommandOptInterface(ctl, cmd, &name)))
        return FALSE;

    if (virInterfaceUndefine(iface) == 0) {
        vshPrint(ctl, _("Interface %s undefined\n"), name);
    } else {
        vshError(ctl, _("Failed to undefine interface %s"), name);
        ret = FALSE;
    }

    virInterfaceFree(iface);
    return ret;
}

/*
 * "iface-start" command
 */
static const vshCmdInfo info_interface_start[] = {
    {"help", N_("start a physical host interface (enable it / \"if-up\")")},
    {"desc", N_("start a physical host interface.")},
    {NULL, NULL}
};

static const vshCmdOptDef opts_interface_start[] = {
    {"interface", VSH_OT_DATA, VSH_OFLAG_REQ, N_("interface name or MAC address")},
    {NULL, 0, 0, NULL}
};

static int
cmdInterfaceStart(vshControl *ctl, const vshCmd *cmd)
{
    virInterfacePtr iface;
    int ret = TRUE;
    char *name;

    if (!vshConnectionUsability(ctl, ctl->conn))
        return FALSE;

    if (!(iface = vshCommandOptInterface(ctl, cmd, &name)))
        return FALSE;

    if (virInterfaceCreate(iface, 0) == 0) {
        vshPrint(ctl, _("Interface %s started\n"), name);
    } else {
        vshError(ctl, _("Failed to start interface %s"), name);
        ret = FALSE;
    }

    virInterfaceFree(iface);
    return ret;
}

/*
 * "iface-destroy" command
 */
static const vshCmdInfo info_interface_destroy[] = {
    {"help", N_("destroy a physical host interface (disable it / \"if-down\")")},
    {"desc", N_("destroy a physical host interface.")},
    {NULL, NULL}
};

static const vshCmdOptDef opts_interface_destroy[] = {
    {"interface", VSH_OT_DATA, VSH_OFLAG_REQ, N_("interface name or MAC address")},
    {NULL, 0, 0, NULL}
};

static int
cmdInterfaceDestroy(vshControl *ctl, const vshCmd *cmd)
{
    virInterfacePtr iface;
    int ret = TRUE;
    char *name;

    if (!vshConnectionUsability(ctl, ctl->conn))
        return FALSE;

    if (!(iface = vshCommandOptInterface(ctl, cmd, &name)))
        return FALSE;

    if (virInterfaceDestroy(iface, 0) == 0) {
        vshPrint(ctl, _("Interface %s destroyed\n"), name);
    } else {
        vshError(ctl, _("Failed to destroy interface %s"), name);
        ret = FALSE;
    }

    virInterfaceFree(iface);
    return ret;
}


/*
 * "nwfilter-define" command
 */
static const vshCmdInfo info_nwfilter_define[] = {
    {"help", N_("define or update a network filter from an XML file")},
    {"desc", N_("Define a new network filter or update an existing one.")},
    {NULL, NULL}
};

static const vshCmdOptDef opts_nwfilter_define[] = {
    {"file", VSH_OT_DATA, VSH_OFLAG_REQ, N_("file containing an XML network filter description")},
    {NULL, 0, 0, NULL}
};

static int
cmdNWFilterDefine(vshControl *ctl, const vshCmd *cmd)
{
    virNWFilterPtr nwfilter;
    char *from;
    int found;
    int ret = TRUE;
    char *buffer;

    if (!vshConnectionUsability(ctl, ctl->conn))
        return FALSE;

    from = vshCommandOptString(cmd, "file", &found);
    if (!found)
        return FALSE;

    if (virFileReadAll(from, VIRSH_MAX_XML_FILE, &buffer) < 0)
        return FALSE;

    nwfilter = virNWFilterDefineXML(ctl->conn, buffer);
    VIR_FREE(buffer);

    if (nwfilter != NULL) {
        vshPrint(ctl, _("Network filter %s defined from %s\n"),
                 virNWFilterGetName(nwfilter), from);
        virNWFilterFree(nwfilter);
    } else {
        vshError(ctl, _("Failed to define network filter from %s"), from);
        ret = FALSE;
    }
    return ret;
}


/*
 * "nwfilter-undefine" command
 */
static const vshCmdInfo info_nwfilter_undefine[] = {
    {"help", N_("undefine a network filter")},
    {"desc", N_("Undefine a given network filter.")},
    {NULL, NULL}
};

static const vshCmdOptDef opts_nwfilter_undefine[] = {
    {"nwfilter", VSH_OT_DATA, VSH_OFLAG_REQ, N_("network filter name or uuid")},
    {NULL, 0, 0, NULL}
};

static int
cmdNWFilterUndefine(vshControl *ctl, const vshCmd *cmd)
{
    virNWFilterPtr nwfilter;
    int ret = TRUE;
    char *name;

    if (!vshConnectionUsability(ctl, ctl->conn))
        return FALSE;

    if (!(nwfilter = vshCommandOptNWFilter(ctl, cmd, &name)))
        return FALSE;

    if (virNWFilterUndefine(nwfilter) == 0) {
        vshPrint(ctl, _("Network filter %s undefined\n"), name);
    } else {
        vshError(ctl, _("Failed to undefine network filter %s"), name);
        ret = FALSE;
    }

    virNWFilterFree(nwfilter);
    return ret;
}


/*
 * "nwfilter-dumpxml" command
 */
static const vshCmdInfo info_nwfilter_dumpxml[] = {
    {"help", N_("network filter information in XML")},
    {"desc", N_("Output the network filter information as an XML dump to stdout.")},
    {NULL, NULL}
};

static const vshCmdOptDef opts_nwfilter_dumpxml[] = {
    {"nwfilter", VSH_OT_DATA, VSH_OFLAG_REQ, N_("network filter name or uuid")},
    {NULL, 0, 0, NULL}
};

static int
cmdNWFilterDumpXML(vshControl *ctl, const vshCmd *cmd)
{
    virNWFilterPtr nwfilter;
    int ret = TRUE;
    char *dump;

    if (!vshConnectionUsability(ctl, ctl->conn))
        return FALSE;

    if (!(nwfilter = vshCommandOptNWFilter(ctl, cmd, NULL)))
        return FALSE;

    dump = virNWFilterGetXMLDesc(nwfilter, 0);
    if (dump != NULL) {
        vshPrint(ctl, "%s", dump);
        VIR_FREE(dump);
    } else {
        ret = FALSE;
    }

    virNWFilterFree(nwfilter);
    return ret;
}

/*
 * "nwfilter-list" command
 */
static const vshCmdInfo info_nwfilter_list[] = {
    {"help", N_("list network filters")},
    {"desc", N_("Returns list of network filters.")},
    {NULL, NULL}
};

static const vshCmdOptDef opts_nwfilter_list[] = {
    {NULL, 0, 0, NULL}
};

static int
cmdNWFilterList(vshControl *ctl, const vshCmd *cmd ATTRIBUTE_UNUSED)
{
    int numfilters, i;
    char **names;
    char uuid[VIR_UUID_STRING_BUFLEN];

    if (!vshConnectionUsability(ctl, ctl->conn))
        return FALSE;

    numfilters = virConnectNumOfNWFilters(ctl->conn);
    if (numfilters < 0) {
        vshError(ctl, "%s", _("Failed to list network filters"));
        return FALSE;
    }

    names = vshMalloc(ctl, sizeof(char *) * numfilters);

    if ((numfilters = virConnectListNWFilters(ctl->conn, names,
                                              numfilters)) < 0) {
        vshError(ctl, "%s", _("Failed to list network filters"));
        VIR_FREE(names);
        return FALSE;
    }

    qsort(&names[0], numfilters, sizeof(char *), namesorter);

    vshPrintExtra(ctl, "%-36s  %-20s \n", _("UUID"), _("Name"));
    vshPrintExtra(ctl,
       "----------------------------------------------------------------\n");

    for (i = 0; i < numfilters; i++) {
        virNWFilterPtr nwfilter =
            virNWFilterLookupByName(ctl->conn, names[i]);

        /* this kind of work with networks is not atomic operation */
        if (!nwfilter) {
            VIR_FREE(names[i]);
            continue;
        }

        virNWFilterGetUUIDString(nwfilter, uuid);
        vshPrint(ctl, "%-36s  %-20s\n",
                 uuid,
                 virNWFilterGetName(nwfilter));
        virNWFilterFree(nwfilter);
        VIR_FREE(names[i]);
    }

    VIR_FREE(names);
    return TRUE;
}


/*
 * "nwfilter-edit" command
 */
static const vshCmdInfo info_nwfilter_edit[] = {
    {"help", N_("edit XML configuration for a network filter")},
    {"desc", N_("Edit the XML configuration for a network filter.")},
    {NULL, NULL}
};

static const vshCmdOptDef opts_nwfilter_edit[] = {
    {"nwfilter", VSH_OT_DATA, VSH_OFLAG_REQ, N_("network filter name or uuid")},
    {NULL, 0, 0, NULL}
};

static int
cmdNWFilterEdit (vshControl *ctl, const vshCmd *cmd)
{
    int ret = FALSE;
    virNWFilterPtr nwfilter = NULL;
    char *tmp = NULL;
    char *doc = NULL;
    char *doc_edited = NULL;
    char *doc_reread = NULL;

    if (!vshConnectionUsability(ctl, ctl->conn))
        goto cleanup;

    nwfilter = vshCommandOptNWFilter (ctl, cmd, NULL);
    if (nwfilter == NULL)
        goto cleanup;

    /* Get the XML configuration of the interface. */
    doc = virNWFilterGetXMLDesc (nwfilter, 0);
    if (!doc)
        goto cleanup;

    /* Create and open the temporary file. */
    tmp = editWriteToTempFile (ctl, doc);
    if (!tmp) goto cleanup;

    /* Start the editor. */
    if (editFile (ctl, tmp) == -1) goto cleanup;

    /* Read back the edited file. */
    doc_edited = editReadBackFile (ctl, tmp);
    if (!doc_edited) goto cleanup;

    /* Compare original XML with edited.  Has it changed at all? */
    if (STREQ (doc, doc_edited)) {
        vshPrint (ctl, _("Network filter %s XML configuration not changed.\n"),
                  virNWFilterGetName (nwfilter));
        ret = TRUE;
        goto cleanup;
    }

    /* Now re-read the network filter XML.  Did someone else change it while
     * it was being edited?  This also catches problems such as us
     * losing a connection or the interface going away.
     */
    doc_reread = virNWFilterGetXMLDesc (nwfilter, 0);
    if (!doc_reread)
        goto cleanup;

    if (STRNEQ (doc, doc_reread)) {
        vshError(ctl, "%s",
                 _("ERROR: the XML configuration was changed by another user"));
        goto cleanup;
    }

    /* Everything checks out, so redefine the interface. */
    virNWFilterFree (nwfilter);
    nwfilter = virNWFilterDefineXML (ctl->conn, doc_edited);
    if (!nwfilter)
        goto cleanup;

    vshPrint (ctl, _("Network filter %s XML configuration edited.\n"),
              virNWFilterGetName(nwfilter));

    ret = TRUE;

cleanup:
    if (nwfilter)
        virNWFilterFree (nwfilter);

    VIR_FREE(doc);
    VIR_FREE(doc_edited);
    VIR_FREE(doc_reread);

    if (tmp) {
        unlink (tmp);
        VIR_FREE(tmp);
    }

    return ret;
}


/**************************************************************************/
/*
 * "pool-autostart" command
 */
static const vshCmdInfo info_pool_autostart[] = {
    {"help", N_("autostart a pool")},
    {"desc",
     N_("Configure a pool to be automatically started at boot.")},
    {NULL, NULL}
};

static const vshCmdOptDef opts_pool_autostart[] = {
    {"pool",  VSH_OT_DATA, VSH_OFLAG_REQ, N_("pool name or uuid")},
    {"disable", VSH_OT_BOOL, 0, N_("disable autostarting")},
    {NULL, 0, 0, NULL}
};

static int
cmdPoolAutostart(vshControl *ctl, const vshCmd *cmd)
{
    virStoragePoolPtr pool;
    char *name;
    int autostart;

    if (!vshConnectionUsability(ctl, ctl->conn))
        return FALSE;

    if (!(pool = vshCommandOptPool(ctl, cmd, "pool", &name)))
        return FALSE;

    autostart = !vshCommandOptBool(cmd, "disable");

    if (virStoragePoolSetAutostart(pool, autostart) < 0) {
        if (autostart)
            vshError(ctl, _("failed to mark pool %s as autostarted"), name);
        else
            vshError(ctl, _("failed to unmark pool %s as autostarted"), name);
        virStoragePoolFree(pool);
        return FALSE;
    }

    if (autostart)
        vshPrint(ctl, _("Pool %s marked as autostarted\n"), name);
    else
        vshPrint(ctl, _("Pool %s unmarked as autostarted\n"), name);

    virStoragePoolFree(pool);
    return TRUE;
}

/*
 * "pool-create" command
 */
static const vshCmdInfo info_pool_create[] = {
    {"help", N_("create a pool from an XML file")},
    {"desc", N_("Create a pool.")},
    {NULL, NULL}
};

static const vshCmdOptDef opts_pool_create[] = {
    {"file", VSH_OT_DATA, VSH_OFLAG_REQ,
     N_("file containing an XML pool description")},
    {NULL, 0, 0, NULL}
};

static int
cmdPoolCreate(vshControl *ctl, const vshCmd *cmd)
{
    virStoragePoolPtr pool;
    char *from;
    int found;
    int ret = TRUE;
    char *buffer;

    if (!vshConnectionUsability(ctl, ctl->conn))
        return FALSE;

    from = vshCommandOptString(cmd, "file", &found);
    if (!found)
        return FALSE;

    if (virFileReadAll(from, VIRSH_MAX_XML_FILE, &buffer) < 0)
        return FALSE;

    pool = virStoragePoolCreateXML(ctl->conn, buffer, 0);
    VIR_FREE(buffer);

    if (pool != NULL) {
        vshPrint(ctl, _("Pool %s created from %s\n"),
                 virStoragePoolGetName(pool), from);
        virStoragePoolFree(pool);
    } else {
        vshError(ctl, _("Failed to create pool from %s"), from);
        ret = FALSE;
    }
    return ret;
}


/*
 * "nodedev-create" command
 */
static const vshCmdInfo info_node_device_create[] = {
    {"help", N_("create a device defined "
                          "by an XML file on the node")},
    {"desc", N_("Create a device on the node.  Note that this "
                          "command creates devices on the physical host "
                          "that can then be assigned to a virtual machine.")},
    {NULL, NULL}
};

static const vshCmdOptDef opts_node_device_create[] = {
    {"file", VSH_OT_DATA, VSH_OFLAG_REQ,
     N_("file containing an XML description of the device")},
    {NULL, 0, 0, NULL}
};

static int
cmdNodeDeviceCreate(vshControl *ctl, const vshCmd *cmd)
{
    virNodeDevicePtr dev = NULL;
    char *from;
    int found = 0;
    int ret = TRUE;
    char *buffer;

    if (!vshConnectionUsability(ctl, ctl->conn))
        return FALSE;

    from = vshCommandOptString(cmd, "file", &found);
    if (!found) {
        return FALSE;
    }

    if (virFileReadAll(from, VIRSH_MAX_XML_FILE, &buffer) < 0)
        return FALSE;

    dev = virNodeDeviceCreateXML(ctl->conn, buffer, 0);
    VIR_FREE(buffer);

    if (dev != NULL) {
        vshPrint(ctl, _("Node device %s created from %s\n"),
                 virNodeDeviceGetName(dev), from);
        virNodeDeviceFree(dev);
    } else {
        vshError(ctl, _("Failed to create node device from %s"), from);
        ret = FALSE;
    }

    return ret;
}


/*
 * "nodedev-destroy" command
 */
static const vshCmdInfo info_node_device_destroy[] = {
    {"help", N_("destroy a device on the node")},
    {"desc", N_("Destroy a device on the node.  Note that this "
                          "command destroys devices on the physical host ")},
    {NULL, NULL}
};

static const vshCmdOptDef opts_node_device_destroy[] = {
    {"name", VSH_OT_DATA, VSH_OFLAG_REQ,
     N_("name of the device to be destroyed")},
    {NULL, 0, 0, NULL}
};

static int
cmdNodeDeviceDestroy(vshControl *ctl, const vshCmd *cmd)
{
    virNodeDevicePtr dev = NULL;
    int ret = TRUE;
    int found = 0;
    char *name;

    if (!vshConnectionUsability(ctl, ctl->conn)) {
        return FALSE;
    }

    name = vshCommandOptString(cmd, "name", &found);
    if (!found) {
        return FALSE;
    }

    dev = virNodeDeviceLookupByName(ctl->conn, name);

    if (virNodeDeviceDestroy(dev) == 0) {
        vshPrint(ctl, _("Destroyed node device '%s'\n"), name);
    } else {
        vshError(ctl, _("Failed to destroy node device '%s'"), name);
        ret = FALSE;
    }

    virNodeDeviceFree(dev);
    return ret;
}


/*
 * XML Building helper for pool-define-as and pool-create-as
 */
static const vshCmdOptDef opts_pool_X_as[] = {
    {"name", VSH_OT_DATA, VSH_OFLAG_REQ, N_("name of the pool")},
    {"print-xml", VSH_OT_BOOL, 0, N_("print XML document, but don't define/create")},
    {"type", VSH_OT_DATA, VSH_OFLAG_REQ, N_("type of the pool")},
    {"source-host", VSH_OT_DATA, 0, N_("source-host for underlying storage")},
    {"source-path", VSH_OT_DATA, 0, N_("source path for underlying storage")},
    {"source-dev", VSH_OT_DATA, 0, N_("source device for underlying storage")},
    {"source-name", VSH_OT_DATA, 0, N_("source name for underlying storage")},
    {"target", VSH_OT_DATA, 0, N_("target for underlying storage")},
    {"source-format", VSH_OT_STRING, 0, N_("format for underlying storage")},
    {NULL, 0, 0, NULL}
};

static int buildPoolXML(const vshCmd *cmd, char **retname, char **xml) {

    int found;
    char *name, *type, *srcHost, *srcPath, *srcDev, *srcName, *srcFormat, *target;
    virBuffer buf = VIR_BUFFER_INITIALIZER;

    name = vshCommandOptString(cmd, "name", &found);
    if (!found)
        goto cleanup;
    type = vshCommandOptString(cmd, "type", &found);
    if (!found)
        goto cleanup;

    srcHost = vshCommandOptString(cmd, "source-host", &found);
    srcPath = vshCommandOptString(cmd, "source-path", &found);
    srcDev = vshCommandOptString(cmd, "source-dev", &found);
    srcName = vshCommandOptString(cmd, "source-name", &found);
    srcFormat = vshCommandOptString(cmd, "source-format", &found);
    target = vshCommandOptString(cmd, "target", &found);

    virBufferVSprintf(&buf, "<pool type='%s'>\n", type);
    virBufferVSprintf(&buf, "  <name>%s</name>\n", name);
    if (srcHost || srcPath || srcDev) {
        virBufferAddLit(&buf, "  <source>\n");

        if (srcHost)
            virBufferVSprintf(&buf, "    <host name='%s'/>\n", srcHost);
        if (srcPath)
            virBufferVSprintf(&buf, "    <dir path='%s'/>\n", srcPath);
        if (srcDev)
            virBufferVSprintf(&buf, "    <device path='%s'/>\n", srcDev);
        if (srcFormat)
            virBufferVSprintf(&buf, "    <format type='%s'/>\n", srcFormat);
        if (srcName)
            virBufferVSprintf(&buf, "    <name>%s</name>\n", srcName);

        virBufferAddLit(&buf, "  </source>\n");
    }
    if (target) {
        virBufferAddLit(&buf, "  <target>\n");
        virBufferVSprintf(&buf, "    <path>%s</path>\n", target);
        virBufferAddLit(&buf, "  </target>\n");
    }
    virBufferAddLit(&buf, "</pool>\n");

    if (virBufferError(&buf)) {
        vshPrint(ctl, "%s", _("Failed to allocate XML buffer"));
        return FALSE;
    }

    *xml = virBufferContentAndReset(&buf);
    *retname = name;
    return TRUE;

cleanup:
    virBufferFreeAndReset(&buf);
    return FALSE;
}

/*
 * "pool-create-as" command
 */
static const vshCmdInfo info_pool_create_as[] = {
    {"help", N_("create a pool from a set of args")},
    {"desc", N_("Create a pool.")},
    {NULL, NULL}
};

static int
cmdPoolCreateAs(vshControl *ctl, const vshCmd *cmd)
{
    virStoragePoolPtr pool;
    char *xml, *name;
    int printXML = vshCommandOptBool(cmd, "print-xml");

    if (!vshConnectionUsability(ctl, ctl->conn))
        return FALSE;

    if (!buildPoolXML(cmd, &name, &xml))
        return FALSE;

    if (printXML) {
        vshPrint(ctl, "%s", xml);
        VIR_FREE(xml);
    } else {
        pool = virStoragePoolCreateXML(ctl->conn, xml, 0);
        VIR_FREE(xml);

        if (pool != NULL) {
            vshPrint(ctl, _("Pool %s created\n"), name);
            virStoragePoolFree(pool);
        } else {
            vshError(ctl, _("Failed to create pool %s"), name);
            return FALSE;
        }
    }
    return TRUE;
}


/*
 * "pool-define" command
 */
static const vshCmdInfo info_pool_define[] = {
    {"help", N_("define (but don't start) a pool from an XML file")},
    {"desc", N_("Define a pool.")},
    {NULL, NULL}
};

static const vshCmdOptDef opts_pool_define[] = {
    {"file", VSH_OT_DATA, VSH_OFLAG_REQ, N_("file containing an XML pool description")},
    {NULL, 0, 0, NULL}
};

static int
cmdPoolDefine(vshControl *ctl, const vshCmd *cmd)
{
    virStoragePoolPtr pool;
    char *from;
    int found;
    int ret = TRUE;
    char *buffer;

    if (!vshConnectionUsability(ctl, ctl->conn))
        return FALSE;

    from = vshCommandOptString(cmd, "file", &found);
    if (!found)
        return FALSE;

    if (virFileReadAll(from, VIRSH_MAX_XML_FILE, &buffer) < 0)
        return FALSE;

    pool = virStoragePoolDefineXML(ctl->conn, buffer, 0);
    VIR_FREE(buffer);

    if (pool != NULL) {
        vshPrint(ctl, _("Pool %s defined from %s\n"),
                 virStoragePoolGetName(pool), from);
        virStoragePoolFree(pool);
    } else {
        vshError(ctl, _("Failed to define pool from %s"), from);
        ret = FALSE;
    }
    return ret;
}


/*
 * "pool-define-as" command
 */
static const vshCmdInfo info_pool_define_as[] = {
    {"help", N_("define a pool from a set of args")},
    {"desc", N_("Define a pool.")},
    {NULL, NULL}
};

static int
cmdPoolDefineAs(vshControl *ctl, const vshCmd *cmd)
{
    virStoragePoolPtr pool;
    char *xml, *name;
    int printXML = vshCommandOptBool(cmd, "print-xml");

    if (!vshConnectionUsability(ctl, ctl->conn))
        return FALSE;

    if (!buildPoolXML(cmd, &name, &xml))
        return FALSE;

    if (printXML) {
        vshPrint(ctl, "%s", xml);
        VIR_FREE(xml);
    } else {
        pool = virStoragePoolDefineXML(ctl->conn, xml, 0);
        VIR_FREE(xml);

        if (pool != NULL) {
            vshPrint(ctl, _("Pool %s defined\n"), name);
            virStoragePoolFree(pool);
        } else {
            vshError(ctl, _("Failed to define pool %s"), name);
            return FALSE;
        }
    }
    return TRUE;
}


/*
 * "pool-build" command
 */
static const vshCmdInfo info_pool_build[] = {
    {"help", N_("build a pool")},
    {"desc", N_("Build a given pool.")},
    {NULL, NULL}
};

static const vshCmdOptDef opts_pool_build[] = {
    {"pool", VSH_OT_DATA, VSH_OFLAG_REQ, N_("pool name or uuid")},
    {NULL, 0, 0, NULL}
};

static int
cmdPoolBuild(vshControl *ctl, const vshCmd *cmd)
{
    virStoragePoolPtr pool;
    int ret = TRUE;
    char *name;

    if (!vshConnectionUsability(ctl, ctl->conn))
        return FALSE;

    if (!(pool = vshCommandOptPool(ctl, cmd, "pool", &name)))
        return FALSE;

    if (virStoragePoolBuild(pool, 0) == 0) {
        vshPrint(ctl, _("Pool %s built\n"), name);
    } else {
        vshError(ctl, _("Failed to build pool %s"), name);
        ret = FALSE;
    }

    virStoragePoolFree(pool);

    return ret;
}


/*
 * "pool-destroy" command
 */
static const vshCmdInfo info_pool_destroy[] = {
    {"help", N_("destroy a pool")},
    {"desc", N_("Destroy a given pool.")},
    {NULL, NULL}
};

static const vshCmdOptDef opts_pool_destroy[] = {
    {"pool", VSH_OT_DATA, VSH_OFLAG_REQ, N_("pool name or uuid")},
    {NULL, 0, 0, NULL}
};

static int
cmdPoolDestroy(vshControl *ctl, const vshCmd *cmd)
{
    virStoragePoolPtr pool;
    int ret = TRUE;
    char *name;

    if (!vshConnectionUsability(ctl, ctl->conn))
        return FALSE;

    if (!(pool = vshCommandOptPool(ctl, cmd, "pool", &name)))
        return FALSE;

    if (virStoragePoolDestroy(pool) == 0) {
        vshPrint(ctl, _("Pool %s destroyed\n"), name);
    } else {
        vshError(ctl, _("Failed to destroy pool %s"), name);
        ret = FALSE;
    }

    virStoragePoolFree(pool);
    return ret;
}


/*
 * "pool-delete" command
 */
static const vshCmdInfo info_pool_delete[] = {
    {"help", N_("delete a pool")},
    {"desc", N_("Delete a given pool.")},
    {NULL, NULL}
};

static const vshCmdOptDef opts_pool_delete[] = {
    {"pool", VSH_OT_DATA, VSH_OFLAG_REQ, N_("pool name or uuid")},
    {NULL, 0, 0, NULL}
};

static int
cmdPoolDelete(vshControl *ctl, const vshCmd *cmd)
{
    virStoragePoolPtr pool;
    int ret = TRUE;
    char *name;

    if (!vshConnectionUsability(ctl, ctl->conn))
        return FALSE;

    if (!(pool = vshCommandOptPool(ctl, cmd, "pool", &name)))
        return FALSE;

    if (virStoragePoolDelete(pool, 0) == 0) {
        vshPrint(ctl, _("Pool %s deleted\n"), name);
    } else {
        vshError(ctl, _("Failed to delete pool %s"), name);
        ret = FALSE;
    }

    virStoragePoolFree(pool);
    return ret;
}


/*
 * "pool-refresh" command
 */
static const vshCmdInfo info_pool_refresh[] = {
    {"help", N_("refresh a pool")},
    {"desc", N_("Refresh a given pool.")},
    {NULL, NULL}
};

static const vshCmdOptDef opts_pool_refresh[] = {
    {"pool", VSH_OT_DATA, VSH_OFLAG_REQ, N_("pool name or uuid")},
    {NULL, 0, 0, NULL}
};

static int
cmdPoolRefresh(vshControl *ctl, const vshCmd *cmd)
{
    virStoragePoolPtr pool;
    int ret = TRUE;
    char *name;

    if (!vshConnectionUsability(ctl, ctl->conn))
        return FALSE;

    if (!(pool = vshCommandOptPool(ctl, cmd, "pool", &name)))
        return FALSE;

    if (virStoragePoolRefresh(pool, 0) == 0) {
        vshPrint(ctl, _("Pool %s refreshed\n"), name);
    } else {
        vshError(ctl, _("Failed to refresh pool %s"), name);
        ret = FALSE;
    }
    virStoragePoolFree(pool);

    return ret;
}


/*
 * "pool-dumpxml" command
 */
static const vshCmdInfo info_pool_dumpxml[] = {
    {"help", N_("pool information in XML")},
    {"desc", N_("Output the pool information as an XML dump to stdout.")},
    {NULL, NULL}
};

static const vshCmdOptDef opts_pool_dumpxml[] = {
    {"pool", VSH_OT_DATA, VSH_OFLAG_REQ, N_("pool name or uuid")},
    {NULL, 0, 0, NULL}
};

static int
cmdPoolDumpXML(vshControl *ctl, const vshCmd *cmd)
{
    virStoragePoolPtr pool;
    int ret = TRUE;
    char *dump;

    if (!vshConnectionUsability(ctl, ctl->conn))
        return FALSE;

    if (!(pool = vshCommandOptPool(ctl, cmd, "pool", NULL)))
        return FALSE;

    dump = virStoragePoolGetXMLDesc(pool, 0);
    if (dump != NULL) {
        vshPrint(ctl, "%s", dump);
        VIR_FREE(dump);
    } else {
        ret = FALSE;
    }

    virStoragePoolFree(pool);
    return ret;
}


/*
 * "pool-list" command
 */
static const vshCmdInfo info_pool_list[] = {
    {"help", N_("list pools")},
    {"desc", N_("Returns list of pools.")},
    {NULL, NULL}
};

static const vshCmdOptDef opts_pool_list[] = {
    {"inactive", VSH_OT_BOOL, 0, N_("list inactive pools")},
    {"all", VSH_OT_BOOL, 0, N_("list inactive & active pools")},
    {"details", VSH_OT_BOOL, 0, N_("display extended details for pools")},
    {NULL, 0, 0, NULL}
};

static int
cmdPoolList(vshControl *ctl, const vshCmd *cmd ATTRIBUTE_UNUSED)
{
    virStoragePoolInfo info;
    char **poolNames = NULL;
    int i, functionReturn, ret;
    int numActivePools = 0, numInactivePools = 0, numAllPools = 0;
    size_t stringLength = 0, nameStrLength = 0;
    size_t autostartStrLength = 0, persistStrLength = 0;
    size_t stateStrLength = 0, capStrLength = 0;
    size_t allocStrLength = 0, availStrLength = 0;
    struct poolInfoText {
        char *state;
        char *autostart;
        char *persistent;
        char *capacity;
        char *allocation;
        char *available;
    };
    struct poolInfoText *poolInfoTexts = NULL;

    /* Determine the options passed by the user */
    int all = vshCommandOptBool(cmd, "all");
    int details = vshCommandOptBool(cmd, "details");
    int inactive = vshCommandOptBool(cmd, "inactive");
    int active = !inactive || all ? 1 : 0;
    inactive |= all;

    /* Check the connection to libvirtd daemon is still working */
    if (!vshConnectionUsability(ctl, ctl->conn))
        return FALSE;

    /* Retrieve the number of active storage pools */
    if (active) {
        numActivePools = virConnectNumOfStoragePools(ctl->conn);
        if (numActivePools < 0) {
            vshError(ctl, "%s", _("Failed to list active pools"));
            return FALSE;
        }
    }

    /* Retrieve the number of inactive storage pools */
    if (inactive) {
        numInactivePools = virConnectNumOfDefinedStoragePools(ctl->conn);
        if (numInactivePools < 0) {
            vshError(ctl, "%s", _("Failed to list inactive pools"));
            return FALSE;
        }
    }

    /* Determine the total number of pools to list */
    numAllPools = numActivePools + numInactivePools;

    /* Allocate memory for arrays of storage pool names and info */
    poolNames = vshCalloc(ctl, numAllPools, sizeof(*poolNames));
    poolInfoTexts =
        vshCalloc(ctl, numAllPools, sizeof(*poolInfoTexts));

    /* Retrieve a list of active storage pool names */
    if (active) {
        if ((virConnectListStoragePools(ctl->conn,
                                        poolNames, numActivePools)) < 0) {
            vshError(ctl, "%s", _("Failed to list active pools"));
            VIR_FREE(poolInfoTexts);
            VIR_FREE(poolNames);
            return FALSE;
        }
    }

    /* Add the inactive storage pools to the end of the name list */
    if (inactive) {
        if ((virConnectListDefinedStoragePools(ctl->conn,
                                               &poolNames[numActivePools],
                                               numInactivePools)) < 0) {
            vshError(ctl, "%s", _("Failed to list inactive pools"));
            VIR_FREE(poolInfoTexts);
            VIR_FREE(poolNames);
            return FALSE;
        }
    }

    /* Sort the storage pool names */
    qsort(poolNames, numAllPools, sizeof(*poolNames), namesorter);

    /* Collect the storage pool information for display */
    for (i = 0; i < numAllPools; i++) {
        int autostart = 0, persistent = 0;

        /* Retrieve a pool object, looking it up by name */
        virStoragePoolPtr pool = virStoragePoolLookupByName(ctl->conn,
                                                            poolNames[i]);
        if (!pool) {
            VIR_FREE(poolNames[i]);
            continue;
        }

        /* Retrieve the autostart status of the pool */
        if (virStoragePoolGetAutostart(pool, &autostart) < 0)
            poolInfoTexts[i].autostart = vshStrdup(ctl, _("no autostart"));
        else
            poolInfoTexts[i].autostart = vshStrdup(ctl, autostart ?
                                                    _("yes") : _("no"));

        /* Retrieve the persistence status of the pool */
        if (details) {
            persistent = virStoragePoolIsPersistent(pool);
            vshDebug(ctl, 5, "Persistent flag value: %d\n", persistent);
            if (persistent < 0)
                poolInfoTexts[i].persistent = vshStrdup(ctl, _("unknown"));
            else
                poolInfoTexts[i].persistent = vshStrdup(ctl, persistent ?
                                                         _("yes") : _("no"));

            /* Keep the length of persistent string if longest so far */
            stringLength = strlen(poolInfoTexts[i].persistent);
            if (stringLength > persistStrLength)
                persistStrLength = stringLength;
        }

        /* Collect further extended information about the pool */
        if (virStoragePoolGetInfo(pool, &info) != 0) {
            /* Something went wrong retrieving pool info, cope with it */
            vshError(ctl, "%s", _("Could not retrieve pool information"));
            poolInfoTexts[i].state = vshStrdup(ctl, _("unknown"));
            if (details) {
                poolInfoTexts[i].capacity = vshStrdup(ctl, _("unknown"));
                poolInfoTexts[i].allocation = vshStrdup(ctl, _("unknown"));
                poolInfoTexts[i].available = vshStrdup(ctl, _("unknown"));
            }
        } else {
            /* Decide which state string to display */
            if (details) {
                /* --details option was specified, we're using detailed state
                 * strings */
                switch (info.state) {
                case VIR_STORAGE_POOL_INACTIVE:
                    poolInfoTexts[i].state = vshStrdup(ctl, _("inactive"));
                    break;
                case VIR_STORAGE_POOL_BUILDING:
                    poolInfoTexts[i].state = vshStrdup(ctl, _("building"));
                    break;
                case VIR_STORAGE_POOL_RUNNING:
                    poolInfoTexts[i].state = vshStrdup(ctl, _("running"));
                    break;
                case VIR_STORAGE_POOL_DEGRADED:
                    poolInfoTexts[i].state = vshStrdup(ctl, _("degraded"));
                    break;
                case VIR_STORAGE_POOL_INACCESSIBLE:
                    poolInfoTexts[i].state = vshStrdup(ctl, _("inaccessible"));
                    break;
                }

                /* Create the pool size related strings */
                if (info.state == VIR_STORAGE_POOL_RUNNING ||
                    info.state == VIR_STORAGE_POOL_DEGRADED) {
                    double val;
                    const char *unit;

                    /* Create the capacity output string */
                    val = prettyCapacity(info.capacity, &unit);
                    ret = virAsprintf(&poolInfoTexts[i].capacity,
                                      "%.2lf %s", val, unit);
                    if (ret < 0) {
                        /* An error occurred creating the string, return */
                        goto asprintf_failure;
                    }

                    /* Create the allocation output string */
                    val = prettyCapacity(info.allocation, &unit);
                    ret = virAsprintf(&poolInfoTexts[i].allocation,
                                      "%.2lf %s", val, unit);
                    if (ret < 0) {
                        /* An error occurred creating the string, return */
                        goto asprintf_failure;
                    }

                    /* Create the available space output string */
                    val = prettyCapacity(info.available, &unit);
                    ret = virAsprintf(&poolInfoTexts[i].available,
                                      "%.2lf %s", val, unit);
                    if (ret < 0) {
                        /* An error occurred creating the string, return */
                        goto asprintf_failure;
                    }
                } else {
                    /* Capacity related information isn't available */
                    poolInfoTexts[i].capacity = vshStrdup(ctl, _("-"));
                    poolInfoTexts[i].allocation = vshStrdup(ctl, _("-"));
                    poolInfoTexts[i].available = vshStrdup(ctl, _("-"));
                }

                /* Keep the length of capacity string if longest so far */
                stringLength = strlen(poolInfoTexts[i].capacity);
                if (stringLength > capStrLength)
                    capStrLength = stringLength;

                /* Keep the length of allocation string if longest so far */
                stringLength = strlen(poolInfoTexts[i].allocation);
                if (stringLength > allocStrLength)
                    allocStrLength = stringLength;

                /* Keep the length of available string if longest so far */
                stringLength = strlen(poolInfoTexts[i].available);
                if (stringLength > availStrLength)
                    availStrLength = stringLength;
            } else {
                /* --details option was not specified, only active/inactive
                * state strings are used */
                if (info.state == VIR_STORAGE_POOL_INACTIVE)
                    poolInfoTexts[i].state = vshStrdup(ctl, _("inactive"));
                else
                    poolInfoTexts[i].state = vshStrdup(ctl, _("active"));
            }
        }

        /* Keep the length of name string if longest so far */
        stringLength = strlen(poolNames[i]);
        if (stringLength > nameStrLength)
            nameStrLength = stringLength;

        /* Keep the length of state string if longest so far */
        stringLength = strlen(poolInfoTexts[i].state);
        if (stringLength > stateStrLength)
            stateStrLength = stringLength;

        /* Keep the length of autostart string if longest so far */
        stringLength = strlen(poolInfoTexts[i].autostart);
        if (stringLength > autostartStrLength)
            autostartStrLength = stringLength;

        /* Free the pool object */
        virStoragePoolFree(pool);
    }

    /* If the --details option wasn't selected, we output the pool
     * info using the fixed string format from previous versions to
     * maintain backward compatibility.
     */

    /* Output basic info then return if --details option not selected */
    if (!details) {
        /* Output old style header */
        vshPrintExtra(ctl, "%-20s %-10s %-10s\n", _("Name"), _("State"),
                      _("Autostart"));
        vshPrintExtra(ctl, "-----------------------------------------\n");

        /* Output old style pool info */
        for (i = 0; i < numAllPools; i++) {
            vshPrint(ctl, "%-20s %-10s %-10s\n",
                 poolNames[i],
                 poolInfoTexts[i].state,
                 poolInfoTexts[i].autostart);
        }

        /* Cleanup and return */
        functionReturn = TRUE;
        goto cleanup;
    }

    /* We only get here if the --details option was selected. */

    /* Use the length of name header string if it's longest */
    stringLength = strlen(_("Name"));
    if (stringLength > nameStrLength)
        nameStrLength = stringLength;

    /* Use the length of state header string if it's longest */
    stringLength = strlen(_("State"));
    if (stringLength > stateStrLength)
        stateStrLength = stringLength;

    /* Use the length of autostart header string if it's longest */
    stringLength = strlen(_("Autostart"));
    if (stringLength > autostartStrLength)
        autostartStrLength = stringLength;

    /* Use the length of persistent header string if it's longest */
    stringLength = strlen(_("Persistent"));
    if (stringLength > persistStrLength)
        persistStrLength = stringLength;

    /* Use the length of capacity header string if it's longest */
    stringLength = strlen(_("Capacity"));
    if (stringLength > capStrLength)
        capStrLength = stringLength;

    /* Use the length of allocation header string if it's longest */
    stringLength = strlen(_("Allocation"));
    if (stringLength > allocStrLength)
        allocStrLength = stringLength;

    /* Use the length of available header string if it's longest */
    stringLength = strlen(_("Available"));
    if (stringLength > availStrLength)
        availStrLength = stringLength;

    /* Display the string lengths for debugging. */
    vshDebug(ctl, 5, "Longest name string = %lu chars\n",
             (unsigned long) nameStrLength);
    vshDebug(ctl, 5, "Longest state string = %lu chars\n",
             (unsigned long) stateStrLength);
    vshDebug(ctl, 5, "Longest autostart string = %lu chars\n",
             (unsigned long) autostartStrLength);
    vshDebug(ctl, 5, "Longest persistent string = %lu chars\n",
             (unsigned long) persistStrLength);
    vshDebug(ctl, 5, "Longest capacity string = %lu chars\n",
             (unsigned long) capStrLength);
    vshDebug(ctl, 5, "Longest allocation string = %lu chars\n",
             (unsigned long) allocStrLength);
    vshDebug(ctl, 5, "Longest available string = %lu chars\n",
             (unsigned long) availStrLength);

    /* Create the output template.  Each column is sized according to
     * the longest string.
     */
    char *outputStr;
    ret = virAsprintf(&outputStr,
              "%%-%lus  %%-%lus  %%-%lus  %%-%lus  %%%lus  %%%lus  %%%lus\n",
              (unsigned long) nameStrLength,
              (unsigned long) stateStrLength,
              (unsigned long) autostartStrLength,
              (unsigned long) persistStrLength,
              (unsigned long) capStrLength,
              (unsigned long) allocStrLength,
              (unsigned long) availStrLength);
    if (ret < 0) {
        /* An error occurred creating the string, return */
        goto asprintf_failure;
    }

    /* Display the header */
    vshPrint(ctl, outputStr, _("Name"), _("State"), _("Autostart"),
             _("Persistent"), _("Capacity"), _("Allocation"), _("Available"));
    for (i = nameStrLength + stateStrLength + autostartStrLength
                           + persistStrLength + capStrLength
                           + allocStrLength + availStrLength
                           + 12; i > 0; i--)
        vshPrintExtra(ctl, "-");
    vshPrintExtra(ctl, "\n");

    /* Display the pool info rows */
    for (i = 0; i < numAllPools; i++) {
        vshPrint(ctl, outputStr,
                 poolNames[i],
                 poolInfoTexts[i].state,
                 poolInfoTexts[i].autostart,
                 poolInfoTexts[i].persistent,
                 poolInfoTexts[i].capacity,
                 poolInfoTexts[i].allocation,
                 poolInfoTexts[i].available);
    }

    /* Cleanup and return */
    functionReturn = TRUE;
    goto cleanup;

asprintf_failure:

    /* Display an appropriate error message then cleanup and return */
    switch (errno) {
    case ENOMEM:
        /* Couldn't allocate memory */
        vshError(ctl, "%s", _("Out of memory"));
        break;
    default:
        /* Some other error */
        vshError(ctl, _("virAsprintf failed (errno %d)"), errno);
    }
    functionReturn = FALSE;

cleanup:

    /* Safely free the memory allocated in this function */
    for (i = 0; i < numAllPools; i++) {
        /* Cleanup the memory for one pool info structure */
        VIR_FREE(poolInfoTexts[i].state);
        VIR_FREE(poolInfoTexts[i].autostart);
        VIR_FREE(poolInfoTexts[i].persistent);
        VIR_FREE(poolInfoTexts[i].capacity);
        VIR_FREE(poolInfoTexts[i].allocation);
        VIR_FREE(poolInfoTexts[i].available);
        VIR_FREE(poolNames[i]);
    }

    /* Cleanup the memory for the initial arrays*/
    VIR_FREE(poolInfoTexts);
    VIR_FREE(poolNames);

    /* Return the desired value */
    return functionReturn;
}

/*
 * "find-storage-pool-sources-as" command
 */
static const vshCmdInfo info_find_storage_pool_sources_as[] = {
    {"help", N_("find potential storage pool sources")},
    {"desc", N_("Returns XML <sources> document.")},
    {NULL, NULL}
};

static const vshCmdOptDef opts_find_storage_pool_sources_as[] = {
    {"type", VSH_OT_DATA, VSH_OFLAG_REQ,
     N_("type of storage pool sources to find")},
    {"host", VSH_OT_DATA, VSH_OFLAG_NONE, N_("optional host to query")},
    {"port", VSH_OT_DATA, VSH_OFLAG_NONE, N_("optional port to query")},
    {NULL, 0, 0, NULL}
};

static int
cmdPoolDiscoverSourcesAs(vshControl * ctl, const vshCmd * cmd ATTRIBUTE_UNUSED)
{
    char *type, *host;
    char *srcSpec = NULL;
    char *srcList;
    int found;

    type = vshCommandOptString(cmd, "type", &found);
    if (!found)
        return FALSE;
    host = vshCommandOptString(cmd, "host", &found);
    if (!found)
        host = NULL;

    if (!vshConnectionUsability(ctl, ctl->conn))
        return FALSE;

    if (host) {
        size_t hostlen = strlen(host);
        char *port = vshCommandOptString(cmd, "port", &found);
        int ret;
        if (!found) {
            port = strrchr(host, ':');
            if (port) {
                if (*(++port))
                    hostlen = port - host - 1;
                else
                    port = NULL;
            }
        }
        ret = port ?
            virAsprintf(&srcSpec,
                        "<source><host name='%.*s' port='%s'/></source>",
                        (int)hostlen, host, port) :
            virAsprintf(&srcSpec,
                        "<source><host name='%.*s'/></source>",
                        (int)hostlen, host);
        if (ret < 0) {
            switch (errno) {
            case ENOMEM:
                vshError(ctl, "%s", _("Out of memory"));
                break;
            default:
                vshError(ctl, _("virAsprintf failed (errno %d)"), errno);
            }
            return FALSE;
        }
    }

    srcList = virConnectFindStoragePoolSources(ctl->conn, type, srcSpec, 0);
    VIR_FREE(srcSpec);
    if (srcList == NULL) {
        vshError(ctl, _("Failed to find any %s pool sources"), type);
        return FALSE;
    }
    vshPrint(ctl, "%s", srcList);
    VIR_FREE(srcList);

    return TRUE;
}


/*
 * "find-storage-pool-sources" command
 */
static const vshCmdInfo info_find_storage_pool_sources[] = {
    {"help", N_("discover potential storage pool sources")},
    {"desc", N_("Returns XML <sources> document.")},
    {NULL, NULL}
};

static const vshCmdOptDef opts_find_storage_pool_sources[] = {
    {"type", VSH_OT_DATA, VSH_OFLAG_REQ,
     N_("type of storage pool sources to discover")},
    {"srcSpec", VSH_OT_DATA, VSH_OFLAG_NONE,
     N_("optional file of source xml to query for pools")},
    {NULL, 0, 0, NULL}
};

static int
cmdPoolDiscoverSources(vshControl * ctl, const vshCmd * cmd ATTRIBUTE_UNUSED)
{
    char *type, *srcSpecFile, *srcList;
    char *srcSpec = NULL;
    int found;

    type = vshCommandOptString(cmd, "type", &found);
    if (!found)
        return FALSE;
    srcSpecFile = vshCommandOptString(cmd, "srcSpec", &found);
    if (!found)
        srcSpecFile = NULL;

    if (!vshConnectionUsability(ctl, ctl->conn))
        return FALSE;

    if (srcSpecFile && virFileReadAll(srcSpecFile, VIRSH_MAX_XML_FILE, &srcSpec) < 0)
        return FALSE;

    srcList = virConnectFindStoragePoolSources(ctl->conn, type, srcSpec, 0);
    VIR_FREE(srcSpec);
    if (srcList == NULL) {
        vshError(ctl, _("Failed to find any %s pool sources"), type);
        return FALSE;
    }
    vshPrint(ctl, "%s", srcList);
    VIR_FREE(srcList);

    return TRUE;
}


/*
 * "pool-info" command
 */
static const vshCmdInfo info_pool_info[] = {
    {"help", N_("storage pool information")},
    {"desc", N_("Returns basic information about the storage pool.")},
    {NULL, NULL}
};

static const vshCmdOptDef opts_pool_info[] = {
    {"pool", VSH_OT_DATA, VSH_OFLAG_REQ, N_("pool name or uuid")},
    {NULL, 0, 0, NULL}
};

static int
cmdPoolInfo(vshControl *ctl, const vshCmd *cmd)
{
    virStoragePoolInfo info;
    virStoragePoolPtr pool;
    int autostart = 0;
    int persistent = 0;
    int ret = TRUE;
    char uuid[VIR_UUID_STRING_BUFLEN];

    if (!vshConnectionUsability(ctl, ctl->conn))
        return FALSE;

    if (!(pool = vshCommandOptPool(ctl, cmd, "pool", NULL)))
        return FALSE;

    vshPrint(ctl, "%-15s %s\n", _("Name:"), virStoragePoolGetName(pool));

    if (virStoragePoolGetUUIDString(pool, &uuid[0])==0)
        vshPrint(ctl, "%-15s %s\n", _("UUID:"), uuid);

    if (virStoragePoolGetInfo(pool, &info) == 0) {
        double val;
        const char *unit;
        switch (info.state) {
        case VIR_STORAGE_POOL_INACTIVE:
            vshPrint(ctl, "%-15s %s\n", _("State:"),
                     _("inactive"));
            break;
        case VIR_STORAGE_POOL_BUILDING:
            vshPrint(ctl, "%-15s %s\n", _("State:"),
                     _("building"));
            break;
        case VIR_STORAGE_POOL_RUNNING:
            vshPrint(ctl, "%-15s %s\n", _("State:"),
                     _("running"));
            break;
        case VIR_STORAGE_POOL_DEGRADED:
            vshPrint(ctl, "%-15s %s\n", _("State:"),
                     _("degraded"));
            break;
        case VIR_STORAGE_POOL_INACCESSIBLE:
            vshPrint(ctl, "%-15s %s\n", _("State:"),
                     _("inaccessible"));
            break;
        }

        /* Check and display whether the pool is persistent or not */
        persistent = virStoragePoolIsPersistent(pool);
        vshDebug(ctl, 5, "Pool persistent flag value: %d\n", persistent);
        if (persistent < 0)
            vshPrint(ctl, "%-15s %s\n", _("Persistent:"),  _("unknown"));
        else
            vshPrint(ctl, "%-15s %s\n", _("Persistent:"), persistent ? _("yes") : _("no"));

        /* Check and display whether the pool is autostarted or not */
        virStoragePoolGetAutostart(pool, &autostart);
        vshDebug(ctl, 5, "Pool autostart flag value: %d\n", autostart);
        if (autostart < 0)
            vshPrint(ctl, "%-15s %s\n", _("Autostart:"), _("no autostart"));
        else
            vshPrint(ctl, "%-15s %s\n", _("Autostart:"), autostart ? _("yes") : _("no"));

        if (info.state == VIR_STORAGE_POOL_RUNNING ||
            info.state == VIR_STORAGE_POOL_DEGRADED) {
            val = prettyCapacity(info.capacity, &unit);
            vshPrint(ctl, "%-15s %2.2lf %s\n", _("Capacity:"), val, unit);

            val = prettyCapacity(info.allocation, &unit);
            vshPrint(ctl, "%-15s %2.2lf %s\n", _("Allocation:"), val, unit);

            val = prettyCapacity(info.available, &unit);
            vshPrint(ctl, "%-15s %2.2lf %s\n", _("Available:"), val, unit);
        }
    } else {
        ret = FALSE;
    }

    virStoragePoolFree(pool);
    return ret;
}


/*
 * "pool-name" command
 */
static const vshCmdInfo info_pool_name[] = {
    {"help", N_("convert a pool UUID to pool name")},
    {"desc", ""},
    {NULL, NULL}
};

static const vshCmdOptDef opts_pool_name[] = {
    {"pool", VSH_OT_DATA, VSH_OFLAG_REQ, N_("pool uuid")},
    {NULL, 0, 0, NULL}
};

static int
cmdPoolName(vshControl *ctl, const vshCmd *cmd)
{
    virStoragePoolPtr pool;

    if (!vshConnectionUsability(ctl, ctl->conn))
        return FALSE;
    if (!(pool = vshCommandOptPoolBy(ctl, cmd, "pool", NULL,
                                           VSH_BYUUID)))
        return FALSE;

    vshPrint(ctl, "%s\n", virStoragePoolGetName(pool));
    virStoragePoolFree(pool);
    return TRUE;
}


/*
 * "pool-start" command
 */
static const vshCmdInfo info_pool_start[] = {
    {"help", N_("start a (previously defined) inactive pool")},
    {"desc", N_("Start a pool.")},
    {NULL, NULL}
};

static const vshCmdOptDef opts_pool_start[] = {
    {"pool", VSH_OT_DATA, VSH_OFLAG_REQ, N_("name of the inactive pool")},
    {NULL, 0, 0, NULL}
};

static int
cmdPoolStart(vshControl *ctl, const vshCmd *cmd)
{
    virStoragePoolPtr pool;
    int ret = TRUE;

    if (!vshConnectionUsability(ctl, ctl->conn))
        return FALSE;

    if (!(pool = vshCommandOptPoolBy(ctl, cmd, "pool", NULL, VSH_BYNAME)))
         return FALSE;

    if (virStoragePoolCreate(pool, 0) == 0) {
        vshPrint(ctl, _("Pool %s started\n"),
                 virStoragePoolGetName(pool));
    } else {
        vshError(ctl, _("Failed to start pool %s"), virStoragePoolGetName(pool));
        ret = FALSE;
    }

    virStoragePoolFree(pool);
    return ret;
}


/*
 * "vol-create-as" command
 */
static const vshCmdInfo info_vol_create_as[] = {
    {"help", N_("create a volume from a set of args")},
    {"desc", N_("Create a vol.")},
    {NULL, NULL}
};

static const vshCmdOptDef opts_vol_create_as[] = {
    {"pool", VSH_OT_DATA, VSH_OFLAG_REQ, N_("pool name")},
    {"name", VSH_OT_DATA, VSH_OFLAG_REQ, N_("name of the volume")},
    {"capacity", VSH_OT_DATA, VSH_OFLAG_REQ, N_("size of the vol with optional k,M,G,T suffix")},
    {"allocation", VSH_OT_STRING, 0, N_("initial allocation size with optional k,M,G,T suffix")},
    {"format", VSH_OT_STRING, 0, N_("file format type raw,bochs,qcow,qcow2,vmdk")},
    {"backing-vol", VSH_OT_STRING, 0, N_("the backing volume if taking a snapshot")},
    {"backing-vol-format", VSH_OT_STRING, 0, N_("format of backing volume if taking a snapshot")},
    {NULL, 0, 0, NULL}
};

static int cmdVolSize(const char *data, unsigned long long *val)
{
    char *end;
    if (virStrToLong_ull(data, &end, 10, val) < 0)
        return -1;

    if (end && *end) {
        /* Deliberate fallthrough cases here :-) */
        switch (*end) {
        case 'T':
            *val *= 1024;
        case 'G':
            *val *= 1024;
        case 'M':
            *val *= 1024;
        case 'k':
            *val *= 1024;
            break;
        default:
            return -1;
        }
        end++;
        if (*end)
            return -1;
    }
    return 0;
}

static int
cmdVolCreateAs(vshControl *ctl, const vshCmd *cmd)
{
    virStoragePoolPtr pool;
    virStorageVolPtr vol;
    int found;
    char *xml;
    char *name, *capacityStr, *allocationStr, *format;
    char *snapshotStrVol, *snapshotStrFormat;
    unsigned long long capacity, allocation = 0;
    virBuffer buf = VIR_BUFFER_INITIALIZER;

    if (!vshConnectionUsability(ctl, ctl->conn))
        return FALSE;

    if (!(pool = vshCommandOptPoolBy(ctl, cmd, "pool", NULL,
                                     VSH_BYNAME)))
        return FALSE;

    name = vshCommandOptString(cmd, "name", &found);
    if (!found)
        goto cleanup;

    capacityStr = vshCommandOptString(cmd, "capacity", &found);
    if (!found)
        goto cleanup;
    if (cmdVolSize(capacityStr, &capacity) < 0)
        vshError(ctl, _("Malformed size %s"), capacityStr);

    allocationStr = vshCommandOptString(cmd, "allocation", &found);
    if (allocationStr &&
        cmdVolSize(allocationStr, &allocation) < 0)
        vshError(ctl, _("Malformed size %s"), allocationStr);

    format = vshCommandOptString(cmd, "format", &found);
    snapshotStrVol = vshCommandOptString(cmd, "backing-vol", &found);
    snapshotStrFormat = vshCommandOptString(cmd, "backing-vol-format", &found);

    virBufferAddLit(&buf, "<volume>\n");
    virBufferVSprintf(&buf, "  <name>%s</name>\n", name);
    virBufferVSprintf(&buf, "  <capacity>%llu</capacity>\n", capacity);
    if (allocationStr)
        virBufferVSprintf(&buf, "  <allocation>%llu</allocation>\n", allocation);

    if (format) {
        virBufferAddLit(&buf, "  <target>\n");
        virBufferVSprintf(&buf, "    <format type='%s'/>\n",format);
        virBufferAddLit(&buf, "  </target>\n");
    }

    /* Convert the snapshot parameters into backingStore XML */
    if (snapshotStrVol) {
        /* Lookup snapshot backing volume.  Try the backing-vol
         *  parameter as a name */
        vshDebug(ctl, 5, "%s: Look up backing store volume '%s' as name\n",
                 cmd->def->name, snapshotStrVol);
        virStorageVolPtr snapVol = virStorageVolLookupByName(pool, snapshotStrVol);
        if (snapVol)
                vshDebug(ctl, 5, "%s: Backing store volume found using '%s' as name\n",
                         cmd->def->name, snapshotStrVol);

        if (snapVol == NULL) {
            /* Snapshot backing volume not found by name.  Try the
             *  backing-vol parameter as a key */
            vshDebug(ctl, 5, "%s: Look up backing store volume '%s' as key\n",
                     cmd->def->name, snapshotStrVol);
            snapVol = virStorageVolLookupByKey(ctl->conn, snapshotStrVol);
            if (snapVol)
                vshDebug(ctl, 5, "%s: Backing store volume found using '%s' as key\n",
                         cmd->def->name, snapshotStrVol);
        }
        if (snapVol == NULL) {
            /* Snapshot backing volume not found by key.  Try the
             *  backing-vol parameter as a path */
            vshDebug(ctl, 5, "%s: Look up backing store volume '%s' as path\n",
                     cmd->def->name, snapshotStrVol);
            snapVol = virStorageVolLookupByPath(ctl->conn, snapshotStrVol);
            if (snapVol)
                vshDebug(ctl, 5, "%s: Backing store volume found using '%s' as path\n",
                         cmd->def->name, snapshotStrVol);
        }
        if (snapVol == NULL) {
            vshError(ctl, _("failed to get vol '%s'"), snapshotStrVol);
            return FALSE;
        }

        char *snapshotStrVolPath;
        if ((snapshotStrVolPath = virStorageVolGetPath(snapVol)) == NULL) {
            virStorageVolFree(snapVol);
            return FALSE;
        }

        /* Create XML for the backing store */
        virBufferAddLit(&buf, "  <backingStore>\n");
        virBufferVSprintf(&buf, "    <path>%s</path>\n",snapshotStrVolPath);
        if (snapshotStrFormat)
            virBufferVSprintf(&buf, "    <format type='%s'/>\n",snapshotStrFormat);
        virBufferAddLit(&buf, "  </backingStore>\n");

        /* Cleanup snapshot allocations */
        VIR_FREE(snapshotStrVolPath);
        virStorageVolFree(snapVol);
    }

    virBufferAddLit(&buf, "</volume>\n");

    if (virBufferError(&buf)) {
        vshPrint(ctl, "%s", _("Failed to allocate XML buffer"));
        return FALSE;
    }
    xml = virBufferContentAndReset(&buf);
    vol = virStorageVolCreateXML(pool, xml, 0);
    VIR_FREE(xml);
    virStoragePoolFree(pool);

    if (vol != NULL) {
        vshPrint(ctl, _("Vol %s created\n"), name);
        virStorageVolFree(vol);
        return TRUE;
    } else {
        vshError(ctl, _("Failed to create vol %s"), name);
        return FALSE;
    }

 cleanup:
    virBufferFreeAndReset(&buf);
    virStoragePoolFree(pool);
    return FALSE;
}


/*
 * "pool-undefine" command
 */
static const vshCmdInfo info_pool_undefine[] = {
    {"help", N_("undefine an inactive pool")},
    {"desc", N_("Undefine the configuration for an inactive pool.")},
    {NULL, NULL}
};

static const vshCmdOptDef opts_pool_undefine[] = {
    {"pool", VSH_OT_DATA, VSH_OFLAG_REQ, N_("pool name or uuid")},
    {NULL, 0, 0, NULL}
};

static int
cmdPoolUndefine(vshControl *ctl, const vshCmd *cmd)
{
    virStoragePoolPtr pool;
    int ret = TRUE;
    char *name;

    if (!vshConnectionUsability(ctl, ctl->conn))
        return FALSE;

    if (!(pool = vshCommandOptPool(ctl, cmd, "pool", &name)))
        return FALSE;

    if (virStoragePoolUndefine(pool) == 0) {
        vshPrint(ctl, _("Pool %s has been undefined\n"), name);
    } else {
        vshError(ctl, _("Failed to undefine pool %s"), name);
        ret = FALSE;
    }

    virStoragePoolFree(pool);
    return ret;
}


/*
 * "pool-uuid" command
 */
static const vshCmdInfo info_pool_uuid[] = {
    {"help", N_("convert a pool name to pool UUID")},
    {"desc", ""},
    {NULL, NULL}
};

static const vshCmdOptDef opts_pool_uuid[] = {
    {"pool", VSH_OT_DATA, VSH_OFLAG_REQ, N_("pool name")},
    {NULL, 0, 0, NULL}
};

static int
cmdPoolUuid(vshControl *ctl, const vshCmd *cmd)
{
    virStoragePoolPtr pool;
    char uuid[VIR_UUID_STRING_BUFLEN];

    if (!vshConnectionUsability(ctl, ctl->conn))
        return FALSE;

    if (!(pool = vshCommandOptPoolBy(ctl, cmd, "pool", NULL,
                                           VSH_BYNAME)))
        return FALSE;

    if (virStoragePoolGetUUIDString(pool, uuid) != -1)
        vshPrint(ctl, "%s\n", uuid);
    else
        vshError(ctl, "%s", _("failed to get pool UUID"));

    virStoragePoolFree(pool);
    return TRUE;
}


/*
 * "vol-create" command
 */
static const vshCmdInfo info_vol_create[] = {
    {"help", N_("create a vol from an XML file")},
    {"desc", N_("Create a vol.")},
    {NULL, NULL}
};

static const vshCmdOptDef opts_vol_create[] = {
    {"pool", VSH_OT_DATA, VSH_OFLAG_REQ, N_("pool name")},
    {"file", VSH_OT_DATA, VSH_OFLAG_REQ, N_("file containing an XML vol description")},
    {NULL, 0, 0, NULL}
};

static int
cmdVolCreate(vshControl *ctl, const vshCmd *cmd)
{
    virStoragePoolPtr pool;
    virStorageVolPtr vol;
    char *from;
    int found;
    int ret = TRUE;
    char *buffer;

    if (!vshConnectionUsability(ctl, ctl->conn))
        return FALSE;

    if (!(pool = vshCommandOptPoolBy(ctl, cmd, "pool", NULL,
                                           VSH_BYNAME)))
        return FALSE;

    from = vshCommandOptString(cmd, "file", &found);
    if (!found) {
        virStoragePoolFree(pool);
        return FALSE;
    }

    if (virFileReadAll(from, VIRSH_MAX_XML_FILE, &buffer) < 0) {
        virshReportError(ctl);
        virStoragePoolFree(pool);
        return FALSE;
    }

    vol = virStorageVolCreateXML(pool, buffer, 0);
    VIR_FREE(buffer);
    virStoragePoolFree(pool);

    if (vol != NULL) {
        vshPrint(ctl, _("Vol %s created from %s\n"),
                 virStorageVolGetName(vol), from);
        virStorageVolFree(vol);
    } else {
        vshError(ctl, _("Failed to create vol from %s"), from);
        ret = FALSE;
    }
    return ret;
}

/*
 * "vol-create-from" command
 */
static const vshCmdInfo info_vol_create_from[] = {
    {"help", N_("create a vol, using another volume as input")},
    {"desc", N_("Create a vol from an existing volume.")},
    {NULL, NULL}
};

static const vshCmdOptDef opts_vol_create_from[] = {
    {"pool", VSH_OT_DATA, VSH_OFLAG_REQ, N_("pool name")},
    {"file", VSH_OT_DATA, VSH_OFLAG_REQ, N_("file containing an XML vol description")},
    {"inputpool", VSH_OT_STRING, 0, N_("pool name or uuid of the input volume's pool")},
    {"vol", VSH_OT_DATA, VSH_OFLAG_REQ, N_("input vol name or key")},
    {NULL, 0, 0, NULL}
};

static int
cmdVolCreateFrom(vshControl *ctl, const vshCmd *cmd)
{
    virStoragePoolPtr pool = NULL;
    virStorageVolPtr newvol = NULL, inputvol = NULL;
    char *from;
    int found;
    int ret = FALSE;
    char *buffer = NULL;

    if (!vshConnectionUsability(ctl, ctl->conn))
        goto cleanup;

    if (!(pool = vshCommandOptPoolBy(ctl, cmd, "pool", NULL, VSH_BYNAME)))
        goto cleanup;

    from = vshCommandOptString(cmd, "file", &found);
    if (!found) {
        goto cleanup;
    }

    if (!(inputvol = vshCommandOptVol(ctl, cmd, "vol", "inputpool", NULL)))
        goto cleanup;

    if (virFileReadAll(from, VIRSH_MAX_XML_FILE, &buffer) < 0) {
        virshReportError(ctl);
        goto cleanup;
    }

    newvol = virStorageVolCreateXMLFrom(pool, buffer, inputvol, 0);

    if (newvol != NULL) {
        vshPrint(ctl, _("Vol %s created from input vol %s\n"),
                 virStorageVolGetName(newvol), virStorageVolGetName(inputvol));
    } else {
        vshError(ctl, _("Failed to create vol from %s"), from);
        goto cleanup;
    }

    ret = TRUE;
cleanup:
    VIR_FREE(buffer);
    if (pool)
        virStoragePoolFree(pool);
    if (inputvol)
        virStorageVolFree(inputvol);
    if (newvol)
        virStorageVolFree(newvol);
    return ret;
}

static xmlChar *
makeCloneXML(char *origxml, char *newname) {

    xmlDocPtr doc = NULL;
    xmlXPathContextPtr ctxt = NULL;
    xmlXPathObjectPtr obj = NULL;
    xmlChar *newxml = NULL;
    int size;

    doc = xmlReadDoc((const xmlChar *) origxml, "domain.xml", NULL,
                     XML_PARSE_NOENT | XML_PARSE_NONET | XML_PARSE_NOWARNING);
    if (!doc)
        goto cleanup;
    ctxt = xmlXPathNewContext(doc);
    if (!ctxt)
        goto cleanup;

    obj = xmlXPathEval(BAD_CAST "/volume/name", ctxt);
    if ((obj == NULL) || (obj->nodesetval == NULL) ||
        (obj->nodesetval->nodeTab == NULL))
        goto cleanup;

    xmlNodeSetContent(obj->nodesetval->nodeTab[0], (const xmlChar *)newname);
    xmlDocDumpMemory(doc, &newxml, &size);

cleanup:
    xmlXPathFreeObject(obj);
    xmlXPathFreeContext(ctxt);
    xmlFreeDoc(doc);
    return newxml;
}

/*
 * "vol-clone" command
 */
static const vshCmdInfo info_vol_clone[] = {
    {"help", N_("clone a volume.")},
    {"desc", N_("Clone an existing volume.")},
    {NULL, NULL}
};

static const vshCmdOptDef opts_vol_clone[] = {
    {"pool", VSH_OT_STRING, 0, N_("pool name or uuid")},
    {"vol", VSH_OT_DATA, VSH_OFLAG_REQ, N_("orig vol name or key")},
    {"newname", VSH_OT_DATA, VSH_OFLAG_REQ, N_("clone name")},
    {NULL, 0, 0, NULL}
};

static int
cmdVolClone(vshControl *ctl, const vshCmd *cmd)
{
    virStoragePoolPtr origpool = NULL;
    virStorageVolPtr origvol = NULL, newvol = NULL;
    char *name, *origxml = NULL;
    xmlChar *newxml = NULL;
    int found;
    int ret = FALSE;

    if (!vshConnectionUsability(ctl, ctl->conn))
        goto cleanup;

    if (!(origvol = vshCommandOptVol(ctl, cmd, "vol", "pool", NULL)))
        goto cleanup;

    origpool = virStoragePoolLookupByVolume(origvol);
    if (!origpool) {
        vshError(ctl, "%s", _("failed to get parent pool"));
        goto cleanup;
    }

    name = vshCommandOptString(cmd, "newname", &found);
    if (!found)
        goto cleanup;

    origxml = virStorageVolGetXMLDesc(origvol, 0);
    if (!origxml)
        goto cleanup;

    newxml = makeCloneXML(origxml, name);
    if (!newxml) {
        vshPrint(ctl, "%s", _("Failed to allocate XML buffer"));
        goto cleanup;
    }

    newvol = virStorageVolCreateXMLFrom(origpool, (char *) newxml, origvol, 0);

    if (newvol != NULL) {
        vshPrint(ctl, _("Vol %s cloned from %s\n"),
                 virStorageVolGetName(newvol), virStorageVolGetName(origvol));
    } else {
        vshError(ctl, _("Failed to clone vol from %s"),
                 virStorageVolGetName(origvol));
        goto cleanup;
    }

    ret = TRUE;

cleanup:
    VIR_FREE(origxml);
    xmlFree(newxml);
    if (origvol)
        virStorageVolFree(origvol);
    if (newvol)
        virStorageVolFree(newvol);
    if (origpool)
        virStoragePoolFree(origpool);
    return ret;
}

/*
 * "vol-delete" command
 */
static const vshCmdInfo info_vol_delete[] = {
    {"help", N_("delete a vol")},
    {"desc", N_("Delete a given vol.")},
    {NULL, NULL}
};

static const vshCmdOptDef opts_vol_delete[] = {
    {"pool", VSH_OT_STRING, 0, N_("pool name or uuid")},
    {"vol", VSH_OT_DATA, VSH_OFLAG_REQ, N_("vol name, key or path")},
    {NULL, 0, 0, NULL}
};

static int
cmdVolDelete(vshControl *ctl, const vshCmd *cmd)
{
    virStorageVolPtr vol;
    int ret = TRUE;
    char *name;

    if (!vshConnectionUsability(ctl, ctl->conn))
        return FALSE;

    if (!(vol = vshCommandOptVol(ctl, cmd, "vol", "pool", &name))) {
        return FALSE;
    }

    if (virStorageVolDelete(vol, 0) == 0) {
        vshPrint(ctl, _("Vol %s deleted\n"), name);
    } else {
        vshError(ctl, _("Failed to delete vol %s"), name);
        ret = FALSE;
    }

    virStorageVolFree(vol);
    return ret;
}


/*
 * "vol-wipe" command
 */
static const vshCmdInfo info_vol_wipe[] = {
    {"help", N_("wipe a vol")},
    {"desc", N_("Ensure data previously on a volume is not accessible to future reads")},
    {NULL, NULL}
};

static const vshCmdOptDef opts_vol_wipe[] = {
    {"pool", VSH_OT_STRING, 0, N_("pool name or uuid")},
    {"vol", VSH_OT_DATA, VSH_OFLAG_REQ, N_("vol name, key or path")},
    {NULL, 0, 0, NULL}
};

static int
cmdVolWipe(vshControl *ctl, const vshCmd *cmd)
{
    virStorageVolPtr vol;
    int ret = TRUE;
    char *name;

    if (!vshConnectionUsability(ctl, ctl->conn))
        return FALSE;

    if (!(vol = vshCommandOptVol(ctl, cmd, "vol", "pool", &name))) {
        return FALSE;
    }

    if (virStorageVolWipe(vol, 0) == 0) {
        vshPrint(ctl, _("Vol %s wiped\n"), name);
    } else {
        vshError(ctl, _("Failed to wipe vol %s"), name);
        ret = FALSE;
    }

    virStorageVolFree(vol);
    return ret;
}


/*
 * "vol-info" command
 */
static const vshCmdInfo info_vol_info[] = {
    {"help", N_("storage vol information")},
    {"desc", N_("Returns basic information about the storage vol.")},
    {NULL, NULL}
};

static const vshCmdOptDef opts_vol_info[] = {
    {"pool", VSH_OT_STRING, 0, N_("pool name or uuid")},
    {"vol", VSH_OT_DATA, VSH_OFLAG_REQ, N_("vol name, key or path")},
    {NULL, 0, 0, NULL}
};

static int
cmdVolInfo(vshControl *ctl, const vshCmd *cmd)
{
    virStorageVolInfo info;
    virStorageVolPtr vol;
    int ret = TRUE;

    if (!vshConnectionUsability(ctl, ctl->conn))
        return FALSE;

    if (!(vol = vshCommandOptVol(ctl, cmd, "vol", "pool", NULL)))
        return FALSE;

    vshPrint(ctl, "%-15s %s\n", _("Name:"), virStorageVolGetName(vol));

    if (virStorageVolGetInfo(vol, &info) == 0) {
        double val;
        const char *unit;
        vshPrint(ctl, "%-15s %s\n", _("Type:"),
                 info.type == VIR_STORAGE_VOL_FILE ?
                 _("file") : _("block"));

        val = prettyCapacity(info.capacity, &unit);
        vshPrint(ctl, "%-15s %2.2lf %s\n", _("Capacity:"), val, unit);

        val = prettyCapacity(info.allocation, &unit);
        vshPrint(ctl, "%-15s %2.2lf %s\n", _("Allocation:"), val, unit);
    } else {
        ret = FALSE;
    }

    virStorageVolFree(vol);
    return ret;
}


/*
 * "vol-dumpxml" command
 */
static const vshCmdInfo info_vol_dumpxml[] = {
    {"help", N_("vol information in XML")},
    {"desc", N_("Output the vol information as an XML dump to stdout.")},
    {NULL, NULL}
};

static const vshCmdOptDef opts_vol_dumpxml[] = {
    {"pool", VSH_OT_STRING, 0, N_("pool name or uuid")},
    {"vol", VSH_OT_DATA, VSH_OFLAG_REQ, N_("vol name, key or path")},
    {NULL, 0, 0, NULL}
};

static int
cmdVolDumpXML(vshControl *ctl, const vshCmd *cmd)
{
    virStorageVolPtr vol;
    int ret = TRUE;
    char *dump;

    if (!vshConnectionUsability(ctl, ctl->conn))
        return FALSE;

    if (!(vol = vshCommandOptVol(ctl, cmd, "vol", "pool", NULL)))
        return FALSE;

    dump = virStorageVolGetXMLDesc(vol, 0);
    if (dump != NULL) {
        vshPrint(ctl, "%s", dump);
        VIR_FREE(dump);
    } else {
        ret = FALSE;
    }

    virStorageVolFree(vol);
    return ret;
}


/*
 * "vol-list" command
 */
static const vshCmdInfo info_vol_list[] = {
    {"help", N_("list vols")},
    {"desc", N_("Returns list of vols by pool.")},
    {NULL, NULL}
};

static const vshCmdOptDef opts_vol_list[] = {
    {"pool", VSH_OT_DATA, VSH_OFLAG_REQ, N_("pool name or uuid")},
    {"details", VSH_OT_BOOL, 0, N_("display extended details for volumes")},
    {NULL, 0, 0, NULL}
};

static int
cmdVolList(vshControl *ctl, const vshCmd *cmd ATTRIBUTE_UNUSED)
{
    virStorageVolInfo volumeInfo;
    virStoragePoolPtr pool;
    char **activeNames = NULL;
    char *outputStr = NULL;
    const char *unit;
    double val;
    int details = vshCommandOptBool(cmd, "details");
    int numVolumes = 0, i;
    int ret, functionReturn;
    int stringLength = 0;
    size_t allocStrLength = 0, capStrLength = 0;
    size_t nameStrLength = 0, pathStrLength = 0;
    size_t typeStrLength = 0;
    struct volInfoText {
        char *allocation;
        char *capacity;
        char *path;
        char *type;
    };
    struct volInfoText *volInfoTexts = NULL;

    /* Check the connection to libvirtd daemon is still working */
    if (!vshConnectionUsability(ctl, ctl->conn))
        return FALSE;

    /* Look up the pool information given to us by the user */
    if (!(pool = vshCommandOptPool(ctl, cmd, "pool", NULL)))
        return FALSE;

    /* Determine the number of volumes in the pool */
    numVolumes = virStoragePoolNumOfVolumes(pool);

    /* Retrieve the list of volume names in the pool */
    if (numVolumes > 0) {
        activeNames = vshCalloc(ctl, numVolumes, sizeof(*activeNames));
        if ((numVolumes = virStoragePoolListVolumes(pool, activeNames,
                                                    numVolumes)) < 0) {
            vshError(ctl, "%s", _("Failed to list active vols"));
            VIR_FREE(activeNames);
            virStoragePoolFree(pool);
            return FALSE;
        }

        /* Sort the volume names */
        qsort(&activeNames[0], numVolumes, sizeof(*activeNames), namesorter);

        /* Set aside memory for volume information pointers */
        volInfoTexts = vshCalloc(ctl, numVolumes, sizeof(*volInfoTexts));
    }

    /* Collect the rest of the volume information for display */
    for (i = 0; i < numVolumes; i++) {
        /* Retrieve volume info */
        virStorageVolPtr vol = virStorageVolLookupByName(pool,
                                                         activeNames[i]);

        /* Retrieve the volume path */
        if ((volInfoTexts[i].path = virStorageVolGetPath(vol)) == NULL) {
            /* Something went wrong retrieving a volume path, cope with it */
            volInfoTexts[i].path = vshStrdup(ctl, _("unknown"));
        }

        /* If requested, retrieve volume type and sizing information */
        if (details) {
            if (virStorageVolGetInfo(vol, &volumeInfo) != 0) {
                /* Something went wrong retrieving volume info, cope with it */
                volInfoTexts[i].allocation = vshStrdup(ctl, _("unknown"));
                volInfoTexts[i].capacity = vshStrdup(ctl, _("unknown"));
                volInfoTexts[i].type = vshStrdup(ctl, _("unknown"));
            } else {
                /* Convert the returned volume info into output strings */

                /* Volume type */
                if (volumeInfo.type == VIR_STORAGE_VOL_FILE)
                    volInfoTexts[i].type = vshStrdup(ctl, _("file"));
                else
                    volInfoTexts[i].type = vshStrdup(ctl, _("block"));

                /* Create the capacity output string */
                val = prettyCapacity(volumeInfo.capacity, &unit);
                ret = virAsprintf(&volInfoTexts[i].capacity,
                                  "%.2lf %s", val, unit);
                if (ret < 0) {
                    /* An error occurred creating the string, return */
                    goto asprintf_failure;
                }

                /* Create the allocation output string */
                val = prettyCapacity(volumeInfo.allocation, &unit);
                ret = virAsprintf(&volInfoTexts[i].allocation,
                                  "%.2lf %s", val, unit);
                if (ret < 0) {
                    /* An error occurred creating the string, return */
                    goto asprintf_failure;
                }
            }

            /* Remember the largest length for each output string.
             * This lets us displaying header and volume information rows
             * using a single, properly sized, printf style output string.
             */

            /* Keep the length of name string if longest so far */
            stringLength = strlen(activeNames[i]);
            if (stringLength > nameStrLength)
                nameStrLength = stringLength;

            /* Keep the length of path string if longest so far */
            stringLength = strlen(volInfoTexts[i].path);
            if (stringLength > pathStrLength)
                pathStrLength = stringLength;

            /* Keep the length of type string if longest so far */
            stringLength = strlen(volInfoTexts[i].type);
            if (stringLength > typeStrLength)
                typeStrLength = stringLength;

            /* Keep the length of capacity string if longest so far */
            stringLength = strlen(volInfoTexts[i].capacity);
            if (stringLength > capStrLength)
                capStrLength = stringLength;

            /* Keep the length of allocation string if longest so far */
            stringLength = strlen(volInfoTexts[i].allocation);
            if (stringLength > allocStrLength)
                allocStrLength = stringLength;
        }

        /* Cleanup memory allocation */
        virStorageVolFree(vol);
    }

    /* If the --details option wasn't selected, we output the volume
     * info using the fixed string format from previous versions to
     * maintain backward compatibility.
     */

    /* Output basic info then return if --details option not selected */
    if (!details) {
        /* The old output format */
        vshPrintExtra(ctl, "%-20s %-40s\n", _("Name"), _("Path"));
        vshPrintExtra(ctl, "-----------------------------------------\n");
        for (i = 0; i < numVolumes; i++) {
            vshPrint(ctl, "%-20s %-40s\n", activeNames[i],
                     volInfoTexts[i].path);
        }

        /* Cleanup and return */
        functionReturn = TRUE;
        goto cleanup;
    }

    /* We only get here if the --details option was selected. */

    /* Use the length of name header string if it's longest */
    stringLength = strlen(_("Name"));
    if (stringLength > nameStrLength)
        nameStrLength = stringLength;

    /* Use the length of path header string if it's longest */
    stringLength = strlen(_("Path"));
    if (stringLength > pathStrLength)
        pathStrLength = stringLength;

    /* Use the length of type header string if it's longest */
    stringLength = strlen(_("Type"));
    if (stringLength > typeStrLength)
        typeStrLength = stringLength;

    /* Use the length of capacity header string if it's longest */
    stringLength = strlen(_("Capacity"));
    if (stringLength > capStrLength)
        capStrLength = stringLength;

    /* Use the length of allocation header string if it's longest */
    stringLength = strlen(_("Allocation"));
    if (stringLength > allocStrLength)
        allocStrLength = stringLength;

    /* Display the string lengths for debugging */
    vshDebug(ctl, 5, "Longest name string = %zu chars\n", nameStrLength);
    vshDebug(ctl, 5, "Longest path string = %zu chars\n", pathStrLength);
    vshDebug(ctl, 5, "Longest type string = %zu chars\n", typeStrLength);
    vshDebug(ctl, 5, "Longest capacity string = %zu chars\n", capStrLength);
    vshDebug(ctl, 5, "Longest allocation string = %zu chars\n", allocStrLength);

    /* Create the output template */
    ret = virAsprintf(&outputStr,
                      "%%-%lus  %%-%lus  %%-%lus  %%%lus  %%%lus\n",
                      (unsigned long) nameStrLength,
                      (unsigned long) pathStrLength,
                      (unsigned long) typeStrLength,
                      (unsigned long) capStrLength,
                      (unsigned long) allocStrLength);
    if (ret < 0) {
        /* An error occurred creating the string, return */
        goto asprintf_failure;
    }

    /* Display the header */
    vshPrint(ctl, outputStr, _("Name"), _("Path"), _("Type"),
             ("Capacity"), _("Allocation"));
    for (i = nameStrLength + pathStrLength + typeStrLength
                           + capStrLength + allocStrLength
                           + 8; i > 0; i--)
        vshPrintExtra(ctl, "-");
    vshPrintExtra(ctl, "\n");

    /* Display the volume info rows */
    for (i = 0; i < numVolumes; i++) {
        vshPrint(ctl, outputStr,
                 activeNames[i],
                 volInfoTexts[i].path,
                 volInfoTexts[i].type,
                 volInfoTexts[i].capacity,
                 volInfoTexts[i].allocation);
    }

    /* Cleanup and return */
    functionReturn = TRUE;
    goto cleanup;

asprintf_failure:

    /* Display an appropriate error message then cleanup and return */
    switch (errno) {
    case ENOMEM:
        /* Couldn't allocate memory */
        vshError(ctl, "%s", _("Out of memory"));
        break;
    default:
        /* Some other error */
        vshError(ctl, _("virAsprintf failed (errno %d)"), errno);
    }
    functionReturn = FALSE;

cleanup:

    /* Safely free the memory allocated in this function */
    for (i = 0; i < numVolumes; i++) {
        /* Cleanup the memory for one volume info structure per loop */
        VIR_FREE(volInfoTexts[i].path);
        VIR_FREE(volInfoTexts[i].type);
        VIR_FREE(volInfoTexts[i].capacity);
        VIR_FREE(volInfoTexts[i].allocation);
        VIR_FREE(activeNames[i]);
    }

    /* Cleanup remaining memory */
    VIR_FREE(outputStr);
    VIR_FREE(volInfoTexts);
    VIR_FREE(activeNames);
    virStoragePoolFree(pool);

    /* Return the desired value */
    return functionReturn;
}


/*
 * "vol-name" command
 */
static const vshCmdInfo info_vol_name[] = {
    {"help", N_("returns the volume name for a given volume key or path")},
    {"desc", ""},
    {NULL, NULL}
};

static const vshCmdOptDef opts_vol_name[] = {
    {"vol", VSH_OT_DATA, VSH_OFLAG_REQ, N_("volume key or path")},
    {NULL, 0, 0, NULL}
};

static int
cmdVolName(vshControl *ctl, const vshCmd *cmd)
{
    virStorageVolPtr vol;

    if (!vshConnectionUsability(ctl, ctl->conn))
        return FALSE;

    if (!(vol = vshCommandOptVolBy(ctl, cmd, "vol", "pool", NULL,
                                   VSH_BYUUID)))
        return FALSE;

    vshPrint(ctl, "%s\n", virStorageVolGetName(vol));
    virStorageVolFree(vol);
    return TRUE;
}


/*
 * "vol-pool" command
 */
static const vshCmdInfo info_vol_pool[] = {
    {"help", N_("returns the storage pool for a given volume key or path")},
    {"desc", ""},
    {NULL, NULL}
};

static const vshCmdOptDef opts_vol_pool[] = {
    {"uuid", VSH_OT_BOOL, 0, N_("return the pool uuid rather than pool name")},
    {"vol", VSH_OT_DATA, VSH_OFLAG_REQ, N_("volume key or path")},
    {NULL, 0, 0, NULL}
};

static int
cmdVolPool(vshControl *ctl, const vshCmd *cmd)
{
    virStoragePoolPtr pool;
    virStorageVolPtr vol;
    char uuid[VIR_UUID_STRING_BUFLEN];

    /* Check the connection to libvirtd daemon is still working */
    if (!vshConnectionUsability(ctl, ctl->conn))
        return FALSE;

    /* Use the supplied string to locate the volume */
    if (!(vol = vshCommandOptVolBy(ctl, cmd, "vol", "pool", NULL,
                                   VSH_BYUUID))) {
        return FALSE;
    }

    /* Look up the parent storage pool for the volume */
    pool = virStoragePoolLookupByVolume(vol);
    if (pool == NULL) {
        vshError(ctl, "%s", _("failed to get parent pool"));
        virStorageVolFree(vol);
        return FALSE;
    }

    /* Return the requested details of the parent storage pool */
    if (vshCommandOptBool(cmd, "uuid")) {
        /* Retrieve and return pool UUID string */
        if (virStoragePoolGetUUIDString(pool, &uuid[0]) == 0)
            vshPrint(ctl, "%s\n", uuid);
    } else {
        /* Return the storage pool name */
        vshPrint(ctl, "%s\n", virStoragePoolGetName(pool));
    }

    /* Cleanup */
    virStorageVolFree(vol);
    virStoragePoolFree(pool);
    return TRUE;
}


/*
 * "vol-key" command
 */
static const vshCmdInfo info_vol_key[] = {
    {"help", N_("returns the volume key for a given volume name or path")},
    {"desc", ""},
    {NULL, NULL}
};

static const vshCmdOptDef opts_vol_key[] = {
    {"pool", VSH_OT_STRING, 0, N_("pool name or uuid")},
    {"vol", VSH_OT_DATA, VSH_OFLAG_REQ, N_("volume name or path")},
    {NULL, 0, 0, NULL}
};

static int
cmdVolKey(vshControl *ctl, const vshCmd *cmd)
{
    virStorageVolPtr vol;

    if (!vshConnectionUsability(ctl, ctl->conn))
        return FALSE;

    if (!(vol = vshCommandOptVol(ctl, cmd, "vol", "pool", NULL)))
        return FALSE;

    vshPrint(ctl, "%s\n", virStorageVolGetKey(vol));
    virStorageVolFree(vol);
    return TRUE;
}



/*
 * "vol-path" command
 */
static const vshCmdInfo info_vol_path[] = {
    {"help", N_("returns the volume path for a given volume name or key")},
    {"desc", ""},
    {NULL, NULL}
};

static const vshCmdOptDef opts_vol_path[] = {
    {"pool", VSH_OT_STRING, 0, N_("pool name or uuid")},
    {"vol", VSH_OT_DATA, VSH_OFLAG_REQ, N_("volume name or key")},
    {NULL, 0, 0, NULL}
};

static int
cmdVolPath(vshControl *ctl, const vshCmd *cmd)
{
    virStorageVolPtr vol;
    char *name = NULL;

    if (!vshConnectionUsability(ctl, ctl->conn))
        return FALSE;

    if (!(vol = vshCommandOptVol(ctl, cmd, "vol", "pool", &name))) {
        return FALSE;
    }

    vshPrint(ctl, "%s\n", virStorageVolGetPath(vol));
    virStorageVolFree(vol);
    return TRUE;
}


/*
 * "secret-define" command
 */
static const vshCmdInfo info_secret_define[] = {
    {"help", N_("define or modify a secret from an XML file")},
    {"desc", N_("Define or modify a secret.")},
    {NULL, NULL}
};

static const vshCmdOptDef opts_secret_define[] = {
    {"file", VSH_OT_DATA, VSH_OFLAG_REQ, N_("file containing secret attributes in XML")},
    {NULL, 0, 0, NULL}
};

static int
cmdSecretDefine(vshControl *ctl, const vshCmd *cmd)
{
    char *from, *buffer;
    virSecretPtr res;
    char uuid[VIR_UUID_STRING_BUFLEN];

    if (!vshConnectionUsability(ctl, ctl->conn))
        return FALSE;

    from = vshCommandOptString(cmd, "file", NULL);
    if (!from)
        return FALSE;

    if (virFileReadAll(from, VIRSH_MAX_XML_FILE, &buffer) < 0)
        return FALSE;

    res = virSecretDefineXML(ctl->conn, buffer, 0);
    VIR_FREE(buffer);

    if (res == NULL) {
        vshError(ctl, _("Failed to set attributes from %s"), from);
        return FALSE;
    }
    if (virSecretGetUUIDString(res, &(uuid[0])) < 0) {
        vshError(ctl, "%s", _("Failed to get UUID of created secret"));
        virSecretFree(res);
        return FALSE;
    }
    vshPrint(ctl, _("Secret %s created\n"), uuid);
    virSecretFree(res);
    return TRUE;
}

/*
 * "secret-dumpxml" command
 */
static const vshCmdInfo info_secret_dumpxml[] = {
    {"help", N_("secret attributes in XML")},
    {"desc", N_("Output attributes of a secret as an XML dump to stdout.")},
    {NULL, NULL}
};

static const vshCmdOptDef opts_secret_dumpxml[] = {
    {"secret", VSH_OT_DATA, VSH_OFLAG_REQ, N_("secret UUID")},
    {NULL, 0, 0, NULL}
};

static int
cmdSecretDumpXML(vshControl *ctl, const vshCmd *cmd)
{
    virSecretPtr secret;
    int ret = FALSE;
    char *xml;

    if (!vshConnectionUsability(ctl, ctl->conn))
        return FALSE;

    secret = vshCommandOptSecret(ctl, cmd, NULL);
    if (secret == NULL)
        return FALSE;

    xml = virSecretGetXMLDesc(secret, 0);
    if (xml == NULL)
        goto cleanup;
    vshPrint(ctl, "%s", xml);
    VIR_FREE(xml);
    ret = TRUE;

cleanup:
    virSecretFree(secret);
    return ret;
}

/*
 * "secret-set-value" command
 */
static const vshCmdInfo info_secret_set_value[] = {
    {"help", N_("set a secret value")},
    {"desc", N_("Set a secret value.")},
    {NULL, NULL}
};

static const vshCmdOptDef opts_secret_set_value[] = {
    {"secret", VSH_OT_DATA, VSH_OFLAG_REQ, N_("secret UUID")},
    {"base64", VSH_OT_DATA, VSH_OFLAG_REQ, N_("base64-encoded secret value")},
    {NULL, 0, 0, NULL}
};

static int
cmdSecretSetValue(vshControl *ctl, const vshCmd *cmd)
{
    virSecretPtr secret;
    size_t value_size;
    char *base64, *value;
    int found, res, ret = FALSE;

    if (!vshConnectionUsability(ctl, ctl->conn))
        return FALSE;

    secret = vshCommandOptSecret(ctl, cmd, NULL);
    if (secret == NULL)
        return FALSE;

    base64 = vshCommandOptString(cmd, "base64", &found);
    if (!base64)
        goto cleanup;

    if (!base64_decode_alloc(base64, strlen(base64), &value, &value_size)) {
        vshError(ctl, "%s", _("Invalid base64 data"));
        goto cleanup;
    }
    if (value == NULL) {
        vshError(ctl, "%s", _("Failed to allocate memory"));
        return FALSE;
    }

    res = virSecretSetValue(secret, (unsigned char *)value, value_size, 0);
    memset(value, 0, value_size);
    VIR_FREE(value);

    if (res != 0) {
        vshError(ctl, "%s", _("Failed to set secret value"));
        goto cleanup;
    }
    vshPrint(ctl, "%s", _("Secret value set\n"));
    ret = TRUE;

cleanup:
    virSecretFree(secret);
    return ret;
}

/*
 * "secret-get-value" command
 */
static const vshCmdInfo info_secret_get_value[] = {
    {"help", N_("Output a secret value")},
    {"desc", N_("Output a secret value to stdout.")},
    {NULL, NULL}
};

static const vshCmdOptDef opts_secret_get_value[] = {
    {"secret", VSH_OT_DATA, VSH_OFLAG_REQ, N_("secret UUID")},
    {NULL, 0, 0, NULL}
};

static int
cmdSecretGetValue(vshControl *ctl, const vshCmd *cmd)
{
    virSecretPtr secret;
    char *base64;
    unsigned char *value;
    size_t value_size;
    int ret = FALSE;

    if (!vshConnectionUsability(ctl, ctl->conn))
        return FALSE;

    secret = vshCommandOptSecret(ctl, cmd, NULL);
    if (secret == NULL)
        return FALSE;

    value = virSecretGetValue(secret, &value_size, 0);
    if (value == NULL)
        goto cleanup;

    base64_encode_alloc((char *)value, value_size, &base64);
    memset(value, 0, value_size);
    VIR_FREE(value);

    if (base64 == NULL) {
        vshError(ctl, "%s", _("Failed to allocate memory"));
        goto cleanup;
    }
    vshPrint(ctl, "%s", base64);
    memset(base64, 0, strlen(base64));
    VIR_FREE(base64);
    ret = TRUE;

cleanup:
    virSecretFree(secret);
    return ret;
}

/*
 * "secret-undefine" command
 */
static const vshCmdInfo info_secret_undefine[] = {
    {"help", N_("undefine a secret")},
    {"desc", N_("Undefine a secret.")},
    {NULL, NULL}
};

static const vshCmdOptDef opts_secret_undefine[] = {
    {"secret", VSH_OT_DATA, VSH_OFLAG_REQ, N_("secret UUID")},
    {NULL, 0, 0, NULL}
};

static int
cmdSecretUndefine(vshControl *ctl, const vshCmd *cmd)
{
    virSecretPtr secret;
    int ret = FALSE;
    char *uuid;

    if (!vshConnectionUsability(ctl, ctl->conn))
        return FALSE;

    secret = vshCommandOptSecret(ctl, cmd, &uuid);
    if (secret == NULL)
        return FALSE;

    if (virSecretUndefine(secret) < 0) {
        vshError(ctl, _("Failed to delete secret %s"), uuid);
        goto cleanup;
    }
    vshPrint(ctl, _("Secret %s deleted\n"), uuid);
    ret = TRUE;

cleanup:
    virSecretFree(secret);
    return ret;
}

/*
 * "secret-list" command
 */
static const vshCmdInfo info_secret_list[] = {
    {"help", N_("list secrets")},
    {"desc", N_("Returns a list of secrets")},
    {NULL, NULL}
};

static int
cmdSecretList(vshControl *ctl, const vshCmd *cmd ATTRIBUTE_UNUSED)
{
    int maxuuids = 0, i;
    char **uuids = NULL;

    if (!vshConnectionUsability(ctl, ctl->conn))
        return FALSE;

    maxuuids = virConnectNumOfSecrets(ctl->conn);
    if (maxuuids < 0) {
        vshError(ctl, "%s", _("Failed to list secrets"));
        return FALSE;
    }
    uuids = vshMalloc(ctl, sizeof(*uuids) * maxuuids);

    maxuuids = virConnectListSecrets(ctl->conn, uuids, maxuuids);
    if (maxuuids < 0) {
        vshError(ctl, "%s", _("Failed to list secrets"));
        VIR_FREE(uuids);
        return FALSE;
    }

    qsort(uuids, maxuuids, sizeof(char *), namesorter);

    vshPrintExtra(ctl, "%-36s %s\n", _("UUID"), _("Usage"));
    vshPrintExtra(ctl, "-----------------------------------------------------------\n");

    for (i = 0; i < maxuuids; i++) {
        virSecretPtr sec = virSecretLookupByUUIDString(ctl->conn, uuids[i]);
        const char *usageType = NULL;

        if (!sec) {
            VIR_FREE(uuids[i]);
            continue;
        }

        switch (virSecretGetUsageType(sec)) {
        case VIR_SECRET_USAGE_TYPE_VOLUME:
            usageType = _("Volume");
            break;
        }

        if (usageType) {
            vshPrint(ctl, "%-36s %s %s\n",
                     uuids[i], usageType,
                     virSecretGetUsageID(sec));
        } else {
            vshPrint(ctl, "%-36s %s\n",
                     uuids[i], _("Unused"));
        }
        virSecretFree(sec);
        VIR_FREE(uuids[i]);
    }
    VIR_FREE(uuids);
    return TRUE;
}


/*
 * "version" command
 */
static const vshCmdInfo info_version[] = {
    {"help", N_("show version")},
    {"desc", N_("Display the system version information.")},
    {NULL, NULL}
};


static int
cmdVersion(vshControl *ctl, const vshCmd *cmd ATTRIBUTE_UNUSED)
{
    unsigned long hvVersion;
    const char *hvType;
    unsigned long libVersion;
    unsigned long includeVersion;
    unsigned long apiVersion;
    int ret;
    unsigned int major;
    unsigned int minor;
    unsigned int rel;

    if (!vshConnectionUsability(ctl, ctl->conn))
        return FALSE;

    hvType = virConnectGetType(ctl->conn);
    if (hvType == NULL) {
        vshError(ctl, "%s", _("failed to get hypervisor type"));
        return FALSE;
    }

    includeVersion = LIBVIR_VERSION_NUMBER;
    major = includeVersion / 1000000;
    includeVersion %= 1000000;
    minor = includeVersion / 1000;
    rel = includeVersion % 1000;
    vshPrint(ctl, _("Compiled against library: libvir %d.%d.%d\n"),
             major, minor, rel);

    ret = virGetVersion(&libVersion, hvType, &apiVersion);
    if (ret < 0) {
        vshError(ctl, "%s", _("failed to get the library version"));
        return FALSE;
    }
    major = libVersion / 1000000;
    libVersion %= 1000000;
    minor = libVersion / 1000;
    rel = libVersion % 1000;
    vshPrint(ctl, _("Using library: libvir %d.%d.%d\n"),
             major, minor, rel);

    major = apiVersion / 1000000;
    apiVersion %= 1000000;
    minor = apiVersion / 1000;
    rel = apiVersion % 1000;
    vshPrint(ctl, _("Using API: %s %d.%d.%d\n"), hvType,
             major, minor, rel);

    ret = virConnectGetVersion(ctl->conn, &hvVersion);
    if (ret < 0) {
        vshError(ctl, "%s", _("failed to get the hypervisor version"));
        return FALSE;
    }
    if (hvVersion == 0) {
        vshPrint(ctl,
                 _("Cannot extract running %s hypervisor version\n"), hvType);
    } else {
        major = hvVersion / 1000000;
        hvVersion %= 1000000;
        minor = hvVersion / 1000;
        rel = hvVersion % 1000;

        vshPrint(ctl, _("Running hypervisor: %s %d.%d.%d\n"),
                 hvType, major, minor, rel);
    }
    return TRUE;
}

/*
 * "nodedev-list" command
 */
static const vshCmdInfo info_node_list_devices[] = {
    {"help", N_("enumerate devices on this host")},
    {"desc", ""},
    {NULL, NULL}
};

static const vshCmdOptDef opts_node_list_devices[] = {
    {"tree", VSH_OT_BOOL, 0, N_("list devices in a tree")},
    {"cap", VSH_OT_STRING, VSH_OFLAG_NONE, N_("capability name")},
    {NULL, 0, 0, NULL}
};

#define MAX_DEPTH 100
#define INDENT_SIZE 4
#define INDENT_BUFLEN ((MAX_DEPTH * INDENT_SIZE) + 1)

static void
cmdNodeListDevicesPrint(vshControl *ctl,
                        char **devices,
                        char **parents,
                        int num_devices,
                        int devid,
                        int lastdev,
                        unsigned int depth,
                        unsigned int indentIdx,
                        char *indentBuf)
{
    int i;
    int nextlastdev = -1;

    /* Prepare indent for this device, but not if at root */
    if (depth && depth < MAX_DEPTH) {
        indentBuf[indentIdx] = '+';
        indentBuf[indentIdx+1] = '-';
        indentBuf[indentIdx+2] = ' ';
        indentBuf[indentIdx+3] = '\0';
    }

    /* Print this device */
    vshPrint(ctl, "%s", indentBuf);
    vshPrint(ctl, "%s\n", devices[devid]);


    /* Update indent to show '|' or ' ' for child devices */
    if (depth && depth < MAX_DEPTH) {
        if (devid == lastdev)
            indentBuf[indentIdx] = ' ';
        else
            indentBuf[indentIdx] = '|';
        indentBuf[indentIdx+1] = ' ';
        indentIdx+=2;
    }

    /* Determine the index of the last child device */
    for (i = 0 ; i < num_devices ; i++) {
        if (parents[i] &&
            STREQ(parents[i], devices[devid])) {
            nextlastdev = i;
        }
    }

    /* If there is a child device, then print another blank line */
    if (nextlastdev != -1) {
        vshPrint(ctl, "%s", indentBuf);
        vshPrint(ctl, " |\n");
    }

    /* Finally print all children */
    if (depth < MAX_DEPTH)
        indentBuf[indentIdx] = ' ';
    for (i = 0 ; i < num_devices ; i++) {
        if (depth < MAX_DEPTH) {
            indentBuf[indentIdx] = ' ';
            indentBuf[indentIdx+1] = ' ';
        }
        if (parents[i] &&
            STREQ(parents[i], devices[devid]))
            cmdNodeListDevicesPrint(ctl, devices, parents,
                                    num_devices, i, nextlastdev,
                                    depth + 1, indentIdx + 2, indentBuf);
        if (depth < MAX_DEPTH)
            indentBuf[indentIdx] = '\0';
    }

    /* If there was no child device, and we're the last in
     * a list of devices, then print another blank line */
    if (nextlastdev == -1 && devid == lastdev) {
        vshPrint(ctl, "%s", indentBuf);
        vshPrint(ctl, "\n");
    }
}

static int
cmdNodeListDevices (vshControl *ctl, const vshCmd *cmd ATTRIBUTE_UNUSED)
{
    char *cap;
    char **devices;
    int found, num_devices, i;
    int tree = vshCommandOptBool(cmd, "tree");

    if (!vshConnectionUsability(ctl, ctl->conn))
        return FALSE;

    cap = vshCommandOptString(cmd, "cap", &found);
    if (!found)
        cap = NULL;

    num_devices = virNodeNumOfDevices(ctl->conn, cap, 0);
    if (num_devices < 0) {
        vshError(ctl, "%s", _("Failed to count node devices"));
        return FALSE;
    } else if (num_devices == 0) {
        return TRUE;
    }

    devices = vshMalloc(ctl, sizeof(char *) * num_devices);
    num_devices =
        virNodeListDevices(ctl->conn, cap, devices, num_devices, 0);
    if (num_devices < 0) {
        vshError(ctl, "%s", _("Failed to list node devices"));
        VIR_FREE(devices);
        return FALSE;
    }
    qsort(&devices[0], num_devices, sizeof(char*), namesorter);
    if (tree) {
        char indentBuf[INDENT_BUFLEN];
        char **parents = vshMalloc(ctl, sizeof(char *) * num_devices);
        for (i = 0; i < num_devices; i++) {
            virNodeDevicePtr dev = virNodeDeviceLookupByName(ctl->conn, devices[i]);
            if (dev && STRNEQ(devices[i], "computer")) {
                const char *parent = virNodeDeviceGetParent(dev);
                parents[i] = parent ? vshStrdup(ctl, parent) : NULL;
            } else {
                parents[i] = NULL;
            }
            virNodeDeviceFree(dev);
        }
        for (i = 0 ; i < num_devices ; i++) {
            memset(indentBuf, '\0', sizeof indentBuf);
            if (parents[i] == NULL)
                cmdNodeListDevicesPrint(ctl,
                                        devices,
                                        parents,
                                        num_devices,
                                        i,
                                        i,
                                        0,
                                        0,
                                        indentBuf);
        }
        for (i = 0 ; i < num_devices ; i++) {
            VIR_FREE(devices[i]);
            VIR_FREE(parents[i]);
        }
        VIR_FREE(parents);
    } else {
        for (i = 0; i < num_devices; i++) {
            vshPrint(ctl, "%s\n", devices[i]);
            VIR_FREE(devices[i]);
        }
    }
    VIR_FREE(devices);
    return TRUE;
}

/*
 * "nodedev-dumpxml" command
 */
static const vshCmdInfo info_node_device_dumpxml[] = {
    {"help", N_("node device details in XML")},
    {"desc", N_("Output the node device details as an XML dump to stdout.")},
    {NULL, NULL}
};


static const vshCmdOptDef opts_node_device_dumpxml[] = {
    {"device", VSH_OT_DATA, VSH_OFLAG_REQ, N_("device key")},
    {NULL, 0, 0, NULL}
};

static int
cmdNodeDeviceDumpXML (vshControl *ctl, const vshCmd *cmd)
{
    const char *name;
    virNodeDevicePtr device;
    char *xml;

    if (!vshConnectionUsability(ctl, ctl->conn))
        return FALSE;
    if (!(name = vshCommandOptString(cmd, "device", NULL)))
        return FALSE;
    if (!(device = virNodeDeviceLookupByName(ctl->conn, name))) {
        vshError(ctl, "%s '%s'", _("Could not find matching device"), name);
        return FALSE;
    }

    xml = virNodeDeviceGetXMLDesc(device, 0);
    if (!xml) {
        virNodeDeviceFree(device);
        return FALSE;
    }

    vshPrint(ctl, "%s\n", xml);
    VIR_FREE(xml);
    virNodeDeviceFree(device);
    return TRUE;
}

/*
 * "nodedev-dettach" command
 */
static const vshCmdInfo info_node_device_dettach[] = {
    {"help", N_("dettach node device from its device driver")},
    {"desc", N_("Dettach node device from its device driver before assigning to a domain.")},
    {NULL, NULL}
};


static const vshCmdOptDef opts_node_device_dettach[] = {
    {"device", VSH_OT_DATA, VSH_OFLAG_REQ, N_("device key")},
    {NULL, 0, 0, NULL}
};

static int
cmdNodeDeviceDettach (vshControl *ctl, const vshCmd *cmd)
{
    const char *name;
    virNodeDevicePtr device;
    int ret = TRUE;

    if (!vshConnectionUsability(ctl, ctl->conn))
        return FALSE;
    if (!(name = vshCommandOptString(cmd, "device", NULL)))
        return FALSE;
    if (!(device = virNodeDeviceLookupByName(ctl->conn, name))) {
        vshError(ctl, "%s '%s'", _("Could not find matching device"), name);
        return FALSE;
    }

    if (virNodeDeviceDettach(device) == 0) {
        vshPrint(ctl, _("Device %s dettached\n"), name);
    } else {
        vshError(ctl, _("Failed to dettach device %s"), name);
        ret = FALSE;
    }
    virNodeDeviceFree(device);
    return ret;
}

/*
 * "nodedev-reattach" command
 */
static const vshCmdInfo info_node_device_reattach[] = {
    {"help", N_("reattach node device to its device driver")},
    {"desc", N_("Reattach node device to its device driver once released by the domain.")},
    {NULL, NULL}
};


static const vshCmdOptDef opts_node_device_reattach[] = {
    {"device", VSH_OT_DATA, VSH_OFLAG_REQ, N_("device key")},
    {NULL, 0, 0, NULL}
};

static int
cmdNodeDeviceReAttach (vshControl *ctl, const vshCmd *cmd)
{
    const char *name;
    virNodeDevicePtr device;
    int ret = TRUE;

    if (!vshConnectionUsability(ctl, ctl->conn))
        return FALSE;
    if (!(name = vshCommandOptString(cmd, "device", NULL)))
        return FALSE;
    if (!(device = virNodeDeviceLookupByName(ctl->conn, name))) {
        vshError(ctl, "%s '%s'", _("Could not find matching device"), name);
        return FALSE;
    }

    if (virNodeDeviceReAttach(device) == 0) {
        vshPrint(ctl, _("Device %s re-attached\n"), name);
    } else {
        vshError(ctl, _("Failed to re-attach device %s"), name);
        ret = FALSE;
    }
    virNodeDeviceFree(device);
    return ret;
}

/*
 * "nodedev-reset" command
 */
static const vshCmdInfo info_node_device_reset[] = {
    {"help", N_("reset node device")},
    {"desc", N_("Reset node device before or after assigning to a domain.")},
    {NULL, NULL}
};


static const vshCmdOptDef opts_node_device_reset[] = {
    {"device", VSH_OT_DATA, VSH_OFLAG_REQ, N_("device key")},
    {NULL, 0, 0, NULL}
};

static int
cmdNodeDeviceReset (vshControl *ctl, const vshCmd *cmd)
{
    const char *name;
    virNodeDevicePtr device;
    int ret = TRUE;

    if (!vshConnectionUsability(ctl, ctl->conn))
        return FALSE;
    if (!(name = vshCommandOptString(cmd, "device", NULL)))
        return FALSE;
    if (!(device = virNodeDeviceLookupByName(ctl->conn, name))) {
        vshError(ctl, "%s '%s'", _("Could not find matching device"), name);
        return FALSE;
    }

    if (virNodeDeviceReset(device) == 0) {
        vshPrint(ctl, _("Device %s reset\n"), name);
    } else {
        vshError(ctl, _("Failed to reset device %s"), name);
        ret = FALSE;
    }
    virNodeDeviceFree(device);
    return ret;
}

/*
 * "hostkey" command
 */
static const vshCmdInfo info_hostname[] = {
    {"help", N_("print the hypervisor hostname")},
    {"desc", ""},
    {NULL, NULL}
};

static int
cmdHostname (vshControl *ctl, const vshCmd *cmd ATTRIBUTE_UNUSED)
{
    char *hostname;

    if (!vshConnectionUsability(ctl, ctl->conn))
        return FALSE;

    hostname = virConnectGetHostname (ctl->conn);
    if (hostname == NULL) {
        vshError(ctl, "%s", _("failed to get hostname"));
        return FALSE;
    }

    vshPrint (ctl, "%s\n", hostname);
    VIR_FREE(hostname);

    return TRUE;
}

/*
 * "uri" command
 */
static const vshCmdInfo info_uri[] = {
    {"help", N_("print the hypervisor canonical URI")},
    {"desc", ""},
    {NULL, NULL}
};

static int
cmdURI (vshControl *ctl, const vshCmd *cmd ATTRIBUTE_UNUSED)
{
    char *uri;

    if (!vshConnectionUsability(ctl, ctl->conn))
        return FALSE;

    uri = virConnectGetURI (ctl->conn);
    if (uri == NULL) {
        vshError(ctl, "%s", _("failed to get URI"));
        return FALSE;
    }

    vshPrint (ctl, "%s\n", uri);
    VIR_FREE(uri);

    return TRUE;
}

/*
 * "vncdisplay" command
 */
static const vshCmdInfo info_vncdisplay[] = {
    {"help", N_("vnc display")},
    {"desc", N_("Output the IP address and port number for the VNC display.")},
    {NULL, NULL}
};

static const vshCmdOptDef opts_vncdisplay[] = {
    {"domain", VSH_OT_DATA, VSH_OFLAG_REQ, N_("domain name, id or uuid")},
    {NULL, 0, 0, NULL}
};

static int
cmdVNCDisplay(vshControl *ctl, const vshCmd *cmd)
{
    xmlDocPtr xml = NULL;
    xmlXPathObjectPtr obj = NULL;
    xmlXPathContextPtr ctxt = NULL;
    virDomainPtr dom;
    int ret = FALSE;
    int port = 0;
    char *doc;

    if (!vshConnectionUsability(ctl, ctl->conn))
        return FALSE;

    if (!(dom = vshCommandOptDomain(ctl, cmd, NULL)))
        return FALSE;

    doc = virDomainGetXMLDesc(dom, 0);
    if (!doc)
        goto cleanup;

    xml = xmlReadDoc((const xmlChar *) doc, "domain.xml", NULL,
                     XML_PARSE_NOENT | XML_PARSE_NONET |
                     XML_PARSE_NOWARNING);
    VIR_FREE(doc);
    if (!xml)
        goto cleanup;
    ctxt = xmlXPathNewContext(xml);
    if (!ctxt)
        goto cleanup;

    obj = xmlXPathEval(BAD_CAST "string(/domain/devices/graphics[@type='vnc']/@port)", ctxt);
    if ((obj == NULL) || (obj->type != XPATH_STRING) ||
        (obj->stringval == NULL) || (obj->stringval[0] == 0)) {
        goto cleanup;
    }
    if (virStrToLong_i((const char *)obj->stringval, NULL, 10, &port) || port < 0)
        goto cleanup;
    xmlXPathFreeObject(obj);

    obj = xmlXPathEval(BAD_CAST "string(/domain/devices/graphics[@type='vnc']/@listen)", ctxt);
    if ((obj == NULL) || (obj->type != XPATH_STRING) ||
        (obj->stringval == NULL) || (obj->stringval[0] == 0) ||
        STREQ((const char*)obj->stringval, "0.0.0.0")) {
        vshPrint(ctl, ":%d\n", port-5900);
    } else {
        vshPrint(ctl, "%s:%d\n", (const char *)obj->stringval, port-5900);
    }
    xmlXPathFreeObject(obj);
    obj = NULL;
    ret = TRUE;

 cleanup:
    xmlXPathFreeObject(obj);
    xmlXPathFreeContext(ctxt);
    if (xml)
        xmlFreeDoc(xml);
    virDomainFree(dom);
    return ret;
}

/*
 * "ttyconsole" command
 */
static const vshCmdInfo info_ttyconsole[] = {
    {"help", N_("tty console")},
    {"desc", N_("Output the device for the TTY console.")},
    {NULL, NULL}
};

static const vshCmdOptDef opts_ttyconsole[] = {
    {"domain", VSH_OT_DATA, VSH_OFLAG_REQ, N_("domain name, id or uuid")},
    {NULL, 0, 0, NULL}
};

static int
cmdTTYConsole(vshControl *ctl, const vshCmd *cmd)
{
    xmlDocPtr xml = NULL;
    xmlXPathObjectPtr obj = NULL;
    xmlXPathContextPtr ctxt = NULL;
    virDomainPtr dom;
    int ret = FALSE;
    char *doc;

    if (!vshConnectionUsability(ctl, ctl->conn))
        return FALSE;

    if (!(dom = vshCommandOptDomain(ctl, cmd, NULL)))
        return FALSE;

    doc = virDomainGetXMLDesc(dom, 0);
    if (!doc)
        goto cleanup;

    xml = xmlReadDoc((const xmlChar *) doc, "domain.xml", NULL,
                     XML_PARSE_NOENT | XML_PARSE_NONET |
                     XML_PARSE_NOWARNING);
    VIR_FREE(doc);
    if (!xml)
        goto cleanup;
    ctxt = xmlXPathNewContext(xml);
    if (!ctxt)
        goto cleanup;

    obj = xmlXPathEval(BAD_CAST "string(/domain/devices/console/@tty)", ctxt);
    if ((obj == NULL) || (obj->type != XPATH_STRING) ||
        (obj->stringval == NULL) || (obj->stringval[0] == 0)) {
        goto cleanup;
    }
    vshPrint(ctl, "%s\n", (const char *)obj->stringval);
    ret = TRUE;

 cleanup:
    xmlXPathFreeObject(obj);
    xmlXPathFreeContext(ctxt);
    if (xml)
        xmlFreeDoc(xml);
    virDomainFree(dom);
    return ret;
}

/*
 * "attach-device" command
 */
static const vshCmdInfo info_attach_device[] = {
    {"help", N_("attach device from an XML file")},
    {"desc", N_("Attach device from an XML <file>.")},
    {NULL, NULL}
};

static const vshCmdOptDef opts_attach_device[] = {
    {"domain", VSH_OT_DATA, VSH_OFLAG_REQ, N_("domain name, id or uuid")},
    {"file",   VSH_OT_DATA, VSH_OFLAG_REQ, N_("XML file")},
    {"persistent", VSH_OT_BOOL, 0, N_("persist device attachment")},
    {NULL, 0, 0, NULL}
};

static int
cmdAttachDevice(vshControl *ctl, const vshCmd *cmd)
{
    virDomainPtr dom;
    char *from;
    char *buffer;
    int ret = TRUE;
    int found;
    unsigned int flags;

    if (!vshConnectionUsability(ctl, ctl->conn))
        return FALSE;

    if (!(dom = vshCommandOptDomain(ctl, cmd, NULL)))
        return FALSE;

    from = vshCommandOptString(cmd, "file", &found);
    if (!found) {
        virDomainFree(dom);
        return FALSE;
    }

    if (virFileReadAll(from, VIRSH_MAX_XML_FILE, &buffer) < 0) {
        virshReportError(ctl);
        virDomainFree(dom);
        return FALSE;
    }

    if (vshCommandOptBool(cmd, "persistent")) {
        flags = VIR_DOMAIN_DEVICE_MODIFY_CONFIG;
        if (virDomainIsActive(dom) == 1)
           flags |= VIR_DOMAIN_DEVICE_MODIFY_LIVE;
        ret = virDomainAttachDeviceFlags(dom, buffer, flags);
    } else {
        ret = virDomainAttachDevice(dom, buffer);
    }
    VIR_FREE(buffer);

    if (ret < 0) {
        vshError(ctl, _("Failed to attach device from %s"), from);
        virDomainFree(dom);
        return FALSE;
    } else {
        vshPrint(ctl, "%s", _("Device attached successfully\n"));
    }

    virDomainFree(dom);
    return TRUE;
}


/*
 * "detach-device" command
 */
static const vshCmdInfo info_detach_device[] = {
    {"help", N_("detach device from an XML file")},
    {"desc", N_("Detach device from an XML <file>")},
    {NULL, NULL}
};

static const vshCmdOptDef opts_detach_device[] = {
    {"domain", VSH_OT_DATA, VSH_OFLAG_REQ, N_("domain name, id or uuid")},
    {"file",   VSH_OT_DATA, VSH_OFLAG_REQ, N_("XML file")},
    {"persistent", VSH_OT_BOOL, 0, N_("persist device detachment")},
    {NULL, 0, 0, NULL}
};

static int
cmdDetachDevice(vshControl *ctl, const vshCmd *cmd)
{
    virDomainPtr dom;
    char *from;
    char *buffer;
    int ret = TRUE;
    int found;
    unsigned int flags;

    if (!vshConnectionUsability(ctl, ctl->conn))
        return FALSE;

    if (!(dom = vshCommandOptDomain(ctl, cmd, NULL)))
        return FALSE;

    from = vshCommandOptString(cmd, "file", &found);
    if (!found) {
        virDomainFree(dom);
        return FALSE;
    }

    if (virFileReadAll(from, VIRSH_MAX_XML_FILE, &buffer) < 0) {
        virshReportError(ctl);
        virDomainFree(dom);
        return FALSE;
    }

    if (vshCommandOptBool(cmd, "persistent")) {
        flags = VIR_DOMAIN_DEVICE_MODIFY_CONFIG;
        if (virDomainIsActive(dom) == 1)
           flags |= VIR_DOMAIN_DEVICE_MODIFY_LIVE;
        ret = virDomainDetachDeviceFlags(dom, buffer, flags);
    } else {
        ret = virDomainDetachDevice(dom, buffer);
    }
    VIR_FREE(buffer);

    if (ret < 0) {
        vshError(ctl, _("Failed to detach device from %s"), from);
        virDomainFree(dom);
        return FALSE;
    } else {
        vshPrint(ctl, "%s", _("Device detached successfully\n"));
    }

    virDomainFree(dom);
    return TRUE;
}


/*
 * "update-device" command
 */
static const vshCmdInfo info_update_device[] = {
    {"help", N_("update device from an XML file")},
    {"desc", N_("Update device from an XML <file>.")},
    {NULL, NULL}
};

static const vshCmdOptDef opts_update_device[] = {
    {"domain", VSH_OT_DATA, VSH_OFLAG_REQ, N_("domain name, id or uuid")},
    {"file",   VSH_OT_DATA, VSH_OFLAG_REQ, N_("XML file")},
    {"persistent", VSH_OT_BOOL, 0, N_("persist device update")},
    {NULL, 0, 0, NULL}
};

static int
cmdUpdateDevice(vshControl *ctl, const vshCmd *cmd)
{
    virDomainPtr dom;
    char *from;
    char *buffer;
    int ret = TRUE;
    int found;
    unsigned int flags;

    if (!vshConnectionUsability(ctl, ctl->conn))
        return FALSE;

    if (!(dom = vshCommandOptDomain(ctl, cmd, NULL)))
        return FALSE;

    from = vshCommandOptString(cmd, "file", &found);
    if (!found) {
        virDomainFree(dom);
        return FALSE;
    }

    if (virFileReadAll(from, VIRSH_MAX_XML_FILE, &buffer) < 0) {
        virshReportError(ctl);
        virDomainFree(dom);
        return FALSE;
    }

    if (vshCommandOptBool(cmd, "persistent")) {
        flags = VIR_DOMAIN_DEVICE_MODIFY_CONFIG;
        if (virDomainIsActive(dom) == 1)
           flags |= VIR_DOMAIN_DEVICE_MODIFY_LIVE;
    } else {
        flags = VIR_DOMAIN_DEVICE_MODIFY_LIVE;
    }
    ret = virDomainUpdateDeviceFlags(dom, buffer, flags);
    VIR_FREE(buffer);

    if (ret < 0) {
        vshError(ctl, _("Failed to update device from %s"), from);
        virDomainFree(dom);
        return FALSE;
    } else {
        vshPrint(ctl, "%s", _("Device updated successfully\n"));
    }

    virDomainFree(dom);
    return TRUE;
}


/*
 * "attach-interface" command
 */
static const vshCmdInfo info_attach_interface[] = {
    {"help", N_("attach network interface")},
    {"desc", N_("Attach new network interface.")},
    {NULL, NULL}
};

static const vshCmdOptDef opts_attach_interface[] = {
    {"domain", VSH_OT_DATA, VSH_OFLAG_REQ, N_("domain name, id or uuid")},
    {"type",   VSH_OT_DATA, VSH_OFLAG_REQ, N_("network interface type")},
    {"source", VSH_OT_DATA, VSH_OFLAG_REQ, N_("source of network interface")},
    {"target", VSH_OT_DATA, 0, N_("target network name")},
    {"mac",    VSH_OT_DATA, 0, N_("MAC address")},
    {"script", VSH_OT_DATA, 0, N_("script used to bridge network interface")},
    {"model", VSH_OT_DATA, 0, N_("model type")},
    {"persistent", VSH_OT_BOOL, 0, N_("persist interface attachment")},
    {NULL, 0, 0, NULL}
};

static int
cmdAttachInterface(vshControl *ctl, const vshCmd *cmd)
{
    virDomainPtr dom = NULL;
    char *mac, *target, *script, *type, *source, *model;
    int typ, ret = FALSE;
    unsigned int flags;
    virBuffer buf = VIR_BUFFER_INITIALIZER;
    char *xml;

    if (!vshConnectionUsability(ctl, ctl->conn))
        goto cleanup;

    if (!(dom = vshCommandOptDomain(ctl, cmd, NULL)))
        goto cleanup;

    if (!(type = vshCommandOptString(cmd, "type", NULL)))
        goto cleanup;

    source = vshCommandOptString(cmd, "source", NULL);
    target = vshCommandOptString(cmd, "target", NULL);
    mac = vshCommandOptString(cmd, "mac", NULL);
    script = vshCommandOptString(cmd, "script", NULL);
    model = vshCommandOptString(cmd, "model", NULL);

    /* check interface type */
    if (STREQ(type, "network")) {
        typ = 1;
    } else if (STREQ(type, "bridge")) {
        typ = 2;
    } else {
        vshError(ctl, _("No support for %s in command 'attach-interface'"),
                 type);
        goto cleanup;
    }

    /* Make XML of interface */
    virBufferVSprintf(&buf, "<interface type='%s'>\n", type);

    if (typ == 1)
        virBufferVSprintf(&buf, "  <source network='%s'/>\n", source);
    else if (typ == 2)
        virBufferVSprintf(&buf, "  <source bridge='%s'/>\n", source);

    if (target != NULL)
        virBufferVSprintf(&buf, "  <target dev='%s'/>\n", target);
    if (mac != NULL)
        virBufferVSprintf(&buf, "  <mac address='%s'/>\n", mac);
    if (script != NULL)
        virBufferVSprintf(&buf, "  <script path='%s'/>\n", script);
    if (model != NULL)
        virBufferVSprintf(&buf, "  <model type='%s'/>\n", model);

    virBufferAddLit(&buf, "</interface>\n");

    if (virBufferError(&buf)) {
        vshPrint(ctl, "%s", _("Failed to allocate XML buffer"));
        return FALSE;
    }

    xml = virBufferContentAndReset(&buf);

    if (vshCommandOptBool(cmd, "persistent")) {
        flags = VIR_DOMAIN_DEVICE_MODIFY_CONFIG;
        if (virDomainIsActive(dom) == 1)
            flags |= VIR_DOMAIN_DEVICE_MODIFY_LIVE;
        ret = virDomainAttachDeviceFlags(dom, xml, flags);
    } else {
        ret = virDomainAttachDevice(dom, xml);
    }

    VIR_FREE(xml);

    if (ret != 0) {
        vshError(ctl, "%s", _("Failed to attach interface"));
        ret = FALSE;
    } else {
        vshPrint(ctl, "%s", _("Interface attached successfully\n"));
        ret = TRUE;
    }

 cleanup:
    if (dom)
        virDomainFree(dom);
    virBufferFreeAndReset(&buf);
    return ret;
}

/*
 * "detach-interface" command
 */
static const vshCmdInfo info_detach_interface[] = {
    {"help", N_("detach network interface")},
    {"desc", N_("Detach network interface.")},
    {NULL, NULL}
};

static const vshCmdOptDef opts_detach_interface[] = {
    {"domain", VSH_OT_DATA, VSH_OFLAG_REQ, N_("domain name, id or uuid")},
    {"type",   VSH_OT_DATA, VSH_OFLAG_REQ, N_("network interface type")},
    {"mac",    VSH_OT_STRING, 0, N_("MAC address")},
    {"persistent", VSH_OT_BOOL, 0, N_("persist interface detachment")},
    {NULL, 0, 0, NULL}
};

static int
cmdDetachInterface(vshControl *ctl, const vshCmd *cmd)
{
    virDomainPtr dom = NULL;
    xmlDocPtr xml = NULL;
    xmlXPathObjectPtr obj=NULL;
    xmlXPathContextPtr ctxt = NULL;
    xmlNodePtr cur = NULL;
    xmlChar *tmp_mac = NULL;
    xmlBufferPtr xml_buf = NULL;
    char *doc, *mac =NULL, *type;
    char buf[64];
    int i = 0, diff_mac, ret = FALSE;
    unsigned int flags;

    if (!vshConnectionUsability(ctl, ctl->conn))
        goto cleanup;

    if (!(dom = vshCommandOptDomain(ctl, cmd, NULL)))
        goto cleanup;

    if (!(type = vshCommandOptString(cmd, "type", NULL)))
        goto cleanup;

    mac = vshCommandOptString(cmd, "mac", NULL);

    doc = virDomainGetXMLDesc(dom, 0);
    if (!doc)
        goto cleanup;

    xml = xmlReadDoc((const xmlChar *) doc, "domain.xml", NULL,
                     XML_PARSE_NOENT | XML_PARSE_NONET |
                     XML_PARSE_NOWARNING);
    VIR_FREE(doc);
    if (!xml) {
        vshError(ctl, "%s", _("Failed to get interface information"));
        goto cleanup;
    }
    ctxt = xmlXPathNewContext(xml);
    if (!ctxt) {
        vshError(ctl, "%s", _("Failed to get interface information"));
        goto cleanup;
    }

    sprintf(buf, "/domain/devices/interface[@type='%s']", type);
    obj = xmlXPathEval(BAD_CAST buf, ctxt);
    if ((obj == NULL) || (obj->type != XPATH_NODESET) ||
        (obj->nodesetval == NULL) || (obj->nodesetval->nodeNr == 0)) {
        vshError(ctl, _("No found interface whose type is %s"), type);
        goto cleanup;
    }

    if (!mac)
        goto hit;

    /* search mac */
    for (; i < obj->nodesetval->nodeNr; i++) {
        cur = obj->nodesetval->nodeTab[i]->children;
        while (cur != NULL) {
            if (cur->type == XML_ELEMENT_NODE && xmlStrEqual(cur->name, BAD_CAST "mac")) {
                tmp_mac = xmlGetProp(cur, BAD_CAST "address");
                diff_mac = virMacAddrCompare ((char *) tmp_mac, mac);
                xmlFree(tmp_mac);
                if (!diff_mac) {
                    goto hit;
                }
            }
            cur = cur->next;
        }
    }
    vshError(ctl, _("No found interface whose MAC address is %s"), mac);
    goto cleanup;

 hit:
    xml_buf = xmlBufferCreate();
    if (!xml_buf) {
        vshError(ctl, "%s", _("Failed to allocate memory"));
        goto cleanup;
    }

    if(xmlNodeDump(xml_buf, xml, obj->nodesetval->nodeTab[i], 0, 0) < 0){
        vshError(ctl, "%s", _("Failed to create XML"));
        goto cleanup;
    }

    if (vshCommandOptBool(cmd, "persistent")) {
        flags = VIR_DOMAIN_DEVICE_MODIFY_CONFIG;
        if (virDomainIsActive(dom) == 1)
            flags |= VIR_DOMAIN_DEVICE_MODIFY_LIVE;
        ret = virDomainDetachDeviceFlags(dom,
                                         (char *)xmlBufferContent(xml_buf),
                                         flags);
    } else {
        ret = virDomainDetachDevice(dom, (char *)xmlBufferContent(xml_buf));
    }

    if (ret != 0) {
        vshError(ctl, "%s", _("Failed to detach interface"));
        ret = FALSE;
    } else {
        vshPrint(ctl, "%s", _("Interface detached successfully\n"));
        ret = TRUE;
    }

 cleanup:
    if (dom)
        virDomainFree(dom);
    xmlXPathFreeObject(obj);
    xmlXPathFreeContext(ctxt);
    if (xml)
        xmlFreeDoc(xml);
    if (xml_buf)
        xmlBufferFree(xml_buf);
    return ret;
}

/*
 * "attach-disk" command
 */
static const vshCmdInfo info_attach_disk[] = {
    {"help", N_("attach disk device")},
    {"desc", N_("Attach new disk device.")},
    {NULL, NULL}
};

static const vshCmdOptDef opts_attach_disk[] = {
    {"domain",  VSH_OT_DATA, VSH_OFLAG_REQ, N_("domain name, id or uuid")},
    {"source",  VSH_OT_DATA, VSH_OFLAG_REQ, N_("source of disk device")},
    {"target",  VSH_OT_DATA, VSH_OFLAG_REQ, N_("target of disk device")},
    {"driver",    VSH_OT_STRING, 0, N_("driver of disk device")},
    {"subdriver", VSH_OT_STRING, 0, N_("subdriver of disk device")},
    {"type",    VSH_OT_STRING, 0, N_("target device type")},
    {"mode",    VSH_OT_STRING, 0, N_("mode of device reading and writing")},
    {"persistent", VSH_OT_BOOL, 0, N_("persist disk attachment")},
    {"sourcetype", VSH_OT_STRING, 0, N_("type of source (block|file)")},
    {NULL, 0, 0, NULL}
};

static int
cmdAttachDisk(vshControl *ctl, const vshCmd *cmd)
{
    virDomainPtr dom = NULL;
    char *source, *target, *driver, *subdriver, *type, *mode;
    int isFile = 0, ret = FALSE;
    unsigned int flags;
    char *stype;
    virBuffer buf = VIR_BUFFER_INITIALIZER;
    char *xml;

    if (!vshConnectionUsability(ctl, ctl->conn))
        goto cleanup;

    if (!(dom = vshCommandOptDomain(ctl, cmd, NULL)))
        goto cleanup;

    if (!(source = vshCommandOptString(cmd, "source", NULL)))
        goto cleanup;

    if (!(target = vshCommandOptString(cmd, "target", NULL)))
        goto cleanup;

    driver = vshCommandOptString(cmd, "driver", NULL);
    subdriver = vshCommandOptString(cmd, "subdriver", NULL);
    type = vshCommandOptString(cmd, "type", NULL);
    mode = vshCommandOptString(cmd, "mode", NULL);
    stype = vshCommandOptString(cmd, "sourcetype", NULL);

    if (!stype) {
        if (driver && (STREQ(driver, "file") || STREQ(driver, "tap")))
            isFile = 1;
    } else if (STREQ(stype, "file")) {
        isFile = 1;
    } else if (STRNEQ(stype, "block")) {
        vshError(ctl, _("Unknown source type: '%s'"), stype);
        goto cleanup;
    }

    if (mode) {
        if (STRNEQ(mode, "readonly") && STRNEQ(mode, "shareable")) {
            vshError(ctl, _("No support for %s in command 'attach-disk'"),
                     mode);
            goto cleanup;
        }
    }

    /* Make XML of disk */
    virBufferVSprintf(&buf, "<disk type='%s'",
                      (isFile) ? "file" : "block");
    if (type)
        virBufferVSprintf(&buf, " device='%s'", type);
    virBufferAddLit(&buf, ">\n");

    virBufferVSprintf(&buf, "  <driver name='%s'",
                      (driver) ? driver : "phy");
    if (subdriver)
        virBufferVSprintf(&buf, " type='%s'", subdriver);
    virBufferAddLit(&buf, "/>\n");

    virBufferVSprintf(&buf, "  <source %s='%s'/>\n",
                      (isFile) ? "file" : "dev",
                      source);
    virBufferVSprintf(&buf, "  <target dev='%s'/>\n", target);
    if (mode)
        virBufferVSprintf(&buf, "  <%s/>\n", mode);

    virBufferAddLit(&buf, "</disk>\n");

    if (virBufferError(&buf)) {
        vshPrint(ctl, "%s", _("Failed to allocate XML buffer"));
        return FALSE;
    }

    xml = virBufferContentAndReset(&buf);

    if (vshCommandOptBool(cmd, "persistent")) {
        flags = VIR_DOMAIN_DEVICE_MODIFY_CONFIG;
        if (virDomainIsActive(dom) == 1)
            flags |= VIR_DOMAIN_DEVICE_MODIFY_LIVE;
        ret = virDomainAttachDeviceFlags(dom, xml, flags);
    } else {
        ret = virDomainAttachDevice(dom, xml);
    }

    VIR_FREE(xml);

    if (ret != 0) {
        vshError(ctl, "%s", _("Failed to attach disk"));
        ret = FALSE;
    } else {
        vshPrint(ctl, "%s", _("Disk attached successfully\n"));
        ret = TRUE;
    }

 cleanup:
    if (dom)
        virDomainFree(dom);
    virBufferFreeAndReset(&buf);
    return ret;
}

/*
 * "detach-disk" command
 */
static const vshCmdInfo info_detach_disk[] = {
    {"help", N_("detach disk device")},
    {"desc", N_("Detach disk device.")},
    {NULL, NULL}
};

static const vshCmdOptDef opts_detach_disk[] = {
    {"domain", VSH_OT_DATA, VSH_OFLAG_REQ, N_("domain name, id or uuid")},
    {"target", VSH_OT_DATA, VSH_OFLAG_REQ, N_("target of disk device")},
    {"persistent", VSH_OT_BOOL, 0, N_("persist disk detachment")},
    {NULL, 0, 0, NULL}
};

static int
cmdDetachDisk(vshControl *ctl, const vshCmd *cmd)
{
    xmlDocPtr xml = NULL;
    xmlXPathObjectPtr obj=NULL;
    xmlXPathContextPtr ctxt = NULL;
    xmlNodePtr cur = NULL;
    xmlChar *tmp_tgt = NULL;
    xmlBufferPtr xml_buf = NULL;
    virDomainPtr dom = NULL;
    char *doc, *target;
    int i = 0, diff_tgt, ret = FALSE;
    unsigned int flags;

    if (!vshConnectionUsability(ctl, ctl->conn))
        goto cleanup;

    if (!(dom = vshCommandOptDomain(ctl, cmd, NULL)))
        goto cleanup;

    if (!(target = vshCommandOptString(cmd, "target", NULL)))
        goto cleanup;

    doc = virDomainGetXMLDesc(dom, 0);
    if (!doc)
        goto cleanup;

    xml = xmlReadDoc((const xmlChar *) doc, "domain.xml", NULL,
                     XML_PARSE_NOENT | XML_PARSE_NONET |
                     XML_PARSE_NOWARNING);
    VIR_FREE(doc);
    if (!xml) {
        vshError(ctl, "%s", _("Failed to get disk information"));
        goto cleanup;
    }
    ctxt = xmlXPathNewContext(xml);
    if (!ctxt) {
        vshError(ctl, "%s", _("Failed to get disk information"));
        goto cleanup;
    }

    obj = xmlXPathEval(BAD_CAST "/domain/devices/disk", ctxt);
    if ((obj == NULL) || (obj->type != XPATH_NODESET) ||
        (obj->nodesetval == NULL) || (obj->nodesetval->nodeNr == 0)) {
        vshError(ctl, "%s", _("Failed to get disk information"));
        goto cleanup;
    }

    /* search target */
    for (; i < obj->nodesetval->nodeNr; i++) {
        cur = obj->nodesetval->nodeTab[i]->children;
        while (cur != NULL) {
            if (cur->type == XML_ELEMENT_NODE && xmlStrEqual(cur->name, BAD_CAST "target")) {
                tmp_tgt = xmlGetProp(cur, BAD_CAST "dev");
                diff_tgt = xmlStrEqual(tmp_tgt, BAD_CAST target);
                xmlFree(tmp_tgt);
                if (diff_tgt) {
                    goto hit;
                }
            }
            cur = cur->next;
        }
    }
    vshError(ctl, _("No found disk whose target is %s"), target);
    goto cleanup;

 hit:
    xml_buf = xmlBufferCreate();
    if (!xml_buf) {
        vshError(ctl, "%s", _("Failed to allocate memory"));
        goto cleanup;
    }

    if(xmlNodeDump(xml_buf, xml, obj->nodesetval->nodeTab[i], 0, 0) < 0){
        vshError(ctl, "%s", _("Failed to create XML"));
        goto cleanup;
    }

    if (vshCommandOptBool(cmd, "persistent")) {
        flags = VIR_DOMAIN_DEVICE_MODIFY_CONFIG;
        if (virDomainIsActive(dom) == 1)
            flags |= VIR_DOMAIN_DEVICE_MODIFY_LIVE;
        ret = virDomainDetachDeviceFlags(dom,
                                         (char *)xmlBufferContent(xml_buf),
                                         flags);
    } else {
        ret = virDomainDetachDevice(dom, (char *)xmlBufferContent(xml_buf));
    }

    if (ret != 0) {
        vshError(ctl, "%s", _("Failed to detach disk"));
        ret = FALSE;
    } else {
        vshPrint(ctl, "%s", _("Disk detached successfully\n"));
        ret = TRUE;
    }

 cleanup:
    xmlXPathFreeObject(obj);
    xmlXPathFreeContext(ctxt);
    if (xml)
        xmlFreeDoc(xml);
    if (xml_buf)
        xmlBufferFree(xml_buf);
    if (dom)
        virDomainFree(dom);
    return ret;
}

/*
 * "cpu-compare" command
 */
static const vshCmdInfo info_cpu_compare[] = {
    {"help", N_("compare host CPU with a CPU described by an XML file")},
    {"desc", N_("compare CPU with host CPU")},
    {NULL, NULL}
};

static const vshCmdOptDef opts_cpu_compare[] = {
    {"file", VSH_OT_DATA, VSH_OFLAG_REQ, N_("file containing an XML CPU description")},
    {NULL, 0, 0, NULL}
};

static int
cmdCPUCompare(vshControl *ctl, const vshCmd *cmd)
{
    char *from;
    int found;
    int ret = TRUE;
    char *buffer;
    int result;

    if (!vshConnectionUsability(ctl, ctl->conn))
        return FALSE;

    from = vshCommandOptString(cmd, "file", &found);
    if (!found)
        return FALSE;

    if (virFileReadAll(from, VIRSH_MAX_XML_FILE, &buffer) < 0)
        return FALSE;

    result = virConnectCompareCPU(ctl->conn, buffer, 0);
    VIR_FREE(buffer);

    switch (result) {
    case VIR_CPU_COMPARE_INCOMPATIBLE:
        vshPrint(ctl, _("CPU described in %s is incompatible with host CPU\n"),
                 from);
        ret = FALSE;
        break;

    case VIR_CPU_COMPARE_IDENTICAL:
        vshPrint(ctl, _("CPU described in %s is identical to host CPU\n"),
                 from);
        ret = TRUE;
        break;

    case VIR_CPU_COMPARE_SUPERSET:
        vshPrint(ctl, _("Host CPU is a superset of CPU described in %s\n"),
                 from);
        ret = TRUE;
        break;

    case VIR_CPU_COMPARE_ERROR:
    default:
        vshError(ctl, _("Failed to compare host CPU with %s"), from);
        ret = FALSE;
    }

    return ret;
}

/*
 * "cpu-baseline" command
 */
static const vshCmdInfo info_cpu_baseline[] = {
    {"help", N_("compute baseline CPU")},
    {"desc", N_("Compute baseline CPU for a set of given CPUs.")},
    {NULL, NULL}
};

static const vshCmdOptDef opts_cpu_baseline[] = {
    {"file", VSH_OT_DATA, VSH_OFLAG_REQ, N_("file containing XML CPU descriptions")},
    {NULL, 0, 0, NULL}
};

static int
cmdCPUBaseline(vshControl *ctl, const vshCmd *cmd)
{
    char *from;
    int found;
    int ret = TRUE;
    char *buffer;
    char *result = NULL;
    const char **list = NULL;
    unsigned int count = 0;
    xmlDocPtr doc = NULL;
    xmlNodePtr node_list;
    xmlXPathContextPtr ctxt = NULL;
    xmlSaveCtxtPtr sctxt = NULL;
    xmlBufferPtr buf = NULL;
    xmlXPathObjectPtr obj = NULL;
    int res, i;

    if (!vshConnectionUsability(ctl, ctl->conn))
        return FALSE;

    from = vshCommandOptString(cmd, "file", &found);
    if (!found)
        return FALSE;

    if (virFileReadAll(from, VIRSH_MAX_XML_FILE, &buffer) < 0)
        return FALSE;

    doc = xmlNewDoc(NULL);
    if (doc == NULL)
        goto no_memory;

    res = xmlParseBalancedChunkMemory(doc, NULL, NULL, 0,
                                      (const xmlChar *)buffer, &node_list);
    if (res != 0) {
        vshError(ctl, _("Failed to parse XML fragment %s"), from);
        ret = FALSE;
        goto cleanup;
    }

    xmlAddChildList((xmlNodePtr) doc, node_list);

    ctxt = xmlXPathNewContext(doc);
    if (!ctxt)
        goto no_memory;

    obj = xmlXPathEval(BAD_CAST "//cpu[not(ancestor::cpu)]", ctxt);
    if ((obj == NULL) || (obj->nodesetval == NULL) ||
        (obj->nodesetval->nodeTab == NULL))
        goto cleanup;

    for (i = 0;i < obj->nodesetval->nodeNr;i++) {
        buf = xmlBufferCreate();
        if (buf == NULL)
            goto no_memory;
        sctxt = xmlSaveToBuffer(buf, NULL, 0);
        if (sctxt == NULL) {
            xmlBufferFree(buf);
            goto no_memory;
        }

        xmlSaveTree(sctxt, obj->nodesetval->nodeTab[i]);
        xmlSaveClose(sctxt);

        list = vshRealloc(ctl, list, sizeof(char *) * (count + 1));
        list[count++] = (char *) buf->content;
        buf->content = NULL;
        xmlBufferFree(buf);
        buf = NULL;
    }

    if (count == 0) {
        vshError(ctl, _("No host CPU specified in '%s'"), from);
        ret = FALSE;
        goto cleanup;
    }

    result = virConnectBaselineCPU(ctl->conn, list, count, 0);

    if (result)
        vshPrint(ctl, "%s", result);
    else
        ret = FALSE;

cleanup:
    xmlXPathFreeObject(obj);
    xmlXPathFreeContext(ctxt);
    xmlFreeDoc(doc);
    VIR_FREE(result);
    if ((list != NULL) && (count > 0)) {
        for (i = 0;i < count;i++)
            VIR_FREE(list[i]);
    }
    VIR_FREE(list);
    VIR_FREE(buffer);

    return ret;

no_memory:
    vshError(ctl, "%s", _("Out of memory"));
    ret = FALSE;
    goto cleanup;
}

/* Common code for the edit / net-edit / pool-edit functions which follow. */
static char *
editWriteToTempFile (vshControl *ctl, const char *doc)
{
    char *ret;
    const char *tmpdir;
    int fd;

    ret = vshMalloc(ctl, PATH_MAX);

    tmpdir = getenv ("TMPDIR");
    if (!tmpdir) tmpdir = "/tmp";
    snprintf (ret, PATH_MAX, "%s/virshXXXXXX", tmpdir);
    fd = mkstemp (ret);
    if (fd == -1) {
        vshError(ctl, _("mkstemp: failed to create temporary file: %s"),
                 strerror(errno));
        VIR_FREE(ret);
        return NULL;
    }

    if (safewrite (fd, doc, strlen (doc)) == -1) {
        vshError(ctl, _("write: %s: failed to write to temporary file: %s"),
                 ret, strerror(errno));
        close (fd);
        unlink (ret);
        VIR_FREE(ret);
        return NULL;
    }
    if (close (fd) == -1) {
        vshError(ctl, _("close: %s: failed to write or close temporary file: %s"),
                 ret, strerror(errno));
        unlink (ret);
        VIR_FREE(ret);
        return NULL;
    }

    /* Temporary filename: caller frees. */
    return ret;
}

/* Characters permitted in $EDITOR environment variable and temp filename. */
#define ACCEPTED_CHARS \
  "abcdefghijklmnopqrstuvwxyzABCDEFGHIJKLMNOPQRSTUVWXYZ0123456789-/_.:@"

static int
editFile (vshControl *ctl, const char *filename)
{
    const char *editor;
    char *command;
    int command_ret;

    editor = getenv ("VISUAL");
    if (!editor) editor = getenv ("EDITOR");
    if (!editor) editor = "vi"; /* could be cruel & default to ed(1) here */

    /* Check that filename doesn't contain shell meta-characters, and
     * if it does, refuse to run.  Follow the Unix conventions for
     * EDITOR: the user can intentionally specify command options, so
     * we don't protect any shell metacharacters there.  Lots more
     * than virsh will misbehave if EDITOR has bogus contents (which
     * is why sudo scrubs it by default).
     */
    if (strspn (filename, ACCEPTED_CHARS) != strlen (filename)) {
        vshError(ctl,
                 _("%s: temporary filename contains shell meta or other "
                   "unacceptable characters (is $TMPDIR wrong?)"),
                 filename);
        return -1;
    }

    if (virAsprintf(&command, "%s %s", editor, filename) == -1) {
        vshError(ctl,
                 _("virAsprintf: could not create editing command: %s"),
                 strerror(errno));
        return -1;
    }

    command_ret = system (command);
    if (command_ret == -1) {
        vshError(ctl,
                 _("%s: edit command failed: %s"), command, strerror(errno));
        VIR_FREE(command);
        return -1;
    }
    if (WEXITSTATUS(command_ret) != 0) {
        vshError(ctl,
                 _("%s: command exited with non-zero status"), command);
        VIR_FREE(command);
        return -1;
    }
    VIR_FREE(command);
    return 0;
}

static char *
editReadBackFile (vshControl *ctl, const char *filename)
{
    char *ret;

    if (virFileReadAll (filename, VIRSH_MAX_XML_FILE, &ret) == -1) {
        vshError(ctl,
                 _("%s: failed to read temporary file: %s"),
                 filename, strerror(errno));
        return NULL;
    }
    return ret;
}


#ifndef WIN32
/*
 * "cd" command
 */
static const vshCmdInfo info_cd[] = {
    {"help", N_("change the current directory")},
    {"desc", N_("Change the current directory.")},
    {NULL, NULL}
};

static const vshCmdOptDef opts_cd[] = {
    {"dir", VSH_OT_DATA, 0, N_("directory to switch to (default: home or else root)")},
    {NULL, 0, 0, NULL}
};

static int
cmdCd(vshControl *ctl, const vshCmd *cmd ATTRIBUTE_UNUSED)
{
    const char *dir;
    int found;

    if (!ctl->imode) {
        vshError(ctl, "%s", _("cd: command valid only in interactive mode"));
        return FALSE;
    }

    dir = vshCommandOptString(cmd, "dir", &found);
    if (!found) {
        uid_t uid = geteuid();
        dir = virGetUserDirectory(uid);
    }
    if (!dir)
        dir = "/";

    if (chdir (dir) == -1) {
        vshError(ctl, _("cd: %s: %s"), strerror(errno), dir);
        return FALSE;
    }

    return TRUE;
}

#endif

#ifndef WIN32
/*
 * "pwd" command
 */
static const vshCmdInfo info_pwd[] = {
    {"help", N_("print the current directory")},
    {"desc", N_("Print the current directory.")},
    {NULL, NULL}
};

static int
cmdPwd(vshControl *ctl, const vshCmd *cmd ATTRIBUTE_UNUSED)
{
    char *cwd;
    size_t path_max;
    int err = TRUE;

    path_max = (size_t) PATH_MAX + 2;
    cwd = vshMalloc (ctl, path_max);
    while (cwd) {
        err = getcwd (cwd, path_max) == NULL;
        if (!err || errno != ERANGE)
            break;

        path_max *= 2;
        cwd = vshRealloc (ctl, cwd, path_max);
    }

    if (err)
        vshError(ctl, _("pwd: cannot get current directory: %s"),
                 strerror(errno));
    else
        vshPrint (ctl, _("%s\n"), cwd);

    VIR_FREE(cwd);
    return !err;
}
#endif

/*
 * "echo" command
 */
static const vshCmdInfo info_echo[] = {
    {"help", N_("echo arguments")},
    {"desc", N_("Echo back arguments, possibly with quoting.")},
    {NULL, NULL}
};

static const vshCmdOptDef opts_echo[] = {
    {"shell", VSH_OT_BOOL, 0, N_("escape for shell use")},
    {"xml", VSH_OT_BOOL, 0, N_("escape for XML use")},
    {"", VSH_OT_ARGV, 0, N_("arguments to echo")},
    {NULL, 0, 0, NULL}
};

/* Exists mainly for debugging virsh, but also handy for adding back
 * quotes for later evaluation.
 */
static int
cmdEcho (vshControl *ctl ATTRIBUTE_UNUSED, const vshCmd *cmd)
{
    bool shell = false;
    bool xml = false;
    int count = 0;
    char *arg;
    virBuffer buf = VIR_BUFFER_INITIALIZER;

    if (vshCommandOptBool(cmd, "shell"))
        shell = true;
    if (vshCommandOptBool(cmd, "xml"))
        xml = true;

    while ((arg = vshCommandOptArgv(cmd, count)) != NULL) {
        bool close_quote = false;
        char *q;

        if (count)
            virBufferAddChar(&buf, ' ');
        /* Add outer '' only if arg included shell metacharacters.  */
        if (shell &&
            (strpbrk(arg, "\r\t\n !\"#$&'()*;<>?[\\]^`{|}~") || !*arg)) {
            virBufferAddChar(&buf, '\'');
            close_quote = true;
        }
        if (xml) {
            virBufferEscapeString(&buf, "%s", arg);
        } else {
            if (shell && (q = strchr(arg, '\''))) {
                do {
                    virBufferAdd(&buf, arg, q - arg);
                    virBufferAddLit(&buf, "'\\''");
                    arg = q + 1;
                    q = strchr(arg, '\'');
                } while (q);
            }
            virBufferAdd(&buf, arg, strlen(arg));
        }
        if (close_quote)
            virBufferAddChar(&buf, '\'');
        count++;
    }

    if (virBufferError(&buf)) {
        vshPrint(ctl, "%s", _("Failed to allocate XML buffer"));
        return FALSE;
    }
    arg = virBufferContentAndReset(&buf);
    if (arg)
        vshPrint(ctl, "%s", arg);
    VIR_FREE(arg);
    return TRUE;
}

/*
 * "edit" command
 */
static const vshCmdInfo info_edit[] = {
    {"help", N_("edit XML configuration for a domain")},
    {"desc", N_("Edit the XML configuration for a domain.")},
    {NULL, NULL}
};

static const vshCmdOptDef opts_edit[] = {
    {"domain", VSH_OT_DATA, VSH_OFLAG_REQ, N_("domain name, id or uuid")},
    {NULL, 0, 0, NULL}
};

/* This function also acts as a template to generate cmdNetworkEdit
 * and cmdPoolEdit functions (below) using a sed script in the Makefile.
 */
static int
cmdEdit (vshControl *ctl, const vshCmd *cmd)
{
    int ret = FALSE;
    virDomainPtr dom = NULL;
    char *tmp = NULL;
    char *doc = NULL;
    char *doc_edited = NULL;
    char *doc_reread = NULL;
    int flags = VIR_DOMAIN_XML_SECURE | VIR_DOMAIN_XML_INACTIVE;

    if (!vshConnectionUsability(ctl, ctl->conn))
        goto cleanup;

    dom = vshCommandOptDomain (ctl, cmd, NULL);
    if (dom == NULL)
        goto cleanup;

    /* Get the XML configuration of the domain. */
    doc = virDomainGetXMLDesc (dom, flags);
    if (!doc)
        goto cleanup;

    /* Create and open the temporary file. */
    tmp = editWriteToTempFile (ctl, doc);
    if (!tmp) goto cleanup;

    /* Start the editor. */
    if (editFile (ctl, tmp) == -1) goto cleanup;

    /* Read back the edited file. */
    doc_edited = editReadBackFile (ctl, tmp);
    if (!doc_edited) goto cleanup;

    /* Compare original XML with edited.  Has it changed at all? */
    if (STREQ (doc, doc_edited)) {
        vshPrint (ctl, _("Domain %s XML configuration not changed.\n"),
                  virDomainGetName (dom));
        ret = TRUE;
        goto cleanup;
    }

    /* Now re-read the domain XML.  Did someone else change it while
     * it was being edited?  This also catches problems such as us
     * losing a connection or the domain going away.
     */
    doc_reread = virDomainGetXMLDesc (dom, flags);
    if (!doc_reread)
        goto cleanup;

    if (STRNEQ (doc, doc_reread)) {
        vshError(ctl,
                 "%s", _("ERROR: the XML configuration was changed by another user"));
        goto cleanup;
    }

    /* Everything checks out, so redefine the domain. */
    virDomainFree (dom);
    dom = virDomainDefineXML (ctl->conn, doc_edited);
    if (!dom)
        goto cleanup;

    vshPrint (ctl, _("Domain %s XML configuration edited.\n"),
              virDomainGetName(dom));

    ret = TRUE;

 cleanup:
    if (dom)
        virDomainFree (dom);

    VIR_FREE(doc);
    VIR_FREE(doc_edited);
    VIR_FREE(doc_reread);

    if (tmp) {
        unlink (tmp);
        VIR_FREE(tmp);
    }

    return ret;
}

/*
 * "net-edit" command
 */
static const vshCmdInfo info_network_edit[] = {
    {"help", N_("edit XML configuration for a network")},
    {"desc", N_("Edit the XML configuration for a network.")},
    {NULL, NULL}
};

static const vshCmdOptDef opts_network_edit[] = {
    {"network", VSH_OT_DATA, VSH_OFLAG_REQ, N_("network name, id or uuid")},
    {NULL, 0, 0, NULL}
};

/* This is generated from this file by a sed script in the Makefile. */
#include "virsh-net-edit.c"

/*
 * "pool-edit" command
 */
static const vshCmdInfo info_pool_edit[] = {
    {"help", N_("edit XML configuration for a storage pool")},
    {"desc", N_("Edit the XML configuration for a storage pool.")},
    {NULL, NULL}
};

static const vshCmdOptDef opts_pool_edit[] = {
    {"pool", VSH_OT_DATA, VSH_OFLAG_REQ, N_("pool name or uuid")},
    {NULL, 0, 0, NULL}
};

/* This is generated from this file by a sed script in the Makefile. */
#include "virsh-pool-edit.c"

/*
 * "quit" command
 */
static const vshCmdInfo info_quit[] = {
    {"help", N_("quit this interactive terminal")},
    {"desc", ""},
    {NULL, NULL}
};

static int
cmdQuit(vshControl *ctl, const vshCmd *cmd ATTRIBUTE_UNUSED)
{
    ctl->imode = FALSE;
    return TRUE;
}

/*
 * "snapshot-create" command
 */
static const vshCmdInfo info_snapshot_create[] = {
    {"help", N_("Create a snapshot")},
    {"desc", N_("Snapshot create")},
    {NULL, NULL}
};

static const vshCmdOptDef opts_snapshot_create[] = {
    {"domain", VSH_OT_DATA, VSH_OFLAG_REQ, N_("domain name, id or uuid")},
    {"xmlfile", VSH_OT_DATA, 0, N_("domain snapshot XML")},
    {NULL, 0, 0, NULL}
};

static int
cmdSnapshotCreate(vshControl *ctl, const vshCmd *cmd)
{
    virDomainPtr dom = NULL;
    int ret = FALSE;
    char *from;
    char *buffer = NULL;
    virDomainSnapshotPtr snapshot = NULL;
    xmlDocPtr xml = NULL;
    xmlXPathContextPtr ctxt = NULL;
    char *doc = NULL;
    char *name = NULL;

    if (!vshConnectionUsability(ctl, ctl->conn))
        goto cleanup;

    dom = vshCommandOptDomain(ctl, cmd, NULL);
    if (dom == NULL)
        goto cleanup;

    from = vshCommandOptString(cmd, "xmlfile", NULL);
    if (from == NULL)
        buffer = vshStrdup(ctl, "<domainsnapshot/>");
    else {
        if (virFileReadAll(from, VIRSH_MAX_XML_FILE, &buffer) < 0) {
            /* we have to report the error here because during cleanup
             * we'll run through virDomainFree(), which loses the
             * last error
             */
            virshReportError(ctl);
            goto cleanup;
        }
    }
    if (buffer == NULL) {
        vshError(ctl, "%s", _("Out of memory"));
        goto cleanup;
    }

    snapshot = virDomainSnapshotCreateXML(dom, buffer, 0);
    if (snapshot == NULL)
        goto cleanup;

    doc = virDomainSnapshotGetXMLDesc(snapshot, 0);
    if (!doc)
        goto cleanup;

    xml = xmlReadDoc((const xmlChar *) doc, "domainsnapshot.xml", NULL,
                     XML_PARSE_NOENT | XML_PARSE_NONET |
                     XML_PARSE_NOWARNING);
    if (!xml)
        goto cleanup;
    ctxt = xmlXPathNewContext(xml);
    if (!ctxt)
        goto cleanup;

    name = virXPathString("string(/domainsnapshot/name)", ctxt);
    if (!name) {
        vshError(ctl, "%s",
                 _("Could not find 'name' element in domain snapshot XML"));
        goto cleanup;
    }

    vshPrint(ctl, _("Domain snapshot %s created"), name);
    if (from)
        vshPrint(ctl, _(" from '%s'"), from);
    vshPrint(ctl, "\n");

    ret = TRUE;

cleanup:
    VIR_FREE(name);
    xmlXPathFreeContext(ctxt);
    if (xml)
        xmlFreeDoc(xml);
    if (snapshot)
        virDomainSnapshotFree(snapshot);
    VIR_FREE(doc);
    VIR_FREE(buffer);
    if (dom)
        virDomainFree(dom);

    return ret;
}

/*
 * "snapshot-current" command
 */
static const vshCmdInfo info_snapshot_current[] = {
    {"help", N_("Get the current snapshot")},
    {"desc", N_("Get the current snapshot")},
    {NULL, NULL}
};

static const vshCmdOptDef opts_snapshot_current[] = {
    {"domain", VSH_OT_DATA, VSH_OFLAG_REQ, N_("domain name, id or uuid")},
    {NULL, 0, 0, NULL}
};

static int
cmdSnapshotCurrent(vshControl *ctl, const vshCmd *cmd)
{
    virDomainPtr dom = NULL;
    int ret = FALSE;
    int current;
    virDomainSnapshotPtr snapshot = NULL;

    if (!vshConnectionUsability(ctl, ctl->conn))
        goto cleanup;

    dom = vshCommandOptDomain(ctl, cmd, NULL);
    if (dom == NULL)
        goto cleanup;

    current = virDomainHasCurrentSnapshot(dom, 0);
    if (current < 0)
        goto cleanup;
    else if (current) {
        char *xml;

        if (!(snapshot = virDomainSnapshotCurrent(dom, 0)))
            goto cleanup;

        xml = virDomainSnapshotGetXMLDesc(snapshot, 0);
        if (!xml)
            goto cleanup;

        vshPrint(ctl, "%s", xml);
        VIR_FREE(xml);
    }

    ret = TRUE;

cleanup:
    if (snapshot)
        virDomainSnapshotFree(snapshot);
    if (dom)
        virDomainFree(dom);

    return ret;
}

/*
 * "snapshot-list" command
 */
static const vshCmdInfo info_snapshot_list[] = {
    {"help", N_("List snapshots for a domain")},
    {"desc", N_("Snapshot List")},
    {NULL, NULL}
};

static const vshCmdOptDef opts_snapshot_list[] = {
    {"domain", VSH_OT_DATA, VSH_OFLAG_REQ, N_("domain name, id or uuid")},
    {NULL, 0, 0, NULL}
};

static int
cmdSnapshotList(vshControl *ctl, const vshCmd *cmd)
{
    virDomainPtr dom = NULL;
    int ret = FALSE;
    int numsnaps;
    char **names = NULL;
    int actual = 0;
    int i;
    xmlDocPtr xml = NULL;
    xmlXPathContextPtr ctxt = NULL;
    char *doc = NULL;
    virDomainSnapshotPtr snapshot = NULL;
    char *state = NULL;
    long creation;
    char timestr[100];
    struct tm time_info;

    if (!vshConnectionUsability(ctl, ctl->conn))
        goto cleanup;

    dom = vshCommandOptDomain(ctl, cmd, NULL);
    if (dom == NULL)
        goto cleanup;

    numsnaps = virDomainSnapshotNum(dom, 0);

    if (numsnaps < 0)
        goto cleanup;

    vshPrint(ctl, " %-20s %-25s %s\n", _("Name"), _("Creation Time"), _("State"));
    vshPrint(ctl, "---------------------------------------------------\n");

    if (numsnaps) {
        if (VIR_ALLOC_N(names, numsnaps) < 0)
            goto cleanup;

        actual = virDomainSnapshotListNames(dom, names, numsnaps, 0);
        if (actual < 0)
            goto cleanup;

        qsort(&names[0], actual, sizeof(char*), namesorter);

        for (i = 0; i < actual; i++) {
            /* free up memory from previous iterations of the loop */
            VIR_FREE(state);
            if (snapshot)
                virDomainSnapshotFree(snapshot);
            xmlXPathFreeContext(ctxt);
            if (xml)
                xmlFreeDoc(xml);
            VIR_FREE(doc);

            snapshot = virDomainSnapshotLookupByName(dom, names[i], 0);
            if (snapshot == NULL)
                continue;

            doc = virDomainSnapshotGetXMLDesc(snapshot, 0);
            if (!doc)
                continue;

            xml = xmlReadDoc((const xmlChar *) doc, "domainsnapshot.xml", NULL,
                             XML_PARSE_NOENT | XML_PARSE_NONET |
                             XML_PARSE_NOWARNING);
            if (!xml)
                continue;
            ctxt = xmlXPathNewContext(xml);
            if (!ctxt)
                continue;

            state = virXPathString("string(/domainsnapshot/state)", ctxt);
            if (state == NULL)
                continue;
            if (virXPathLong("string(/domainsnapshot/creationTime)", ctxt,
                             &creation) < 0)
                continue;
            localtime_r(&creation, &time_info);
            strftime(timestr, sizeof(timestr), "%Y-%m-%d %H:%M:%S %z", &time_info);

            vshPrint(ctl, " %-20s %-25s %s\n", names[i], timestr, state);
        }
    }

    ret = TRUE;

cleanup:
    /* this frees up memory from the last iteration of the loop */
    VIR_FREE(state);
    if (snapshot)
        virDomainSnapshotFree(snapshot);
    xmlXPathFreeContext(ctxt);
    if (xml)
        xmlFreeDoc(xml);
    VIR_FREE(doc);
    for (i = 0; i < actual; i++)
        VIR_FREE(names[i]);
    VIR_FREE(names);
    if (dom)
        virDomainFree(dom);

    return ret;
}

/*
 * "snapshot-dumpxml" command
 */
static const vshCmdInfo info_snapshot_dumpxml[] = {
    {"help", N_("Dump XML for a domain snapshot")},
    {"desc", N_("Snapshot Dump XML")},
    {NULL, NULL}
};

static const vshCmdOptDef opts_snapshot_dumpxml[] = {
    {"domain", VSH_OT_DATA, VSH_OFLAG_REQ, N_("domain name, id or uuid")},
    {"snapshotname", VSH_OT_DATA, VSH_OFLAG_REQ, N_("snapshot name")},
    {NULL, 0, 0, NULL}
};

static int
cmdSnapshotDumpXML(vshControl *ctl, const vshCmd *cmd)
{
    virDomainPtr dom = NULL;
    int ret = FALSE;
    char *name;
    virDomainSnapshotPtr snapshot = NULL;
    char *xml = NULL;

    if (!vshConnectionUsability(ctl, ctl->conn))
        goto cleanup;

    dom = vshCommandOptDomain(ctl, cmd, NULL);
    if (dom == NULL)
        goto cleanup;

    name = vshCommandOptString(cmd, "snapshotname", NULL);
    if (name == NULL)
        goto cleanup;

    snapshot = virDomainSnapshotLookupByName(dom, name, 0);
    if (snapshot == NULL)
        goto cleanup;

    xml = virDomainSnapshotGetXMLDesc(snapshot, 0);
    if (!xml)
        goto cleanup;

    vshPrint(ctl, "%s", xml);

    ret = TRUE;

cleanup:
    VIR_FREE(xml);
    if (snapshot)
        virDomainSnapshotFree(snapshot);
    if (dom)
        virDomainFree(dom);

    return ret;
}

/*
 * "snapshot-revert" command
 */
static const vshCmdInfo info_snapshot_revert[] = {
    {"help", N_("Revert a domain to a snapshot")},
    {"desc", N_("Revert domain to snapshot")},
    {NULL, NULL}
};

static const vshCmdOptDef opts_snapshot_revert[] = {
    {"domain", VSH_OT_DATA, VSH_OFLAG_REQ, N_("domain name, id or uuid")},
    {"snapshotname", VSH_OT_DATA, VSH_OFLAG_REQ, N_("snapshot name")},
    {NULL, 0, 0, NULL}
};

static int
cmdDomainSnapshotRevert(vshControl *ctl, const vshCmd *cmd)
{
    virDomainPtr dom = NULL;
    int ret = FALSE;
    char *name;
    virDomainSnapshotPtr snapshot = NULL;

    if (!vshConnectionUsability(ctl, ctl->conn))
        goto cleanup;

    dom = vshCommandOptDomain(ctl, cmd, NULL);
    if (dom == NULL)
        goto cleanup;

    name = vshCommandOptString(cmd, "snapshotname", NULL);
    if (name == NULL)
        goto cleanup;

    snapshot = virDomainSnapshotLookupByName(dom, name, 0);
    if (snapshot == NULL)
        goto cleanup;

    if (virDomainRevertToSnapshot(snapshot, 0) < 0)
        goto cleanup;

    ret = TRUE;

cleanup:
    if (snapshot)
        virDomainSnapshotFree(snapshot);
    if (dom)
        virDomainFree(dom);

    return ret;
}

/*
 * "snapshot-delete" command
 */
static const vshCmdInfo info_snapshot_delete[] = {
    {"help", N_("Delete a domain snapshot")},
    {"desc", N_("Snapshot Delete")},
    {NULL, NULL}
};

static const vshCmdOptDef opts_snapshot_delete[] = {
    {"domain", VSH_OT_DATA, VSH_OFLAG_REQ, N_("domain name, id or uuid")},
    {"snapshotname", VSH_OT_DATA, VSH_OFLAG_REQ, N_("snapshot name")},
    {"children", VSH_OT_BOOL, 0, N_("delete snapshot and all children")},
    {NULL, 0, 0, NULL}
};

static int
cmdSnapshotDelete(vshControl *ctl, const vshCmd *cmd)
{
    virDomainPtr dom = NULL;
    int ret = FALSE;
    char *name;
    virDomainSnapshotPtr snapshot = NULL;
    unsigned int flags = 0;

    if (!vshConnectionUsability(ctl, ctl->conn))
        goto cleanup;

    dom = vshCommandOptDomain(ctl, cmd, NULL);
    if (dom == NULL)
        goto cleanup;

    name = vshCommandOptString(cmd, "snapshotname", NULL);
    if (name == NULL)
        goto cleanup;

    if (vshCommandOptBool(cmd, "children"))
        flags |= VIR_DOMAIN_SNAPSHOT_DELETE_CHILDREN;

    snapshot = virDomainSnapshotLookupByName(dom, name, 0);
    if (snapshot == NULL)
        goto cleanup;

    if (virDomainSnapshotDelete(snapshot, flags) < 0)
        goto cleanup;

    ret = TRUE;

cleanup:
    if (snapshot)
        virDomainSnapshotFree(snapshot);
    if (dom)
        virDomainFree(dom);

    return ret;
}

/*
 * Commands
 */
static const vshCmdDef commands[] = {
    {"help", cmdHelp, opts_help, info_help},
    {"attach-device", cmdAttachDevice, opts_attach_device, info_attach_device},
    {"attach-disk", cmdAttachDisk, opts_attach_disk, info_attach_disk},
    {"attach-interface", cmdAttachInterface, opts_attach_interface, info_attach_interface},
    {"autostart", cmdAutostart, opts_autostart, info_autostart},
    {"capabilities", cmdCapabilities, NULL, info_capabilities},
#ifndef WIN32
    {"cd", cmdCd, opts_cd, info_cd},
#endif
    {"connect", cmdConnect, opts_connect, info_connect},
#ifndef WIN32
    {"console", cmdConsole, opts_console, info_console},
#endif
    {"cpu-baseline", cmdCPUBaseline, opts_cpu_baseline, info_cpu_baseline},
    {"cpu-compare", cmdCPUCompare, opts_cpu_compare, info_cpu_compare},
    {"create", cmdCreate, opts_create, info_create},
    {"start", cmdStart, opts_start, info_start},
    {"destroy", cmdDestroy, opts_destroy, info_destroy},
    {"detach-device", cmdDetachDevice, opts_detach_device, info_detach_device},
    {"detach-disk", cmdDetachDisk, opts_detach_disk, info_detach_disk},
    {"detach-interface", cmdDetachInterface, opts_detach_interface, info_detach_interface},
    {"define", cmdDefine, opts_define, info_define},
    {"domid", cmdDomid, opts_domid, info_domid},
    {"domuuid", cmdDomuuid, opts_domuuid, info_domuuid},
    {"dominfo", cmdDominfo, opts_dominfo, info_dominfo},
    {"domjobinfo", cmdDomjobinfo, opts_domjobinfo, info_domjobinfo},
    {"domjobabort", cmdDomjobabort, opts_domjobabort, info_domjobabort},
    {"domname", cmdDomname, opts_domname, info_domname},
    {"domstate", cmdDomstate, opts_domstate, info_domstate},
    {"domblkstat", cmdDomblkstat, opts_domblkstat, info_domblkstat},
    {"domifstat", cmdDomIfstat, opts_domifstat, info_domifstat},
    {"dommemstat", cmdDomMemStat, opts_dommemstat, info_dommemstat},
    {"domblkinfo", cmdDomblkinfo, opts_domblkinfo, info_domblkinfo},
    {"domxml-from-native", cmdDomXMLFromNative, opts_domxmlfromnative, info_domxmlfromnative},
    {"domxml-to-native", cmdDomXMLToNative, opts_domxmltonative, info_domxmltonative},
    {"dumpxml", cmdDumpXML, opts_dumpxml, info_dumpxml},
    {"echo", cmdEcho, opts_echo, info_echo},
    {"edit", cmdEdit, opts_edit, info_edit},
    {"find-storage-pool-sources", cmdPoolDiscoverSources,
     opts_find_storage_pool_sources, info_find_storage_pool_sources},
    {"find-storage-pool-sources-as", cmdPoolDiscoverSourcesAs,
     opts_find_storage_pool_sources_as, info_find_storage_pool_sources_as},
    {"freecell", cmdFreecell, opts_freecell, info_freecell},
    {"hostname", cmdHostname, NULL, info_hostname},
    {"list", cmdList, opts_list, info_list},
    {"maxvcpus", cmdMaxvcpus, opts_maxvcpus, info_maxvcpus},
    {"migrate", cmdMigrate, opts_migrate, info_migrate},
    {"migrate-setmaxdowntime", cmdMigrateSetMaxDowntime, opts_migrate_setmaxdowntime, info_migrate_setmaxdowntime},

    {"net-autostart", cmdNetworkAutostart, opts_network_autostart, info_network_autostart},
    {"net-create", cmdNetworkCreate, opts_network_create, info_network_create},
    {"net-define", cmdNetworkDefine, opts_network_define, info_network_define},
    {"net-destroy", cmdNetworkDestroy, opts_network_destroy, info_network_destroy},
    {"net-dumpxml", cmdNetworkDumpXML, opts_network_dumpxml, info_network_dumpxml},
    {"net-edit", cmdNetworkEdit, opts_network_edit, info_network_edit},
    {"net-list", cmdNetworkList, opts_network_list, info_network_list},
    {"net-name", cmdNetworkName, opts_network_name, info_network_name},
    {"net-start", cmdNetworkStart, opts_network_start, info_network_start},
    {"net-undefine", cmdNetworkUndefine, opts_network_undefine, info_network_undefine},
    {"net-uuid", cmdNetworkUuid, opts_network_uuid, info_network_uuid},

    {"iface-list", cmdInterfaceList, opts_interface_list, info_interface_list},
    {"iface-name", cmdInterfaceName, opts_interface_name, info_interface_name},
    {"iface-mac", cmdInterfaceMAC, opts_interface_mac, info_interface_mac},
    {"iface-dumpxml", cmdInterfaceDumpXML, opts_interface_dumpxml, info_interface_dumpxml},
    {"iface-define", cmdInterfaceDefine, opts_interface_define, info_interface_define},
    {"iface-undefine", cmdInterfaceUndefine, opts_interface_undefine, info_interface_undefine},
    {"iface-edit", cmdInterfaceEdit, opts_interface_edit, info_interface_edit},
    {"iface-start", cmdInterfaceStart, opts_interface_start, info_interface_start},
    {"iface-destroy", cmdInterfaceDestroy, opts_interface_destroy, info_interface_destroy},

    {"managedsave", cmdManagedSave, opts_managedsave, info_managedsave},
    {"managedsave-remove", cmdManagedSaveRemove, opts_managedsaveremove, info_managedsaveremove},

    {"nodeinfo", cmdNodeinfo, NULL, info_nodeinfo},

    {"nodedev-list", cmdNodeListDevices, opts_node_list_devices, info_node_list_devices},
    {"nodedev-dumpxml", cmdNodeDeviceDumpXML, opts_node_device_dumpxml, info_node_device_dumpxml},
    {"nodedev-dettach", cmdNodeDeviceDettach, opts_node_device_dettach, info_node_device_dettach},
    {"nodedev-reattach", cmdNodeDeviceReAttach, opts_node_device_reattach, info_node_device_reattach},
    {"nodedev-reset", cmdNodeDeviceReset, opts_node_device_reset, info_node_device_reset},
    {"nodedev-create", cmdNodeDeviceCreate, opts_node_device_create, info_node_device_create},
    {"nodedev-destroy", cmdNodeDeviceDestroy, opts_node_device_destroy, info_node_device_destroy},

    {"nwfilter-define", cmdNWFilterDefine, opts_nwfilter_define, info_nwfilter_define},
    {"nwfilter-undefine", cmdNWFilterUndefine, opts_nwfilter_undefine, info_nwfilter_undefine},
    {"nwfilter-dumpxml", cmdNWFilterDumpXML, opts_nwfilter_dumpxml, info_nwfilter_dumpxml},
    {"nwfilter-list", cmdNWFilterList, opts_nwfilter_list, info_nwfilter_list},
    {"nwfilter-edit", cmdNWFilterEdit, opts_nwfilter_edit, info_nwfilter_edit},

    {"pool-autostart", cmdPoolAutostart, opts_pool_autostart, info_pool_autostart},
    {"pool-build", cmdPoolBuild, opts_pool_build, info_pool_build},
    {"pool-create", cmdPoolCreate, opts_pool_create, info_pool_create},
    {"pool-create-as", cmdPoolCreateAs, opts_pool_X_as, info_pool_create_as},
    {"pool-define", cmdPoolDefine, opts_pool_define, info_pool_define},
    {"pool-define-as", cmdPoolDefineAs, opts_pool_X_as, info_pool_define_as},
    {"pool-destroy", cmdPoolDestroy, opts_pool_destroy, info_pool_destroy},
    {"pool-delete", cmdPoolDelete, opts_pool_delete, info_pool_delete},
    {"pool-dumpxml", cmdPoolDumpXML, opts_pool_dumpxml, info_pool_dumpxml},
    {"pool-edit", cmdPoolEdit, opts_pool_edit, info_pool_edit},
    {"pool-info", cmdPoolInfo, opts_pool_info, info_pool_info},
    {"pool-list", cmdPoolList, opts_pool_list, info_pool_list},
    {"pool-name", cmdPoolName, opts_pool_name, info_pool_name},
    {"pool-refresh", cmdPoolRefresh, opts_pool_refresh, info_pool_refresh},
    {"pool-start", cmdPoolStart, opts_pool_start, info_pool_start},
    {"pool-undefine", cmdPoolUndefine, opts_pool_undefine, info_pool_undefine},
    {"pool-uuid", cmdPoolUuid, opts_pool_uuid, info_pool_uuid},

    {"secret-define", cmdSecretDefine, opts_secret_define, info_secret_define},
    {"secret-dumpxml", cmdSecretDumpXML, opts_secret_dumpxml, info_secret_dumpxml},
    {"secret-set-value", cmdSecretSetValue, opts_secret_set_value, info_secret_set_value},
    {"secret-get-value", cmdSecretGetValue, opts_secret_get_value, info_secret_get_value},
    {"secret-undefine", cmdSecretUndefine, opts_secret_undefine, info_secret_undefine},
    {"secret-list", cmdSecretList, NULL, info_secret_list},


#ifndef WIN32
    {"pwd", cmdPwd, NULL, info_pwd},
#endif
    {"quit", cmdQuit, NULL, info_quit},
    {"exit", cmdQuit, NULL, info_quit},
    {"reboot", cmdReboot, opts_reboot, info_reboot},
    {"restore", cmdRestore, opts_restore, info_restore},
    {"resume", cmdResume, opts_resume, info_resume},
    {"save", cmdSave, opts_save, info_save},
    {"schedinfo", cmdSchedinfo, opts_schedinfo, info_schedinfo},
    {"dump", cmdDump, opts_dump, info_dump},
    {"shutdown", cmdShutdown, opts_shutdown, info_shutdown},
    {"setmem", cmdSetmem, opts_setmem, info_setmem},
    {"setmaxmem", cmdSetmaxmem, opts_setmaxmem, info_setmaxmem},
    {"memtune", cmdMemtune, opts_memtune, info_memtune},
    {"setvcpus", cmdSetvcpus, opts_setvcpus, info_setvcpus},
    {"suspend", cmdSuspend, opts_suspend, info_suspend},
    {"ttyconsole", cmdTTYConsole, opts_ttyconsole, info_ttyconsole},
    {"undefine", cmdUndefine, opts_undefine, info_undefine},
    {"update-device", cmdUpdateDevice, opts_update_device, info_update_device},
    {"uri", cmdURI, NULL, info_uri},

    {"vol-create", cmdVolCreate, opts_vol_create, info_vol_create},
    {"vol-create-from", cmdVolCreateFrom, opts_vol_create_from, info_vol_create_from},
    {"vol-create-as", cmdVolCreateAs, opts_vol_create_as, info_vol_create_as},
    {"vol-clone", cmdVolClone, opts_vol_clone, info_vol_clone},
    {"vol-delete", cmdVolDelete, opts_vol_delete, info_vol_delete},
    {"vol-wipe", cmdVolWipe, opts_vol_wipe, info_vol_wipe},
    {"vol-dumpxml", cmdVolDumpXML, opts_vol_dumpxml, info_vol_dumpxml},
    {"vol-info", cmdVolInfo, opts_vol_info, info_vol_info},
    {"vol-list", cmdVolList, opts_vol_list, info_vol_list},
    {"vol-pool", cmdVolPool, opts_vol_pool, info_vol_pool},
    {"vol-path", cmdVolPath, opts_vol_path, info_vol_path},
    {"vol-name", cmdVolName, opts_vol_name, info_vol_name},
    {"vol-key", cmdVolKey, opts_vol_key, info_vol_key},

    {"vcpucount", cmdVcpucount, opts_vcpucount, info_vcpucount},
    {"vcpuinfo", cmdVcpuinfo, opts_vcpuinfo, info_vcpuinfo},
    {"vcpupin", cmdVcpupin, opts_vcpupin, info_vcpupin},
    {"version", cmdVersion, NULL, info_version},
    {"vncdisplay", cmdVNCDisplay, opts_vncdisplay, info_vncdisplay},

    {"snapshot-create", cmdSnapshotCreate, opts_snapshot_create, info_snapshot_create},
    {"snapshot-current", cmdSnapshotCurrent, opts_snapshot_current, info_snapshot_current},
    {"snapshot-delete", cmdSnapshotDelete, opts_snapshot_delete, info_snapshot_delete},
    {"snapshot-dumpxml", cmdSnapshotDumpXML, opts_snapshot_dumpxml, info_snapshot_dumpxml},
    {"snapshot-list", cmdSnapshotList, opts_snapshot_list, info_snapshot_list},
    {"snapshot-revert", cmdDomainSnapshotRevert, opts_snapshot_revert, info_snapshot_revert},

    {NULL, NULL, NULL, NULL}
};

/* ---------------
 * Utils for work with command definition
 * ---------------
 */
static const char *
vshCmddefGetInfo(const vshCmdDef * cmd, const char *name)
{
    const vshCmdInfo *info;

    for (info = cmd->info; info && info->name; info++) {
        if (STREQ(info->name, name))
            return info->data;
    }
    return NULL;
}

static const vshCmdOptDef *
vshCmddefGetOption(const vshCmdDef * cmd, const char *name)
{
    const vshCmdOptDef *opt;

    for (opt = cmd->opts; opt && opt->name; opt++)
        if (STREQ(opt->name, name))
            return opt;
    return NULL;
}

static const vshCmdOptDef *
vshCmddefGetData(const vshCmdDef * cmd, int data_ct)
{
    const vshCmdOptDef *opt;

    for (opt = cmd->opts; opt && opt->name; opt++) {
        if (opt->type >= VSH_OT_DATA ||
            (opt->type == VSH_OT_INT && (opt->flag & VSH_OFLAG_REQ))) {
            if (data_ct == 0 || opt->type == VSH_OT_ARGV)
                return opt;
            else
                data_ct--;
        }
    }
    return NULL;
}

/*
 * Checks for required options
 */
static int
vshCommandCheckOpts(vshControl *ctl, const vshCmd *cmd)
{
    const vshCmdDef *def = cmd->def;
    const vshCmdOptDef *d;
    int err = 0;

    for (d = def->opts; d && d->name; d++) {
        if (d->flag & VSH_OFLAG_REQ) {
            vshCmdOpt *o = cmd->opts;
            int ok = 0;

            while (o && ok == 0) {
                if (o->def == d)
                    ok = 1;
                o = o->next;
            }
            if (!ok) {
                vshError(ctl,
                         d->type == VSH_OT_DATA ?
                         _("command '%s' requires <%s> option") :
                         _("command '%s' requires --%s option"),
                         def->name, d->name);
                err = 1;
            }

        }
    }
    return !err;
}

static const vshCmdDef *
vshCmddefSearch(const char *cmdname)
{
    const vshCmdDef *c;

    for (c = commands; c->name; c++)
        if (STREQ(c->name, cmdname))
            return c;
    return NULL;
}

static int
vshCmddefHelp(vshControl *ctl, const char *cmdname)
{
    const vshCmdDef *def = vshCmddefSearch(cmdname);

    if (!def) {
        vshError(ctl, _("command '%s' doesn't exist"), cmdname);
        return FALSE;
    } else {
        const char *desc = _(vshCmddefGetInfo(def, "desc"));
        const char *help = _(vshCmddefGetInfo(def, "help"));
        char buf[256];

        fputs(_("  NAME\n"), stdout);
        fprintf(stdout, "    %s - %s\n", def->name, help);

        fputs(_("\n  SYNOPSIS\n"), stdout);
        fprintf(stdout, "    %s", def->name);
        if (def->opts) {
            const vshCmdOptDef *opt;
            for (opt = def->opts; opt->name; opt++) {
                const char *fmt;
                switch (opt->type) {
                case VSH_OT_BOOL:
                    fmt = "[--%s]";
                    break;
                case VSH_OT_INT:
                    /* xgettext:c-format */
                    fmt = ((opt->flag & VSH_OFLAG_REQ) ? "<%s>"
                           : _("[--%s <number>]"));
                    break;
                case VSH_OT_STRING:
                    /* xgettext:c-format */
                    fmt = _("[--%s <string>]");
                    break;
                case VSH_OT_DATA:
                    fmt = ((opt->flag & VSH_OFLAG_REQ) ? "<%s>" : "[<%s>]");
                    break;
                case VSH_OT_ARGV:
                    /* xgettext:c-format */
                    fmt = _("[<string>]...");
                    break;
                default:
                    assert(0);
                }
                fputc(' ', stdout);
                fprintf(stdout, fmt, opt->name);
            }
        }
        fputc('\n', stdout);

        if (desc[0]) {
            /* Print the description only if it's not empty.  */
            fputs(_("\n  DESCRIPTION\n"), stdout);
            fprintf(stdout, "    %s\n", desc);
        }

        if (def->opts) {
            const vshCmdOptDef *opt;
            fputs(_("\n  OPTIONS\n"), stdout);
            for (opt = def->opts; opt->name; opt++) {
                switch (opt->type) {
                case VSH_OT_BOOL:
                    snprintf(buf, sizeof(buf), "--%s", opt->name);
                    break;
                case VSH_OT_INT:
                    snprintf(buf, sizeof(buf),
                             (opt->flag & VSH_OFLAG_REQ) ? _("[--%s] <number>")
                             : _("--%s <number>"), opt->name);
                    break;
                case VSH_OT_STRING:
                    /* OT_STRING should never be VSH_OFLAG_REQ */
                    snprintf(buf, sizeof(buf), _("--%s <string>"), opt->name);
                    break;
                case VSH_OT_DATA:
                    snprintf(buf, sizeof(buf), _("[--%s] <string>"),
                             opt->name);
                    break;
                case VSH_OT_ARGV:
                    /* Not really an option. */
                    continue;
                default:
                    assert(0);
                }

                fprintf(stdout, "    %-15s  %s\n", buf, _(opt->help));
            }
        }
        fputc('\n', stdout);
    }
    return TRUE;
}

/* ---------------
 * Utils for work with runtime commands data
 * ---------------
 */
static void
vshCommandOptFree(vshCmdOpt * arg)
{
    vshCmdOpt *a = arg;

    while (a) {
        vshCmdOpt *tmp = a;

        a = a->next;

        VIR_FREE(tmp->data);
        VIR_FREE(tmp);
    }
}

static void
vshCommandFree(vshCmd *cmd)
{
    vshCmd *c = cmd;

    while (c) {
        vshCmd *tmp = c;

        c = c->next;

        if (tmp->opts)
            vshCommandOptFree(tmp->opts);
        VIR_FREE(tmp);
    }
}

/*
 * Returns option by name
 */
static vshCmdOpt *
vshCommandOpt(const vshCmd *cmd, const char *name)
{
    vshCmdOpt *opt = cmd->opts;

    while (opt) {
        if (opt->def && STREQ(opt->def->name, name))
            return opt;
        opt = opt->next;
    }
    return NULL;
}

/*
 * Returns option as INT
 */
static int
vshCommandOptInt(const vshCmd *cmd, const char *name, int *found)
{
    vshCmdOpt *arg = vshCommandOpt(cmd, name);
    int res = 0, num_found = FALSE;
    char *end_p = NULL;

    if ((arg != NULL) && (arg->data != NULL)) {
        res = strtol(arg->data, &end_p, 10);
        if ((arg->data == end_p) || (*end_p!= 0))
            num_found = FALSE;
        else
            num_found = TRUE;
    }
    if (found)
        *found = num_found;
    return res;
}

static unsigned long
vshCommandOptUL(const vshCmd *cmd, const char *name, int *found)
{
    vshCmdOpt *arg = vshCommandOpt(cmd, name);
    unsigned long res = 0;
    int num_found = FALSE;
    char *end_p = NULL;

    if ((arg != NULL) && (arg->data != NULL)) {
        res = strtoul(arg->data, &end_p, 10);
        if ((arg->data == end_p) || (*end_p!= 0))
            num_found = FALSE;
        else
            num_found = TRUE;
    }
    if (found)
        *found = num_found;
    return res;
}

/*
 * Returns option as STRING
 */
static char *
vshCommandOptString(const vshCmd *cmd, const char *name, int *found)
{
    vshCmdOpt *arg = vshCommandOpt(cmd, name);

    if (found)
        *found = arg ? TRUE : FALSE;

    if (arg && arg->data && *arg->data)
        return arg->data;

    if (arg && arg->def && ((arg->def->flag) & VSH_OFLAG_REQ))
        vshError(NULL, _("Missing required option '%s'"), name);

    return NULL;
}

/*
 * Returns option as long long
 */
static long long
vshCommandOptLongLong(const vshCmd *cmd, const char *name, int *found)
{
    vshCmdOpt *arg = vshCommandOpt(cmd, name);
    int num_found = FALSE;
    long long res = 0;
    char *end_p = NULL;

    if ((arg != NULL) && (arg->data != NULL))
        num_found = !virStrToLong_ll(arg->data, &end_p, 10, &res);
    if (found)
        *found = num_found;
    return res;
}

/*
 * Returns TRUE/FALSE if the option exists
 */
static int
vshCommandOptBool(const vshCmd *cmd, const char *name)
{
    return vshCommandOpt(cmd, name) ? TRUE : FALSE;
}

/*
 * Returns the COUNT argv argument, or NULL after last argument.
 *
 * Requires that a VSH_OT_ARGV option with the name "" be last in the
 * list of supported options in CMD->def->opts.
 */
static char *
vshCommandOptArgv(const vshCmd *cmd, int count)
{
    vshCmdOpt *opt = cmd->opts;

    while (opt) {
        if (opt->def && opt->def->type == VSH_OT_ARGV) {
            if (count-- == 0)
                return opt->data;
        }
        opt = opt->next;
    }
    return NULL;
}

/* Determine whether CMD->opts includes an option with name OPTNAME.
   If not, give a diagnostic and return false.
   If so, return true.  */
static bool
cmd_has_option (vshControl *ctl, const vshCmd *cmd, const char *optname)
{
    /* Iterate through cmd->opts, to ensure that there is an entry
       with name OPTNAME and type VSH_OT_DATA. */
    bool found = false;
    const vshCmdOpt *opt;
    for (opt = cmd->opts; opt; opt = opt->next) {
        if (STREQ (opt->def->name, optname) && opt->def->type == VSH_OT_DATA) {
            found = true;
            break;
        }
    }

    if (!found)
        vshError(ctl, _("internal error: virsh %s: no %s VSH_OT_DATA option"),
                 cmd->def->name, optname);
    return found;
}

static virDomainPtr
vshCommandOptDomainBy(vshControl *ctl, const vshCmd *cmd,
                      char **name, int flag)
{
    virDomainPtr dom = NULL;
    char *n;
    int id;
    const char *optname = "domain";
    if (!cmd_has_option (ctl, cmd, optname))
        return NULL;

    if (!(n = vshCommandOptString(cmd, optname, NULL)))
        return NULL;

    vshDebug(ctl, 5, "%s: found option <%s>: %s\n",
             cmd->def->name, optname, n);

    if (name)
        *name = n;

    /* try it by ID */
    if (flag & VSH_BYID) {
        if (virStrToLong_i(n, NULL, 10, &id) == 0 && id >= 0) {
            vshDebug(ctl, 5, "%s: <%s> seems like domain ID\n",
                     cmd->def->name, optname);
            dom = virDomainLookupByID(ctl->conn, id);
        }
    }
    /* try it by UUID */
    if (dom==NULL && (flag & VSH_BYUUID) && strlen(n)==VIR_UUID_STRING_BUFLEN-1) {
        vshDebug(ctl, 5, "%s: <%s> trying as domain UUID\n",
                 cmd->def->name, optname);
        dom = virDomainLookupByUUIDString(ctl->conn, n);
    }
    /* try it by NAME */
    if (dom==NULL && (flag & VSH_BYNAME)) {
        vshDebug(ctl, 5, "%s: <%s> trying as domain NAME\n",
                 cmd->def->name, optname);
        dom = virDomainLookupByName(ctl->conn, n);
    }

    if (!dom)
        vshError(ctl, _("failed to get domain '%s'"), n);

    return dom;
}

static virNetworkPtr
vshCommandOptNetworkBy(vshControl *ctl, const vshCmd *cmd,
                       char **name, int flag)
{
    virNetworkPtr network = NULL;
    char *n;
    const char *optname = "network";
    if (!cmd_has_option (ctl, cmd, optname))
        return NULL;

    if (!(n = vshCommandOptString(cmd, optname, NULL)))
        return NULL;

    vshDebug(ctl, 5, "%s: found option <%s>: %s\n",
             cmd->def->name, optname, n);

    if (name)
        *name = n;

    /* try it by UUID */
    if ((flag & VSH_BYUUID) && (strlen(n) == VIR_UUID_STRING_BUFLEN-1)) {
        vshDebug(ctl, 5, "%s: <%s> trying as network UUID\n",
                 cmd->def->name, optname);
        network = virNetworkLookupByUUIDString(ctl->conn, n);
    }
    /* try it by NAME */
    if (network==NULL && (flag & VSH_BYNAME)) {
        vshDebug(ctl, 5, "%s: <%s> trying as network NAME\n",
                 cmd->def->name, optname);
        network = virNetworkLookupByName(ctl->conn, n);
    }

    if (!network)
        vshError(ctl, _("failed to get network '%s'"), n);

    return network;
}


static virNWFilterPtr
vshCommandOptNWFilterBy(vshControl *ctl, const vshCmd *cmd,
                        char **name, int flag)
{
    virNWFilterPtr nwfilter = NULL;
    char *n;
    const char *optname = "nwfilter";
    if (!cmd_has_option (ctl, cmd, optname))
        return NULL;

    if (!(n = vshCommandOptString(cmd, optname, NULL)))
        return NULL;

    vshDebug(ctl, 5, "%s: found option <%s>: %s\n",
             cmd->def->name, optname, n);

    if (name)
        *name = n;

    /* try it by UUID */
    if ((flag & VSH_BYUUID) && (strlen(n) == VIR_UUID_STRING_BUFLEN-1)) {
        vshDebug(ctl, 5, "%s: <%s> trying as nwfilter UUID\n",
                 cmd->def->name, optname);
        nwfilter = virNWFilterLookupByUUIDString(ctl->conn, n);
    }
    /* try it by NAME */
    if (nwfilter == NULL && (flag & VSH_BYNAME)) {
        vshDebug(ctl, 5, "%s: <%s> trying as nwfilter NAME\n",
                 cmd->def->name, optname);
        nwfilter = virNWFilterLookupByName(ctl->conn, n);
    }

    if (!nwfilter)
        vshError(ctl, _("failed to get nwfilter '%s'"), n);

    return nwfilter;
}

static virInterfacePtr
vshCommandOptInterfaceBy(vshControl *ctl, const vshCmd *cmd,
                         char **name, int flag)
{
    virInterfacePtr iface = NULL;
    char *n;
    const char *optname = "interface";
    if (!cmd_has_option (ctl, cmd, optname))
        return NULL;

    if (!(n = vshCommandOptString(cmd, optname, NULL)))
        return NULL;

    vshDebug(ctl, 5, "%s: found option <%s>: %s\n",
             cmd->def->name, optname, n);

    if (name)
        *name = n;

    /* try it by NAME */
    if ((flag & VSH_BYNAME)) {
        vshDebug(ctl, 5, "%s: <%s> trying as interface NAME\n",
                 cmd->def->name, optname);
        iface = virInterfaceLookupByName(ctl->conn, n);
    }
    /* try it by MAC */
    if ((iface == NULL) && (flag & VSH_BYMAC)) {
        vshDebug(ctl, 5, "%s: <%s> trying as interface MAC\n",
                 cmd->def->name, optname);
        iface = virInterfaceLookupByMACString(ctl->conn, n);
    }

    if (!iface)
        vshError(ctl, _("failed to get interface '%s'"), n);

    return iface;
}

static virStoragePoolPtr
vshCommandOptPoolBy(vshControl *ctl, const vshCmd *cmd, const char *optname,
                    char **name, int flag)
{
    virStoragePoolPtr pool = NULL;
    char *n;

    if (!(n = vshCommandOptString(cmd, optname, NULL)))
        return NULL;

    vshDebug(ctl, 5, "%s: found option <%s>: %s\n",
             cmd->def->name, optname, n);

    if (name)
        *name = n;

    /* try it by UUID */
    if ((flag & VSH_BYUUID) && (strlen(n) == VIR_UUID_STRING_BUFLEN-1)) {
        vshDebug(ctl, 5, "%s: <%s> trying as pool UUID\n",
                 cmd->def->name, optname);
        pool = virStoragePoolLookupByUUIDString(ctl->conn, n);
    }
    /* try it by NAME */
    if (pool == NULL && (flag & VSH_BYNAME)) {
        vshDebug(ctl, 5, "%s: <%s> trying as pool NAME\n",
                 cmd->def->name, optname);
        pool = virStoragePoolLookupByName(ctl->conn, n);
    }

    if (!pool)
        vshError(ctl, _("failed to get pool '%s'"), n);

    return pool;
}

static virStorageVolPtr
vshCommandOptVolBy(vshControl *ctl, const vshCmd *cmd,
                   const char *optname,
                   const char *pooloptname,
                   char **name, int flag)
{
    virStorageVolPtr vol = NULL;
    virStoragePoolPtr pool = NULL;
    char *n, *p;
    int found;

    if (!(n = vshCommandOptString(cmd, optname, NULL)))
        return NULL;

    if (!(p = vshCommandOptString(cmd, pooloptname, &found)) && found)
        return NULL;

    if (p)
        pool = vshCommandOptPoolBy(ctl, cmd, pooloptname, name, flag);

    vshDebug(ctl, 5, "%s: found option <%s>: %s\n",
             cmd->def->name, optname, n);

    if (name)
        *name = n;

    /* try it by name */
    if (pool && (flag & VSH_BYNAME)) {
        vshDebug(ctl, 5, "%s: <%s> trying as vol name\n",
                 cmd->def->name, optname);
        vol = virStorageVolLookupByName(pool, n);
    }
    /* try it by key */
    if (vol == NULL && (flag & VSH_BYUUID)) {
        vshDebug(ctl, 5, "%s: <%s> trying as vol key\n",
                 cmd->def->name, optname);
        vol = virStorageVolLookupByKey(ctl->conn, n);
    }
    /* try it by path */
    if (vol == NULL && (flag & VSH_BYUUID)) {
        vshDebug(ctl, 5, "%s: <%s> trying as vol path\n",
                 cmd->def->name, optname);
        vol = virStorageVolLookupByPath(ctl->conn, n);
    }

    if (!vol)
        vshError(ctl, _("failed to get vol '%s'"), n);

    if (pool)
        virStoragePoolFree(pool);

    return vol;
}

static virSecretPtr
vshCommandOptSecret(vshControl *ctl, const vshCmd *cmd, char **name)
{
    virSecretPtr secret = NULL;
    char *n;
    const char *optname = "secret";

    if (!cmd_has_option (ctl, cmd, optname))
        return NULL;

    n = vshCommandOptString(cmd, optname, NULL);
    if (n == NULL)
        return NULL;

    vshDebug(ctl, 5, "%s: found option <%s>: %s\n", cmd->def->name, optname, n);

    if (name != NULL)
        *name = n;

    secret = virSecretLookupByUUIDString(ctl->conn, n);

    if (secret == NULL)
        vshError(ctl, _("failed to get secret '%s'"), n);

    return secret;
}

/*
 * Executes command(s) and returns return code from last command
 */
static int
vshCommandRun(vshControl *ctl, const vshCmd *cmd)
{
    int ret = TRUE;

    while (cmd) {
        struct timeval before, after;
        bool enable_timing = ctl->timing;

        if ((ctl->conn == NULL) || (disconnected != 0))
            vshReconnect(ctl);

        if (enable_timing)
            GETTIMEOFDAY(&before);

        ret = cmd->def->handler(ctl, cmd);

        if (enable_timing)
            GETTIMEOFDAY(&after);

        if (ret == FALSE)
            virshReportError(ctl);

        /* try to automatically catch disconnections */
        if ((ret == FALSE) &&
            ((disconnected != 0) ||
             ((last_error != NULL) &&
              (((last_error->code == VIR_ERR_SYSTEM_ERROR) &&
                (last_error->domain == VIR_FROM_REMOTE)) ||
               (last_error->code == VIR_ERR_RPC) ||
               (last_error->code == VIR_ERR_NO_CONNECT) ||
               (last_error->code == VIR_ERR_INVALID_CONN)))))
            vshReconnect(ctl);

        if (STREQ(cmd->def->name, "quit"))        /* hack ... */
            return ret;

        if (enable_timing)
            vshPrint(ctl, _("\n(Time: %.3f ms)\n\n"),
                     DIFF_MSEC(&after, &before));
        else
            vshPrintExtra(ctl, "\n");
        cmd = cmd->next;
    }
    return ret;
}

/* ---------------
 * Command parsing
 * ---------------
 */

typedef enum {
    VSH_TK_ERROR, /* Failed to parse a token */
    VSH_TK_ARG, /* Arbitrary argument, might be option or empty */
    VSH_TK_SUBCMD_END, /* Separation between commands */
    VSH_TK_END /* No more commands */
} vshCommandToken;

typedef struct __vshCommandParser {
    vshCommandToken (*getNextArg)(vshControl *, struct __vshCommandParser *,
                                  char **);
    /* vshCommandStringGetArg() */
    char *pos;
    /* vshCommandArgvGetArg() */
    char **arg_pos;
    char **arg_end;
} vshCommandParser;

static int
vshCommandParse(vshControl *ctl, vshCommandParser *parser)
{
    char *tkdata = NULL;
    vshCmd *clast = NULL;
    vshCmdOpt *first = NULL;

    if (ctl->cmd) {
        vshCommandFree(ctl->cmd);
        ctl->cmd = NULL;
    }

    while (1) {
        vshCmdOpt *last = NULL;
        const vshCmdDef *cmd = NULL;
        vshCommandToken tk;
        bool data_only = false;
        int data_ct = 0;

        first = NULL;

        while (1) {
            const vshCmdOptDef *opt = NULL;

            tkdata = NULL;
            tk = parser->getNextArg(ctl, parser, &tkdata);

            if (tk == VSH_TK_ERROR)
                goto syntaxError;
            if (tk != VSH_TK_ARG)
                break;

            if (cmd == NULL) {
                /* first token must be command name */
                if (!(cmd = vshCmddefSearch(tkdata))) {
                    vshError(ctl, _("unknown command: '%s'"), tkdata);
                    goto syntaxError;   /* ... or ignore this command only? */
                }
                VIR_FREE(tkdata);
            } else if (data_only) {
                goto get_data;
            } else if (tkdata[0] == '-' && tkdata[1] == '-' &&
                       c_isalnum(tkdata[2])) {
                char *optstr = strchr(tkdata + 2, '=');
                if (optstr) {
                    *optstr = '\0'; /* convert the '=' to '\0' */
                    optstr = vshStrdup(ctl, optstr + 1);
                }
                if (!(opt = vshCmddefGetOption(cmd, tkdata + 2))) {
                    vshError(ctl,
                             _("command '%s' doesn't support option --%s"),
                             cmd->name, tkdata + 2);
                    VIR_FREE(optstr);
                    goto syntaxError;
                }
                VIR_FREE(tkdata);

                if (opt->type != VSH_OT_BOOL) {
                    /* option data */
                    if (optstr)
                        tkdata = optstr;
                    else
                        tk = parser->getNextArg(ctl, parser, &tkdata);
                    if (tk == VSH_TK_ERROR)
                        goto syntaxError;
                    if (tk != VSH_TK_ARG) {
                        vshError(ctl,
                                 _("expected syntax: --%s <%s>"),
                                 opt->name,
                                 opt->type ==
                                 VSH_OT_INT ? _("number") : _("string"));
                        goto syntaxError;
                    }
                } else {
                    tkdata = NULL;
                    if (optstr) {
                        vshError(ctl, _("invalid '=' after option --%s"),
                                opt->name);
                        VIR_FREE(optstr);
                        goto syntaxError;
                    }
                }
            } else if (tkdata[0] == '-' && tkdata[1] == '-' &&
                       tkdata[2] == '\0') {
                data_only = true;
                continue;
            } else {
get_data:
                if (!(opt = vshCmddefGetData(cmd, data_ct++))) {
                    vshError(ctl, _("unexpected data '%s'"), tkdata);
                    goto syntaxError;
                }
            }
            if (opt) {
                /* save option */
                vshCmdOpt *arg = vshMalloc(ctl, sizeof(vshCmdOpt));

                arg->def = opt;
                arg->data = tkdata;
                arg->next = NULL;
                tkdata = NULL;

                if (!first)
                    first = arg;
                if (last)
                    last->next = arg;
                last = arg;

                vshDebug(ctl, 4, "%s: %s(%s): %s\n",
                         cmd->name,
                         opt->name,
                         opt->type != VSH_OT_BOOL ? _("optdata") : _("bool"),
                         opt->type != VSH_OT_BOOL ? arg->data : _("(none)"));
            }
        }

        /* command parsed -- allocate new struct for the command */
        if (cmd) {
            vshCmd *c = vshMalloc(ctl, sizeof(vshCmd));

            c->opts = first;
            c->def = cmd;
            c->next = NULL;

            if (!vshCommandCheckOpts(ctl, c)) {
                VIR_FREE(c);
                goto syntaxError;
            }

            if (!ctl->cmd)
                ctl->cmd = c;
            if (clast)
                clast->next = c;
            clast = c;
        }

        if (tk == VSH_TK_END)
            break;
    }

    return TRUE;

 syntaxError:
    if (ctl->cmd) {
        vshCommandFree(ctl->cmd);
        ctl->cmd = NULL;
    }
    if (first)
        vshCommandOptFree(first);
    VIR_FREE(tkdata);
    return FALSE;
}

/* --------------------
 * Command argv parsing
 * --------------------
 */

static vshCommandToken ATTRIBUTE_NONNULL(2) ATTRIBUTE_NONNULL(3)
vshCommandArgvGetArg(vshControl *ctl, vshCommandParser *parser, char **res)
{
    if (parser->arg_pos == parser->arg_end) {
        *res = NULL;
        return VSH_TK_END;
    }

    *res = vshStrdup(ctl, *parser->arg_pos);
    parser->arg_pos++;
    return VSH_TK_ARG;
}

static int vshCommandArgvParse(vshControl *ctl, int nargs, char **argv)
{
    vshCommandParser parser;

    if (nargs <= 0)
        return FALSE;

    parser.arg_pos = argv;
    parser.arg_end = argv + nargs;
    parser.getNextArg = vshCommandArgvGetArg;
    return vshCommandParse(ctl, &parser);
}

/* ----------------------
 * Command string parsing
 * ----------------------
 */

static vshCommandToken ATTRIBUTE_NONNULL(2) ATTRIBUTE_NONNULL(3)
vshCommandStringGetArg(vshControl *ctl, vshCommandParser *parser, char **res)
{
    bool single_quote = false;
    bool double_quote = false;
    int sz = 0;
    char *p = parser->pos;
    char *q = vshStrdup(ctl, p);

    *res = q;

    while (*p && (*p == ' ' || *p == '\t'))
        p++;

    if (*p == '\0')
        return VSH_TK_END;
    if (*p == ';') {
        parser->pos = ++p;             /* = \0 or begin of next command */
        return VSH_TK_SUBCMD_END;
    }

    while (*p) {
        /* end of token is blank space or ';' */
        if (!double_quote && !single_quote &&
            (*p == ' ' || *p == '\t' || *p == ';'))
            break;

        if (!double_quote && *p == '\'') { /* single quote */
            single_quote = !single_quote;
            p++;
            continue;
        } else if (!single_quote && *p == '\\') { /* escape */
            /*
             * The same as the bash, a \ in "" is an escaper,
             * but a \ in '' is not an escaper.
             */
            p++;
            if (*p == '\0') {
                vshError(ctl, "%s", _("dangling \\"));
                return VSH_TK_ERROR;
            }
        } else if (!single_quote && *p == '"') { /* double quote */
            double_quote = !double_quote;
            p++;
            continue;
        }

        *q++ = *p++;
        sz++;
    }
    if (double_quote) {
        vshError(ctl, "%s", _("missing \""));
        return VSH_TK_ERROR;
    }

    *q = '\0';
    parser->pos = p;
    return VSH_TK_ARG;
}

static int vshCommandStringParse(vshControl *ctl, char *cmdstr)
{
    vshCommandParser parser;

    if (cmdstr == NULL || *cmdstr == '\0')
        return FALSE;

    parser.pos = cmdstr;
    parser.getNextArg = vshCommandStringGetArg;
    return vshCommandParse(ctl, &parser);
}

/* ---------------
 * Misc utils
 * ---------------
 */
static const char *
vshDomainStateToString(int state)
{
    switch (state) {
    case VIR_DOMAIN_RUNNING:
        return N_("running");
    case VIR_DOMAIN_BLOCKED:
        return N_("idle");
    case VIR_DOMAIN_PAUSED:
        return N_("paused");
    case VIR_DOMAIN_SHUTDOWN:
        return N_("in shutdown");
    case VIR_DOMAIN_SHUTOFF:
        return N_("shut off");
    case VIR_DOMAIN_CRASHED:
        return N_("crashed");
    default:
        ;/*FALLTHROUGH*/
    }
    return N_("no state");  /* = dom0 state */
}

static const char *
vshDomainVcpuStateToString(int state)
{
    switch (state) {
    case VIR_VCPU_OFFLINE:
        return N_("offline");
    case VIR_VCPU_BLOCKED:
        return N_("idle");
    case VIR_VCPU_RUNNING:
        return N_("running");
    default:
        ;/*FALLTHROUGH*/
    }
    return N_("no state");
}

static int
vshConnectionUsability(vshControl *ctl, virConnectPtr conn)
{
    /* TODO: use something like virConnectionState() to
     *       check usability of the connection
     */
    if (!conn) {
        vshError(ctl, "%s", _("no valid connection"));
        return FALSE;
    }
    return TRUE;
}

static void
vshDebug(vshControl *ctl, int level, const char *format, ...)
{
    va_list ap;

    va_start(ap, format);
    vshOutputLogFile(ctl, VSH_ERR_DEBUG, format, ap);
    va_end(ap);

    if (level > ctl->debug)
        return;

    va_start(ap, format);
    vfprintf(stdout, format, ap);
    va_end(ap);
}

static void
vshPrintExtra(vshControl *ctl, const char *format, ...)
{
    va_list ap;

    if (ctl->quiet == TRUE)
        return;

    va_start(ap, format);
    vfprintf(stdout, format, ap);
    va_end(ap);
}


static void
vshError(vshControl *ctl, const char *format, ...)
{
    va_list ap;

    if (ctl != NULL) {
        va_start(ap, format);
        vshOutputLogFile(ctl, VSH_ERR_ERROR, format, ap);
        va_end(ap);
    }

    fputs(_("error: "), stderr);

    va_start(ap, format);
    vfprintf(stderr, format, ap);
    va_end(ap);

    fputc('\n', stderr);
}

/*
 * Initialize connection.
 */
static int
vshInit(vshControl *ctl)
{
    if (ctl->conn)
        return FALSE;

    vshOpenLogFile(ctl);

    /* set up the library error handler */
    virSetErrorFunc(NULL, virshErrorHandler);

    /* set up the signals handlers to catch disconnections */
    vshSetupSignals();

    ctl->conn = virConnectOpenAuth(ctl->name,
                                   virConnectAuthPtrDefault,
                                   ctl->readonly ? VIR_CONNECT_RO : 0);


    /* This is not necessarily fatal.  All the individual commands check
     * vshConnectionUsability, except ones which don't need a connection
     * such as "help".
     */
    if (!ctl->conn) {
        virshReportError(ctl);
        vshError(ctl, "%s", _("failed to connect to the hypervisor"));
        return FALSE;
    }

    return TRUE;
}

#define LOGFILE_FLAGS (O_WRONLY | O_APPEND | O_CREAT | O_SYNC)

/**
 * vshOpenLogFile:
 *
 * Open log file.
 */
static void
vshOpenLogFile(vshControl *ctl)
{
    struct stat st;

    if (ctl->logfile == NULL)
        return;

    /* check log file */
    if (stat(ctl->logfile, &st) == -1) {
        switch (errno) {
            case ENOENT:
                break;
            default:
                vshError(ctl, "%s",
                         _("failed to get the log file information"));
                exit(EXIT_FAILURE);
        }
    } else {
        if (!S_ISREG(st.st_mode)) {
            vshError(ctl, "%s", _("the log path is not a file"));
            exit(EXIT_FAILURE);
        }
    }

    /* log file open */
    if ((ctl->log_fd = open(ctl->logfile, LOGFILE_FLAGS, FILE_MODE)) < 0) {
        vshError(ctl, "%s",
                 _("failed to open the log file. check the log file path"));
        exit(EXIT_FAILURE);
    }
}

/**
 * vshOutputLogFile:
 *
 * Outputting an error to log file.
 */
static void
vshOutputLogFile(vshControl *ctl, int log_level, const char *msg_format, va_list ap)
{
    char msg_buf[MSG_BUFFER];
    const char *lvl = "";
    struct timeval stTimeval;
    struct tm *stTm;

    if (ctl->log_fd == -1)
        return;

    /**
     * create log format
     *
     * [YYYY.MM.DD HH:MM:SS SIGNATURE PID] LOG_LEVEL message
    */
    gettimeofday(&stTimeval, NULL);
    stTm = localtime(&stTimeval.tv_sec);
    snprintf(msg_buf, sizeof(msg_buf),
             "[%d.%02d.%02d %02d:%02d:%02d ",
             (1900 + stTm->tm_year),
             (1 + stTm->tm_mon),
             (stTm->tm_mday),
             (stTm->tm_hour),
             (stTm->tm_min),
             (stTm->tm_sec));
    snprintf(msg_buf + strlen(msg_buf), sizeof(msg_buf) - strlen(msg_buf),
             "%s] ", SIGN_NAME);
    switch (log_level) {
        case VSH_ERR_DEBUG:
            lvl = LVL_DEBUG;
            break;
        case VSH_ERR_INFO:
            lvl = LVL_INFO;
            break;
        case VSH_ERR_NOTICE:
            lvl = LVL_INFO;
            break;
        case VSH_ERR_WARNING:
            lvl = LVL_WARNING;
            break;
        case VSH_ERR_ERROR:
            lvl = LVL_ERROR;
            break;
        default:
            lvl = LVL_DEBUG;
            break;
    }
    snprintf(msg_buf + strlen(msg_buf), sizeof(msg_buf) - strlen(msg_buf),
             "%s ", lvl);
    vsnprintf(msg_buf + strlen(msg_buf), sizeof(msg_buf) - strlen(msg_buf),
              msg_format, ap);

    if (msg_buf[strlen(msg_buf) - 1] != '\n')
        snprintf(msg_buf + strlen(msg_buf), sizeof(msg_buf) - strlen(msg_buf), "\n");

    /* write log */
    if (safewrite(ctl->log_fd, msg_buf, strlen(msg_buf)) < 0) {
        vshCloseLogFile(ctl);
        vshError(ctl, "%s", _("failed to write the log file"));
    }
}

/**
 * vshCloseLogFile:
 *
 * Close log file.
 */
static void
vshCloseLogFile(vshControl *ctl)
{
    /* log file close */
    if (ctl->log_fd >= 0) {
        if (close(ctl->log_fd) < 0)
            vshError(ctl, _("%s: failed to write log file: %s"),
                     ctl->logfile ? ctl->logfile : "?", strerror (errno));
        ctl->log_fd = -1;
    }

    if (ctl->logfile) {
        VIR_FREE(ctl->logfile);
        ctl->logfile = NULL;
    }
}

#ifdef USE_READLINE

/* -----------------
 * Readline stuff
 * -----------------
 */

/*
 * Generator function for command completion.  STATE lets us
 * know whether to start from scratch; without any state
 * (i.e. STATE == 0), then we start at the top of the list.
 */
static char *
vshReadlineCommandGenerator(const char *text, int state)
{
    static int list_index, len;
    const char *name;

    /* If this is a new word to complete, initialize now.  This
     * includes saving the length of TEXT for efficiency, and
     * initializing the index variable to 0.
     */
    if (!state) {
        list_index = 0;
        len = strlen(text);
    }

    /* Return the next name which partially matches from the
     * command list.
     */
    while ((name = commands[list_index].name)) {
        list_index++;
        if (STREQLEN(name, text, len))
            return vshStrdup(NULL, name);
    }

    /* If no names matched, then return NULL. */
    return NULL;
}

static char *
vshReadlineOptionsGenerator(const char *text, int state)
{
    static int list_index, len;
    static const vshCmdDef *cmd = NULL;
    const char *name;

    if (!state) {
        /* determine command name */
        char *p;
        char *cmdname;

        if (!(p = strchr(rl_line_buffer, ' ')))
            return NULL;

        cmdname = vshCalloc(NULL, (p - rl_line_buffer) + 1, 1);
        memcpy(cmdname, rl_line_buffer, p - rl_line_buffer);

        cmd = vshCmddefSearch(cmdname);
        list_index = 0;
        len = strlen(text);
        VIR_FREE(cmdname);
    }

    if (!cmd)
        return NULL;

    if (!cmd->opts)
        return NULL;

    while ((name = cmd->opts[list_index].name)) {
        const vshCmdOptDef *opt = &cmd->opts[list_index];
        char *res;

        list_index++;

        if (opt->type == VSH_OT_DATA)
            /* ignore non --option */
            continue;

        if (len > 2) {
            if (STRNEQLEN(name, text + 2, len - 2))
                continue;
        }
        res = vshMalloc(NULL, strlen(name) + 3);
        snprintf(res, strlen(name) + 3,  "--%s", name);
        return res;
    }

    /* If no names matched, then return NULL. */
    return NULL;
}

static char **
vshReadlineCompletion(const char *text, int start,
                      int end ATTRIBUTE_UNUSED)
{
    char **matches = (char **) NULL;

    if (start == 0)
        /* command name generator */
        matches = rl_completion_matches(text, vshReadlineCommandGenerator);
    else
        /* commands options */
        matches = rl_completion_matches(text, vshReadlineOptionsGenerator);
    return matches;
}


static int
vshReadlineInit(vshControl *ctl)
{
    char *userdir = NULL;

    /* Allow conditional parsing of the ~/.inputrc file. */
    rl_readline_name = "virsh";

    /* Tell the completer that we want a crack first. */
    rl_attempted_completion_function = vshReadlineCompletion;

    /* Limit the total size of the history buffer */
    stifle_history(500);

    /* Prepare to read/write history from/to the ~/.virsh/history file */
    userdir = virGetUserDirectory(getuid());

    if (userdir == NULL)
        return -1;

    if (virAsprintf(&ctl->historydir, "%s/.virsh", userdir) < 0) {
        vshError(ctl, "%s", _("Out of memory"));
        VIR_FREE(userdir);
        return -1;
    }

    if (virAsprintf(&ctl->historyfile, "%s/history", ctl->historydir) < 0) {
        vshError(ctl, "%s", _("Out of memory"));
        VIR_FREE(userdir);
        return -1;
    }

    VIR_FREE(userdir);

    read_history(ctl->historyfile);

    return 0;
}

static void
vshReadlineDeinit (vshControl *ctl)
{
    if (ctl->historyfile != NULL) {
        if (mkdir(ctl->historydir, 0755) < 0 && errno != EEXIST) {
            char ebuf[1024];
            vshError(ctl, _("Failed to create '%s': %s"),
                     ctl->historydir, virStrerror(errno, ebuf, sizeof ebuf));
        } else
            write_history(ctl->historyfile);
    }

    VIR_FREE(ctl->historydir);
    VIR_FREE(ctl->historyfile);
}

static char *
vshReadline (vshControl *ctl ATTRIBUTE_UNUSED, const char *prompt)
{
    return readline (prompt);
}

#else /* !USE_READLINE */

static int
vshReadlineInit (vshControl *ctl ATTRIBUTE_UNUSED)
{
    /* empty */
    return 0;
}

static void
vshReadlineDeinit (vshControl *ctl ATTRIBUTE_UNUSED)
{
    /* empty */
}

static char *
vshReadline (vshControl *ctl, const char *prompt)
{
    char line[1024];
    char *r;
    int len;

    fputs (prompt, stdout);
    r = fgets (line, sizeof line, stdin);
    if (r == NULL) return NULL; /* EOF */

    /* Chomp trailing \n */
    len = strlen (r);
    if (len > 0 && r[len-1] == '\n')
        r[len-1] = '\0';

    return vshStrdup (ctl, r);
}

#endif /* !USE_READLINE */

/*
 * Deinitialize virsh
 */
static int
vshDeinit(vshControl *ctl)
{
    vshReadlineDeinit(ctl);
    vshCloseLogFile(ctl);
    VIR_FREE(ctl->name);
    if (ctl->conn) {
        if (virConnectClose(ctl->conn) != 0) {
            vshError(ctl, "%s", _("failed to disconnect from the hypervisor"));
        }
    }
    virResetLastError();

    return TRUE;
}

/*
 * Print usage
 */
static void
vshUsage(void)
{
    const vshCmdDef *cmd;
    fprintf(stdout, _("\n%s [options]... [<command_string>]"
                      "\n%s [options]... <command> [args...]\n\n"
                      "  options:\n"
                      "    -c | --connect <uri>    hypervisor connection URI\n"
                      "    -r | --readonly         connect readonly\n"
                      "    -d | --debug <num>      debug level [0-5]\n"
                      "    -h | --help             this help\n"
                      "    -q | --quiet            quiet mode\n"
                      "    -t | --timing           print timing information\n"
                      "    -l | --log <file>       output logging to file\n"
                      "    -v | --version          program version\n\n"
                      "  commands (non interactive mode):\n"), progname, progname);

    for (cmd = commands; cmd->name; cmd++)
        fprintf(stdout,
                "    %-15s %s\n", cmd->name, _(vshCmddefGetInfo(cmd, "help")));

    fprintf(stdout, "%s",
            _("\n  (specify help <command> for details about the command)\n\n"));
    return;
}

/*
 * argv[]:  virsh [options] [command]
 *
 */
static int
vshParseArgv(vshControl *ctl, int argc, char **argv)
{
    bool help = false;
    int arg;
    struct option opt[] = {
        {"debug", 1, 0, 'd'},
        {"help", 0, 0, 'h'},
        {"quiet", 0, 0, 'q'},
        {"timing", 0, 0, 't'},
        {"version", 0, 0, 'v'},
        {"connect", 1, 0, 'c'},
        {"readonly", 0, 0, 'r'},
        {"log", 1, 0, 'l'},
        {0, 0, 0, 0}
    };

    /* Standard (non-command) options. The leading + ensures that no
     * argument reordering takes place, so that command options are
     * not confused with top-level virsh options. */
    while ((arg = getopt_long(argc, argv, "+d:hqtc:vrl:", opt, NULL)) != -1) {
        switch (arg) {
        case 'd':
            if (virStrToLong_i(optarg, NULL, 10, &ctl->debug) < 0) {
                vshError(ctl, "%s", _("option -d takes a numeric argument"));
                exit(EXIT_FAILURE);
            }
            break;
        case 'h':
            help = true;
            break;
        case 'q':
            ctl->quiet = TRUE;
            break;
        case 't':
            ctl->timing = TRUE;
            break;
        case 'c':
            ctl->name = vshStrdup(ctl, optarg);
            break;
        case 'v':
            /* FIXME - list a copyright blurb, as in GNU programs?  */
            puts(VERSION);
            exit(EXIT_SUCCESS);
        case 'r':
            ctl->readonly = TRUE;
            break;
        case 'l':
            ctl->logfile = vshStrdup(ctl, optarg);
            break;
        default:
            vshError(ctl, _("unsupported option '-%c'. See --help."), arg);
            exit(EXIT_FAILURE);
        }
    }

    if (help) {
        if (optind < argc) {
            vshError(ctl, _("extra argument '%s'. See --help."), argv[optind]);
            exit(EXIT_FAILURE);
        }

        /* list all command */
        vshUsage();
        exit(EXIT_SUCCESS);
    }

    if (argc > optind) {
        /* parse command */
        ctl->imode = FALSE;
        if (argc - optind == 1) {
            vshDebug(ctl, 2, "commands: \"%s\"\n", argv[optind]);
            return vshCommandStringParse(ctl, argv[optind]);
        } else {
            return vshCommandArgvParse(ctl, argc - optind, argv + optind);
        }
    }
    return TRUE;
}

int
main(int argc, char **argv)
{
    vshControl _ctl, *ctl = &_ctl;
    char *defaultConn;
    int ret = TRUE;

    if (!setlocale(LC_ALL, "")) {
        perror("setlocale");
        /* failure to setup locale is not fatal */
    }
    if (!bindtextdomain(GETTEXT_PACKAGE, LOCALEBASEDIR)) {
        perror("bindtextdomain");
        return -1;
    }
    if (!textdomain(GETTEXT_PACKAGE)) {
        perror("textdomain");
        return -1;
    }

    if (!(progname = strrchr(argv[0], '/')))
        progname = argv[0];
    else
        progname++;

    memset(ctl, 0, sizeof(vshControl));
    ctl->imode = TRUE;          /* default is interactive mode */
    ctl->log_fd = -1;           /* Initialize log file descriptor */

    if ((defaultConn = getenv("VIRSH_DEFAULT_CONNECT_URI"))) {
<<<<<<< HEAD
        ctl->name = strdup(defaultConn);
    } else if (!access(LIBVIRTD_PRIV_UNIX_SOCKET, W_OK)) {
        ctl->name = strdup("qemu:///system");
    } else {
        ctl->name = strdup("qemu:///session");
=======
        ctl->name = vshStrdup(ctl, defaultConn);
    } else if (!access(LIBVIRTD_PRIV_UNIX_SOCKET, W_OK)) {
        ctl->name = vshStrdup(ctl, "qemu:///system");
    } else {
        ctl->name = vshStrdup(ctl, "qemu:///session");
>>>>>>> c9773e66
    }

    if (!vshParseArgv(ctl, argc, argv)) {
        vshDeinit(ctl);
        exit(EXIT_FAILURE);
    }

    if (!vshInit(ctl)) {
        vshDeinit(ctl);
        exit(EXIT_FAILURE);
    }

    if (!ctl->imode) {
        ret = vshCommandRun(ctl, ctl->cmd);
    } else {
        /* interactive mode */
        if (!ctl->quiet) {
            vshPrint(ctl,
                     _("Welcome to %s, the virtualization interactive terminal.\n\n"),
                     progname);
            vshPrint(ctl, "%s",
                     _("Type:  'help' for help with commands\n"
                       "       'quit' to quit\n\n"));
        }

        if (vshReadlineInit(ctl) < 0) {
            vshDeinit(ctl);
            exit(EXIT_FAILURE);
        }

        do {
            const char *prompt = ctl->readonly ? VSH_PROMPT_RO : VSH_PROMPT_RW;
            ctl->cmdstr =
                vshReadline(ctl, prompt);
            if (ctl->cmdstr == NULL)
                break;          /* EOF */
            if (*ctl->cmdstr) {
#if USE_READLINE
                add_history(ctl->cmdstr);
#endif
                if (vshCommandStringParse(ctl, ctl->cmdstr))
                    vshCommandRun(ctl, ctl->cmd);
            }
            VIR_FREE(ctl->cmdstr);
        } while (ctl->imode);

        if (ctl->cmdstr == NULL)
            fputc('\n', stdout);        /* line break after alone prompt */
    }

    vshDeinit(ctl);
    exit(ret ? EXIT_SUCCESS : EXIT_FAILURE);
}<|MERGE_RESOLUTION|>--- conflicted
+++ resolved
@@ -11597,19 +11597,11 @@
     ctl->log_fd = -1;           /* Initialize log file descriptor */
 
     if ((defaultConn = getenv("VIRSH_DEFAULT_CONNECT_URI"))) {
-<<<<<<< HEAD
-        ctl->name = strdup(defaultConn);
-    } else if (!access(LIBVIRTD_PRIV_UNIX_SOCKET, W_OK)) {
-        ctl->name = strdup("qemu:///system");
-    } else {
-        ctl->name = strdup("qemu:///session");
-=======
         ctl->name = vshStrdup(ctl, defaultConn);
     } else if (!access(LIBVIRTD_PRIV_UNIX_SOCKET, W_OK)) {
         ctl->name = vshStrdup(ctl, "qemu:///system");
     } else {
         ctl->name = vshStrdup(ctl, "qemu:///session");
->>>>>>> c9773e66
     }
 
     if (!vshParseArgv(ctl, argc, argv)) {
