# URIs to check for running guests
# example: URIS='default xen:/// vbox+tcp://host/system lxc:///'
#URIS=default

# action taken on host boot
# - start   all guests which were running on shutdown are started on boot
#           regardless on their autostart settings
# - ignore  libvirt-guests init script won't start any guest on boot, however,
#           guests marked as autostart will still be automatically started by
#           libvirtd
#ON_BOOT=ignore
<<<<<<< HEAD
=======

# number of seconds to wait between each guest start
#START_DELAY=0
>>>>>>> 8b28d137

# action taken on host shutdown
# - suspend   all running guests are suspended using virsh managedsave
# - shutdown  all running guests are asked to shutdown. Please be careful with
#             this settings since there is no way to distinguish between a
#             guest which is stuck or ignores shutdown requests and a guest
#             which just needs a long time to shutdown. When setting
#             ON_SHUTDOWN=shutdown, you must also set SHUTDOWN_TIMEOUT to a
#             value suitable for your guests.
#ON_SHUTDOWN=shutdown

# number of seconds we're willing to wait for a guest to shut down
#SHUTDOWN_TIMEOUT=30<|MERGE_RESOLUTION|>--- conflicted
+++ resolved
@@ -9,12 +9,9 @@
 #           guests marked as autostart will still be automatically started by
 #           libvirtd
 #ON_BOOT=ignore
-<<<<<<< HEAD
-=======
 
 # number of seconds to wait between each guest start
 #START_DELAY=0
->>>>>>> 8b28d137
 
 # action taken on host shutdown
 # - suspend   all running guests are suspended using virsh managedsave
