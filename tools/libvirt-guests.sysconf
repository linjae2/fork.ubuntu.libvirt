--- conflicted
+++ resolved
@@ -24,10 +24,6 @@
 #             value suitable for your guests.
 #ON_SHUTDOWN=shutdown
 
-<<<<<<< HEAD
-# number of seconds we're willing to wait for a guest to shut down
-#SHUTDOWN_TIMEOUT=30
-=======
 # If set to non-zero, shutdown will suspend guests concurrently. Number of
 # guests on shutdown at any time will not exceed number set in this variable.
 #PARALLEL_SHUTDOWN=0
@@ -38,7 +34,6 @@
 # is no time out (use with caution, as guests might not respond to a shutdown
 # request). The default value is 300 seconds (5 minutes).
 #SHUTDOWN_TIMEOUT=300
->>>>>>> 77a8d4b1
 
 # If non-zero, try to bypass the file system cache when saving and
 # restoring guests, even though this may give slower operation for
