# URIs to check for running guests
# example: URIS='default xen:/// vbox+tcp://host/system lxc:///'
#URIS=default

# action taken on host boot
# - start   all guests which were running on shutdown are started on boot
#           regardless on their autostart settings
# - ignore  libvirt-guests init script won't start any guest on boot, however,
#           guests marked as autostart will still be automatically started by
#           libvirtd
#ON_BOOT=ignore

# number of seconds to wait between each guest start
#START_DELAY=0

# action taken on host shutdown
# - suspend   all running guests are suspended using virsh managedsave
# - shutdown  all running guests are asked to shutdown. Please be careful with
#             this settings since there is no way to distinguish between a
#             guest which is stuck or ignores shutdown requests and a guest
#             which just needs a long time to shutdown. When setting
#             ON_SHUTDOWN=shutdown, you must also set SHUTDOWN_TIMEOUT to a
#             value suitable for your guests.
#ON_SHUTDOWN=shutdown

# number of seconds we're willing to wait for a guest to shut down
<<<<<<< HEAD
#SHUTDOWN_TIMEOUT=30
=======
#SHUTDOWN_TIMEOUT=30

# If non-zero, try to bypass the file system cache when saving and
# restoring guests, even though this may give slower operation for
# some file systems.
#BYPASS_CACHE=0
>>>>>>> 7ee7bd92
<|MERGE_RESOLUTION|>--- conflicted
+++ resolved
@@ -24,13 +24,9 @@
 #ON_SHUTDOWN=shutdown
 
 # number of seconds we're willing to wait for a guest to shut down
-<<<<<<< HEAD
-#SHUTDOWN_TIMEOUT=30
-=======
 #SHUTDOWN_TIMEOUT=30
 
 # If non-zero, try to bypass the file system cache when saving and
 # restoring guests, even though this may give slower operation for
 # some file systems.
-#BYPASS_CACHE=0
->>>>>>> 7ee7bd92
+#BYPASS_CACHE=0