#!/bin/sh
#
### BEGIN INIT INFO
# Provides: libvirt-guests
# Required-Start: $remote_fs libvirtd
# Required-Stop: $remote_fs libvirtd
# Default-Start: 2 3 4 5
# Default-Stop: 0 1 6
# Short-Description: suspend/resume libvirt guests on shutdown/boot
# Description: This is a script for suspending active libvirt guests
#              on shutdown and resuming them on next boot
#              See http://libvirt.org
### END INIT INFO
#
# Copyright (C) 2011-2014 Red Hat, Inc.
#
# This library is free software; you can redistribute it and/or
# modify it under the terms of the GNU Lesser General Public
# License as published by the Free Software Foundation; either
# version 2.1 of the License, or (at your option) any later version.
#
# This library is distributed in the hope that it will be useful,
# but WITHOUT ANY WARRANTY; without even the implied warranty of
# MERCHANTABILITY or FITNESS FOR A PARTICULAR PURPOSE.  See the GNU
# Lesser General Public License for more details.
#
# You should have received a copy of the GNU Lesser General Public
# License along with this library.  If not, see
# <http://www.gnu.org/licenses/>.

sysconfdir=/etc
localstatedir=/var
libvirtd=/usr/sbin/libvirtd

# Source gettext library.
# Make sure this file is recognized as having translations: _("dummy")
. /usr/bin/gettext.sh
<<<<<<< HEAD

# Make sure calls to this script get redirected to systemctl when
# using systemd
. /lib/lsb/init-functions

=======

# Make sure calls to this script get redirected to systemctl when
# using systemd
. /lib/lsb/init-functions

>>>>>>> 449664cc
export TEXTDOMAIN="libvirt" TEXTDOMAINDIR="/usr/share/locale"

URIS=default
ON_BOOT=ignore
ON_SHUTDOWN=shutdown
SHUTDOWN_TIMEOUT=300
PARALLEL_SHUTDOWN=0
START_DELAY=0
BYPASS_CACHE=0
CONNECT_RETRIES=10
RETRIES_SLEEP=1
SYNC_TIME=0

test -f "$sysconfdir"/default/libvirt-guests &&
    . "$sysconfdir"/default/libvirt-guests

LISTFILE="$localstatedir"/lib/libvirt/libvirt-guests
VAR_SUBSYS_LIBVIRT_GUESTS="$localstatedir"/lock/libvirt-guests

RETVAL=0

# Default URI is not correct in the Xen case as the non-accelerated
# qemu driver also gets initialized.
if [ -f "/proc/xen/capabilities" ]; then
    if [ "$(cat /proc/xen/capabilities)" = "control_d" ]; then
        LIBVIRT_DEFAULT_URI="xen:///"
        export LIBVIRT_DEFAULT_URI
    fi
fi

# retval COMMAND ARGUMENTS...
# run command with arguments and convert non-zero return value to 1 and set
# the global return variable
retval() {
    "$@"
    if [ $? -ne 0 ]; then
        RETVAL=1
        return 1
    else
        return 0
    fi
}

# run_virsh URI ARGUMENTS...
# start virsh and let it execute ARGUMENTS on URI
# If URI is "default" virsh is called without the "-c" argument
# (using libvirt's default connection)
run_virsh() {
    uri=$1
    shift

    if [ "x$uri" = xdefault ]; then
        virsh "$@" </dev/null
    else
        virsh -c "$uri" "$@" </dev/null
    fi
}

# run_virsh_c URI ARGUMENTS
# Same as "run_virsh" but the "C" locale is used instead of
# the system's locale.
run_virsh_c() {
    ( export LC_ALL=C; run_virsh "$@" )
}

# test_connect URI
# check if URI is reachable
test_connect()
{
    uri=$1

    i=${CONNECT_RETRIES}
    while [ $i -gt 0 ]; do
        run_virsh "$uri" connect 2>/dev/null
        if [ $? -eq 0 ]; then
            return 0;
        fi
        sleep ${RETRIES_SLEEP}
        eval_gettext "Unable to connect to libvirt currently. Retrying .. \$i"
        i=$(($i-1))
    done
    eval_gettext "Can't connect to \$uri. Skipping."
    echo
    return 1
}

# list_guests URI PERSISTENT
# List running guests on URI.
# PERSISTENT argument options:
# --persistent: list only persistent guests
# --transient: list only transient guests
# [none]: list both persistent and transient guests
list_guests() {
    uri=$1
    persistent=$2

    list=$(run_virsh_c "$uri" list --uuid $persistent)
    if [ $? -ne 0 ]; then
        RETVAL=1
        return 1
    fi

    echo "$list" | grep -v 00000000-0000-0000-0000-000000000000
}

# guest_name URI UUID
# return name of guest UUID on URI
guest_name() {
    uri=$1
    uuid=$2

    run_virsh "$uri" domname "$uuid" 2>/dev/null
}

# guest_is_on URI UUID
# check if guest UUID on URI is running
# Result is returned by variable "guest_running"
guest_is_on() {
    uri=$1
    uuid=$2

    guest_running=false
    id=$(run_virsh "$uri" domid "$uuid")
    if [ $? -ne 0 ]; then
        RETVAL=1
        return 1
    fi

    [ -n "$id" ] && [ "x$id" != x- ] && guest_running=true
    return 0
}

# started
# Create the startup lock file
started() {
    touch "$VAR_SUBSYS_LIBVIRT_GUESTS"
}

# start
# Start or resume the guests
start() {
    [ -f "$LISTFILE" ] || { started; return 0; }

    if [ "x$ON_BOOT" != xstart ]; then
        gettext "libvirt-guests is configured not to start any guests on boot"
        echo
        rm -f "$LISTFILE"
        started
        return 0
    fi

    isfirst=true
    bypass=
    sync_time=false
    test "x$BYPASS_CACHE" = x0 || bypass=--bypass-cache
    test "x$SYNC_TIME" = x0 || sync_time=true
    while read uri list; do
        configured=false
        set -f
        for confuri in $URIS; do
            set +f
            if [ "x$confuri" = "x$uri" ]; then
                configured=true
                break
            fi
        done
        set +f
        if ! "$configured"; then
            eval_gettext "Ignoring guests on \$uri URI"; echo
            continue
        fi

        test_connect "$uri" || continue

        eval_gettext "Resuming guests on \$uri URI..."; echo
        for guest in $list; do
            name=$(guest_name "$uri" "$guest")
            eval_gettext "Resuming guest \$name: "
            if guest_is_on "$uri" "$guest"; then
                if "$guest_running"; then
                    gettext "already active"; echo
                else
                    if "$isfirst"; then
                        isfirst=false
                    else
                        sleep $START_DELAY
                    fi
                    retval run_virsh "$uri" start $bypass "$name" \
                        >/dev/null && \
                    gettext "done"; echo
                    if "$sync_time"; then
                        run_virsh "$uri" domtime --sync "$name" >/dev/null
                    fi
                fi
            fi
        done
    done <"$LISTFILE"

    rm -f "$LISTFILE"
    started
}

# suspend_guest URI GUEST
# Do a managed save on a GUEST on URI. This function returns after the guest
# was saved.
suspend_guest()
{
    uri=$1
    guest=$2

    name=$(guest_name "$uri" "$guest")
    label=$(eval_gettext "Suspending \$name: ")
    bypass=
    slept=0
    test "x$BYPASS_CACHE" = x0 || bypass=--bypass-cache
    printf '%s...\n' "$label"
    run_virsh "$uri" managedsave $bypass "$guest" >/dev/null &
    virsh_pid=$!
    while true; do
        sleep 1
        kill -0 "$virsh_pid" >/dev/null 2>&1 || break

        slept=$(($slept + 1))
        if [ $(($slept % 5)) -eq 0 ]; then
            progress=$(run_virsh_c "$uri" domjobinfo "$guest" 2>/dev/null | \
                    awk '/^Data processed:/{print $3, $4}')
            if [ -n "$progress" ]; then
                printf '%s%s\n' "$label" "$progress"
            else
                printf '%s%s\n' "$label" "..."
            fi
        fi
    done
    retval wait "$virsh_pid" && printf '%s%s\n' "$label" "$(gettext "done")"
}

# shutdown_guest URI GUEST
# Start an ACPI shutdown of GUEST on URI. This function returns after the guest
# was successfully shutdown or the timeout defined by $SHUTDOWN_TIMEOUT expired.
shutdown_guest()
{
    uri=$1
    guest=$2

    name=$(guest_name "$uri" "$guest")
    eval_gettext "Starting shutdown on guest: \$name"
    echo
    retval run_virsh "$uri" shutdown "$guest" >/dev/null || return
    timeout=$SHUTDOWN_TIMEOUT
    check_timeout=false
    if [ $timeout -gt 0 ]; then
        check_timeout=true
        format=$(eval_gettext "Waiting for guest %s to shut down, %d seconds left\n")
    else
        slept=0
        format=$(eval_gettext "Waiting for guest %s to shut down\n")
    fi
    while ! $check_timeout || [ "$timeout" -gt 0 ]; do
        sleep 1
        guest_is_on "$uri" "$guest" || return
        "$guest_running" || break

        if $check_timeout; then
            if [ $(($timeout % 5)) -eq 0 ]; then
                printf "$format" "$name" "$timeout"
            fi
            timeout=$(($timeout - 1))
        else
            slept=$(($slept + 1))
            if [ $(($slept % 5)) -eq 0 ]; then
                printf "$format" "$name"
            fi
        fi
    done

    if guest_is_on "$uri" "$guest"; then
        if "$guest_running"; then
            eval_gettext "Shutdown of guest \$name failed to complete in time."
        else
            eval_gettext "Shutdown of guest \$name complete."
        fi
        echo
    fi
}

# shutdown_guest_async URI GUEST
# Start a ACPI shutdown of GUEST on URI. This function returns after the command
# was issued to libvirt to allow parallel shutdown.
shutdown_guest_async()
{
    uri=$1
    guest=$2

    name=$(guest_name "$uri" "$guest")
    eval_gettext "Starting shutdown on guest: \$name"
    echo
    retval run_virsh "$uri" shutdown "$guest" > /dev/null
}

# guest_count GUEST_LIST
# Returns number of guests in GUEST_LIST
guest_count()
{
    set -- $1
    echo $#
}

# check_guests_shutdown URI GUESTS
# check if shutdown is complete on guests in "GUESTS" and returns only
# guests that are still shutting down
# Result is returned in "guests_shutting_down"
check_guests_shutdown()
{
    uri=$1
    guests=$2

    guests_shutting_down=
    for guest in $guests; do
        if ! guest_is_on "$uri" "$guest" >/dev/null 2>&1; then
            eval_gettext "Failed to determine state of guest: \$guest. Not tracking it anymore."
            echo
            continue
        fi
        if "$guest_running"; then
            guests_shutting_down="$guests_shutting_down $guest"
        fi
    done
}

# print_guests_shutdown URI BEFORE AFTER
# Checks for differences in the lists BEFORE and AFTER and prints
# a shutdown complete notice for guests that have finished
print_guests_shutdown()
{
    uri=$1
    before=$2
    after=$3

    for guest in $before; do
        case " $after " in
            *" $guest "*) continue;;
        esac

        name=$(guest_name "$uri" "$guest")
        eval_gettext "Shutdown of guest \$name complete."
        echo
    done
}

# shutdown_guests_parallel URI GUESTS
# Shutdown guests GUESTS on machine URI in parallel
shutdown_guests_parallel()
{
    uri=$1
    guests=$2

    on_shutdown=
    check_timeout=false
    timeout=$SHUTDOWN_TIMEOUT
    if [ $timeout -gt 0 ]; then
        check_timeout=true
        format=$(eval_gettext "Waiting for %d guests to shut down, %d seconds left\n")
    else
        slept=0
        format=$(eval_gettext "Waiting for %d guests to shut down\n")
    fi
    while [ -n "$on_shutdown" ] || [ -n "$guests" ]; do
        while [ -n "$guests" ] &&
              [ $(guest_count "$on_shutdown") -lt "$PARALLEL_SHUTDOWN" ]; do
            set -- $guests
            guest=$1
            shift
            guests=$*
            if [ -z "$(echo $on_shutdown | grep $guest)" ] &&
               [ -n "$(guest_name "$uri" "$guest")" ]; then
                shutdown_guest_async "$uri" "$guest"
                on_shutdown="$on_shutdown $guest"
            fi
        done
        sleep 1

        set -- $guests
        guestcount=$#
        set -- $on_shutdown
        shutdowncount=$#

        if $check_timeout; then
            if [ $(($timeout % 5)) -eq 0 ]; then
                printf "$format" $(($guestcount + $shutdowncount)) "$timeout"
            fi
            timeout=$(($timeout - 1))
            if [ $timeout -le 0 ]; then
                eval_gettext "Timeout expired while shutting down domains"; echo
                RETVAL=1
                return
            fi
        else
            slept=$(($slept + 1))
            if [ $(($slept % 5)) -eq 0 ]; then
                printf "$format" $(($guestcount + $shutdowncount))
            fi
        fi

        on_shutdown_prev=$on_shutdown
        check_guests_shutdown "$uri" "$on_shutdown"
        on_shutdown="$guests_shutting_down"
        print_guests_shutdown "$uri" "$on_shutdown_prev" "$on_shutdown"
    done
}

# stop
# Shutdown or save guests on the configured uris
stop() {
    # last stop was not followed by start
    [ -f "$LISTFILE" ] && return 0

    suspending=true
    if [ "x$ON_SHUTDOWN" = xshutdown ]; then
        suspending=false
        if [ $SHUTDOWN_TIMEOUT -lt 0 ]; then
            gettext "SHUTDOWN_TIMEOUT must be equal or greater than 0"
            echo
            RETVAL=6
            return
        fi
    fi

    : >"$LISTFILE"
    set -f
    for uri in $URIS; do
        set +f

        test_connect "$uri" || continue

        eval_gettext "Running guests on \$uri URI: "

        list=$(list_guests "$uri")
        if [ $? -eq 0 ]; then
            empty=true
            for uuid in $list; do
                "$empty" || printf ", "
                printf %s "$(guest_name "$uri" "$uuid")"
                empty=false
            done

            if "$empty"; then
                gettext "no running guests."
            fi
            echo
        fi

        if "$suspending"; then
            transient=$(list_guests "$uri" "--transient")
            if [ $? -eq 0 ]; then
                empty=true
                for uuid in $transient; do
                    if "$empty"; then
                        eval_gettext "Not suspending transient guests on URI: \$uri: "
                        empty=false
                    else
                        printf ", "
                    fi
                    printf %s "$(guest_name "$uri" "$uuid")"
                done
                echo
                # reload domain list to contain only persistent guests
                list=$(list_guests "$uri" "--persistent")
                if [ $? -ne 0 ]; then
                    eval_gettext "Failed to list persistent guests on \$uri"
                    echo
                    RETVAL=1
                    set +f
                    return
                fi
            else
                gettext "Failed to list transient guests"
                echo
                RETVAL=1
                set +f
                return
            fi
        fi

        if [ -n "$list" ]; then
            echo "$uri" $list >>"$LISTFILE"
        fi
    done
    set +f

    if [ -s "$LISTFILE" ]; then
        while read uri list; do
            if "$suspending"; then
                eval_gettext "Suspending guests on \$uri URI..."; echo
            else
                eval_gettext "Shutting down guests on \$uri URI..."; echo
            fi

            if [ "$PARALLEL_SHUTDOWN" -gt 1 ] &&
               ! "$suspending"; then
                shutdown_guests_parallel "$uri" "$list"
            else
                for guest in $list; do
                    if "$suspending"; then
                        suspend_guest "$uri" "$guest"
                    else
                        shutdown_guest "$uri" "$guest"
                    fi
                done
            fi
        done <"$LISTFILE"
    else
        rm -f "$LISTFILE"
    fi

    rm -f "$VAR_SUBSYS_LIBVIRT_GUESTS"
}

# gueststatus
# List status of guests
gueststatus() {
    set -f
    for uri in $URIS; do
        set +f
        echo "* $uri URI:"
        retval run_virsh "$uri" list | grep -v "Domain-0" || echo
    done
    set +f
}

# rh_status
# Display current status: whether saved state exists, and whether start
# has been executed.
rh_status() {
    if [ -f "$LISTFILE" ]; then
        gettext "stopped, with saved guests"; echo
        RETVAL=3
    else
        if [ -f "$VAR_SUBSYS_LIBVIRT_GUESTS" ]; then
            gettext "started"; echo
            RETVAL=0
        else
            gettext "stopped, with no saved guests"; echo
            RETVAL=3
        fi
    fi
}

# usage [val]
# Display usage string, then exit with VAL (defaults to 2).
usage() {
    program_name=$0
    eval_gettext "Usage: \$program_name {start|stop|status|restart|"\
"condrestart|try-restart|reload|force-reload|gueststatus|shutdown}"; echo
    exit ${1-2}
}

# See how we were called.
if test $# != 1; then
    usage
fi
case "$1" in
    --help)
        usage 0
        ;;
    start|stop|gueststatus)
        "$1"
        ;;
    restart)
        stop && start
        ;;
    condrestart|try-restart)
        [ -f "$VAR_SUBSYS_LIBVIRT_GUESTS" ] && stop && start
        ;;
    reload|force-reload)
        # Nothing to do; we reread configuration on each invocation
        ;;
    status)
        rh_status
        ;;
    shutdown)
        ON_SHUTDOWN=shutdown
        stop
        ;;
    *)
        usage
        ;;
esac
exit $RETVAL<|MERGE_RESOLUTION|>--- conflicted
+++ resolved
@@ -35,19 +35,11 @@
 # Source gettext library.
 # Make sure this file is recognized as having translations: _("dummy")
 . /usr/bin/gettext.sh
-<<<<<<< HEAD
 
 # Make sure calls to this script get redirected to systemctl when
 # using systemd
 . /lib/lsb/init-functions
 
-=======
-
-# Make sure calls to this script get redirected to systemctl when
-# using systemd
-. /lib/lsb/init-functions
-
->>>>>>> 449664cc
 export TEXTDOMAIN="libvirt" TEXTDOMAINDIR="/usr/share/locale"
 
 URIS=default
