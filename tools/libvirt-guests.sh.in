--- conflicted
+++ resolved
@@ -9,11 +9,7 @@
 # Short-Description: suspend/resume libvirt guests on shutdown/boot
 # Description: This is a script for suspending active libvirt guests
 #              on shutdown and resuming them on next boot
-<<<<<<< HEAD
-#              See http://libvirt.org
-=======
 #              See https://libvirt.org/
->>>>>>> 0ac93e8e
 ### END INIT INFO
 #
 # Copyright (C) 2011-2014 Red Hat, Inc.
