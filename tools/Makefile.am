--- conflicted
+++ resolved
@@ -2,15 +2,6 @@
 ## See COPYING.LIB for the License of this software
 
 INCLUDES = \
-<<<<<<< HEAD
-	-I../include -I$(top_srcdir)/include \
-	-I$(top_srcdir)/gnulib/lib -I../gnulib/lib	\
-	-I$(top_srcdir)/src -I../src			\
-	-I$(top_srcdir)/src/remote                      \
-	-I$(top_srcdir)/src/util			\
-	-I$(top_srcdir)					\
-	-DLOCAL_STATE_DIR=\""$(localstatedir)"\"        \
-=======
 	-I$(top_builddir)/include -I$(top_srcdir)/include	\
 	-I$(top_builddir)/gnulib/lib -I$(top_srcdir)/gnulib/lib	\
 	-I$(top_builddir)/src -I$(top_srcdir)/src		\
@@ -18,7 +9,6 @@
 	-I$(top_srcdir)/src/util				\
 	-I$(top_srcdir)						\
     -DLOCAL_STATE_DIR=\""$(localstatedir)"\"        \
->>>>>>> 01f872fa
 	$(GETTEXT_CPPFLAGS)
 
 POD2MAN = pod2man -c "Virtualization Support" -r "$(PACKAGE)-$(VERSION)"
