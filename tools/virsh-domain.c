--- conflicted
+++ resolved
@@ -3045,10 +3045,7 @@
 
         for (i = 0; i < nvol_nodes; i++) {
             ctxt->node = vol_nodes[i];
-<<<<<<< HEAD
-=======
             vshUndefineVolume vol;
->>>>>>> b4a0ec92
             VIR_FREE(source);
             VIR_FREE(target);
 
@@ -3085,13 +3082,6 @@
                 vshResetLibvirtError();
                 continue;
             }
-<<<<<<< HEAD
-            vlist[nvols].source = source;
-            vlist[nvols].target = target;
-            source = NULL;
-            target = NULL;
-            nvols++;
-=======
 
             vol.source = source;
             vol.target = target;
@@ -3099,7 +3089,6 @@
             target = NULL;
             if (VIR_APPEND_ELEMENT(vols, nvols, vol) < 0)
                 goto cleanup;
->>>>>>> b4a0ec92
         }
 
         /* print volumes specified by user that were not found in domain definition */
