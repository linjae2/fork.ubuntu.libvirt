# Last Modified: Mon Apr  5 15:10:27 2010
#include <tunables/global>

profile virt-aa-helper /usr/{lib,lib64}/libvirt/virt-aa-helper {
  #include <abstractions/base>

  # needed for searching directories
  capability dac_override,
  capability dac_read_search,

  # needed for when disk is on a network filesystem
  network inet,

  deny @{PROC}/[0-9]*/mounts r,
  @{PROC}/[0-9]*/net/psched r,
  owner @{PROC}/[0-9]*/status r,
  @{PROC}/filesystems r,

  /etc/libnl-3/classid r,

  # for hostdev
  /sys/devices/ r,
  /sys/devices/** r,
  deny /dev/sd* r,
  deny /dev/vd* r,
  deny /dev/dm-* r,
<<<<<<< HEAD
=======
  deny /dev/drbd[0-9]* r,
  deny /dev/dasd* r,
  deny /dev/nvme* r,
  deny /dev/zd[0-9]* r,
>>>>>>> e0d0e036
  deny /dev/mapper/ r,
  deny /dev/mapper/* r,

  /usr/{lib,lib64}/libvirt/virt-aa-helper mr,
  /{usr/,}sbin/apparmor_parser Ux,

  /etc/apparmor.d/libvirt/* r,
  /etc/apparmor.d/libvirt/libvirt-[0-9a-f]*-[0-9a-f]*-[0-9a-f]*-[0-9a-f]*-[0-9a-f]* rw,

  # for backingstore -- allow access to non-hidden files in @{HOME} as well
  # as storage pools
  audit deny @{HOME}/.* mrwkl,
  audit deny @{HOME}/.*/ rw,
  audit deny @{HOME}/.*/** mrwkl,
  audit deny @{HOME}/bin/ rw,
  audit deny @{HOME}/bin/** mrwkl,
  @{HOME}/ r,
  @{HOME}/** r,
  /var/lib/libvirt/images/ r,
  /var/lib/libvirt/images/** r,
  /{media,mnt,opt,srv}/** r,

  /**.img r,
  /**.qcow{,2} r,
  /**.qed r,
  /**.vmdk r,
  /**.[iI][sS][oO] r,
  /**/disk{,.*} r,

  # Site-specific additions and overrides. See local/README for details.
  #include <local/usr.lib.libvirt.virt-aa-helper>
}<|MERGE_RESOLUTION|>--- conflicted
+++ resolved
@@ -24,13 +24,10 @@
   deny /dev/sd* r,
   deny /dev/vd* r,
   deny /dev/dm-* r,
-<<<<<<< HEAD
-=======
   deny /dev/drbd[0-9]* r,
   deny /dev/dasd* r,
   deny /dev/nvme* r,
   deny /dev/zd[0-9]* r,
->>>>>>> e0d0e036
   deny /dev/mapper/ r,
   deny /dev/mapper/* r,
 
