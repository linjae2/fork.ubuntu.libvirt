--- conflicted
+++ resolved
@@ -4,10 +4,7 @@
 profile virt-aa-helper /usr/{lib,lib64}/libvirt/virt-aa-helper {
   #include <abstractions/base>
   #include <abstractions/nameservice>
-<<<<<<< HEAD
-=======
   #include <abstractions/user-tmp>
->>>>>>> 2db098f2
 
   # needed for searching directories
   capability dac_override,
