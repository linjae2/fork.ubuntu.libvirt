# Last Modified: Mon Apr  5 15:03:58 2010
#include <tunables/global>
@{LIBVIRT}="libvirt"

/usr/sbin/libvirtd flags=(attach_disconnected) {
  #include <abstractions/base>
  #include <abstractions/dbus>

  capability kill,
  capability net_admin,
  capability net_raw,
  capability setgid,
  capability sys_admin,
  capability sys_module,
  capability sys_ptrace,
  capability sys_pacct,
  capability sys_nice,
  capability sys_chroot,
  capability setuid,
  capability dac_override,
  capability dac_read_search,
  capability fowner,
  capability chown,
  capability setpcap,
  capability mknod,
  capability fsetid,
  capability audit_write,
  capability ipc_lock,

  # Needed for vfio
  capability sys_resource,

  mount options=(rw,rslave)  -> /,
  mount options=(rw, nosuid) -> /{var/,}run/libvirt/qemu/*.dev/,

  mount options=(rw, move) /dev/           -> /{var/,}run/libvirt/qemu/*.dev/,
  mount options=(rw, move) /dev/hugepages/ -> /{var/,}run/libvirt/qemu/*.hugepages/,
  mount options=(rw, move) /dev/mqueue/    -> /{var/,}run/libvirt/qemu/*.mqueue/,
  mount options=(rw, move) /dev/pts/       -> /{var/,}run/libvirt/qemu/*.pts/,
  mount options=(rw, move) /dev/shm/       -> /{var/,}run/libvirt/qemu/*.shm/,

  mount options=(rw, move) /{var/,}run/libvirt/qemu/*.dev/       -> /dev/,
  mount options=(rw, move) /{var/,}run/libvirt/qemu/*.hugepages/ -> /dev/hugepages/,
  mount options=(rw, move) /{var/,}run/libvirt/qemu/*.mqueue/    -> /dev/mqueue/,
  mount options=(rw, move) /{var/,}run/libvirt/qemu/*.pts/       -> /dev/pts/,
  mount options=(rw, move) /{var/,}run/libvirt/qemu/*.shm/       -> /dev/shm/,

  network inet stream,
  network inet dgram,
  network inet6 stream,
  network inet6 dgram,
  network netlink raw,
  network packet dgram,
  network packet raw,

  # for --p2p migrations
  unix (send, receive) type=stream addr=none peer=(label=unconfined addr=none),

  ptrace (trace) peer=unconfined,
  ptrace (trace) peer=/usr/sbin/libvirtd,
  ptrace (trace) peer=/usr/sbin/dnsmasq,
  ptrace (trace) peer=libvirt-*,

  signal (send) peer=/usr/sbin/dnsmasq,
  signal (read, send) peer=libvirt-*,
  signal (send) set=("kill", "term") peer=unconfined,

<<<<<<< HEAD
=======
  # Since libvirt 4.0 we also need the reverse direction (LP: #1741617)
  unix (send, receive) type=stream addr=none peer=(label=libvirt-[0-9a-f]*-[0-9a-f]*-[0-9a-f]*-[0-9a-f]*-[0-9a-f]*),
  # unconfined also required if guests run without security module
  unix (send, receive) type=stream addr=none peer=(label=unconfined),

>>>>>>> 1878f18b
  # required if guests run unconfined seclabel type='none' but libvirtd is confined
  signal (read, send) peer=unconfined,

  # Very lenient profile for libvirtd since we want to first focus on confining
  # the guests. Guests will have a very restricted profile.
  / r,
  /** rwmkl,

  /bin/* PUx,
  /sbin/* PUx,
  /usr/bin/* PUx,
  /usr/sbin/virtlogd pix,
  /usr/sbin/* PUx,
  /{usr/,}lib/udev/scsi_id PUx,
  /usr/{lib,lib64}/xen-common/bin/xen-toolstack PUx,
  /usr/{lib,lib64}/xen/bin/* Ux,
  /usr/lib/xen-*/bin/libxl-save-helper PUx,
  /usr/lib/xen-*/bin/pygrub PUx,

  # Required by nwfilter_ebiptables_driver.c:ebiptablesWriteToTempFile() to
  # read and run an ebtables script.
  /var/lib/libvirt/virtd* ixr,

  # force the use of virt-aa-helper
  audit deny /{usr/,}sbin/apparmor_parser rwxl,
  audit deny /etc/apparmor.d/libvirt/** wxl,
  audit deny /sys/kernel/security/apparmor/features rwxl,
  audit deny /sys/kernel/security/apparmor/matching rwxl,
  audit deny /sys/kernel/security/apparmor/.* rwxl,
  /sys/kernel/security/apparmor/profiles r,
  /usr/{lib,lib64}/libvirt/* PUxr,
  /usr/{lib,lib64}/libvirt/libvirt_parthelper ix,
  /usr/{lib,lib64}/libvirt/libvirt_iohelper ix,
  /etc/libvirt/hooks/** rmix,
  /etc/xen/scripts/** rmix,

  # allow changing to our UUID-based named profiles
  change_profile -> @{LIBVIRT}-[0-9a-f]*-[0-9a-f]*-[0-9a-f]*-[0-9a-f]*-[0-9a-f]*,

  /usr/{lib,lib64,lib/qemu,libexec}/qemu-bridge-helper Cx -> qemu_bridge_helper,
  # child profile for bridge helper process
  profile qemu_bridge_helper {
   #include <abstractions/base>

   capability setuid,
   capability setgid,
   capability setpcap,
   capability net_admin,

   network inet stream,

   /dev/net/tun rw,
   /etc/qemu/** r,
   owner @{PROC}/*/status r,

   /usr/{lib,lib64,lib/qemu,libexec}/qemu-bridge-helper rmix,
  }
  
  # Site-specific additions and overrides. See local/README for details.
  #include <local/usr.sbin.libvirtd>
}<|MERGE_RESOLUTION|>--- conflicted
+++ resolved
@@ -65,14 +65,11 @@
   signal (read, send) peer=libvirt-*,
   signal (send) set=("kill", "term") peer=unconfined,
 
-<<<<<<< HEAD
-=======
   # Since libvirt 4.0 we also need the reverse direction (LP: #1741617)
   unix (send, receive) type=stream addr=none peer=(label=libvirt-[0-9a-f]*-[0-9a-f]*-[0-9a-f]*-[0-9a-f]*-[0-9a-f]*),
   # unconfined also required if guests run without security module
   unix (send, receive) type=stream addr=none peer=(label=unconfined),
 
->>>>>>> 1878f18b
   # required if guests run unconfined seclabel type='none' but libvirtd is confined
   signal (read, send) peer=unconfined,
 
