--- conflicted
+++ resolved
@@ -191,13 +191,6 @@
 
   # allow connect with openGraphicsFD to work
   unix (send, receive) type=stream addr=none peer=(label=/usr/sbin/libvirtd),
-<<<<<<< HEAD
-  # Since libvirt 4.0 we also need the reverse direction (LP: #1741617)
-  unix (send, receive) type=stream addr=none peer=(label=libvirt-[0-9a-f]*-[0-9a-f]*-[0-9a-f]*-[0-9a-f]*-[0-9a-f]*),
-  # unconfined also required if guests run without security module
-  unix (send, receive) type=stream addr=none peer=(label=unconfined),
-=======
->>>>>>> 1878f18b
 
   # allow access to charm-specific ceph config and silence spurious
   # denials (LP: #1403648).
